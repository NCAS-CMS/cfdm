from . import (
    CF,
    AuxiliaryCoordinate,
    Bounds,
    CellConnectivity,
    CellMeasure,
    CellMethod,
    CoordinateConversion,
    CoordinateReference,
    Count,
    Datum,
    DimensionCoordinate,
    Domain,
    DomainAncillary,
    DomainAxis,
    DomainTopology,
    Field,
    FieldAncillary,
    Index,
    InteriorRing,
    InterpolationParameter,
    List,
    NodeCountProperties,
    PartNodeCountProperties,
    Quantization,
    TiePointIndex,
)
from .abstract import Implementation
from .data import (
    AggregatedArray,
    BoundsFromNodesArray,
    CellConnectivityArray,
    Data,
    GatheredArray,
    H5netcdfArray,
    NetCDF4Array,
    PointTopologyArray,
    RaggedContiguousArray,
    RaggedIndexedArray,
    RaggedIndexedContiguousArray,
    SubsampledArray,
    ZarrArray,
)


class CFDMImplementation(Implementation):
    """A container for the CF data model implementation.

    .. versionadded:: (cfdm) 1.7.0

    """

    def __repr__(self):
        """Called by the `repr` built-in function.

        x.__repr__() <==> repr(x)

        """
        return f"<{self.__class__.__name__}: >"

    def _get_domain_compression_variable(self, variable_type, domain):
        """Get the compression variable of a type of compressed data.

        ..versionadded:: (cfdm) 1.9.0.0

        :Parameters:

            variable_type: `str`

            domain: Domain construct

        :Returns:

            Compression variable or `None`

        """
        if variable_type == "count":
            compression_types = (
                "ragged contiguous",
                "ragged indexed contiguous",
            )
        elif variable_type == "index":
            compression_types = ("ragged indexed", "ragged indexed contiguous")
        elif variable_type == "list":
            compression_types = ("gathered",)
        else:
            raise ValueError(
                f"Invalid value for 'variable_type': {variable_type!r}"
            )

        constructs = self.get_constructs(domain, data=True)

        variable = None
        for key, c in constructs.items():
            compression_type = self.get_compression_type(c)
            if compression_type not in compression_types:
                continue

            data = self.get_data(c, None)
            if data is None:
                continue

            if variable_type == "count":
                variable1 = data.get_count(None)
            elif variable_type == "index":
                variable1 = data.get_index(None)
            elif variable_type == "list":
                variable1 = data.get_list(None)

            if variable1 is None:
                continue

            if variable is not None and not self.equal_components(
                variable, variable1
            ):
                raise ValueError(
                    "Can't write domain variable from {!r} that is "
                    "associated with multiple count variables".format(domain)
                )

            variable = variable1

        return variable

    def bounds_insert_dimension(self, bounds, position):
        """Insert a new dimension into bounds data.

        :Parameters:

            bounds: bounds component

            position: `int`

        :Returns:

            Bounds component

        """
        return bounds.insert_dimension(position=position)

    def climatological_time_axes(self, construct):
        """Return all axes which are climatological time axes.

        .. versionadded:: (cfdm) 1.9.0.0

        :Parameters:

            construct: field or domain construct

        :Returns:

            `set`

        """
        return construct.climatological_time_axes()

    def conform_geometry_variables(self, field):
        """Collate geometry variable properties.

        .. versionadded:: (cfdm) 1.8.0

        :Parameters:

            field: field construct

        :Returns:

            `bool`

        """
        out = {"node_count": {}, "part_node_count": {}, "interior_ring": {}}

        for coord in self.get_auxiliary_coordinates(field).values():
            for variable in out:
                x = getattr(self, "get_" + variable)(coord)
                if x is None:
                    continue

                for k, v in x.properties().items():
                    if k not in out[variable]:
                        out[variable][k] = v
                    elif v != out[variable][k]:
                        return False

        for coord in self.get_auxiliary_coordinates(field).values():
            for variable in out:
                x = getattr(self, "get_" + variable)(coord)
                if x is None:
                    continue

                x.set_properties(out[variable])

        return True

    def construct_insert_dimension(self, construct, position):
        """Insert a new dimension into metadata construct data.

        :Parameters:

            construct: construct

            position: `int`

        :Returns:

            construct

        """
        return construct.insert_dimension(position=position)

    def copy_construct(self, construct):
        """Return a deep copy of a construct.

        :Returns:

        The deep copy.

        """
        return construct.copy()

    def convert(self, field=None, construct_id=None):
        """Convert a metadata construct into a field construct.

        Only metadata constructs that can have data may be converted
        and they can be converted even if they do not actually have
        any data. Constructs such as cell methods which cannot have
        data cannot be converted.

        :Parameters:

            field: field construct

            construct_id: `str`

        :Returns:

            Field construct

        """
        return field.convert(construct_id, full_domain=False)

    def data_insert_dimension(self, data, position):
        """Insert a new dimension into a data array.

        :Parameters:

            bounds: data

            position: `int`

        :Returns:

                The new data array

        """
        return data.insert_dimension(position=position)

    def del_parameter(self, parent, parameter, default=None):
        """Delete a parameter from a component.

        .. versionadded:: (cfdm) 1.12.2.0

        :Parameters:

            parent:
                The component.

            parameter: `str`
                The name of the parameter.

            default: optional
                Return the value of the *default* parameter if the
                parameter has not been set.

        :Returns:

            `dict`
                The deleted parameter.

        """
        return parent.del_parameter(parameter, default)

    def del_properties(self, construct, props):
        """Remove a property from a construct.

        .. versionadded:: (cfdm) 1.11.0.0

        :Parameters:

            construct: construct

            props: (sequence of) `str`

            default: optional

        :Returns:

            `dict`
                The deleted properties, if any

        """
        return construct.del_properties(props)

    def del_property(self, construct, prop, default):
        """Remove a property from a construct.

        :Parameters:

            construct: construct

            prop: `str`

            default: optional

        :Returns:

                The value of the deleted property

        """
        return construct.del_property(prop, default)

    def field_insert_dimension(self, field, position=0, axis=None):
        """Insert a new dimension into field construct data.

        :Parameters:

            field: field construct

            position: `int`

            axis: optional

        :Returns:

            field construct

        """
        return field.insert_dimension(axis, position=position)

    def get_array(self, data):
        """Return the data as a `numpy` array.

        :Parameters:

            data: data instance

        :Returns:

            `numpy.ndarray`

        """
        return data.array

    def get_auxiliary_coordinates(self, field, axes=None, exact=False):
        """Returns auxiliary coordinates that span particular axes.

        If no axes are specified then all auxiliary coordinate constructs
        are returned.

        If axes are specified then auxiliary coordinate constructs whose
        data arrays span those axes, and possibly other axes, are
        returned.

        :Parameters:

            axes: sequence of `str`

        :Returns:

            `dict`

        """
        # To avoid mutable default argument (an anti-pattern) of axes=[]
        if axes is None:
            return field.auxiliary_coordinates(todict=True)

        if exact:
            axis_mode = "exact"
        else:
            axis_mode = "and"

        return field.auxiliary_coordinates(
            filter_by_axis=axes, axis_mode=axis_mode, todict=True
        )

    def get_bounds(self, parent, default=None):
        """Return the bounds of a construct.

        :Parameters:

            parent: construct with bounds

            default: optional

        :Returns:

            Bounds component

        """
        return parent.get_bounds(default=default)

    def get_bounds_ncvar(self, parent, default=None):
        """Return the netCDF variable name of the bounds.

        :Parameters:

            parent: construct with bounds

            default: optional

        :Returns:

            `str`

        """
        bounds = parent.get_bounds(None)
        if bounds is None:
            return default

        return self.nc_get_variable(bounds, default=default)

    def get_cell_connectivities(self, parent):
        """Return the cell connectivities from a parent.

        .. versionadded:: (cfdm) NEXTVERSION

        :Parameters:

            parent: `Field` or `Domain`
                The parent object.

        :Returns:

            `dict`
                A dictionary whose values are cell connectivity
                objects, keyed by unique identifiers.

        """
        return parent.cell_connectivities(todict=True)

    def get_cell_measures(self, field):
        """Return all of the cell measure constructs of a field.

        :Parameters:

            field: field construct

        :Returns:

        """
        return field.cell_measures()

    def get_cell_methods(self, field):
        """Return all of the cell method constructs of a field.

        :Parameters:

            field: field construct

        :Returns:

        """
        return field.cell_methods()

    def get_cell_method_axes(self, cell_method, default=None):
        """Return the axes of a cell method construct.

        :Parameters:

            cell_method: cell method construct

            default: optional

        :Returns:

            `tuple`

        """
        return cell_method.get_axes(default=default)

    def get_cell_method_string(self, cell_method):
        """Return the `str` representation of a cell method construct.

        :Parameters:

            cell_method: cell method construct

        :Returns:

            `str`

        """
        return str(cell_method)

    def get_cell_method_qualifiers(self, cell_method):
        """Return the `str` representation of a cell method construct.

        :Parameters:

            cell_method: cell method construct

        :Returns:

            `str`

        """
        return cell_method.qualifiers()

    def get_compressed_array(self, data):
        """Return the data in its compressed form .

        :Parameters:

            data: data instance

        :Returns:

            `numpy.ndarray`

        """
        return data.compressed_array

    def get_compressed_axes(self, field_or_domain, key=None, construct=None):
        """Return the axes that have been compressed.

        :Parameters:

            field_or_domain: field or domain construct

            key: `str`, optional

            construct: optional
                If *construct* is set must *key* be set, too.

        :Returns:

            `list` of `str`
                The domain axis identifiers of dimensions that are
                compressed.

        """
        if construct is not None:
            data = self.get_data(construct)
            data_axes = self.get_construct_data_axes(field_or_domain, key)
            return [data_axes[i] for i in self.get_data_compressed_axes(data)]

        if self.is_field(field_or_domain):
            field = field_or_domain
            data = self.get_data(field)
            data_axes = self.get_field_data_axes(field)
            return [data_axes[i] for i in self.get_data_compressed_axes(data)]

        # For a domain construct, work out the compression axes from
        # its metadata constucts.
        domain = field_or_domain

        compression_types = (
            "gathered",
            "ragged indexed contiguous",
            "ragged indexed",
            "ragged contiguous",
            "subsampled",
        )

        compressed_axes = {
            compression_type: set() for compression_type in compression_types
        }

        constructs = self.get_constructs(domain, data=True)

        for key, c in constructs.items():
            compression_type = self.get_compression_type(c)
            if not compression_type:
                continue

            data_axes = self.get_construct_data_axes(domain, key)
            if not data_axes:
                continue

            data = self.get_data(c, None)
            if data is None:
                continue

            compressed_axes[compression_type].update(
                [data_axes[i] for i in self.get_data_compressed_axes(data)]
            )

        # The order of the following loop matters
        for compression_type in compression_types:
            if compressed_axes[compression_type]:
                return list(compressed_axes[compression_type])

        return []

    def get_compression_type(self, construct):
        """Returns the type of compression applied.

        :Parameters:

            construct:

        :Returns:

            `tuple`

        """
        # For a constructs with data, work out the compression type
        # from the data itself.
        if not self.is_domain(construct):
            data = construct.get_data(None)
            if data is None:
                return ""

            return data.get_compression_type()

        # For a domain construct, work out the compression type from
        # its metadata constucts.
        constructs = self.get_constructs(construct, data=True)

        compression_types = set()

        for c in constructs.values():
            data = c.get_data(None)
            if data is None:
                continue

            #            try:
            #                geometry = c.has_geometry()
            #            except AttributeError:
            #                pass
            #            else:
            #                if geometry:
            #                    # This construct has geometry cells, so does not
            #                    # count as being compressed, for the current
            #                    # purpose.
            #                    continue
            #            # --- End: try

            compression_types.add(data.get_compression_type())

        # The order of the following tests matters
        if "gathered" in compression_types:
            return "gathered"

        elif "ragged indexed contiguous" in compression_types or (
            "ragged indexed" in compression_types
            and "ragged contiguous" in compression_types
        ):
            return "ragged indexed contiguous"

        elif "ragged indexed" in compression_types:
            return "ragged indexed"

        elif "ragged contiguous" in compression_types:
            return "ragged contiguous"

        else:
            return ""

    def get_construct_data_axes(self, field, key):
        """Returns the construct keys of the spanned axes.

        That is, returns the construct keys of the domain axis
        constructs spanned by a metadata construct.

        :Parameters:

            field: field or domain construct

            key: `str`

        :Returns:

            `tuple` or `None`
                The axis identifiers (may be an empty tuple), or
                `None` if there is no data.

        """
        try:
            return field.constructs.data_axes()[key]
        except KeyError:
            return None

    def get_construct_type(self, variable):
        """Return the construct type of a variable.

        .. versionadded:: (cfdm) 1.10.0.1

        :Parameters:

            variable: object
                The object to get a construct type from.

        :Returns:

            `str` or `None`
                The construct type, or `None` if the variable is not a
                construct.

        """
        return getattr(variable, "construct_type", None)

    def get_constructs(self, field, axes=(), data=False):
        """Return constructs that span particular axes.

        If no axes are specified then all constructs are returned.

        If axes are specified then constructs whose data arrays span those
        axes, and possibly other axes, are returned.

        :Parameters:

            field: `Field` or `Domain`

            axes: sequence of `str`

            data: `bool`
                If True then only return constructs that can contain data.

        :Returns:

            `dict`

        """
        if data:
            return field.constructs.filter_by_data(todict=True)

        return field.constructs.filter_by_axis(
            *axes, axis_mode="and", todict=True
        )

    def get_coordinate_reference_coordinates(self, coordinate_reference):
        """Return the coordinates of a coordinate reference construct.

        :Parameters:

            coordinate_reference: coordinate reference construct

        :Returns:

            `set`

        """
        return coordinate_reference.coordinates()

    def get_coordinate_conversion_parameters(self, coordinate_reference):
        """Gets the coordinate reference conversion parameters.

        Specifically, returns the coordinate conversion parameters of a
        coordinate reference construct.

        :Parameters:

            coordinate_reference: coordinate reference construct

        :Returns:

            `dict`

        """
        return coordinate_reference.coordinate_conversion.parameters()

    def get_coordinate_references(self, field):
        """Return all of the coordinate reference constructs of a field.

        :Parameters:

            field: field construct

        :Returns:

        """
        return field.coordinate_references()

    def get_coordinates(self, f):
        """Return all of the coordinate constructs of a field or domain.

        :Parameters:

            f: field or domain construct

        :Returns:

        """
        return f.coordinates()

    def get_data_calendar(self, data, default=None):
        """Return the calendar of date-time data.

        :Parameters:

            data: `data instance

            default: optional

        :Returns:

            `str`

        """
        return data.get_calendar(default=default)

    def get_data_compressed_axes(self, data):
        """Return the indices of the axes that have been compressed.

        :Parameters:

            data: data instance

        :Returns:

            `list` of `int`

        """
        return data.get_compressed_axes()

    def get_data_ndim(self, parent):
        """Return the number of dimensions spanned by the data array.

        :Parameters:

            parent:
                The object containing the data array.

        :Returns:

            `int`
                The number of dimensions spanned by the data array.

        **Examples**

        >>> w = cfdm.implementation()
        >>> d = cfdm.DimensionCoordinate(
        ...     properties={
        ...         'standard_name': 'latitude', 'units': 'degrees_north'},
        ...     data=cfdm.Data(range(180))
        ... )
        >>> d
        <DimensionCoordinate: latitude(180) degrees_north>
        >>> w.get_data_ndim(d)
        1

        >>> b = cfdm.Bounds(
        ...     properties={
        ...         'standard_name': 'latitude', 'units': 'degrees_north'},
        ...     data=cfdm.Data(numpy.arange(360).reshape(180, 2))
        ... )
        >>> b
        <Bounds: latitude(180, 2) degrees_north>
        >>> w.get_data_ndim(b)
        2

        """
        return parent.data.ndim

    def get_data_shape(self, parent, isdata=False):
        """Return the shape of the data array.

        :Parameters:

            parent:
                The object containing the data array.

            isdata: `bool`
                If True then the parent is already a data object

        :Returns:

            `tuple`
                The shape of the data array.

        **Examples**

        >>> w = cfdm.implementation()
        >>> d = cfdm.DimensionCoordinate(
        ...     properties={
        ...         'standard_name': 'latitude', 'units': 'degrees_north'},
        ...     data=cfdm.Data(range(180))
        ... )
        >>> d
        <DimensionCoordinate: latitude(180) degrees_north>
        >>> w.get_data_shape(d)
        (180,)

        >>> b = cfdm.Bounds(
        ...     properties={
        ...         'standard_name': 'latitude', 'units': 'degrees_north'},
        ...     data=cfdm.Data(numpy.arange(360).reshape(180, 2))
        ... )
        >>> b
        <Bounds: latitude(180, 2) degrees_north>
        >>> w.get_data_shape(b)
        (180, 2)

        """
        if isdata:
            return parent.shape

        return parent.data.shape

    def get_data_size(self, parent):
        """Return the number of elements in the data array.

        :Parameters:

            parent:
                The object containing the data array.

        :Returns:

            `int`
                The number of elements in the data array.

        **Examples**

        >>> w = cfdm.implementation()
        >>> d = cfdm.DimensionCoordinate(
        ...     properties={
        ...         'standard_name': 'latitude', 'units': 'degrees_north'},
        ...     data=cfdm.Data(range(180))
        ... )
        >>> d
        <DimensionCoordinate: latitude(180) degrees_north>
        >>> w.get_data_size(d)
        180

        >>> b = cfdm.Bounds(
        ...     properties={
        ...         'standard_name': 'latitude', 'units': 'degrees_north'},
        ...     data=cfdm.Data(numpy.arange(360).reshape(180, 2))
        ... )
        >>> b
        <Bounds: latitude(180, 2) degrees_north>
        >>> w.get_data_size(b)
        360

        """
        return parent.data.size

    def get_data_units(self, data, default=None):
        """Return the units of data.

        :Parameters:

            data: data instance

            default: optional

        :Returns:

            `str`

        """
        return data.get_units(default=default)

    def get_datum(self, coordinate_reference):
        """Return the datum of a coordinate reference construct.

        :Parameters:

              coordinate_reference: coordinate reference construct

        :Returns:

            Datum component

        """
        return coordinate_reference.datum

    def get_datum_parameters(self, ref):
        """Returns coordinate reference datum parameter-valued terms.

        :Parameters:

            coordinate_reference: `CoordinateReference`

        :Returns:

            `dict`

        """
        return ref.datum.parameters()

    def get_dimension_coordinates(self, field):
        """Return all of the dimension coordinate constructs of a field.

        :Parameters:

            field: field construct

        :Returns:

        """
        return field.dimension_coordinates()

    def get_domain_ancillaries(self, field):
        """Return all of the domain ancillary constructs of a field.

        :Parameters:

            field: field construct

        :Returns:

        """
        return field.domain_ancillaries()

    def get_domain_axes(self, field):
        """Return all of the domain axis constructs of a field.

        :Parameters:

            field: field construct

        :Returns:

        """
        return field.domain_axes()

    def get_domain_axis_size(self, field, axis):
        """Return the size a of domrain axis construct.

        :Parameters:

            field: field construct

            axis: `str`

        :Returns:

        """
        return field.domain_axes(todict=True)[axis].get_size()

    def get_domain_topologies(self, parent):
        """Return the domain topologies from  a parent.

        .. versionadded:: (cfdm) NEXTVERSION

        :Parameters:

            parent: `Field` or `Domain`
                The parent object.

        :Returns:

            `dict`
                A dictionary whose values are domain topology objects,
                keyed by unique identifiers.

        """
        return parent.domain_topologies(todict=True)

    def get_sample_dimension_position(self, construct):
        """Returns the position of the compressed data sample dimension.

        :Parameters:

            construct: construct

        :Returns:

            `int`

        """
        return construct.get_data().get_compressed_dimension()

    def nc_get_geometry_variable(self, field, default=None):
        """Return the netCDF variable name of the geometry container.

        .. versionadded:: (cfdm) 1.8.0

        :Parameters:

        :Returns:

            `str`

        """
        return field.nc_get_geometry_variable(default)

    def nc_get_group_attributes(self, field):
        """Returns the netCDF sub-group attribtues for the field.

        .. versionadded:: (cfdm) 1.8.6

        :Parameters:

            field: field construct

        :Returns:

            `dict`

        """
        return field.nc_group_attributes()

    def nc_get_variable_groups(self, field):
        """Return the netCDF groups for the field construct.

        .. versionadded:: (cfdm) 1.8.6

        :Parameters:

            field: field construct

        :Returns:

            `tuple`

        """
        return field.nc_variable_groups()

    def nc_get_hdf5_chunksizes(self, data):
        """Get the HDF5 chunking strategy for the data.

        Deprecated at 1.12.2.0 and is no longer available. Use
        `nc_get_dataset_chunksizes` instead.

        ..versionadded:: (cfdm) 1.7.2

        """
        raise NotImplementedError(
            "Deprecated at version 1.12.2.0. "
            "Use 'nc_get_dataset_chunksizes' instead."
        )

    def nc_get_dataset_chunksizes(self, data):
        """Get the dataset chunking strategy for the data.

        ..versionadded:: (cfdm) 1.12.2.0

        :Parameters:

            data: `Data`

        :Returns:

            `tuple` or `int` or `str` or `None`
                The dataset chunking strategy.

        """
        return data.nc_dataset_chunksizes()

    def nc_get_dataset_shards(self, data):
<<<<<<< HEAD
        """Get the dataset sharding strategy for the data.
=======
        """Get the Zarr dataset sharding strategy for the data.
>>>>>>> 1deb8c02

        ..versionadded:: (cfdm) NEXTVERSION

        :Parameters:

            data: `Data`

        :Returns:

            `int` or `tuple` or `None`
                The dataset sharding strategy.

        """
        return data.nc_dataset_shards()

    def nc_get_sample_dimension(self, count, default=None):
        """Return the name of the netCDF sample dimension.

        :Returns:

            `str`
                The name of the netCDF sample dimension.

        """
        return count.nc_get_sample_dimension(default=default)

    def nc_is_unlimited_axis(self, field, axis):
        """Whether a domain axis matches a netCDF unlimited dimension.

        .. versionadded:: (cfdm) 1.7.0

        :Parameters:

            field: `Field`

        :Returns:

            `set`
                The selection of domain axis construct identifiers that are
                unlimited.

        """
        domain_axis = field.constructs.get(axis)
        if domain_axis is None:
            return False

        return domain_axis.nc_is_unlimited()

    def nc_set_unlimited_axis(self, field, axis):
        """Sets a domain axis to match a netCDF unlimited dimension.

        .. versionadded:: (cfdm) 1.7.4

        :Parameters:

            field: `Field`

            axis: `str`
                Domain axis construct key.

        :Returns:

            `None`

        """
        domain_axis = field.constructs.get(axis)
        if domain_axis is None:
            return

        domain_axis.nc_set_unlimited(True)

    def nc_get_global_attributes(self, field):
        """Return the netCDF global attributes.

        :Parameters:

            field: field construct

        :Returns:

            `dict`

        """
        return field.nc_global_attributes()

    def nc_set_global_attributes(self, field, attributes):
        """Set netCDF global attributes.

        .. versionadded:: (cfdm) 1.7.0

        :Parameters:

            field: field construct

            attributes: `dict`

        :Returns:

            `None`

        """
        for attr, value in attributes.items():
            field.nc_set_global_attribute(attr, value)

    def nc_set_group_attributes(self, field, attributes):
        """Set netCDF group attributes.

        .. versionadded:: (cfdm) 1.8.6

        :Parameters:

            field: field construct

            attributes: `dict`

        :Returns:

            `None`

        """
        for attr, value in attributes.items():
            field.nc_set_group_attribute(attr, value)

    def nc_set_dataset_chunksizes(self, data, chunksizes):
        """Set the dataset chunking strategy for the data.

        ..versionadded:: (cfdm) 1.12.2.0

        :Parameters:

            data: `Data`

            chunksizes: `int` or `str` or `None` or `dict` or a sequence
                Set the chunking strategy when writing to a netCDF4
                file.

        :Returns:

            `None`

        """
        return data.nc_set_dataset_chunksizes(chunksizes)

    def nc_set_hdf5_chunksizes(self, data, chunksizes):
        """Set the HDF5 chunking strategy for the data.

        Deprecated at 1.12.2.0 and is no longer available. Use
        `nc_set_dataset_chunksizes` instead.

        ..versionadded:: (cfdm) 1.11.2.0

        """
        raise NotImplementedError(
            "Deprecated at version 1.12.2.0. "
            "Use 'nc_set_dataset_chunksizes' instead."
        )

    def nc_set_dataset_shards(self, data, shards):
<<<<<<< HEAD
        """Set the dataset sharding strategy for the data.
=======
        """Set the Zarr dataset sharding strategy for the data.
>>>>>>> 1deb8c02

        ..versionadded:: (cfdm) NEXTVERSION

        :Parameters:

            data: `Data`

            shards: `None` or `int` or sewunce of `int`
                Set the sharding strategy when writing to a Zarr
                dataset.

        :Returns:

            `None`

        """
        return data.nc_set_dataset_shards(shards)

    def parameters(self, parent):
        """Return all parameters from a component.

        .. versionadded:: (cfdm) 1.12.2.0

        :Parameters:

            parent:
                The component.

        :Returns:

            `dict`
                The parameters.

        """
        return parent.parameters()

    def equal_components(self, construct0, construct1, ignore_type=False):
        """Whether or not two field construct components are equal.

        A "component" is either a metadata construct or a metadata
        construct component (such as a bounds component).

        .. versionadded::: (cfdm) 1.8.6.0

        :Parameter:

            construct0: construct

            construct1: construct

            ignore_type: `bool`, optional

        :Retuns:

            `bool`

        """
        return construct0.equals(
            construct1, ignore_type=ignore_type, verbose=0
        )

    def equal_constructs(self, construct0, construct1, ignore_type=False):
        """Whether or not two field construct components are equal.

        A "component" is either a metadata construct or a metadata
        construct component (such as a bounds component).

        .. versionadded::: (cfdm) 1.7.0

        :Parameter:

            construct0: construct

            construct1: construct

            ignore_type: `bool`, optional

        :Retuns:

            `bool`

        """
        raise NotImplementedError(
            "Deprecated at version 1.8.6.0. Use 'equal_components' instead."
        )

    def equal_properties(self, property_value0, property_value1):
        """Whether or not two property values are equal.

        :Parameter:

            property_value0:

            property_value1:

        :Retuns:

            `bool`

        """
        field = self.get_class("Field")()
        return field._equals(property_value0, property_value1)

    def equal_datums(self, coordinate_reference0, coordinate_reference1):
        """Whether or not two coordinate reference datums are equal.

        :Parameters:

            coordinate_reference0: coordinate reference construct

            coordinate_reference1: coordinate reference construct

        :Returns:

            `bool`

        """
        datum0 = coordinate_reference0.datum
        datum1 = coordinate_reference1.datum
        return datum0.equals(datum1)

    def get_construct_data_size(self, construct):
        """Return the size of a construct's data.

        :Parameters:

            construct: construct

        :Returns:

            `int`

        """
        return construct.data.size

    def nc_get_external(self, parent):
        """Return whether a construct is external.

        :Parameters:

            parent:
                The object

        :Returns:

            `bool`
                Whether the construct is external.

        """
        if not hasattr(parent, "nc_get_external"):
            return False

        return parent.nc_get_external()

    def get_field_ancillaries(self, field):
        """Return the field ancillaries of a field.

        :Parameters:

            field:
                The field object.

        :Returns:

            `dict`
                A dictionary whose values are field ancillary objects, keyed
                by unique identifiers.

        **Examples**

        >>> w = cfdm.implementation()
        >>> f = cfdm.example_field(1)
        >>> w.get_field_ancillaries(f)
        <Constructs: field_ancillary(1)>

        """
        return field.field_ancillaries()

    def get_field_data_axes(self, field):
        """Returns the construct keys of the field's data dimensions.

        :Parameters:

            field: field construct

        :Returns:

            `tuple`

        """
        return field.get_data_axes()

    def get_filenames(self, parent, normalise=True):
        """Return the name of the file or files containing the data.

        :Parameters:

            parent:

            normalise: `bool`, optional
                If True (the default) then normalise the filenames by
                applying any text substitutions and resolving the name
                to an absolute path. If False then neither of these is
                carried out.

                .. versionadded:: (cfdm) 1.12.0.0

        :Returns:

            `set`

        """
        return parent.get_filenames(normalise=normalise)

    def get_data_max(self, parent):
        """Use `get_data_maximum` instead (since cfdm version 1.8.0)."""
        raise NotImplementedError(
            "Use `get_data_maximum` instead (since cfdm version 1.8.0)."
        )

    def get_data_maximum(self, parent):
        """Return the maximum value of the data.

        :Parameters:

            parent:

        :Returns:

            Scalar `Data` instance

        """
        return parent.data.max(squeeze=True)

    def get_data_sum(self, parent):
        """Return the sum of the data.

        :Parameters:

            parent:

        :Returns:

            Scalar `Data` instance

        """
        return parent.data.sum(squeeze=True)

    def get_count(self, construct):
        """Return the count variable of compressed data.

        :Parameters:

            construct: construct

        :Returns:

            Count variable or `None`

        """
        if not self.is_domain(construct):
            return construct.get_data().get_count(default=None)

        # For a domain construct, get the count variable from its
        # metadata constucts.
        return self._get_domain_compression_variable("count", construct)

    def get_index(self, construct):
        """Return the index variable of compressed data.

        :Parameters:

            construct: construct

        :Returns:

            Index variable or `None`

        """
        if not self.is_domain(construct):
            return construct.get_data().get_index(default=None)

        # For a domain construct, get the index variable from its
        # metadata constucts.
        return self._get_domain_compression_variable("index", construct)

    def get_inherited_properties(self, parent):
        """Return all inherited properties.

        .. versionadded:: (cfdm) 1.8.6

        :Parameters:

            parent:
                The object that inherits the properties.

        :Returns:

            `dict`
                The inherited property names and their values

        """
        return parent.inherited_properties()

    def get_interior_ring(self, construct):
        """Return the interior ring variable of geometry coordinates.

        :Parameters:

            construct: construct

        :Returns:

            Interior ring variable or `None`

        """
        return construct.get_interior_ring(default=None)

    def get_interpolation_name(self, construct, default=None):
        """Return the interior ring variable of geometry coordinates.

        .. versionadded:: (cfdm) 1.10.0.0

        :Parameters:

            construct: construct

            default:

        :Returns:

            `str`

        """
        try:
            return self.get_data_source(construct).get_interpolation_name(
                default
            )
        except AttributeError:
            return default

    def get_list(self, construct):
        """Return the list variable of compressed data.

        :Parameters:

            construct: construct

        :Returns:

            List variable or `None`

        """
        if not self.is_domain(construct):
            return construct.get_data().get_list(default=None)

        # For a domain construct, get the list variable from its
        # metadata constucts.
        return self._get_domain_compression_variable("list", construct)

    def get_measure(self, cell_measure):
        """Return the measure property of a cell measure construct.

        :Parameters:

            cell_measure:
                The cell measure object.

        :Returns:

            `str` or `None`
                The measure property, or `None` if it has not been set.

        **Examples**

        >>> w = cfdm.implementation()
        >>> c = cfdm.CellMeasure(
        ...     measure='area', properties={'units': 'km2'},
        ...     data=cfdm.Data(numpy.arange(73*96).reshape(73, 96))
        ... )
        >>> c
        <CellMeasure: measure:area(73, 96) km2>
        >>> w.get_measure(c)
        'area'

        """
        return cell_measure.get_measure(default=None)

    def get_original_filenames(self, parent):
        """Get the original names of the files containing the construct.

        :Parameters:

            parent: Construct
                The construct to query of original filenames.

        :Returns:

            `set`
                The original filenames

        """
        return parent.get_original_filenames()

    def nc_get_dimension(self, parent, default=None):
        """Return the netCDF variable name.

        :Parameters:

            parent:
                The object containing the data array.

            default: `str`, optional

        :Returns:

            `str`
                The netCDF dimension name.

        """
        return parent.nc_get_dimension(default=default)

    def nc_get_variable(self, construct, default=None):
        """Return the netCDF variable name.

        :Parameters:

            parent:

            default: `str`, optional

        :Returns:

            `str`
                The netCDF variable name.

        """
        return construct.nc_get_variable(default=default)

    def get_node_count(self, construct):
        """Return the node count variable of geometry coordinates.

        .. versionadded:: (cfdm) 1.8.0

        :Parameters:

            construct: construct

        :Returns:

            Node count variable or `None`

        """
        return construct.get_node_count(default=None)

    def get_parameter(self, parent, parameter, default=None):
        """Get a parameter value from a component.

        .. versionadded:: (cfdm) 1.12.2.0

        :Parameters:

            parent:
                The component.

            parameter: `str`
                The name of the parameter.

            default: optional
                Return the value of the *default* parameter if the
                parameter has not been set.

        :Returns:

            `None`

        """
        return parent.get_parameter(parameter, default=default)

    def get_part_node_count(self, construct):
        """Return the part node count variable of geometry coordinates.

        .. versionadded:: (cfdm) 1.8.0

        :Parameters:

            construct: construct

        :Returns:

            Part node count variable or `None`

        """
        return construct.get_part_node_count(default=None)

    def get_properties(self, parent):
        """Return all properties.

        :Parameters:

            parent:
                The object containing the properties.

        :Returns:

            `dict`
                The property names and their values

        **Examples**

        >>> w = cfdm.implementation()
        >>> d = cfdm.DimensionCoordinate(
        ...     properties={
        ...         'standard_name': 'latitude',
        ...         'units': 'degrees_north',
        ...         'foo': 'bar'
        ...     },
        ...     data=cfdm.Data(range(180))
        ... )
        >>> d
        <DimensionCoordinate: latitude(180) degrees_north>
        >>> w.get_properties(d)
        {'standard_name': 'latitude', 'units': 'degrees_north', 'foo': 'bar'}

        """
        try:
            return parent.properties()
        except AttributeError:
            return {}

    def get_property(self, construct, prop, default=None):
        """Return a property of a construct.

        :Parameters:

            construct:

            prop: `str`

            default: optional

        :Returns:

                The property value.

        """
        try:
            return construct.get_property(prop, default=default)
        except AttributeError:
            return default

    def get_quantization(self, construct, default=None):
        """Get quantization metadata.

        :Parameters:

            construct:

            default: optional

        :Returns:

            `str` or `None`
                The geometry type.

        """
        try:
            return construct.get_quantization(default=default)
        except AttributeError:
            return default

    def get_quantize_on_write(self, construct, default=None):
        """Get a quantize-on-write instruction form a construct.

        :Parameters:

            construct:
                The construct.

            default: optional
                Return the value of the *default* parameter if a
                uantize-on-write instruction has not been set.

        :Returns:

            `Quantization`

        """
        try:
            return construct.get_quantize_on_write(default=default)
        except AttributeError:
            return default

    def get_geometry(self, construct, default=None):
        """Return the geometry type of coordinates.

        :Parameters:

            construct:

            default: optional

        :Returns:

            `str` or `None`
                The geometry type.

        """
        return construct.get_geometry(default=default)

    def get_data(self, parent, default=None):
        """Return the data array.

        :Parameters:

            parent:
                The object containing the data array.

        :Returns:

                The data.

        **Examples**

        >>> w = cfdm.implementation()
        >>> d = cfdm.DimensionCoordinate(
        ...     properties={
        ...         'standard_name': 'latitude', 'units': 'degrees_north'},
        ...     data=cfdm.Data(range(180))
        ... )
        >>> d
        <DimensionCoordinate: latitude(180) degrees_north>
        >>> w.get_data(d)
        <Data(180): [0, ..., 179] degrees_north>

        >>> b = cfdm.Bounds(
        ...     properties={
        ...         'standard_name': 'latitude', 'units': 'degrees_north'},
        ...     data=cfdm.Data(numpy.arange(360).reshape(180, 2))
        ... )
        >>> b
        <Bounds: latitude(180, 2) degrees_north>
        >>> w.get_data(b)
        <Data(180, 2): [[0, ..., 359]] degrees_north>

        """
        try:
            return parent.get_data(default=default)
        except AttributeError:
            return default

    def get_data_axes(self, parent, key, default=None):
        """Get domain axis identifiers.

        :Parameters:

            parent: `Field` or `Domain`

            key: `str` or `None`
                The identifier of the constuct, or `None` to get
                `Field` axes.

        :Returns:

            `tuple` of `str`
                The domain axis identifiers.

        """
        if key is None:
            return parent.get_data_axes(default=default)

        return parent.get_data_axes(key, default=default)

    def get_data_source(self, parent, default=None):
        """Return the data array.

        .. versionadded:: (cfdm) 1.10.0.0

        :Parameters:

            parent:
                The object containing the data array.

        :Returns:

                The data.

        """
        data = self.get_data(parent, default=None)
        if data is None:
            return default

        return data.source(default)

    def get_tie_points(self, construct, default=None):
        """TODO.

        .. versionadded:: (cfdm) 1.10.0.0

        :Parameters:

            parent:
                The object containing the data array.

        :Returns:

                The data.

        """
        data = self.get_data_source(construct, None)
        if data is None:
            return default

        return data.source(default)

    def initialise_AuxiliaryCoordinate(self, **kwargs):
        """Return an auxiliary coordinate construct.

        :Parameters:

            kwargs: optional
                Parameters with whcih to intialising the object.

                .. versionadded:: (cfdm) NEXTVERSION

        :Returns:

            `AuxiliaryCoordinate`

        """
        cls = self.get_class("AuxiliaryCoordinate")
        return cls(**kwargs)

    def initialise_Bounds(self):
        """Return a bounds component.

        :Returns:

            `Bounds`

        """
        cls = self.get_class("Bounds")
        return cls()

    def initialise_CellConnectivityArray(self, **kwargs):
        """Return a cell connectivity array.

        .. versionadded:: (cfdm) 1.11.0.0

        :Parameters:

            kwargs: optional
                Parameters for intialising the node connectivity
                array, which are passed to
                `CellConnectivityArray.__init__`.

        :Returns:

            `CellConnectivityArray`

        """
        cls = self.get_class("CellConnectivityArray")
        return cls(**kwargs)

    def initialise_CellMeasure(self, measure=None):
        """Return a cell measure construct.

        :Parameters:

            measure: `str`, optional

        :Returns:

            `CellMeasure`

        """
        cls = self.get_class("CellMeasure")
        return cls(measure=measure)

    def initialise_CellMethod(self, axes=None, method=None, qualifiers=None):
        """Return a cell method construct.

        :Parameters:

            axes: optional

            method: `str`, optional

            qualifiers: `dict`, optional

        :Returns:

            `CellMethod`

        """
        cls = self.get_class("CellMethod")
        return cls(axes=axes, method=method, qualifiers=qualifiers)

    def initialise_AggregatedArray(self, **kwargs):
        """Return a `AggregatedArray` instance.

        .. versionadded:: (cfdm) 1.12.0.0

        :Parameters:

            kwargs: optional
                Initialisation parameters to pass to the new instance.

        :Returns:

            `AggregatedArray`

        """
        cls = self.get_class("AggregatedArray")
        return cls(**kwargs)

    def initialise_CoordinateConversion(
        self, domain_ancillaries=None, parameters=None
    ):
        """Return a coordinate conversion component.

        :Parameters:

            domain_ancillaries: optional

            parameters: optioanl

        :Returns:

            `CoordinateConversion`

        """
        cls = self.get_class("CoordinateConversion")
        return cls(
            domain_ancillaries=domain_ancillaries, parameters=parameters
        )

    def initialise_CoordinateReference(self):
        """Return a coordinate reference construct.

        :Returns:

            `CoordinateReference`

        """
        cls = self.get_class("CoordinateReference")
        return cls()

    def initialise_Count(self):
        """Return a count variable.

        :Returns:

            `Count`

        """
        cls = self.get_class("Count")
        return cls()

    def initialise_Data(
        self,
        array=None,
        units=None,
        calendar=None,
        copy=True,
        **kwargs,
    ):
        """Return a data instance.

        :Parameters:

            array: optional

            units: optional

            calendar: optional

            copy: `bool`, optional

            kwargs: optional

        :Returns:

            `Data`

        """
        cls = self.get_class("Data")
        return cls(
            array=array,
            units=units,
            calendar=calendar,
            copy=copy,
            **kwargs,
        )

    def initialise_Datum(self, parameters=None):
        """Return a coordinate conversion component.

        :Parameters:

            parameters: optioanl

        :Returns:

            `Datum`

        """
        cls = self.get_class("Datum")
        return cls(parameters=parameters)

    def initialise_DimensionCoordinate(
        self,
        properties=None,
        data=None,
        bounds=None,
        interior_ring=None,
        copy=True,
    ):
        """Return a dimension coordinate construct.

        :Parameters:

            properties: `dict`, optional

            data: optional

            bounds: optional

            interior_ring: optional

            copy: `bool`, optional

        :Returns:

            `DimensionCoordinate`

        """
        cls = self.get_class("DimensionCoordinate")
        return cls(
            properties=properties,
            data=data,
            bounds=bounds,
            interior_ring=interior_ring,
            copy=copy,
        )

    def initialise_DimensionCoordinate_from_AuxiliaryCoordinate(
        self, auxiliary_coordinate=None, copy=True
    ):
        """Returns a dimension coordinate from an auxiliary coordinate.

        Specifically, returns a dimension coordinate construct
        insitialised from an auxiliary coordinate construct.

        :Parameters:

            auxiliary_coordinate: auxiliary coordinate construct

            copy: `bool`,optional

        :Returns:

            `DimensionCoordinate`

        """
        cls = self.get_class("DimensionCoordinate")
        return cls(source=auxiliary_coordinate, copy=copy)

    def initialise_Domain(self):
        """Return a domain construct.

        :Returns:

            `Domain`

        """
        cls = self.get_class("Domain")
        return cls()

    def initialise_DomainAncillary(self):
        """Return a domain ancillary construct.

        :Returns:

            `DomainAncillary`

        """
        cls = self.get_class("DomainAncillary")
        return cls()

    def initialise_DomainAxis(self, size=None):
        """Return a domain ancillary construct.

        :Returns:

            `DomainAxis`

        """
        cls = self.get_class("DomainAxis")
        return cls(size=size)

    def initialise_DomainTopology(self, **kwargs):
        """Return a domain topology construct.

        .. versionadded:: (cfdm) 1.11.0.0

        :Parameters:

            kwargs: optional
                Parameters for intialising the domain topology
                construct, which are passed to
                `DomainTopology.__init__`.

        :Returns:

            `DomainTopology`
                The domain topology construct.

        """
        cls = self.get_class("DomainTopology")
        return cls(**kwargs)

    def initialise_CellConnectivity(self, **kwargs):
        """Return a cell connectivity construct.

        .. versionadded:: (cfdm) 1.11.0.0

        :Parameters:

            kwargs: optional
                Parameters for intialising the cell connectivity
                construct, which are passed to
                `CellConnectivity.__init__`.

        :Returns:

            `CellConnectivity`
                The cell connectivity construct.

        """
        cls = self.get_class("CellConnectivity")
        return cls(**kwargs)

    def initialise_Field(self):
        """Return a field qconstruct.

        :Returns:

            `Field`

        """
        cls = self.get_class("Field")
        return cls()

    def initialise_FieldAncillary(self):
        """Return a field ancillary construct.

        :Returns:

            `FieldAncillary`

        """
        cls = self.get_class("FieldAncillary")
        return cls()

    def initialise_GatheredArray(
        self,
        compressed_array=None,
        ndim=None,
        shape=None,
        size=None,
        compressed_dimension=None,
        compressed_dimensions=None,
        list_variable=None,
    ):
        """Return a gathered array instance.

        :Parameters:

            compressed_array: optional

            ndim: `int`, optional

            shape: sequence of `int`, optional

            size: `int, optional

            compressed_dimensions: sequence of `int`, optional
                The position of the compressed dimension in the
                compressed array.

                 .. versionadded:: (cfdm) 1.10.0.0

            list_variable: optional

            compressed_dimension: deprecated at version 1.10.0.0
                Use the *compressed_dimensions* parameter instead.

        :Returns:

            `GatheredArray`

        """
        cls = self.get_class("GatheredArray")
        return cls(
            compressed_array=compressed_array,
            ndim=ndim,
            shape=shape,
            size=size,
            compressed_dimensions=compressed_dimensions,
            list_variable=list_variable,
        )

    def initialise_SubsampledArray(
        self,
        interpolation_name=None,
        compressed_array=None,
        shape=None,
        tie_point_indices=None,
        computational_precision=None,
        interpolation_description=None,
        parameters=None,
        parameter_dimensions=None,
        dependent_tie_points=None,
        dependent_tie_point_dimensions=None,
    ):
        """Return a subsampled array instance.

        .. versionadded:: (cfdm) 1.10.0.0

        .. seealso:: `set_dependent_tie_points`,
                     `set_dependent_tie_point_dimensions`

        :Parameters:

            interpolation_name: `str`

            interpolation_description: `str`, optional

            compressed_array: optional

            shape: sequence of `int`, optional

            computational_precision: `str`, optional
                The floating-point arithmetic precision used during
                the preparation and validation of the compressed
                coordinates.

            tie_point_indices: `dict`, optional

            parameters: `dict`, optional

            parameter_dimensions: `dict`, optional

            parameters: `dict`, optional

            parameter_dimensions: `dict`, optional

            dependent_tie_points: `dict`, optional

            dependent_tie_point_dimensions: `dict`, optional

        :Returns:

            `SubsampledArray`

        """
        return self.get_class("SubsampledArray")(
            interpolation_name=interpolation_name,
            compressed_array=compressed_array,
            shape=shape,
            tie_point_indices=tie_point_indices,
            computational_precision=computational_precision,
            interpolation_description=interpolation_description,
            parameters=parameters,
            parameter_dimensions=parameter_dimensions,
            dependent_tie_points=dependent_tie_points,
            dependent_tie_point_dimensions=dependent_tie_point_dimensions,
        )

    def initialise_Index(self):
        """Return an index variable.

        :Returns:

            `Index`

        """
        cls = self.get_class("Index")
        return cls()

    def initialise_InteriorRing(self):
        """Return an interior ring variable.

        :Returns:

            `InteriorRing`

        """
        cls = self.get_class("InteriorRing")
        return cls()

    def initialise_InterpolationParameter(self):
        """Return an interpolation parameter variable.

        .. versionadded:: (cfdm) 1.10.0.0

        :Returns:

            `InterpolationParameter`

        """
        cls = self.get_class("InterpolationParameter")
        return cls()

    def initialise_List(self):
        """Return a list variable.

        :Returns:

            `List`

        """
        cls = self.get_class("List")
        return cls()

    def initialise_PointTopologyArray(self, **kwargs):
        """Return a point topology array.

        .. versionadded:: (cfdm) 1.11.0.0

        :Parameters:

            kwargs: optional
                Parameters for intialising the point topology array.
                which are passed to `PointTopologyArray.__init__`.

        :Returns:

            `PointTopologyArray`

        """
        cls = self.get_class("PointTopologyArray")
        return cls(**kwargs)

    def initialise_Quantization(self, **kwargs):
        """Return a quantization metadata class.

        .. versionadded:: (cfdm) 1.12.2.0

        :Parameters:

            kwargs: optional
                Parameters for intialising the quantization metadata,
                which are passed to `Quantization.__init__`.

        :Returns:

            `Quantization`

        """
        cls = self.get_class("Quantization")
        return cls(**kwargs)

    def initialise_TiePointIndex(self):
        """Return an index variable.

        :Returns:

            `TiePointIndex`

        """
        cls = self.get_class("TiePointIndex")
        return cls()

    def initialise_NetCDF4Array(self, **kwargs):
        """Return a `NetCDF4Array` instance.

        :Parameters:

            kwargs: optional
                Initialisation parameters to pass to the new instance.

                .. versionadded:: (cfdm) 1.11.2.0

        :Returns:

            `NetCDF4Array`

        """
        cls = self.get_class("NetCDF4Array")
        return cls(**kwargs)

    def initialise_H5netcdfArray(self, **kwargs):
        """Return a `H5netcdfArray` instance.

        .. versionadded:: (cfdm) 1.11.2.0

        :Parameters:

            kwargs: optional
                Initialisation parameters to pass to the new instance.

        :Returns:

            `H5netcdfArray`

        """
        cls = self.get_class("H5netcdfArray")
        return cls(**kwargs)

    def initialise_ZarrArray(self, **kwargs):
        """Return a `ZarrArray` instance.

        .. versionadded:: (cfdm) 1.12.2.0

        :Parameters:

            kwargs: optional
                Initialisation parameters to pass to the new instance.

        :Returns:

            `ZarrArray`

        """
        cls = self.get_class("ZarrArray")
        return cls(**kwargs)

    def initialise_BoundsFromNodesArray(self, **kwargs):
        """Return a node bounds array.

        .. versionadded:: (cfdm) 1.11.0.0

        :Parameters:

            kwargs: optional
                Parameters for intialising the node bounds array.
                which are passed to `BoundsFromNodesArray.__init__`.

        :Returns:

            `BoundsFromNodesArray`

        """
        cls = self.get_class("BoundsFromNodesArray")
        return cls(**kwargs)

    def initialise_NodeCountProperties(self):
        """Return a node count properties variable.

        :Returns:

        Node count properties bariable

        """
        cls = self.get_class("NodeCountProperties")
        return cls()

    def initialise_PartNodeCount(self):
        """Return a part node count properties variable.

        :Returns:

            `PartNodeCountProperties`

        """
        cls = self.get_class("PartNodeCountProperties")
        return cls()

    def initialise_RaggedContiguousArray(
        self,
        compressed_array=None,
        ndim=None,
        shape=None,
        size=None,
        count_variable=None,
    ):
        """Return a ragged contigous array instance.

        :Parameters:

            compressed_array: optional

            ndim: `int`, optional
                Deprecated at version 1.10.0.0. Ignored if set.

            shape: sequence of `int`, optional

            size: `int, optional
                Deprecated at version 1.10.0.0. Ignored if set.

            count_variable: optional

        :Returns:

            `RaggedContigousArray`

        """
        cls = self.get_class("RaggedContiguousArray")
        return cls(
            compressed_array=compressed_array,
            shape=shape,
            count_variable=count_variable,
        )

    def initialise_RaggedIndexedArray(
        self,
        compressed_array=None,
        ndim=None,
        shape=None,
        size=None,
        index_variable=None,
    ):
        """Return a ragged indexed array instance.

        :Parameters:

            compressed_array: optional

            ndim: `int`, optional
                Deprecated at version 1.10.0.0. Ignored if set.

            shape: sequence of `int`, optional

            size: `int, optional
                Deprecated at version 1.10.0.0. Ignored if set.

            index_variable: optional

        :Returns:

            `RaggedIndexedArray`

        """
        cls = self.get_class("RaggedIndexedArray")
        return cls(
            compressed_array=compressed_array,
            #            ndim=ndim,
            shape=shape,
            #            size=size,
            index_variable=index_variable,
        )

    def initialise_RaggedIndexedContiguousArray(
        self,
        compressed_array=None,
        ndim=None,
        shape=None,
        size=None,
        count_variable=None,
        index_variable=None,
    ):
        """Return a ragged indexed contiguous array instance.

        :Parameters:

            compressed_array: optional

            ndim: `int`, optional
                Deprecated at version 1.10.0.0. Ignored if set.

            shape: sequence of `int`, optional

            size: `int, optional
                Deprecated at version 1.10.0.0. Ignored if set.

            count_variable: optional

            index_variable: optional

        :Returns:

             `RaggedIndexedContiguousArray`

        """
        cls = self.get_class("RaggedIndexedContiguousArray")
        return cls(
            compressed_array=compressed_array,
            shape=shape,
            count_variable=count_variable,
            index_variable=index_variable,
        )

    def is_climatology(self, coordinate):
        """Whether or not the coordinate represent climatologies.

        :Parameters:

            coordinate: coordinate construct

        :Returns:

            `bool`

        """
        return bool(coordinate.get_geometry(None) == "climatology")

    def is_domain(self, construct):
        """Return True if the construct is a domain construct.

        :Parameters:

            construct: Construct

        :Returns:

            `bool`

        """
        return getattr(construct, "construct_type", None) == "domain"

    def is_field(self, construct):
        """Return True if the construct is a field construct.

        :Parameters:

            construct: Construct

        :Returns:

            `bool`

        """
        return getattr(construct, "construct_type", None) == "field"

    def is_geometry(self, coordinate):
        """Return True if the coordinate bounds are geometries.

        ..versionadded:: (cfdm) 1.8.0

        :Parameters:

            coordinate:
                The coordinate construct.

        :Returns:

            `bool`
                 True if the coordinate bounds are geometries, otherwise
                 False.

        """
        return bool(
            coordinate.get_geometry(None) in ("point", "line", "polygon")
        )

    def is_masked(self, data):
        """Whether or not the data has any masked values.

        .. versionadded:: (cfdm) 1.8.0

        :Parameters:

            data: `Data`

        :Returns:

            `bool`
                Whether or not the data has any masked values.

        """
        return data.mask.any()

    def nc_set_instance_dimension(self, variable, ncdim):
        """Set the netCDF instance dimension name.

        :Parameters:

            variable:

            ncdim: `str` or `None`
                The netCDF dimension name. If `None` then the name is
                not set.

        :Returns:

            `None`

        """
        if ncdim is not None:
            variable.nc_set_instance_dimension(ncdim)

    def nc_set_sample_dimension(self, variable, ncdim):
        """Set the netCDF sample dimension name.

        :Parameters:

            variable:

            ncdim: `str` or `None`
                The netCDF dimension name. If `None` then the name is not
                set.

        :Returns:

            `None`

        """
        if ncdim is not None:
            variable.nc_set_sample_dimension(ncdim)

    def nc_set_interpolation_subarea_dimension(self, variable, ncdim):
        """Set the netCDF sample dimension name.

        :Parameters:

            variable:

            ncdim: `str` or `None`
                The netCDF interpolation subarea dimension name. If
                `None` then the name is not set.

        :Returns:

            `None`

        """
        if ncdim is not None:
            variable.nc_set_interpolation_subarea_dimension(ncdim)

    def nc_set_subsampled_dimension(self, variable, ncdim):
        """Set the netCDF subsampled dimension name.

        :Parameters:

            variable:

            ncdim: `str` or `None`
                The netCDF dimension name. If `None` then the name is
                not set.

        :Returns:

            `None`

        """
        if ncdim is not None:
            variable.nc_set_subsampled_dimension(ncdim)

    def set_auxiliary_coordinate(
        self, parent, construct, axes, copy=True, **kwargs
    ):
        """Insert a auxiliary coordinate object into a field.

        :Parameters:

            parent: `Field` or `Domain`
               On what to set the construct

            construct: auxiliary coordinate construct

            axes: `tuple`

            copy: `bool`, optional

            kwargs: optional
                Additional parameters to `Field.set_construct` that
                may be used by subclasses.

                .. versionadded:: (cfdm) 1.8.9.0

        :Returns:

            `str`

        """
        return self.set_construct(
            parent, construct, axes=axes, copy=copy, **kwargs
        )

    def set_bounds(self, construct, bounds, copy=True):
        """Set the bounds component of a construct.

        .. versionadded:: (cfdm) 1.7.0

        :Parameters:

            construct: construct

            bounds: bounds component

            copy: `bool`, optional

        :Returns:

            `str`
                Return an empty string if the bounds were set
                successfully, otherwise return a non-empty string
                describing how the setting of the bounds failed.

        """
        try:
            construct.set_bounds(bounds, copy=copy)
        except Exception as error:
            if not error:
                error = f"Could not set {bounds!r} on {construct!r}"

            return error

        return ""

    def set_cell_measure(self, parent, construct, axes, copy=True, **kwargs):
        """Insert a cell_measure object into a field.

        .. versionadded:: (cfdm) 1.7.0

        :Parameters:

            parent: `Field` or `Domain`
               On what to set the construct

            construct: cell measure construct

            axes: `tuple`

            copy: `bool`, optional

            kwargs: optional
                Additional parameters to the `set_construct` of
                *parent* that may be used by subclasses.

                .. versionadded:: (cfdm) 1.10.0.2

        :Returns:

            `str`

        """
        return self.set_construct(
            parent, construct, axes=axes, copy=copy, **kwargs
        )

    def set_cell_method(self, field, construct, copy=True, **kwargs):
        """Insert a cell_method object into a field.

        .. versionadded:: (cfdm) 1.7.0

        :Parameters:

            field: `Field`
               On what to set the construct

            construct: cell method construct

            copy: `bool`, optional

            kwargs: optional
                Additional parameters to the `set_construct` of
                *field* that may be used by subclasses.

                .. versionadded:: (cfdm) 1.10.0.2

        :Returns:

            `str`

        """
        return self.set_construct(field, construct, copy=copy, **kwargs)

    def set_cell_method_axes(self, cell_method, axes):
        """Set the axes of a cell method construct.

        :Parameters:

            construct: cell method construct

            axes:

        :Returns:

            `None`

        """
        cell_method.set_axes(axes)

    def set_cell_method_method(self, cell_method, method):
        """Set the method of a cell method construct.

        .. versionadded:: (cfdm) 1.7.0

        :Parameters:

            cell_method: cell method construct

            method: `str`

        :Returns:

            `None`

        """
        cell_method.set_method(method)

    def set_cell_connectivity(
        self, parent, construct, axes, copy=True, **kwargs
    ):
        """Insert a cell connectivity object into a field.

        .. versionadded:: (cfdm) 1.11.0.0

        :Parameters:

            parent: `Field` or `Domain`
               On what to set the construct

            construct: `CellConnectivity`

            axes: `tuple`

            copy: `bool`, optional

            kwargs: optional
                Additional parameters to the `set_construct` of
                *parent* that may be used by subclasses.


        :Returns:

            `str`

        """
        return self.set_construct(
            parent, construct, axes=axes, copy=copy, **kwargs
        )

    def set_climatology(self, construct):
        """Set the construct as a climatology.

        .. versionadded:: (cfdm) 1.9.0.0

        :Parameters:

            construct:

        :Returns:

            `None`

        """
        construct.set_climatology(True)

    def set_construct(self, parent, construct, axes=None, copy=True, **kwargs):
        """Insert a construct into a field or domain.

        .. versionadded:: (cfdm) 1.10.0.2

        :Parameters:

            parent: `Field` or `Domain`
               On what to set the construct

            construct:
                The construct to set.

            axes: `tuple` or `None`, optional
                The construct domain axes, if applicable.

            copy: `bool`, optional
                Whether or not to set a copy of *construct*.

            kwargs: optional
                Additional parameters to the `set_construct` of
                *parent* that may be used by subclasses.

        :Returns:

            `str`
                The construct identifier.

        """
        return parent.set_construct(construct, axes=axes, copy=copy, **kwargs)

    def set_coordinate_conversion(
        self, coordinate_reference, coordinate_conversion
    ):
        """Set a coordinate conversion component.

        .. versionadded:: (cfdm) 1.7.0

        :Parameters:

            coordinate_reference: `CoordinateReference`

            coordinate_conversion: `CoordinateConversion`

        :Returns:

            `None`

        """
        coordinate_reference.set_coordinate_conversion(coordinate_conversion)

    def set_coordinate_reference(self, parent, construct, copy=True, **kwargs):
        """Insert a coordinate reference object into a field.

        .. versionadded:: (cfdm) 1.7.0

        :Parameters:

            parent: `Field` or `Domain`
               On what to set the construct

            construct: coordinate reference construct

            copy: `bool`, optional

            kwargs: optional
                Additional parameters to the `set_construct` of
                *parent* that may be used by subclasses.

                .. versionadded:: (cfdm) 1.10.0.2

        :Returns:

            `str`

        """
        return self.set_construct(parent, construct, copy=copy, **kwargs)

    def set_coordinate_reference_coordinates(
        self, coordinate_reference, coordinates
    ):
        """Set the coordinates of a coordinate reference construct.

        .. versionadded:: (cfdm) 1.7.0

        :Parameters:

            coordinate_reference: coordinate reference construct

            coordinates: sequence of `str`

        :Returns:

            `None`

        """
        coordinate_reference.set_coordinates(coordinates)

    def set_coordinate_reference_coordinate(
        self, coordinate_reference, coordinate
    ):
        """Set a coordinate of a coordinate reference construct.

        :Parameters:

            coordinate_reference: coordinate reference construct

            coordinate: `str`

        :Returns:

            `None`

        """
        coordinate_reference.set_coordinate(coordinate)

    def set_data(self, construct, data, axes=None, copy=True):
        """The the data instance of a construct.

        :Parameters:

            construct: construct

            data: data instance

            axes: `tuple`, optional

            default: optional

        :Returns:

            `None`

        """
        if axes is None:
            construct.set_data(data, copy=copy)
        else:
            construct.set_data(data, axes=axes, copy=copy)

    def set_datum(self, coordinate_reference, datum):
        """Insert a datum object into a coordinate reference construct.

        :Parameters:

            coordinate_referece: coordinate reference construct

            datum: datum component

        :Returns:

            `None`

        """
        coordinate_reference.set_datum(datum)

    def set_dimension_coordinate(
        self, parent, construct, axes, copy=True, **kwargs
    ):
        """Insert a dimension coordinate object into a field.

        :Parameters:

            parent: `Field` or `Domain`
               On what to set the construct

            construct: dimension coordinate construct

            axes: `tuple`

            copy: `bool`, optional

            kwargs: optional
                Additional parameters to the `set_construct` of
                *parent* that may be used by subclasses.

                .. versionadded:: (cfdm) 1.8.9.0

        :Returns:

            `str`

        """
        return self.set_construct(
            parent, construct, axes=axes, copy=copy, **kwargs
        )

    def set_domain_ancillary(
        self, parent, construct, axes, copy=True, **kwargs
    ):
        """Insert a domain ancillary object into a field.

        :Parameters:

            parent: `Field` or `Domain`
               On what to set the construct

            construct: domain ancillary construct`

            axes: `tuple`

            copy: `bool`, optional

            kwargs: optional
                Additional parameters to the `set_construct` of
                *parent* that may be used by subclasses.

                .. versionadded:: (cfdm) 1.10.0.2

        :Returns:

            `str`

        """
        return self.set_construct(
            parent, construct, axes=axes, copy=copy, **kwargs
        )

    def set_domain_axis(self, parent, construct, copy=True, **kwargs):
        """Insert a domain_axis object into a field.

        :Parameters:

            parent: `Field` or `Domain`
               On what to set the construct

            construct: domain axis construct

            copy: `bool`, optional

            kwargs: optional
                Additional parameters to the `set_construct` of
                *parent* that may be used by subclasses.

                .. versionadded:: (cfdm) 1.10.0.2

        :Returns:

            `str`

        """
        return self.set_construct(parent, construct, copy=copy, **kwargs)

    def set_domain_topology(
        self, parent, construct, axes, copy=True, **kwargs
    ):
        """Insert a domain topology object into a field.

        .. versionadded:: (cfdm) 1.11.0.0

        :Parameters:

            parent: `Field` or `Domain`
               On what to set the construct

            construct: `DomainTopology`

            axes: `tuple`

            copy: `bool`, optional

            kwargs: optional
                Additional parameters to the `set_construct` of
                *parent* that may be used by subclasses.


        :Returns:

            `str`

        """
        return self.set_construct(
            parent, construct, axes=axes, copy=copy, **kwargs
        )

    def set_dependent_tie_points(self, construct, tie_points, dimensions):
        """Set dependent tie points and their dimensions.

        This applies to arrays compressed by subsampling.

        .. versionadded:: (cfdm) 1.10.0.0

        :Parameters:

            construct:
                The construct containing the ccompressed data. Will be
                changed in-place.

            tie_points: `dict`
                The dependent tie point arrays, keyed by their
                identities.

            dimensions: `dict`
                The dimensions spanned by the tie point ararys, keyed
                by their identities.

        :Returns:

            `None`

        """
        data = self.get_data(construct)
        source = data.source()

        source.set_dependent_tie_points(tie_points)
        source.set_dependent_tie_point_dimensions(dimensions)

        # Reset the construct's data with the new dependent tie point
        # definitions. Currently cfdm doesn't need to do this, but it
        # doesn't do any harm, and downstream applications (like
        # cf-python) may not be able to correctly instantiate the data
        # when all of its elements have not been set.
        data = construct._Data(
            source,
            units=data.get_units(None),
            calendar=data.get_calendar(None),
        )
        construct.set_data(data)

    def nc_set_external(self, construct):
        """Set the external status of a construct.

        :Parameters:

            construct:

        :Returns:

            `None`

        """
        construct.nc_set_external(True)

    def set_field_ancillary(self, field, construct, axes, copy=True, **kwargs):
        """Insert a field ancillary object into a field.

        :Parameters:

            field: `Field`
               On what to set the construct

            construct: field ancillary construct

            axes: `tuple`

            copy: `bool`, optional

            kwargs: optional
                Additional parameters to the `set_construct` of
                *field* that may be used by subclasses.

                .. versionadded:: (cfdm) 1.10.0.2

        :Returns:

            `str`

        """
        return self.set_construct(
            field, construct, axes=axes, copy=copy, **kwargs
        )

    def set_geometry(self, coordinate, value):
        """Set the geometry type of a coordinate construct.

        .. versionadded:: (cfdm) 1.8.0

        :Parameters:

            coordinate: coordinate construct

            value: `str`

        :Returns:

            `None`

        """
        coordinate.set_geometry(value)

    def set_inherited_properties(
        self, parent, inherited_properties, copy=True
    ):
        """Set any inherited properties.

        .. versionadded:: (cfdm) 1.8.6

        :Parameters:

            parent:
                The object that inherits the properties.

            inherited_properties: `dict`

            copy: `bool``

        :Returns:

            `None`

        """
        parent.set_properties(inherited_properties, copy=copy)

    def set_interpolation(self, parent, interpolation, copy=True):
        """Set an interpolation variable.

        .. versionadded:: (cfdm) 1.10.0.0

        :Parameters:

            parent:

            interpolation: Interpolation properties variable

            copy: `bool`, optional

        :Returns:

            `None`

        """
        parent.set_interpolation(interpolation, copy=copy)

    def set_node_count_properties(self, parent, node_count, copy=True):
        """Set a node count properties variable.

        .. versionadded:: (cfdm) 1.8.0

        :Parameters:

            parent:

            node_count: Node count properties variable

            copy: `bool`, optional

        :Returns:

            `None`

        """
        parent.set_node_count(node_count, copy=copy)

    def set_original_filenames(self, parent, filename):
        """Set the original files.

        Set the original files to the *filename* parameter plus any
        original files stored on the data (if present).

        .. versionadded:: (cfdm) 1.10.0.1

        :Parameters:

            parent: Parent construct on which to set original files

            filename: `str`
                The file that contains the corresponding variable.

        :Returns:

            `None`

        """
        if filename is None:
            filenames = ()
        else:
            filenames = (filename,)

        try:
            data = parent.get_data(None)
        except AttributeError:
            pass
        else:
            if data is not None:
                filenames += tuple(data._original_filenames())

        parent._original_filenames(define=set(filenames))

    def set_parameter(self, parent, parameter, value, copy=True):
        """Set a parameter on a component.

        .. versionadded:: (cfdm) 1.12.2.0

        :Parameters:

            parent:
                The component to be modified.

            parameter: `str`
                The name of the parameter.

            value:
                The value of the parameter.

            copy: `bool`, optional
                If True (the default) then set a copy of *value*.

        :Returns:

            `None`

        """
        parent.set_parameter(parameter, value, copy=copy)

    def set_part_node_count_properties(
        self, parent, part_node_count, copy=True
    ):
        """Set a part node count properties variable.

        .. versionadded:: (cfdm) 1.8.0

        :Parameters:

            parent:

            part_node_count: part node count properties variable

            copy: `bool`, optional

        :Returns:

            `None`

        """
        parent.set_part_node_count(part_node_count, copy=copy)

    def set_quantization(self, parent, quantization, copy=True):
        """Set quantization metadata.

        .. versionadded:: (cfdm) 1.12.2.0

        :Parameters:

            parent:
                The construct to be modified.

            quantization: `Quantization`
                The new quantization metadata.

            copy: `bool`, optional
                If True (the default) then copy *quantization* prior
                to insertion.

        :Returns:

            `None`

        """
        parent._set_quantization(quantization, copy=copy)

    def set_interior_ring(self, parent, interior_ring, copy=True):
        """Insert an interior ring array into a coordinate.

        .. versionadded:: (cfdm) 1.8.0

        :Parameters:

            parent:

            interior_ring: interiot ring variable

            copy: `bool`, optional

        :Returns:

            `None`

        :Returns:

            `None`

        """
        parent.set_interior_ring(interior_ring, copy=copy)

    def set_dataset_compliance(self, field, report):
        """Set the dataset compliance report on a field construct.

        ..versionadded:: (cfdm) 1.7

        :Parameters:

            field: field construct

            report: `dict`

        :Returns:

            `None`

        """
        field._set_dataset_compliance(report)

    def nc_set_dimension(self, construct, ncdim):
        """Set the netCDF dimension name.

        :Parameters:

            construct: construct

            ncdim: `str` or `None`
                The netCDF dimension name. If `None` then the name is
                not set.

        :Returns:

            `None`

        """
        if ncdim is not None:
            construct.nc_set_dimension(ncdim)

    def nc_set_geometry_variable(self, field, ncvar):
        """Set the netCDF geometry container variable name.

        :Parameters:

            field: field construct

            ncvar: `str` or `None`
                The netCDF variable name. If `None` then the name is
                not set.

        :Returns:

            `None`

        """
        if ncvar is not None:
            field.nc_set_geometry_variable(ncvar)

    def nc_set_node_coordinate_variable(self, parent, ncvar):
        """Set the netCDF node coordinate variable name.

        .. versionadded:: (cfdm) 1.11.0.0

        :Parameters:

            parent: `AuxiliaryCoordinate`
                The auxiliary coordinate construct on which to set the
                netCDF node coordinate variable name.

            ncvar: `str` or `None`
                The netCDF node coordinate variable name. If `None`
                then the name is not set.

        :Returns:

            `None`

        """
        if ncvar is not None:
            parent.nc_set_node_coordinate_variable(ncvar)

    def nc_set_variable(self, parent, ncvar):
        """Set the netCDF variable name.

        :Parameters:

            parent:

            ncvar: `str` or `None`
                The netCDF variable name. If `None` then the name is
                not set.

        :Returns:

            `None`

        """
        if ncvar is not None:
            parent.nc_set_variable(ncvar)

    def nc_get_datum_variable(self, ref):
        """Get the netCDF grid mapping variable name for a datum.

        .. versionadded:: (cfdm) 1.7.5

        :Parameters:

            ref: Coordinate reference construct

        :Returns:

            `str` or `None`

        """
        return ref.nc_get_datum_variable(default=None)

    def nc_set_datum_variable(self, ref, ncvar):
        """Set the netCDF grid mapping variable name for a datum.

        .. versionadded:: (cfdm) 1.7.5

        :Parameters:

            ref: Coordinate reference construct

            ncvar: `str` or `None`
                The netCDF variable name. If `None` then the name is not
                set.

        :Returns:

            `None`

        """
        if ncvar is not None:
            ref.nc_set_datum_variable(ncvar)

    def set_properties(self, construct, properties, copy=True):
        """Set construct proporties.

        :Parameters:

            construct:

            properties: `dict`

            copy: `bool`

        :Returns:

            `None`

        """
        construct.set_properties(properties, copy=copy)

    def has_bounds(self, construct):
        """Whether or not a construct has bounds.

        :Parameters:

            construct:

        :Returns:

            `bool`

        """
        return construct.has_bounds()

    def has_datum(self, coordinate_reference):
        """Return True if a coordinate reference has a datum.

        :Parameters:

            coordinate_reference: coordinate reference construct

        :Returns:

            `bool`

        **Examples**

        >>> w = cfdm.implementation()

        >>> c = cfdm.CoordinateReference()
        >>> w.has_datum(c)
        False

        >>> r = cfdm.CoordinateReference(datum=cfdm.Data(1))
        >>> w.has_datum(r)
        True

        """
        return bool(coordinate_reference.datum)

    def has_domain_topology(self, parent):
        """Whether or not a field or domain has a domain topology.

        .. versionadded:: (cfdm) 1.11.0.0

        :Parameters:

            parent: `Field` or `Domain`
                A field or domain construct

        :Returns:

            `bool`
                Whether or not *parent* has a domain topology.

        """
        try:
            return bool(parent.domain_topologies(todict=True))
        except AttributeError:
            return False

    def has_property(self, parent, prop):
        """Return True if a property exists.

        :Parameters:

            parent:
                The object containing the property.

        :Returns:

            `bool`
                `True` if the property exists, otherwise `False`.

        **Examples**

        >>> w = cfdm.implementation()
        >>> d = cfdm.DimensionCoordinate(
        ...     properties={
        ...         'standard_name': 'latitude', 'units': 'degrees_north'},
        ...     data=cfdm.Data(range(180))
        ... )
        >>> d
        <DimensionCoordinate: latitude(180) degrees_north>
        >>> w.has_property(d, 'units')
        True

        >>> b = cfdm.Bounds(
        ...     properties={
        ...         'standard_name': 'latitude', 'units': 'degrees_north'},
        ...     data=cfdm.Data(numpy.arange(360).reshape(180, 2))
        ... )
        >>> b
        <Bounds: latitude(180, 2) degrees_north>
        >>> w.has_property(b, 'long_name')
        False

        """
        return parent.has_property(prop)

    def squeeze(self, construct, axes=None, inplace=False):
        """Remove size 1 axes from construct data.

        :Parameters:

            construct:
                The construct.

            axes: optional
                The axes to squeeze. If `None` then all size 1 axes
                are removed from the data.

            inplace: `bool`, optional
                If True then do the operation in-place and return
                `None`.

                .. versionadded:: (cfdm) 1.12.0.0

        :Returns:

                The construct with removed axes, or `None` if the
                operation was in-place.

        """
        return construct.squeeze(axes=axes, inplace=inplace)

    def unsqueeze(self, field, inplace=False):
        """Insert size 1 axes into the field data array.

        .. versionadded:: (cfdm) 1.12.0.0

        :Parameters:

            field: `Field`
                The field construct.

            inplace: `bool`, optional
                If True then do the operation in-place and return
                `None`.

        :Returns:

            `Field` or `None`
                The field with inserted axes, or `None` if the
                operation was in-place.

        """
        return field.unsqueeze(inplace=inplace)


_implementation = CFDMImplementation(
    cf_version=CF(),
    AggregatedArray=AggregatedArray,
    AuxiliaryCoordinate=AuxiliaryCoordinate,
    CellConnectivity=CellConnectivity,
    CellConnectivityArray=CellConnectivityArray,
    CellMeasure=CellMeasure,
    CellMethod=CellMethod,
    CoordinateReference=CoordinateReference,
    DimensionCoordinate=DimensionCoordinate,
    Domain=Domain,
    DomainAncillary=DomainAncillary,
    DomainAxis=DomainAxis,
    DomainTopology=DomainTopology,
    Field=Field,
    FieldAncillary=FieldAncillary,
    Bounds=Bounds,
    InteriorRing=InteriorRing,
    InterpolationParameter=InterpolationParameter,
    CoordinateConversion=CoordinateConversion,
    Datum=Datum,
    List=List,
    Index=Index,
    Count=Count,
    NodeCountProperties=NodeCountProperties,
    PartNodeCountProperties=PartNodeCountProperties,
    Data=Data,
    BoundsFromNodesArray=BoundsFromNodesArray,
    GatheredArray=GatheredArray,
    H5netcdfArray=H5netcdfArray,
    NetCDF4Array=NetCDF4Array,
    PointTopologyArray=PointTopologyArray,
    Quantization=Quantization,
    RaggedContiguousArray=RaggedContiguousArray,
    RaggedIndexedArray=RaggedIndexedArray,
    RaggedIndexedContiguousArray=RaggedIndexedContiguousArray,
    SubsampledArray=SubsampledArray,
    TiePointIndex=TiePointIndex,
    ZarrArray=ZarrArray,
)


def implementation():
    """Return a container for the CF data model implementation.

    .. versionadded:: (cfdm) 1.7.0

    .. seealso:: `cfdm.example_field`, `cfdm.read`, `cfdm.write`

    :Returns:

        `CFDMImplementation`
            A container for the CF data model implementation.

    **Examples**

    >>> i = cfdm.implementation()
    >>> i
    <CFDMImplementation: >
    >>> i.classes()
    {'AuxiliaryCoordinate': <class 'cfdm.auxiliarycoordinate.AuxiliaryCoordinate'>,
     'CellMeasure': <class 'cfdm.cellmeasure.CellMeasure'>,
     'CellMethod': <class 'cfdm.cellmethod.CellMethod'>,
     'CoordinateReference': <class 'cfdm.coordinatereference.CoordinateReference'>,
     'DimensionCoordinate': <class 'cfdm.dimensioncoordinate.DimensionCoordinate'>,
     'DomainAncillary': <class 'cfdm.domainancillary.DomainAncillary'>,
     'DomainAxis': <class 'cfdm.domainaxis.DomainAxis'>,
     'Field': <class 'cfdm.field.Field'>,
     'FieldAncillary': <class 'cfdm.fieldancillary.FieldAncillary'>,
     'Bounds': <class 'cfdm.bounds.Bounds'>,
     'InteriorRing': <class 'cfdm.interiorring.InteriorRing'>,
     'CoordinateConversion': <class 'cfdm.coordinateconversion.CoordinateConversion'>,
     'Datum': <class 'cfdm.datum.Datum'>,
     'Data': <class 'cfdm.data.data.Data'>,
     'GatheredArray': <class 'cfdm.data.gatheredarray.GatheredArray'>,
     'H5netcdfArray': <class 'cfdm.data.h5netcdfarray.H5netcdfArray'>,
     'NetCDF4Array': <class 'cfdm.data.netcdf4array.NetCDF4Array'>,
     'PointTopologyArray': <class 'cfdm.data.pointtopologyarray.PointTopologyArray'>,
     'RaggedContiguousArray': <class 'cfdm.data.raggedcontiguousarray.RaggedContiguousArray'>,
     'RaggedIndexedArray': <class 'cfdm.data.raggedindexedarray.RaggedIndexedArray'>,
     'RaggedIndexedContiguousArray': <class 'cfdm.data.raggedindexedcontiguousarray.RaggedIndexedContiguousArray'>,
     'SubsampledArray': <class 'cfdm.data.subsampledrray.SubsampledArray'>,
     'List': <class 'cfdm.list.List'>,
     'Count': <class 'cfdm.count.Count'>,
     'Index': <class 'cfdm.index.Index'>,
     'NodeCountProperties': <class 'cfdm.nodecountproperties.NodeCountProperties'>,
     'PartNodeCountProperties': <class 'cfdm.partnodecountproperties.PartNodeCountProperties'>,
     'Quantization': <class 'cfdm.quantization.Quantization'>,
     'ZarrArray': <class 'cfdm.data.zarrarray.ZarrArray'>}

    """
    return _implementation.copy()<|MERGE_RESOLUTION|>--- conflicted
+++ resolved
@@ -1142,11 +1142,7 @@
         return data.nc_dataset_chunksizes()
 
     def nc_get_dataset_shards(self, data):
-<<<<<<< HEAD
-        """Get the dataset sharding strategy for the data.
-=======
         """Get the Zarr dataset sharding strategy for the data.
->>>>>>> 1deb8c02
 
         ..versionadded:: (cfdm) NEXTVERSION
 
@@ -1305,11 +1301,7 @@
         )
 
     def nc_set_dataset_shards(self, data, shards):
-<<<<<<< HEAD
-        """Set the dataset sharding strategy for the data.
-=======
         """Set the Zarr dataset sharding strategy for the data.
->>>>>>> 1deb8c02
 
         ..versionadded:: (cfdm) NEXTVERSION
 
