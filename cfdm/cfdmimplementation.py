--- conflicted
+++ resolved
@@ -1,37 +1,10 @@
-<<<<<<< HEAD
-from . import (AuxiliaryCoordinate,
-               CellMethod,
-               CellMeasure,
-               CoordinateReference,
-               DimensionCoordinate,
-               Domain,
-               DomainAncillary,
-               DomainAxis,
-               Field,
-               FieldAncillary,
-               Bounds,
-               InteriorRing,
-               CoordinateConversion,
-               Datum,
-               Count,
-               List,
-               Index,
-               NodeCountProperties,
-               PartNodeCountProperties)
-
-from .data import (Data,
-                   GatheredArray,
-                   NetCDFArray,
-                   RaggedContiguousArray,
-                   RaggedIndexedArray,
-                   RaggedIndexedContiguousArray)
-=======
 from . import (
     AuxiliaryCoordinate,
     CellMethod,
     CellMeasure,
     CoordinateReference,
     DimensionCoordinate,
+    Domain,
     DomainAncillary,
     DomainAxis,
     Field,
@@ -55,7 +28,6 @@
     RaggedIndexedArray,
     RaggedIndexedContiguousArray,
 )
->>>>>>> af488d12
 
 from .abstract import Implementation
 
@@ -70,40 +42,6 @@
     """
 
     def __init__(
-<<<<<<< HEAD
-            self,
-
-            cf_version=None,
-
-            AuxiliaryCoordinate=None,
-            CellMeasure=None,
-            CellMethod=None,
-            CoordinateReference=None,
-            DimensionCoordinate=None,
-            Domain=None,
-            DomainAncillary=None,
-            DomainAxis=None,
-            Field=None,
-            FieldAncillary=None,
-
-            Bounds=None,
-            InteriorRing=None,
-            CoordinateConversion=None,
-            Datum=None,
-            Data=None,
-
-            GatheredArray=None,
-            NetCDFArray=None,
-            RaggedContiguousArray=None,
-            RaggedIndexedArray=None,
-            RaggedIndexedContiguousArray=None,
-
-            List=None,
-            Count=None,
-            Index=None,
-            NodeCountProperties=None,
-            PartNodeCountProperties=None,
-=======
         self,
         cf_version=None,
         AuxiliaryCoordinate=None,
@@ -111,6 +49,7 @@
         CellMethod=None,
         CoordinateReference=None,
         DimensionCoordinate=None,
+        Domain=None,
         DomainAncillary=None,
         DomainAxis=None,
         Field=None,
@@ -130,7 +69,6 @@
         Index=None,
         NodeCountProperties=None,
         PartNodeCountProperties=None,
->>>>>>> af488d12
     ):
         """**Initialisation**
 
@@ -151,16 +89,11 @@
             DimensionCoordinate:
                 A dimension coordinate construct class.
 
-<<<<<<< HEAD
-        Domain:
-            A domain construct class.
-
-        DomainAncillary:
-            A domain ancillary construct class.
-=======
+            Domain:
+                A domain construct class.
+
             DomainAncillary:
                 A domain ancillary construct class.
->>>>>>> af488d12
 
             DomainAxis:
                 A domain axis construct class.
@@ -214,37 +147,35 @@
         """
         return "<{0}: >".format(self.__class__.__name__)
 
-    def _get_domain_compression_variable(self, variable_type,
-                                         domain):
-        '''Return the compression variable of compressed data of the given
-    type.
-
-    ..versionadded:: 1.9.0.0
-
-    :Parameters:
-
-        variable_type: `str`
-
-        domain: Domain construct
-
-    :Returns:
-
-        Compression variable or `None`
-
-        '''
-        if variable_type == 'count':
-            compression_types = ('ragged contiguous',
-                                 'ragged indexed contiguous')
-        elif variable_type == 'index':
-            compression_types = ('ragged indexed',
-                                 'ragged indexed contiguous')
-        elif variable_type == 'list':
-            compression_types = ('gathered',)
+    def _get_domain_compression_variable(self, variable_type, domain):
+        """Return the compression variable of compressed data of the given
+        type.
+
+        ..versionadded:: 1.9.0.0
+
+        :Parameters:
+
+            variable_type: `str`
+
+            domain: Domain construct
+
+        :Returns:
+
+            Compression variable or `None`
+
+        """
+        if variable_type == "count":
+            compression_types = (
+                "ragged contiguous",
+                "ragged indexed contiguous",
+            )
+        elif variable_type == "index":
+            compression_types = ("ragged indexed", "ragged indexed contiguous")
+        elif variable_type == "list":
+            compression_types = ("gathered",)
         else:
             raise ValueError(
-                "Invalid value for 'variable_type': {!r}".format(
-                    variable_type
-                )
+                "Invalid value for 'variable_type': {!r}".format(variable_type)
             )
 
         constructs = self.get_constructs(domain, data=True)
@@ -259,19 +190,18 @@
             if data is None:
                 continue
 
-            if variable_type == 'count':
+            if variable_type == "count":
                 variable1 = data.get_count(None)
-            elif variable_type == 'index':
+            elif variable_type == "index":
                 variable1 = data.get_index(None)
-            elif variable_type == 'list':
+            elif variable_type == "list":
                 variable1 = data.get_list(None)
 
             if variable1 is None:
                 continue
 
-            if (
-                    variable is not None and
-                    not self.equal_components(variable, variable1)
+            if variable is not None and not self.equal_components(
+                variable, variable1
             ):
                 raise ValueError(
                     "Can't write domain variable from {!r} that is "
@@ -300,19 +230,19 @@
         return bounds.insert_dimension(position=position)
 
     def climatological_time_axes(self, construct):
-        '''Return all axes which are climatological time axes.
-
-    .. versionadded:: (cfdm) 1.9.0.0
-
-    :Parameters:
-
-        construct: field or domain construct
-
-    :Returns:
-
-        `set`
-
-        '''
+        """Return all axes which are climatological time axes.
+
+        .. versionadded:: (cfdm) 1.9.0.0
+
+        :Parameters:
+
+            construct: field or domain construct
+
+        :Returns:
+
+            `set`
+
+        """
         return construct.climatological_time_axes()
 
     def conform_geometry_variables(self, field):
@@ -610,39 +540,21 @@
         """
         return data.compressed_array
 
-<<<<<<< HEAD
-    def get_compressed_axes(self, field_or_domain, key=None,
-                            construct=None):
-        '''Return the indices of the compressed axes.
-=======
-    def get_compressed_axes(self, field, key=None, construct=None):
+    def get_compressed_axes(self, field_or_domain, key=None, construct=None):
         """Return the indices of the compressed axes.
->>>>>>> af488d12
-
-        :Parameters:
-
-<<<<<<< HEAD
-        field_or_domain: field or domain construct
-=======
-            field: field construct
->>>>>>> af488d12
+
+        :Parameters:
+
+            field_or_domain: field or domain construct
 
             key: `str`, optional
 
-<<<<<<< HEAD
-        construct: optional
-            If *construct* is set must *key* be set, too.
-=======
             construct: optional
->>>>>>> af488d12
-
-        :Returns:
-
-<<<<<<< HEAD
-        `list` of `str`
-=======
+                If *construct* is set must *key* be set, too.
+
+        :Returns:
+
             `list` of `int`
->>>>>>> af488d12
 
         """
         if construct is not None:
@@ -661,14 +573,15 @@
         domain = field_or_domain
 
         compression_types = (
-                'gathered',
-                'ragged indexed contiguous',
-                'ragged indexed',
-                'ragged contiguous',
+            "gathered",
+            "ragged indexed contiguous",
+            "ragged indexed",
+            "ragged contiguous",
         )
 
-        compressed_axes = {compression_type: set()
-                           for compression_type in compression_types}
+        compressed_axes = {
+            compression_type: set() for compression_type in compression_types
+        }
 
         constructs = self.get_constructs(domain, data=True)
 
@@ -686,8 +599,7 @@
                 continue
 
             compressed_axes[compression_type].update(
-                [data_axes[i]
-                 for i in self.get_data_compressed_axes(data)]
+                [data_axes[i] for i in self.get_data_compressed_axes(data)]
             )
 
         # The order of the following loop matters
@@ -704,26 +616,19 @@
 
         :Parameters:
 
-<<<<<<< HEAD
-        construct:
-=======
-            field: field construct
-
-            key: `str`
->>>>>>> af488d12
+            construct:
 
         :Returns:
 
             `tuple`
 
-<<<<<<< HEAD
-        '''
+        """
         # For a constructs with data, work out the compression type
         # from the data itself.
         if not self.is_domain(construct):
             data = construct.get_data(None)
             if data is None:
-                return ''
+                return ""
 
             return data.get_compression_type()
 
@@ -738,45 +643,38 @@
             if data is None:
                 continue
 
-#            try:
-#                geometry = c.has_geometry()
-#            except AttributeError:
-#                pass
-#            else:
-#                if geometry:
-#                    # This construct has geometry cells, so does not
-#                    # count as being compressed, for the current
-#                    # purpose.
-#                    continue
-#            # --- End: try
-=======
-        """
-        data = construct.get_data(None)
-        if data is None:
+            #            try:
+            #                geometry = c.has_geometry()
+            #            except AttributeError:
+            #                pass
+            #            else:
+            #                if geometry:
+            #                    # This construct has geometry cells, so does not
+            #                    # count as being compressed, for the current
+            #                    # purpose.
+            #                    continue
+            #            # --- End: try
+
+            compression_types.add(data.get_compression_type())
+
+        # The order of the following tests matters
+        if "gathered" in compression_types:
+            return "gathered"
+
+        elif "ragged indexed contiguous" in compression_types or (
+            "ragged indexed" in compression_types
+            and "ragged contiguous" in compression_types
+        ):
+            return "ragged indexed contiguous"
+
+        elif "ragged indexed" in compression_types:
+            return "ragged indexed"
+
+        elif "ragged contiguous" in compression_types:
+            return "ragged contiguous"
+
+        else:
             return ""
->>>>>>> af488d12
-
-            compression_types.add(data.get_compression_type())
-
-        # The order of the following tests matters
-        if 'gathered' in compression_types:
-            return 'gathered'
-
-        elif (
-                'ragged indexed contiguous' in compression_types or
-                ('ragged indexed' in compression_types and
-                 'ragged contiguous' in compression_types)
-        ):
-            return 'ragged indexed contiguous'
-
-        elif 'ragged indexed' in compression_types:
-            return 'ragged indexed'
-
-        elif 'ragged contiguous' in compression_types:
-            return 'ragged contiguous'
-
-        else:
-            return ''
 
     def get_construct_data_axes(self, field, key):
         """Return the construct keys of the domain axis constructs spanned by
@@ -784,19 +682,15 @@
 
         :Parameters:
 
-<<<<<<< HEAD
-        field: field or domain construct
-=======
-            field: field construct
->>>>>>> af488d12
+            field: field or domain construct
 
             key: `str`
 
         :Returns:
 
             `tuple` or `None`
-                The axes (may be an empty tuple), or `None` if there is no
-                data.
+                The axes (may be an empty tuple), or `None` if there
+                is no data.
 
         """
         try:
@@ -814,13 +708,9 @@
 
         :Parameters:
 
-<<<<<<< HEAD
-        field: `Field` or `Domain`
-
-        axes: sequence of `str`
-=======
+            field: `Field` or `Domain`
+
             axes: sequence of `str`
->>>>>>> af488d12
 
             data: `bool`
                 If True then only return constructs that can contain data.
@@ -1509,18 +1399,13 @@
 
             Count variable or `None`
 
-<<<<<<< HEAD
-        '''
+        """
         if not self.is_domain(construct):
             return construct.get_data().get_count(default=None)
 
         # For a domain construct, get the count variable from its
         # metadata constucts.
-        return self._get_domain_compression_variable('count', construct)
-=======
-        """
-        return construct.get_data().get_count(default=None)
->>>>>>> af488d12
+        return self._get_domain_compression_variable("count", construct)
 
     def get_index(self, construct):
         """Return the index variable of compressed data.
@@ -1532,19 +1417,13 @@
         :Returns:
 
             Index variable or `None`
-
-<<<<<<< HEAD
-        '''
+        """
         if not self.is_domain(construct):
             return construct.get_data().get_index(default=None)
 
         # For a domain construct, get the index variable from its
         # metadata constucts.
-        return self._get_domain_compression_variable('index', construct)
-=======
-        """
-        return construct.get_data().get_index(default=None)
->>>>>>> af488d12
+        return self._get_domain_compression_variable("index", construct)
 
     def get_inherited_properties(self, parent):
         """Return all inherited properties.
@@ -1588,19 +1467,13 @@
         :Returns:
 
             List variable or `None`
-
-<<<<<<< HEAD
-        '''
+        """
         if not self.is_domain(construct):
             return construct.get_data().get_list(default=None)
 
         # For a domain construct, get the list variable from its
         # metadata constucts.
-        return self._get_domain_compression_variable('list', construct)
-=======
-        """
-        return construct.get_data().get_list(default=None)
->>>>>>> af488d12
+        return self._get_domain_compression_variable("list", construct)
 
     def get_measure(self, cell_measure):
         """Return the measure property of a cell measure construct.
@@ -1974,14 +1847,14 @@
         return cls(source=auxiliary_coordinate, copy=copy)
 
     def initialise_Domain(self):
-        '''Return a domain construct.
-
-    :Returns:
-
-        Domain construct
-
-        '''
-        cls = self.get_class('Domain')
+        """Return a domain construct.
+
+        :Returns:
+
+            Domain construct
+
+        """
+        cls = self.get_class("Domain")
         return cls()
 
     def initialise_DomainAncillary(self):
@@ -2304,18 +2177,18 @@
         return bool(coordinate.get_geometry(None) == "climatology")
 
     def is_domain(self, construct):
-        '''Return True if the construct is a domain construct
-
-    :Parameters:
-
-        construct: Construct
-
-    :Returns:
-
-        `bool`
-
-        '''
-        return getattr(construct, 'construct_type', None) == 'domain'
+        """Return True if the construct is a domain construct
+
+        :Parameters:
+
+            construct: Construct
+
+        :Returns:
+
+            `bool`
+
+        """
+        return getattr(construct, "construct_type", None) == "domain"
 
     def is_field(self, construct):
         """Return True if the construct is a field construct
@@ -2534,32 +2407,26 @@
         """
         cell_method.set_method(method)
 
-<<<<<<< HEAD
     def set_climatology(self, construct):
-        '''Set the construct as a climatology.
-
-    .. versionadded:: (cfdm) 1.9.0.0
-
-    :Parameters:
-
-        construct:
-
-    :Returns:
-
-        `None`
-
-        '''
+        """Set the construct as a climatology.
+
+        .. versionadded:: (cfdm) 1.9.0.0
+
+        :Parameters:
+
+            construct:
+
+        :Returns:
+
+            `None`
+
+        """
         construct.set_climatology(True)
 
-    def set_coordinate_conversion(self, coordinate_reference,
-                                  coordinate_conversion):
-        '''Set the method of a cell method construct.
-=======
     def set_coordinate_conversion(
         self, coordinate_reference, coordinate_conversion
     ):
-        """Set the method of a cell method construct.
->>>>>>> af488d12
+        """Set the coordinate conversion coordinate reference construct.
 
         .. versionadded:: (cfdm) 1.7.0
 
@@ -3077,9 +2944,6 @@
 
         """
         return construct.squeeze(axes=axes)
-
-
-# --- End: class
 
 
 _implementation = CFDMImplementation(
