from . import (
    CF,
    AuxiliaryCoordinate,
    Bounds,
    CellMeasure,
    CellMethod,
    CoordinateConversion,
    CoordinateReference,
    Count,
    Datum,
    DimensionCoordinate,
    Domain,
    DomainAncillary,
    DomainAxis,
    Field,
    FieldAncillary,
    Index,
    InteriorRing,
    InterpolationParameter,
    List,
    NodeCountProperties,
    PartNodeCountProperties,
    TiePointIndex,
)
from .abstract import Implementation
from .data import (
    Data,
    GatheredArray,
    NetCDFArray,
    RaggedContiguousArray,
    RaggedIndexedArray,
    RaggedIndexedContiguousArray,
    SubsampledArray,
)


class CFDMImplementation(Implementation):
    """A container for the CF data model implementation.

    .. versionadded:: (cfdm) 1.7.0

    """

    def __repr__(self):
        """Called by the `repr` built-in function.

        x.__repr__() <==> repr(x)

        """
        return f"<{self.__class__.__name__}: >"

    def _get_domain_compression_variable(self, variable_type, domain):
        """Get the compression variable of a type of compressed data.

        ..versionadded:: (cfdm) 1.9.0.0

        :Parameters:

            variable_type: `str`

            domain: Domain construct

        :Returns:

            Compression variable or `None`

        """
        if variable_type == "count":
            compression_types = (
                "ragged contiguous",
                "ragged indexed contiguous",
            )
        elif variable_type == "index":
            compression_types = ("ragged indexed", "ragged indexed contiguous")
        elif variable_type == "list":
            compression_types = ("gathered",)
        else:
            raise ValueError(
                f"Invalid value for 'variable_type': {variable_type!r}"
            )

        constructs = self.get_constructs(domain, data=True)

        variable = None
        for key, c in constructs.items():
            compression_type = self.get_compression_type(c)
            if compression_type not in compression_types:
                continue

            data = self.get_data(c, None)
            if data is None:
                continue

            if variable_type == "count":
                variable1 = data.get_count(None)
            elif variable_type == "index":
                variable1 = data.get_index(None)
            elif variable_type == "list":
                variable1 = data.get_list(None)

            if variable1 is None:
                continue

            if variable is not None and not self.equal_components(
                variable, variable1
            ):
                raise ValueError(
                    "Can't write domain variable from {!r} that is "
                    "associated with multiple count variables".format(domain)
                )

            variable = variable1

        return variable

    def bounds_insert_dimension(self, bounds, position):
        """Insert a new dimension into bounds data.

        :Parameters:

            bounds: bounds component

            position: `int`

        :Returns:

            Bounds component

        """
        return bounds.insert_dimension(position=position)

    def climatological_time_axes(self, construct):
        """Return all axes which are climatological time axes.

        .. versionadded:: (cfdm) 1.9.0.0

        :Parameters:

            construct: field or domain construct

        :Returns:

            `set`

        """
        return construct.climatological_time_axes()

    def conform_geometry_variables(self, field):
        """Collate geometry variable properties.

        .. versionadded:: (cfdm) 1.8.0

        :Parameters:

            field: field construct

        :Returns:

            `bool`

        """
        out = {"node_count": {}, "part_node_count": {}, "interior_ring": {}}

        for coord in self.get_auxiliary_coordinates(field).values():
            for variable in out:
                x = getattr(self, "get_" + variable)(coord)
                if x is None:
                    continue

                for k, v in x.properties().items():
                    if k not in out[variable]:
                        out[variable][k] = v
                    elif v != out[variable][k]:
                        return False

        for coord in self.get_auxiliary_coordinates(field).values():
            for variable in out:
                x = getattr(self, "get_" + variable)(coord)
                if x is None:
                    continue

                x.set_properties(out[variable])

        return True

    def construct_insert_dimension(self, construct, position):
        """Insert a new dimension into metadata construct data.

        :Parameters:

            construct: construct

            position: `int`

        :Returns:

            construct

        """
        return construct.insert_dimension(position=position)

    def copy_construct(self, construct):
        """Return a deep copy of a construct.

        :Returns:

                The deep copy.

        """
        return construct.copy()

    def convert(self, field=None, construct_id=None):
        """Convert a metadata construct into a field construct.

        Only metadata constructs that can have data may be converted
        and they can be converted even if they do not actually have
        any data. Constructs such as cell methods which cannot have
        data cannot be converted.

        :Parameters:

            field: field construct

            construct_id: `str`

        :Returns:

            Field construct

        """
        return field.convert(construct_id, full_domain=False)

    def data_insert_dimension(self, data, position):
        """Insert a new dimension into a data array.

        :Parameters:

            bounds: data

            position: `int`

        :Returns:

                The new data array

        """
        return data.insert_dimension(position=position)

    def del_property(self, construct, prop, default):
        """Remove a property from a construct.

        :Parameters:

            construct: construct

            prop: `str`

            default: optional

        :Returns:

                The value of the deleted property

        """
        return construct.del_property(prop, default)

    def field_insert_dimension(self, field, position=0, axis=None):
        """Insert a new dimension into field construct data.

        :Parameters:

            field: field construct

            position: `int`

            axis: optional

        :Returns:

            field construct

        """
        return field.insert_dimension(axis, position=position)

    def get_array(self, data):
        """Return the data as a `numpy` array.

        :Parameters:

            data: data instance

        :Returns:

            `numpy.ndarray`

        """
        return data.array

    def get_auxiliary_coordinates(self, field, axes=None, exact=False):
        """Returns auxiliary coordinates that span particular axes.

        If no axes are specified then all auxiliary coordinate constructs
        are returned.

        If axes are specified then auxiliary coordinate constructs whose
        data arrays span those axes, and possibly other axes, are
        returned.

        :Parameters:

            axes: sequence of `str`

        :Returns:

            `dict`

        """
        # To avoid mutable default argument (an anti-pattern) of axes=[]
        if axes is None:
            return field.auxiliary_coordinates(todict=True)

        if exact:
            axis_mode = "exact"
        else:
            axis_mode = "and"

        return field.auxiliary_coordinates(
            filter_by_axis=axes, axis_mode=axis_mode, todict=True
        )

    def get_bounds(self, parent, default=None):
        """Return the bounds of a construct.

        :Parameters:

            parent: construct with bounds

            default: optional

        :Returns:

            Bounds component

        """
        return parent.get_bounds(default=default)

    def get_bounds_ncvar(self, parent, default=None):
        """Return the netCDF variable name of the bounds.

        :Parameters:

            parent: construct with bounds

            default: optional

        :Returns:

            `str`

        """
        bounds = parent.get_bounds(None)
        if bounds is None:
            return default

        return self.nc_get_variable(bounds, default=default)

    def get_cell_measures(self, field):
        """Return all of the cell measure constructs of a field.

        :Parameters:

            field: field construct

        :Returns:

        """
        return field.cell_measures()

    def get_cell_methods(self, field):
        """Return all of the cell method constructs of a field.

        :Parameters:

            field: field construct

        :Returns:

        """
        return field.cell_methods()

    def get_cell_method_axes(self, cell_method, default=None):
        """Return the axes of a cell method construct.

        :Parameters:

            cell_method: cell method construct

            default: optional

        :Returns:

            `tuple`

        """
        return cell_method.get_axes(default=default)

    def get_cell_method_string(self, cell_method):
        """Return the `str` representation of a cell method construct.

        :Parameters:

            cell_method: cell method construct

        :Returns:

            `str`

        """
        return str(cell_method)

    def get_cell_method_qualifiers(self, cell_method):
        """Return the `str` representation of a cell method construct.

        :Parameters:

            cell_method: cell method construct

        :Returns:

            `str`

        """
        return cell_method.qualifiers()

    def get_compressed_array(self, data):
        """Return the data in its compressed form .

        :Parameters:

            data: data instance

        :Returns:

            `numpy.ndarray`

        """
        return data.compressed_array

    def get_compressed_axes(self, field_or_domain, key=None, construct=None):
        """Return the axes that have been compressed.

        :Parameters:

            field_or_domain: field or domain construct

            key: `str`, optional

            construct: optional
                If *construct* is set must *key* be set, too.

        :Returns:

            `list` of `str`
                The domain axis identifiers of dimensions that are
                compressed.

        """
        if construct is not None:
            data = self.get_data(construct)
            data_axes = self.get_construct_data_axes(field_or_domain, key)
            return [data_axes[i] for i in self.get_data_compressed_axes(data)]

        if self.is_field(field_or_domain):
            field = field_or_domain
            data = self.get_data(field)
            data_axes = self.get_field_data_axes(field)
            return [data_axes[i] for i in self.get_data_compressed_axes(data)]

        # For a domain construct, work out the compression axes from
        # its metadata constucts.
        domain = field_or_domain

        compression_types = (
            "gathered",
            "ragged indexed contiguous",
            "ragged indexed",
            "ragged contiguous",
            "subsampled",
        )

        compressed_axes = {
            compression_type: set() for compression_type in compression_types
        }

        constructs = self.get_constructs(domain, data=True)

        for key, c in constructs.items():
            compression_type = self.get_compression_type(c)
            if not compression_type:
                continue

            data_axes = self.get_construct_data_axes(domain, key)
            if not data_axes:
                continue

            data = self.get_data(c, None)
            if data is None:
                continue

            compressed_axes[compression_type].update(
                [data_axes[i] for i in self.get_data_compressed_axes(data)]
            )

        # The order of the following loop matters
        for compression_type in compression_types:
            if compressed_axes[compression_type]:
                return list(compressed_axes[compression_type])

        return []

    def get_compression_type(self, construct):
        """Returns the type of compression applied.

        :Parameters:

            construct:

        :Returns:

            `tuple`

        """
        # For a constructs with data, work out the compression type
        # from the data itself.
        if not self.is_domain(construct):
            data = construct.get_data(None)
            if data is None:
                return ""

            return data.get_compression_type()

        # For a domain construct, work out the compression type from
        # its metadata constucts.
        constructs = self.get_constructs(construct, data=True)

        compression_types = set()

        for c in constructs.values():
            data = c.get_data(None)
            if data is None:
                continue

            #            try:
            #                geometry = c.has_geometry()
            #            except AttributeError:
            #                pass
            #            else:
            #                if geometry:
            #                    # This construct has geometry cells, so does not
            #                    # count as being compressed, for the current
            #                    # purpose.
            #                    continue
            #            # --- End: try

            compression_types.add(data.get_compression_type())

        # The order of the following tests matters
        if "gathered" in compression_types:
            return "gathered"

        elif "ragged indexed contiguous" in compression_types or (
            "ragged indexed" in compression_types
            and "ragged contiguous" in compression_types
        ):
            return "ragged indexed contiguous"

        elif "ragged indexed" in compression_types:
            return "ragged indexed"

        elif "ragged contiguous" in compression_types:
            return "ragged contiguous"

        else:
            return ""

    def get_construct_data_axes(self, field, key):
        """Returns the construct keys of the spanned axes.

        That is, returns the construct keys of the domain axis
        constructs spanned by a metadata construct.

        :Parameters:

            field: field or domain construct

            key: `str`

        :Returns:

            `tuple` or `None`
                The axis identifiers (may be an empty tuple), or
                `None` if there is no data.

        """
        try:
            return field.constructs.data_axes()[key]
        except KeyError:
            return None

    def get_construct_type(self, variable):
        """Return the construct type of a variable.

        .. versionadded:: (cfdm) 1.10.0.1

        :Parameters:

            variable: object
                The object to get a construct type from.

        :Returns:

            `str` or `None`
                The construct type, or `None` if the variable is not a
                construct.

        """
        return getattr(variable, "construct_type", None)

    def get_constructs(self, field, axes=(), data=False):
        """Return constructs that span particular axes.

        If no axes are specified then all constructs are returned.

        If axes are specified then constructs whose data arrays span those
        axes, and possibly other axes, are returned.

        :Parameters:

            field: `Field` or `Domain`

            axes: sequence of `str`

            data: `bool`
                If True then only return constructs that can contain data.

        :Returns:

            `dict`

        """
        if data:
            return field.constructs.filter_by_data(todict=True)

        return field.constructs.filter_by_axis(
            *axes, axis_mode="and", todict=True
        )

    def get_coordinate_reference_coordinates(self, coordinate_reference):
        """Return the coordinates of a coordinate reference construct.

        :Parameters:

            coordinate_reference: coordinate reference construct

        :Returns:

            `set`

        """
        return coordinate_reference.coordinates()

    def get_coordinate_conversion_parameters(self, coordinate_reference):
        """Gets the coordinate reference conversion parameters.

        Specifically, returns the coordinate conversion parameters of a
        coordinate reference construct.

        :Parameters:

            coordinate_reference: coordinate reference construct

        :Returns:

            `dict`

        """
        return coordinate_reference.coordinate_conversion.parameters()

    def get_coordinate_references(self, field):
        """Return all of the coordinate reference constructs of a field.

        :Parameters:

            field: field construct

        :Returns:

        """
        return field.coordinate_references()

    def get_coordinates(self, f):
        """Return all of the coordinate constructs of a field or domain.

        :Parameters:

            f: field or domain construct

        :Returns:

        """
        return f.coordinates()

    def get_data_calendar(self, data, default=None):
        """Return the calendar of date-time data.

        :Parameters:

            data: `data instance

            default: optional

        :Returns:

            `str`

        """
        return data.get_calendar(default=default)

    def get_data_compressed_axes(self, data):
        """Return the indices of the axes that have been compressed.

        :Parameters:

            data: data instance

        :Returns:

            `list` of `int`

        """
        return data.get_compressed_axes()

    def get_data_ndim(self, parent):
        """Return the number of dimensions spanned by the data array.

        :Parameters:

            parent:
                The object containing the data array.

        :Returns:

            `int`
                The number of dimensions spanned by the data array.

        **Examples**

        >>> w = cfdm.implementation()
        >>> d = cfdm.DimensionCoordinate(
        ...     properties={
        ...         'standard_name': 'latitude', 'units': 'degrees_north'},
        ...     data=cfdm.Data(range(180))
        ... )
        >>> d
        <DimensionCoordinate: latitude(180) degrees_north>
        >>> w.get_data_ndim(d)
        1

        >>> b = cfdm.Bounds(
        ...     properties={
        ...         'standard_name': 'latitude', 'units': 'degrees_north'},
        ...     data=cfdm.Data(numpy.arange(360).reshape(180, 2))
        ... )
        >>> b
        <Bounds: latitude(180, 2) degrees_north>
        >>> w.get_data_ndim(b)
        2

        """
        return parent.data.ndim

    def get_data_shape(self, parent, isdata=False):
        """Return the shape of the data array.

        :Parameters:

            parent:
                The object containing the data array.

            isdata: `bool`
                If True then the parent is already a data object

        :Returns:

            `tuple`
                The shape of the data array.

        **Examples**

        >>> w = cfdm.implementation()
        >>> d = cfdm.DimensionCoordinate(
        ...     properties={
        ...         'standard_name': 'latitude', 'units': 'degrees_north'},
        ...     data=cfdm.Data(range(180))
        ... )
        >>> d
        <DimensionCoordinate: latitude(180) degrees_north>
        >>> w.get_data_shape(d)
        (180,)

        >>> b = cfdm.Bounds(
        ...     properties={
        ...         'standard_name': 'latitude', 'units': 'degrees_north'},
        ...     data=cfdm.Data(numpy.arange(360).reshape(180, 2))
        ... )
        >>> b
        <Bounds: latitude(180, 2) degrees_north>
        >>> w.get_data_shape(b)
        (180, 2)

        """
        if isdata:
            return parent.shape

        return parent.data.shape

    def get_data_size(self, parent):
        """Return the number of elements in the data array.

        :Parameters:

            parent:
                The object containing the data array.

        :Returns:

            `int`
                The number of elements in the data array.

        **Examples**

        >>> w = cfdm.implementation()
        >>> d = cfdm.DimensionCoordinate(
        ...     properties={
        ...         'standard_name': 'latitude', 'units': 'degrees_north'},
        ...     data=cfdm.Data(range(180))
        ... )
        >>> d
        <DimensionCoordinate: latitude(180) degrees_north>
        >>> w.get_data_size(d)
        180

        >>> b = cfdm.Bounds(
        ...     properties={
        ...         'standard_name': 'latitude', 'units': 'degrees_north'},
        ...     data=cfdm.Data(numpy.arange(360).reshape(180, 2))
        ... )
        >>> b
        <Bounds: latitude(180, 2) degrees_north>
        >>> w.get_data_size(b)
        360

        """
        return parent.data.size

    def get_data_units(self, data, default=None):
        """Return the units of data.

        :Parameters:

            data: data instance

            default: optional

        :Returns:

            `str`

        """
        return data.get_units(default=default)

    def get_datum(self, coordinate_reference):
        """Return the datum of a coordinate reference construct.

        :Parameters:

              coordinate_reference: coordinate reference construct

        :Returns:

            Datum component

        """
        return coordinate_reference.datum

    def get_datum_parameters(self, ref):
        """Returns coordinate reference datum parameter-valued terms.

        :Parameters:

            coordinate_reference: `CoordinateReference`

        :Returns:

            `dict`

        """
        return ref.datum.parameters()

    def get_dimension_coordinates(self, field):
        """Return all of the dimension coordinate constructs of a field.

        :Parameters:

            field: field construct

        :Returns:

        """
        return field.dimension_coordinates()

    def get_domain_ancillaries(self, field):
        """Return all of the domain ancillary constructs of a field.

        :Parameters:

            field: field construct

        :Returns:

        """
        return field.domain_ancillaries()

    def get_domain_axes(self, field):
        """Return all of the domain axis constructs of a field.

        :Parameters:

            field: field construct

        :Returns:

        """
        return field.domain_axes()

    def get_domain_axis_size(self, field, axis):
        """Return the size a of domrain axis construct.

        :Parameters:

            field: field construct

            axis: `str`

        :Returns:

        """
        return field.domain_axes(todict=True)[axis].get_size()

    def get_sample_dimension_position(self, construct):
        """Returns the position of the compressed data sample dimension.

        :Parameters:

            construct: construct

        :Returns:

            `int`

        """
        return construct.get_data().get_compressed_dimension()

    def nc_get_geometry_variable(self, field, default=None):
        """Return the netCDF variable name of the geometry container.

        .. versionadded:: (cfdm) 1.8.0

        :Parameters:

        :Returns:

            `str`

        """
        return field.nc_get_geometry_variable(default)

    def nc_get_group_attributes(self, field):
        """Returns the netCDF sub-group attribtues for the field.

        .. versionadded:: (cfdm) 1.8.6

        :Parameters:

            field: field construct

        :Returns:

            `dict`

        """
        return field.nc_group_attributes()

    def nc_get_variable_groups(self, field):
        """Return the netCDF groups for the field construct.

        .. versionadded:: (cfdm) 1.8.6

        :Parameters:

            field: field construct

        :Returns:

            `tuple`

        """
        return field.nc_variable_groups()

    def nc_get_hdf5_chunksizes(self, data):
        """Return the HDF5 chunksizes for the data.

        ..versionadded:: (cfdm) 1.7.2

        :Parameters:

            data: Data instance

        :Returns:

            `tuple` or `None`
                The HDF5 chunksizes, or `None` if they haven't been set.

        """
        out = data.nc_hdf5_chunksizes()
        if not out:
            out = None

        return out

    def nc_get_sample_dimension(self, count, default=None):
        """Return the name of the netCDF sample dimension.

        :Returns:

            `str`
                The name of the netCDF sample dimension.

        """
        return count.nc_get_sample_dimension(default=default)

    def nc_is_unlimited_axis(self, field, axis):
        """Whether a domain axis matches a netCDF unlimited dimension.

        .. versionadded:: (cfdm) 1.7.0

        :Parameters:

            field: `Field`

        :Returns:

            `set`
                The selection of domain axis construct identifiers that are
                unlimited.

        """
        domain_axis = field.constructs.get(axis)
        if domain_axis is None:
            return False

        return domain_axis.nc_is_unlimited()

    def nc_set_unlimited_axis(self, field, axis):
        """Sets a domain axis to match a netCDF unlimited dimension.

        .. versionadded:: (cfdm) 1.7.4

        :Parameters:

            field: `Field`

            axis: `str`
                Domain axis construct key.

        :Returns:

            `None`

        """
        domain_axis = field.constructs.get(axis)
        if domain_axis is None:
            return

        domain_axis.nc_set_unlimited(True)

    def nc_get_global_attributes(self, field):
        """Return the netCDF global attributes.

        :Parameters:

            field: field construct

        :Returns:

            `dict`

        """
        return field.nc_global_attributes()

    def nc_set_global_attributes(self, field, attributes):
        """Set netCDF global attributes.

        .. versionadded:: (cfdm) 1.7.0

        :Parameters:

            field: field construct

            attributes: `dict`

        :Returns:

            `None`

        """
        for attr, value in attributes.items():
            field.nc_set_global_attribute(attr, value)

    def nc_set_group_attributes(self, field, attributes):
        """Set netCDF group attributes.

        .. versionadded:: (cfdm) 1.8.6

        :Parameters:

            field: field construct

            attributes: `dict`

        :Returns:

            `None`

        """
        for attr, value in attributes.items():
            field.nc_set_group_attribute(attr, value)

    def equal_components(self, construct0, construct1, ignore_type=False):
        """Whether or not two field construct components are equal.

        A "component" is either a metadata construct or a metadata
        construct component (such as a bounds component).

        .. versionadded::: (cfdm) 1.8.6.0

        :Parameter:

            construct0: construct

            construct1: construct

            ignore_type: `bool`, optional

        :Retuns:

            `bool`

        """
        return construct0.equals(
            construct1, ignore_type=ignore_type, verbose=0
        )

    def equal_constructs(self, construct0, construct1, ignore_type=False):
        """Whether or not two field construct components are equal.

        A "component" is either a metadata construct or a metadata
        construct component (such as a bounds component).

        .. versionadded::: (cfdm) 1.7.0

        :Parameter:

            construct0: construct

            construct1: construct

            ignore_type: `bool`, optional

        :Retuns:

            `bool`

        """
        raise NotImplementedError(
            "Deprecated at version 1.8.6.0. "
            + "Use 'equal_components' instead."
        )

    def equal_properties(self, property_value0, property_value1):
        """Whether or not two property values are equal.

        :Parameter:

            property_value0:

            property_value1:

        :Retuns:

            `bool`

        """
        field = self.get_class("Field")()
        return field._equals(property_value0, property_value1)

    def equal_datums(self, coordinate_reference0, coordinate_reference1):
        """Whether or not two coordinate reference datums are equal.

        :Parameters:

            coordinate_reference0: coordinate reference construct

            coordinate_reference1: coordinate reference construct

        :Returns:

            `bool`

        """
        datum0 = coordinate_reference0.datum
        datum1 = coordinate_reference1.datum
        return datum0.equals(datum1)

    def get_construct_data_size(self, construct):
        """Return the size of a construct's data.

        :Parameters:

            construct: construct

        :Returns:

            `int`

        """
        return construct.data.size

    def nc_get_external(self, parent):
        """Return whether a construct is external.

        :Parameters:

            parent:
                The object

        :Returns:

            `bool`
                Whether the construct is external.

        """
        if not hasattr(parent, "nc_get_external"):
            return False

        return parent.nc_get_external()

    def get_field_ancillaries(self, field):
        """Return the field ancillaries of a field.

        :Parameters:

            field:
                The field object.

        :Returns:

            `dict`
                A dictionary whose values are field ancillary objects, keyed
                by unique identifiers.

        **Examples**

        >>> w = cfdm.implementation()
        >>> f = cfdm.example_field(1)
        >>> w.get_field_ancillaries(f)
        <Constructs: field_ancillary(1)>

        """
        return field.field_ancillaries()

    def get_field_data_axes(self, field):
        """Returns the construct keys of the field's data dimensions.

        :Parameters:

            field: field construct

        :Returns:

            `tuple`

        """
        return field.get_data_axes()

    def get_filenames(self, parent):
        """Return the name of the file or files containing the data.

        :Parameters:

            parent:

        :Returns:

            `set`

        """
        return parent.get_filenames()

    def get_data_max(self, parent):
        """Use `get_data_maximum` instead (since cfdm version 1.8.0)."""
        raise NotImplementedError(
            "Use `get_data_maximum` instead (since cfdm version 1.8.0)."
        )

    def get_data_maximum(self, parent):
        """Return the maximum value of the data.

        :Parameters:

            parent:

        :Returns:

            Data instance

        """
        return parent.data.maximum()

    def get_data_sum(self, parent):
        """Return the sum of the data.

        :Parameters:

            parent:

        :Returns:

            Data instance

        """
        return parent.data.sum()

    def get_count(self, construct):
        """Return the count variable of compressed data.

        :Parameters:

            construct: construct

        :Returns:

            Count variable or `None`

        """
        if not self.is_domain(construct):
            return construct.get_data().get_count(default=None)

        # For a domain construct, get the count variable from its
        # metadata constucts.
        return self._get_domain_compression_variable("count", construct)

    def get_index(self, construct):
        """Return the index variable of compressed data.

        :Parameters:

            construct: construct

        :Returns:

            Index variable or `None`

        """
        if not self.is_domain(construct):
            return construct.get_data().get_index(default=None)

        # For a domain construct, get the index variable from its
        # metadata constucts.
        return self._get_domain_compression_variable("index", construct)

    def get_inherited_properties(self, parent):
        """Return all inherited properties.

        .. versionadded:: (cfdm) 1.8.6

        :Parameters:

            parent:
                The object that inherits the properties.

        :Returns:

            `dict`
                The inherited property names and their values

        """
        return parent.inherited_properties()

    def get_interior_ring(self, construct):
        """Return the interior ring variable of geometry coordinates.

        :Parameters:

            construct: construct

        :Returns:

            Interior ring variable or `None`

        """
        return construct.get_interior_ring(default=None)

    def get_interpolation_name(self, construct, default=None):
        """Return the interior ring variable of geometry coordinates.

        .. versionadded:: (cfdm) 1.10.0.0

        :Parameters:

            construct: construct

            default:

        :Returns:

            `str`

        """
        try:
            return self.get_data_source(construct).get_interpolation_name(
                default
            )
        except AttributeError:
            return default

    def get_list(self, construct):
        """Return the list variable of compressed data.

        :Parameters:

            construct: construct

        :Returns:

            List variable or `None`

        """
        if not self.is_domain(construct):
            return construct.get_data().get_list(default=None)

        # For a domain construct, get the list variable from its
        # metadata constucts.
        return self._get_domain_compression_variable("list", construct)

    def get_measure(self, cell_measure):
        """Return the measure property of a cell measure construct.

        :Parameters:

            cell_measure:
                The cell measure object.

        :Returns:

            `str` or `None`
                The measure property, or `None` if it has not been set.

        **Examples**

        >>> w = cfdm.implementation()
        >>> c = cfdm.CellMeasure(
        ...     measure='area', properties={'units': 'km2'},
        ...     data=cfdm.Data(numpy.arange(73*96).reshape(73, 96))
        ... )
        >>> c
        <CellMeasure: measure:area(73, 96) km2>
        >>> w.get_measure(c)
        'area'

        """
        return cell_measure.get_measure(default=None)

    def get_original_filenames(self, parent):
        """Get the original names of the files containing the construct.

        :Parameters:

            parent: Construct
                The construct to query of original filenames.

        :Returns:

            `set`
                The original filenames

        """
        return parent.get_original_filenames()

    def nc_get_dimension(self, parent, default=None):
        """Return the netCDF variable name.

        :Parameters:

            parent:
                The object containing the data array.

            default: `str`, optional

        :Returns:

            `str`
                The netCDF dimension name.

        """
        return parent.nc_get_dimension(default=default)

    def nc_get_variable(self, construct, default=None):
        """Return the netCDF variable name.

        :Parameters:

            parent:

            default: `str`, optional

        :Returns:

            `str`
                The netCDF variable name.

        """
        return construct.nc_get_variable(default=default)

    def get_node_count(self, construct):
        """Return the node count variable of geometry coordinates.

        .. versionadded:: (cfdm) 1.8.0

        :Parameters:

            construct: construct

        :Returns:

            Node count variable or `None`

        """
        return construct.get_node_count(default=None)

    def get_part_node_count(self, construct):
        """Return the part node count variable of geometry coordinates.

        .. versionadded:: (cfdm) 1.8.0

        :Parameters:

            construct: construct

        :Returns:

            Part node count variable or `None`

        """
        return construct.get_part_node_count(default=None)

    def get_properties(self, parent):
        """Return all properties.

        :Parameters:

            parent:
                The object containing the properties.

        :Returns:

            `dict`
                The property names and their values

        **Examples**

        >>> w = cfdm.implementation()
        >>> d = cfdm.DimensionCoordinate(
        ...     properties={
        ...         'standard_name': 'latitude',
        ...         'units': 'degrees_north',
        ...         'foo': 'bar'
        ...     },
        ...     data=cfdm.Data(range(180))
        ... )
        >>> d
        <DimensionCoordinate: latitude(180) degrees_north>
        >>> w.get_properties(d)
        {'standard_name': 'latitude', 'units': 'degrees_north', 'foo': 'bar'}

        """
        try:
            return parent.properties()
        except AttributeError:
            return {}

    def get_property(self, construct, prop, default=None):
        """Return a property of a construct.

        :Parameters:

            construct:

            prop: `str`

            default: optional

        :Returns:

                The property value.

        """
        try:
            return construct.get_property(prop, default=default)
        except AttributeError:
            return default

    def get_geometry(self, construct, default=None):
        """Return the geometry type of coordinates.

        :Parameters:

            construct:

            default: optional

        :Returns:

            `str` or `None`
                The geometry type.

        """
        return construct.get_geometry(default=default)

    def get_data(self, parent, default=None):
        """Return the data array.

        :Parameters:

            parent:
                The object containing the data array.

        :Returns:

                The data.

        **Examples**

        >>> w = cfdm.implementation()
        >>> d = cfdm.DimensionCoordinate(
        ...     properties={
        ...         'standard_name': 'latitude', 'units': 'degrees_north'},
        ...     data=cfdm.Data(range(180))
        ... )
        >>> d
        <DimensionCoordinate: latitude(180) degrees_north>
        >>> w.get_data(d)
        <Data(180): [0, ..., 179] degrees_north>

        >>> b = cfdm.Bounds(
        ...     properties={
        ...         'standard_name': 'latitude', 'units': 'degrees_north'},
        ...     data=cfdm.Data(numpy.arange(360).reshape(180, 2))
        ... )
        >>> b
        <Bounds: latitude(180, 2) degrees_north>
        >>> w.get_data(b)
        <Data(180, 2): [[0, ..., 359]] degrees_north>

        """
        return parent.get_data(default=default)

    def get_data_source(self, parent, default=None):
        """Return the data array.

        .. versionadded:: (cfdm) 1.10.0.0

        :Parameters:

            parent:
                The object containing the data array.

        :Returns:

                The data.

        """
        data = self.get_data(parent, default=None)
        if data is None:
            return default

        return data.source(default)

    def get_tie_points(self, construct, default=None):
        """TODO.

        .. versionadded:: (cfdm) 1.10.0.0

        :Parameters:

            parent:
                The object containing the data array.

        :Returns:

                The data.

        """
        data = self.get_data_source(construct, None)
        if data is None:
            return default

        return data.source(default)

    def initialise_AuxiliaryCoordinate(self):
        """Return an auxiliary coordinate construct.

        :Returns:

            Auxiliary coordinate construct

        """
        cls = self.get_class("AuxiliaryCoordinate")
        return cls()

    def initialise_Bounds(self):
        """Return a bounds component.

        :Returns:

            Bounds component

        """
        cls = self.get_class("Bounds")
        return cls()

    def initialise_CellMeasure(self, measure=None):
        """Return a cell measure construct.

        :Parameters:

            measure: `str`, optional

        :Returns:

            Cell measure construct

        """
        cls = self.get_class("CellMeasure")
        return cls(measure=measure)

    def initialise_CellMethod(self, axes=None, method=None, qualifiers=None):
        """Return a cell method construct.

        :Parameters:

            axes: optional

            method: `str`, optional

            qualifiers: `dict`, optional

        :Returns:

            Cell method construct

        """
        cls = self.get_class("CellMethod")
        return cls(axes=axes, method=method, qualifiers=qualifiers)

    def initialise_CoordinateConversion(
        self, domain_ancillaries=None, parameters=None
    ):
        """Return a coordinate conversion component.

        :Parameters:

            domain_ancillaries: optional

            parameters: optioanl

        :Returns:

            Coordinate conversion component

        """
        cls = self.get_class("CoordinateConversion")
        return cls(
            domain_ancillaries=domain_ancillaries, parameters=parameters
        )

    def initialise_CoordinateReference(self):
        """Return a coordinate reference construct.

        :Returns:

            Coordinate reference construct

        """
        cls = self.get_class("CoordinateReference")
        return cls()

    def initialise_Count(self):
        """Return a count variable.

        :Returns:

            Count variable

        """
        cls = self.get_class("Count")
        return cls()

    def initialise_Data(
        self,
        array=None,
        units=None,
        calendar=None,
        copy=True,
        **kwargs,
    ):
        """Return a data instance.

        :Parameters:

            array: optional

            units: optional

            calendar: optional

            copy: `bool`, optional

            kwargs: optional

        :Returns:

            Data instance

        """
        cls = self.get_class("Data")
        return cls(
            array=array,
            units=units,
            calendar=calendar,
            copy=copy,
            **kwargs,
        )

    def initialise_Datum(self, parameters=None):
        """Return a coordinate conversion component.

        :Parameters:

            parameters: optioanl

        :Returns:

            Datum component

        """
        cls = self.get_class("Datum")
        return cls(parameters=parameters)

    def initialise_DimensionCoordinate(
        self,
        properties=None,
        data=None,
        bounds=None,
        interior_ring=None,
        copy=True,
    ):
        """Return a dimension coordinate construct.

        :Parameters:

            properties: `dict`, optional

            data: optional

            bounds: optional

            interior_ring: optional

            copy: `bool`, optional

        :Returns:

            Dimension coordinate construct

        """
        cls = self.get_class("DimensionCoordinate")
        return cls(
            properties=properties,
            data=data,
            bounds=bounds,
            interior_ring=interior_ring,
            copy=copy,
        )

    def initialise_DimensionCoordinate_from_AuxiliaryCoordinate(
        self, auxiliary_coordinate=None, copy=True
    ):
        """Returns a dimension coordinate from an auxiliary coordinate.

        Specifically, returns a dimension coordinate construct
        insitialised from an auxiliary coordinate construct.

        :Parameters:

            auxiliary_coordinate: auxiliary coordinate construct

            copy: `bool`,optional

        :Returns:

            Dimension coordinate construct

        """
        cls = self.get_class("DimensionCoordinate")
        return cls(source=auxiliary_coordinate, copy=copy)

    def initialise_Domain(self):
        """Return a domain construct.

        :Returns:

            Domain construct

        """
        cls = self.get_class("Domain")
        return cls()

    def initialise_DomainAncillary(self):
        """Return a domain ancillary construct.

        :Returns:

            Domain ancillary construct

        """
        cls = self.get_class("DomainAncillary")
        return cls()

    def initialise_DomainAxis(self, size=None):
        """Return a domain ancillary construct.

        :Returns:

            Domain ancillary construct

        """
        cls = self.get_class("DomainAxis")
        return cls(size=size)

    def initialise_Field(self):
        """Return a field qconstruct.

        :Returns:

            Field construct

        """
        cls = self.get_class("Field")
        return cls()

    def initialise_FieldAncillary(self):
        """Return a field ancillary construct.

        :Returns:

            Field ancillary construct

        """
        cls = self.get_class("FieldAncillary")
        return cls()

    def initialise_GatheredArray(
        self,
        compressed_array=None,
        ndim=None,
        shape=None,
        size=None,
        compressed_dimension=None,
        compressed_dimensions=None,
        list_variable=None,
    ):
        """Return a gathered array instance.

        :Parameters:

            compressed_array: optional

            ndim: `int`, optional

            shape: sequence of `int`, optional

            size: `int, optional

            compressed_dimensions: sequence of `int`, optional
                The position of the compressed dimension in the
                compressed array.

                 .. versionadded:: (cfdm) 1.10.0.0

            list_variable: optional

            compressed_dimension: deprecated at version 1.10.0.0
                Use the *compressed_dimensions* parameter instead.

        :Returns:

            Gathered array

        """
        cls = self.get_class("GatheredArray")
        return cls(
            compressed_array=compressed_array,
            ndim=ndim,
            shape=shape,
            size=size,
            compressed_dimensions=compressed_dimensions,
            list_variable=list_variable,
        )

    def initialise_SubsampledArray(
        self,
        interpolation_name=None,
        compressed_array=None,
        shape=None,
        tie_point_indices=None,
        computational_precision=None,
        interpolation_description=None,
        parameters=None,
        parameter_dimensions=None,
        dependent_tie_points=None,
        dependent_tie_point_dimensions=None,
    ):
        """Return a subsampled array instance.

        .. versionadded:: (cfdm) 1.10.0.0

        .. seealso:: `set_dependent_tie_points`,
                     `set_dependent_tie_point_dimensions`

        :Parameters:

            interpolation_name: `str`

            interpolation_description: `str`, optional

            compressed_array: optional

            shape: sequence of `int`, optional

            computational_precision: `str`, optional
                The floating-point arithmetic precision used during
                the preparation and validation of the compressed
                coordinates.

            tie_point_indices: `dict`, optional

            parameters: `dict`, optional

            parameter_dimensions: `dict`, optional

            parameters: `dict`, optional

            parameter_dimensions: `dict`, optional

            dependent_tie_points: `dict`, optional

            dependent_tie_point_dimensions: `dict`, optional

        :Returns:

            Subsampled array

        """
        return self.get_class("SubsampledArray")(
            interpolation_name=interpolation_name,
            compressed_array=compressed_array,
            shape=shape,
            tie_point_indices=tie_point_indices,
            computational_precision=computational_precision,
            interpolation_description=interpolation_description,
            parameters=parameters,
            parameter_dimensions=parameter_dimensions,
            dependent_tie_points=dependent_tie_points,
            dependent_tie_point_dimensions=dependent_tie_point_dimensions,
        )

    def initialise_Index(self):
        """Return an index variable.

        :Returns:

            Index variable

        """
        cls = self.get_class("Index")
        return cls()

    def initialise_InteriorRing(self):
        """Return an interior ring variable.

        :Returns:

            Interior ring variable

        """
        cls = self.get_class("InteriorRing")
        return cls()

    def initialise_InterpolationParameter(self):
        """Return an interpolation parameter variable.

        .. versionadded:: (cfdm) 1.10.0.0

        :Returns:

            Interpolation parameter variable

        """
        cls = self.get_class("InterpolationParameter")
        return cls()

    def initialise_List(self):
        """Return a list variable.

        :Returns:

            List variable

        """
        cls = self.get_class("List")
        return cls()

    def initialise_TiePointIndex(self):
        """Return an index variable.

        :Returns:

            Index variable

        """
        cls = self.get_class("TiePointIndex")
        return cls()

    def initialise_NetCDFArray(
        self,
        filename=None,
        address=None,
        dtype=None,
        shape=None,
        mask=True,
        units=False,
        calendar=None,
        missing_values=None,
    ):
        """Return a netCDF array instance.

        :Parameters:

            filename: `str`

            address: `str`

            dytpe: `numpy.dtype`

            shape: sequence of `int`, optional

            mask: `bool`, optional

            units: `str` or `None` or False, optional
                The units of the netCDF variable. Set to `None` to
                indicate that there are no units. If False (the
                default) then the units are considered unset.

                .. versionadded:: (cfdm) 1.10.0.2

            calendar: `str` or `None`, optional
                The calendar of the netCDF variable. By default, or if
                set to `None`, then the CF default calendar is
                assumed, if applicable.

                .. versionadded:: (cfdm) 1.10.0.2

            missing_values: `dict`, optional
                The missing value indicators defined by the netCDF
                variable attributes.

                .. versionadded:: (cfdm) 1.10.0.3

        :Returns:

<<<<<<< HEAD
            `NetCDFArray` instance
=======
            `NetCDFArray`
>>>>>>> 1c713944

        """
        cls = self.get_class("NetCDFArray")
        return cls(
            filename=filename,
            address=address,
            dtype=dtype,
            shape=shape,
            mask=mask,
            units=units,
            calendar=calendar,
            missing_values=missing_values,
        )

    def initialise_NodeCountProperties(self):
        """Return a node count properties variable.

        :Returns:

            Node count properties bariable

        """
        cls = self.get_class("NodeCountProperties")
        return cls()

    def initialise_PartNodeCount(self):
        """Return a part node count properties variable.

        :Returns:

            Part node count properties variable

        """
        cls = self.get_class("PartNodeCountProperties")
        return cls()

    def initialise_RaggedContiguousArray(
        self,
        compressed_array=None,
        ndim=None,
        shape=None,
        size=None,
        count_variable=None,
    ):
        """Return a ragged contigous array instance.

        :Parameters:

            compressed_array: optional

            ndim: `int`, optional
                Deprecated at version 1.10.0.0. Ignored if set.

            shape: sequence of `int`, optional

            size: `int, optional
                Deprecated at version 1.10.0.0. Ignored if set.

            count_variable: optional

        :Returns:

            Ragged contigous array

        """
        cls = self.get_class("RaggedContiguousArray")
        return cls(
            compressed_array=compressed_array,
            #            ndim=ndim,
            shape=shape,
            #            size=size,
            count_variable=count_variable,
        )

    def initialise_RaggedIndexedArray(
        self,
        compressed_array=None,
        ndim=None,
        shape=None,
        size=None,
        index_variable=None,
    ):
        """Return a ragged indexed array instance.

        :Parameters:

            compressed_array: optional

            ndim: `int`, optional
                Deprecated at version 1.10.0.0. Ignored if set.

            shape: sequence of `int`, optional

            size: `int, optional
                Deprecated at version 1.10.0.0. Ignored if set.

            index_variable: optional

        :Returns:

            Ragged indexed array

        """
        cls = self.get_class("RaggedIndexedArray")
        return cls(
            compressed_array=compressed_array,
            #            ndim=ndim,
            shape=shape,
            #            size=size,
            index_variable=index_variable,
        )

    def initialise_RaggedIndexedContiguousArray(
        self,
        compressed_array=None,
        ndim=None,
        shape=None,
        size=None,
        count_variable=None,
        index_variable=None,
    ):
        """Return a ragged indexed contiguous array instance.

        :Parameters:

            compressed_array: optional

            ndim: `int`, optional
                Deprecated at version 1.10.0.0. Ignored if set.

            shape: sequence of `int`, optional

            size: `int, optional
                Deprecated at version 1.10.0.0. Ignored if set.

            count_variable: optional

            index_variable: optional

        :Returns:

             Ragged indexed contiguous array

        """
        cls = self.get_class("RaggedIndexedContiguousArray")
        return cls(
            compressed_array=compressed_array,
            #            ndim=ndim,
            shape=shape,
            #            size=size,
            count_variable=count_variable,
            index_variable=index_variable,
        )

    def is_climatology(self, coordinate):
        """Whether or not the coordinate represent climatologies.

        :Parameters:

            coordinate: coordinate construct

        :Returns:

            `bool`

        """
        return bool(coordinate.get_geometry(None) == "climatology")

    def is_domain(self, construct):
        """Return True if the construct is a domain construct.

        :Parameters:

            construct: Construct

        :Returns:

            `bool`

        """
        return getattr(construct, "construct_type", None) == "domain"

    def is_field(self, construct):
        """Return True if the construct is a field construct.

        :Parameters:

            construct: Construct

        :Returns:

            `bool`

        """
        return getattr(construct, "construct_type", None) == "field"

    def is_geometry(self, coordinate):
        """Return True if the coordinate bounds are geometries.

        ..versionadded:: (cfdm) 1.8.0

        :Parameters:

            coordinate:
                The coordinate construct.

        :Returns:

            `bool`
                 True if the coordinate bounds are geometries, otherwise
                 False.

        """
        return bool(
            coordinate.get_geometry(None) in ("point", "line", "polygon")
        )

    def is_masked(self, data):
        """Whether or not the data has any masked values.

        .. versionadded:: (cfdm) 1.8.0

        :Parameters:

            data: `Data`

        :Returns:

            `bool`
                Whether or not the data has any masked values.

        """
        return data.mask.any()

    def nc_set_instance_dimension(self, variable, ncdim):
        """Set the netCDF instance dimension name.

        :Parameters:

            variable:

            ncdim: `str` or `None`
                The netCDF dimension name. If `None` then the name is
                not set.

        :Returns:

            `None`

        """
        if ncdim is not None:
            variable.nc_set_instance_dimension(ncdim)

    def nc_set_sample_dimension(self, variable, ncdim):
        """Set the netCDF sample dimension name.

        :Parameters:

            variable:

            ncdim: `str` or `None`
                The netCDF dimension name. If `None` then the name is not
                set.

        :Returns:

            `None`

        """
        if ncdim is not None:
            variable.nc_set_sample_dimension(ncdim)

    def nc_set_interpolation_subarea_dimension(self, variable, ncdim):
        """Set the netCDF sample dimension name.

        :Parameters:

            variable:

            ncdim: `str` or `None`
                The netCDF interpolation subarea dimension name. If
                `None` then the name is not set.

        :Returns:

            `None`

        """
        if ncdim is not None:
            variable.nc_set_interpolation_subarea_dimension(ncdim)

    def nc_set_subsampled_dimension(self, variable, ncdim):
        """Set the netCDF subsampled dimension name.

        :Parameters:

            variable:

            ncdim: `str` or `None`
                The netCDF dimension name. If `None` then the name is
                not set.

        :Returns:

            `None`

        """
        if ncdim is not None:
            variable.nc_set_subsampled_dimension(ncdim)

    def set_auxiliary_coordinate(
        self, parent, construct, axes, copy=True, **kwargs
    ):
        """Insert a auxiliary coordinate object into a field.

        :Parameters:

            parent: `Field` or `Domain`
               On what to set the construct

            construct: auxiliary coordinate construct

            axes: `tuple`

            copy: `bool`, optional

            kwargs: optional
                Additional parameters to `Field.set_construct` that
                may be used by subclasses.

                .. versionadded:: (cfdm) 1.8.9.0

        :Returns:

            `str`

        """
        return self.set_construct(
            parent, construct, axes=axes, copy=copy, **kwargs
        )

    def set_bounds(self, construct, bounds, copy=True):
        """Set the bounds component of a construct.

        .. versionadded:: (cfdm) 1.7.0

        :Parameters:

            construct: construct

            bounds: bounds component

            copy: `bool`, optional

        :Returns:

            `str`
                Return an empty string if the bounds were set
                successfully, otherwise return a non-empty string
                describing how the setting of the bounds failed.

        """
        try:
            construct.set_bounds(bounds, copy=copy)
        except Exception as error:
            if not error:
                error = f"Could not set {bounds!r} on {construct!r}"

            return error

        return ""

    def set_cell_measure(self, parent, construct, axes, copy=True, **kwargs):
        """Insert a cell_measure object into a field.

        .. versionadded:: (cfdm) 1.7.0

        :Parameters:

            parent: `Field` or `Domain`
               On what to set the construct

            construct: cell measure construct

            axes: `tuple`

            copy: `bool`, optional

            kwargs: optional
                Additional parameters to the `set_construct` of
                *parent* that may be used by subclasses.

                .. versionadded:: (cfdm) 1.10.0.2

        :Returns:

            `str`

        """
        return self.set_construct(
            parent, construct, axes=axes, copy=copy, **kwargs
        )

    def set_cell_method(self, field, construct, copy=True, **kwargs):
        """Insert a cell_method object into a field.

        .. versionadded:: (cfdm) 1.7.0

        :Parameters:

            field: `Field`
               On what to set the construct

            construct: cell method construct

            copy: `bool`, optional

            kwargs: optional
                Additional parameters to the `set_construct` of
                *field* that may be used by subclasses.

                .. versionadded:: (cfdm) 1.10.0.2

        :Returns:

            `str`

        """
        return self.set_construct(field, construct, copy=copy, **kwargs)

    def set_cell_method_axes(self, cell_method, axes):
        """Set the axes of a cell method construct.

        :Parameters:

            construct: cell method construct

            axes:

        :Returns:

            `None`

        """
        cell_method.set_axes(axes)

    def set_cell_method_method(self, cell_method, method):
        """Set the method of a cell method construct.

        .. versionadded:: (cfdm) 1.7.0

        :Parameters:

            cell_method: cell method construct

            method: `str`

        :Returns:

            `None`

        """
        cell_method.set_method(method)

    def set_climatology(self, construct):
        """Set the construct as a climatology.

        .. versionadded:: (cfdm) 1.9.0.0

        :Parameters:

            construct:

        :Returns:

            `None`

        """
        construct.set_climatology(True)

    def set_construct(self, parent, construct, axes=None, copy=True, **kwargs):
        """Insert a construct into a field or domain.

        .. versionadded:: (cfdm) 1.10.0.2

        :Parameters:

            parent: `Field` or `Domain`
               On what to set the construct

            construct:
                The construct to set.

            axes: `tuple` or `None`, optional
                The construct domain axes, if applicable.

            copy: `bool`, optional
                Whether or not to set a copy of *construct*.

            kwargs: optional
                Additional parameters to the `set_construct` of
                *parent* that may be used by subclasses.

        :Returns:

            `str`
                The construct identifier.

        """
        return parent.set_construct(construct, axes=axes, copy=copy, **kwargs)

    def set_coordinate_conversion(
        self, coordinate_reference, coordinate_conversion
    ):
        """Set the coordinate conversion coordinate reference construct.

        .. versionadded:: (cfdm) 1.7.0

        :Parameters:

            coordinate_reference: coordinate reference construct

            coordinate_conversion: coordinate conversion component

        :Returns:

            `None`

        """
        coordinate_reference.set_coordinate_conversion(coordinate_conversion)

    def set_coordinate_reference(self, parent, construct, copy=True, **kwargs):
        """Insert a coordinate reference object into a field.

        .. versionadded:: (cfdm) 1.7.0

        :Parameters:

            parent: `Field` or `Domain`
               On what to set the construct

            construct: coordinate reference construct

            copy: `bool`, optional

            kwargs: optional
                Additional parameters to the `set_construct` of
                *parent* that may be used by subclasses.

                .. versionadded:: (cfdm) 1.10.0.2

        :Returns:

            `str`

        """
        return self.set_construct(parent, construct, copy=copy, **kwargs)

    def set_coordinate_reference_coordinates(
        self, coordinate_reference, coordinates
    ):
        """Set the coordinates of a coordinate reference construct.

        .. versionadded:: (cfdm) 1.7.0

        :Parameters:

            coordinate_reference: coordinate reference construct

            coordinates: sequence of `str`

        :Returns:

            `None`

        """
        coordinate_reference.set_coordinates(coordinates)

    def set_coordinate_reference_coordinate(
        self, coordinate_reference, coordinate
    ):
        """Set a coordinate of a coordinate reference construct.

        :Parameters:

            coordinate_reference: coordinate reference construct

            coordinate: `str`

        :Returns:

            `None`

        """
        coordinate_reference.set_coordinate(coordinate)

    def set_data(self, construct, data, axes=None, copy=True):
        """The the data instance of a construct.

        :Parameters:

            construct: construct

            data: data instance

            axes: `tuple`, optional

            default: optional

        :Returns:

            `None`

        """
        if axes is None:
            construct.set_data(data, copy=copy)
        else:
            construct.set_data(data, axes=axes, copy=copy)

    def set_datum(self, coordinate_reference, datum):
        """Insert a datum object into a coordinate reference construct.

        :Parameters:

            coordinate_referece: coordinate reference construct

            datum: datum component

        :Returns:

            `None`

        """
        coordinate_reference.set_datum(datum)

    def set_dimension_coordinate(
        self, parent, construct, axes, copy=True, **kwargs
    ):
        """Insert a dimension coordinate object into a field.

        :Parameters:

            parent: `Field` or `Domain`
               On what to set the construct

            construct: dimension coordinate construct

            axes: `tuple`

            copy: `bool`, optional

            kwargs: optional
                Additional parameters to the `set_construct` of
                *parent* that may be used by subclasses.

                .. versionadded:: (cfdm) 1.8.9.0

        :Returns:

            `str`

        """
        return self.set_construct(
            parent, construct, axes=axes, copy=copy, **kwargs
        )

    def set_domain_ancillary(
        self, parent, construct, axes, copy=True, **kwargs
    ):
        """Insert a domain ancillary object into a field.

        :Parameters:

            parent: `Field` or `Domain`
               On what to set the construct

            construct: domain ancillary construct`

            axes: `tuple`

            copy: `bool`, optional

            kwargs: optional
                Additional parameters to the `set_construct` of
                *parent* that may be used by subclasses.

                .. versionadded:: (cfdm) 1.10.0.2

        :Returns:

            `str`

        """
        return self.set_construct(
            parent, construct, axes=axes, copy=copy, **kwargs
        )

    def set_domain_axis(self, parent, construct, copy=True, **kwargs):
        """Insert a domain_axis object into a field.

        :Parameters:

            parent: `Field` or `Domain`
               On what to set the construct

            construct: domain axis construct

            copy: `bool`, optional

            kwargs: optional
                Additional parameters to the `set_construct` of
                *parent* that may be used by subclasses.

                .. versionadded:: (cfdm) 1.10.0.2

        :Returns:

            `str`

        """
        return self.set_construct(parent, construct, copy=copy, **kwargs)

    def set_dependent_tie_points(self, construct, tie_points, dimensions):
        """Set dependent tie points and their dimensions.

        This applies to arrays compressed by subsampling.

        .. versionadded:: (cfdm) 1.10.0.0

        :Parameters:

            construct:
                The construct containing the ccompressed data. Will be
                changed in-place.

            tie_points: `dict`
                The dependent tie point arrays, keyed by their
                identities.

            dimensions: `dict`
                The dimensions spanned by the tie point ararys, keyed
                by their identities.

        :Returns:

            `None`

        """
        data = self.get_data(construct)
        source = data.source()

        source.set_dependent_tie_points(tie_points)
        source.set_dependent_tie_point_dimensions(dimensions)

        # Reset the construct's data with the new dependent tie point
        # definitions. Currently cfdm doesn't need to do this, but it
        # doesn't do any harm, and downstream applications (like
        # cf-python) may not be able to correctly instantiate the data
        # when all of its elements have not been set.
        data = construct._Data(
            source,
            units=data.get_units(None),
            calendar=data.get_calendar(None),
        )
        construct.set_data(data)

    def nc_set_external(self, construct):
        """Set the external status of a construct.

        :Parameters:

            construct:

        :Returns:

            `None`

        """
        construct.nc_set_external(True)

    def set_field_ancillary(self, field, construct, axes, copy=True, **kwargs):
        """Insert a field ancillary object into a field.

        :Parameters:

            field: `Field`
               On what to set the construct

            construct: field ancillary construct

            axes: `tuple`

            copy: `bool`, optional

            kwargs: optional
                Additional parameters to the `set_construct` of
                *field* that may be used by subclasses.

                .. versionadded:: (cfdm) 1.10.0.2

        :Returns:

            `str`

        """
        return self.set_construct(
            field, construct, axes=axes, copy=copy, **kwargs
        )

    def set_geometry(self, coordinate, value):
        """Set the geometry type of a coordinate construct.

        .. versionadded:: (cfdm) 1.8.0

        :Parameters:

            coordinate: coordinate construct

            value: `str`

        :Returns:

            `None`

        """
        coordinate.set_geometry(value)

    def set_inherited_properties(
        self, parent, inherited_properties, copy=True
    ):
        """Set any inherited properties.

        .. versionadded:: (cfdm) 1.8.6

        :Parameters:

            parent:
                The object that inherits the properties.

            inherited_properties: `dict`

            copy: `bool``

        :Returns:

            `None`

        """
        parent.set_properties(inherited_properties, copy=copy)

    def set_interpolation(self, parent, interpolation, copy=True):
        """Set an interpolation variable.

        .. versionadded:: (cfdm) 1.10.0.0

        :Parameters:

            parent:

            interpolation: Interpolation properties variable

            copy: `bool`, optional

        :Returns:

            `None`

        """
        parent.set_interpolation(interpolation, copy=copy)

    def set_node_count_properties(self, parent, node_count, copy=True):
        """Set a node count properties variable.

        .. versionadded:: (cfdm) 1.8.0

        :Parameters:

            parent:

            node_count: Node count properties variable

            copy: `bool`, optional

        :Returns:

            `None`

        """
        parent.set_node_count(node_count, copy=copy)

    def set_original_filenames(self, parent, filename):
        """Set the original files.

        Set the original files to the *filename* parameter plus any
        original files stored on the data (if present).

        .. versionadded:: (cfdm) 1.10.0.1

        :Parameters:

            parent: Parent construct on which to set original files

            filename: `str`
                The file that contains the corresponding variable.

        :Returns:

            `None`

        """
        if filename is None:
            filenames = ()
        else:
            filenames = (filename,)
        try:
            data = parent.get_data(None)
        except AttributeError:
            pass
        else:
            if data is not None:
                filenames += tuple(data._original_filenames())

        parent._original_filenames(define=set(filenames))

    def set_part_node_count_properties(
        self, parent, part_node_count, copy=True
    ):
        """Set a part node count properties variable.

        .. versionadded:: (cfdm) 1.8.0

        :Parameters:

            parent:

            part_node_count: part node count properties variable

            copy: `bool`, optional

        :Returns:

            `None`

        """
        parent.set_part_node_count(part_node_count, copy=copy)

    def set_interior_ring(self, parent, interior_ring, copy=True):
        """Insert an interior ring array into a coordinate.

        .. versionadded:: (cfdm) 1.8.0

        :Parameters:

            parent:

            interior_ring: interiot ring variable

            copy: `bool`, optional

        :Returns:

            `None`

        :Returns:

            `None`

        """
        parent.set_interior_ring(interior_ring, copy=copy)

    def set_dataset_compliance(self, field, report):
        """Set the dataset compliance report on a field construct.

        ..versionadded:: (cfdm) 1.7

        :Parameters:

            field: field construct

            report: `dict`

        :Returns:

            `None`

        """
        field._set_dataset_compliance(report)

    def nc_set_dimension(self, construct, ncdim):
        """Set the netCDF dimension name.

        :Parameters:

            construct: construct

            ncdim: `str` or `None`
                The netCDF dimension name. If `None` then the name is
                not set.

        :Returns:

            `None`

        """
        if ncdim is not None:
            construct.nc_set_dimension(ncdim)

    def nc_set_geometry_variable(self, field, ncvar):
        """Set the netCDF geometry container variable name.

        :Parameters:

            field: field construct

            ncvar: `str` or `None`
                The netCDF variable name. If `None` then the name is
                not set.

        :Returns:

            `None`

        """
        if ncvar is not None:
            field.nc_set_geometry_variable(ncvar)

    def nc_set_variable(self, parent, ncvar):
        """Set the netCDF variable name.

        :Parameters:

            parent:

            ncvar: `str` or `None`
                The netCDF variable name. If `None` then the name is
                not set.

        :Returns:

            `None`

        """
        if ncvar is not None:
            parent.nc_set_variable(ncvar)

    def nc_get_datum_variable(self, ref):
        """Get the netCDF grid mapping variable name for a datum.

        .. versionadded:: (cfdm) 1.7.5

        :Parameters:

            ref: Coordinate reference construct

        :Returns:

            `str` or `None`

        """
        return ref.nc_get_datum_variable(default=None)

    def nc_set_datum_variable(self, ref, ncvar):
        """Set the netCDF grid mapping variable name for a datum.

        .. versionadded:: (cfdm) 1.7.5

        :Parameters:

            ref: Coordinate reference construct

            ncvar: `str` or `None`
                The netCDF variable name. If `None` then the name is not
                set.

        :Returns:

            `None`

        """
        if ncvar is not None:
            ref.nc_set_datum_variable(ncvar)

    def set_properties(self, construct, properties, copy=True):
        """Set construct proporties.

        :Parameters:

            construct:

            properties: `dict`

            copy: `bool`

        :Returns:

            `None`

        """
        construct.set_properties(properties, copy=copy)

    def has_bounds(self, construct):
        """Whether or not a construct has bounds.

        :Parameters:

            construct:

        :Returns:

            `bool`

        """
        return construct.has_bounds()

    def has_datum(self, coordinate_reference):
        """Return True if a coordinate reference has a datum.

        :Parameters:

            coordinate_reference: coordinate reference construct

        :Returns:

            `bool`

        **Examples**

        >>> w = cfdm.implementation()

        >>> c = cfdm.CoordinateReference()
        >>> w.has_datum(c)
        False

        >>> r = cfdm.CoordinateReference(datum=cfdm.Data(1))
        >>> w.has_datum(r)
        True

        """
        return bool(coordinate_reference.datum)

    #    def has_identity(self, construct, identity):
    #        """Return True if a construct has the given identity.
    #
    #        .. versionadded:: (cfdm) 1.10.0.0
    #
    #        :Parameters:
    #
    #            construct:
    #
    #            identity: `str`
    #                The identity
    #
    #                *Parameter example:*
    #                   ``'latitude'``
    #
    #        :Returns:
    #
    #            `bool`
    #
    #        """
    #        return bool(getattr(construct, identity, False))

    def has_property(self, parent, prop):
        """Return True if a property exists.

        :Parameters:

            parent:
                The object containing the property.

        :Returns:

            `bool`
                `True` if the property exists, otherwise `False`.

        **Examples**

        >>> w = cfdm.implementation()
        >>> d = cfdm.DimensionCoordinate(
        ...     properties={
        ...         'standard_name': 'latitude', 'units': 'degrees_north'},
        ...     data=cfdm.Data(range(180))
        ... )
        >>> d
        <DimensionCoordinate: latitude(180) degrees_north>
        >>> w.has_property(d, 'units')
        True

        >>> b = cfdm.Bounds(
        ...     properties={
        ...         'standard_name': 'latitude', 'units': 'degrees_north'},
        ...     data=cfdm.Data(numpy.arange(360).reshape(180, 2))
        ... )
        >>> b
        <Bounds: latitude(180, 2) degrees_north>
        >>> w.has_property(b, 'long_name')
        False

        """
        return parent.has_property(prop)

    def squeeze(self, construct, axes=None):
        """Remove size 1 axes from construct data.

        :Parameters:

            construct:

            axes: optional

        :Returns:

                The construct with removed axes.

        """
        return construct.squeeze(axes=axes)


_implementation = CFDMImplementation(
    cf_version=CF(),
    AuxiliaryCoordinate=AuxiliaryCoordinate,
    CellMeasure=CellMeasure,
    CellMethod=CellMethod,
    CoordinateReference=CoordinateReference,
    DimensionCoordinate=DimensionCoordinate,
    Domain=Domain,
    DomainAncillary=DomainAncillary,
    DomainAxis=DomainAxis,
    Field=Field,
    FieldAncillary=FieldAncillary,
    Bounds=Bounds,
    InteriorRing=InteriorRing,
    InterpolationParameter=InterpolationParameter,
    CoordinateConversion=CoordinateConversion,
    Datum=Datum,
    List=List,
    Index=Index,
    Count=Count,
    NodeCountProperties=NodeCountProperties,
    PartNodeCountProperties=PartNodeCountProperties,
    Data=Data,
    GatheredArray=GatheredArray,
    NetCDFArray=NetCDFArray,
    RaggedContiguousArray=RaggedContiguousArray,
    RaggedIndexedArray=RaggedIndexedArray,
    RaggedIndexedContiguousArray=RaggedIndexedContiguousArray,
    SubsampledArray=SubsampledArray,
    TiePointIndex=TiePointIndex,
)


def implementation():
    """Return a container for the CF data model implementation.

    .. versionadded:: (cfdm) 1.7.0

    .. seealso:: `cfdm.example_field`, `cfdm.read`, `cfdm.write`

    :Returns:

        `CFDMImplementation`
            A container for the CF data model implementation.

    **Examples**

    >>> i = cfdm.implementation()
    >>> i
    <CFDMImplementation: >
    >>> i.classes()
    {'AuxiliaryCoordinate': <class 'cfdm.auxiliarycoordinate.AuxiliaryCoordinate'>,
     'CellMeasure': <class 'cfdm.cellmeasure.CellMeasure'>,
     'CellMethod': <class 'cfdm.cellmethod.CellMethod'>,
     'CoordinateReference': <class 'cfdm.coordinatereference.CoordinateReference'>,
     'DimensionCoordinate': <class 'cfdm.dimensioncoordinate.DimensionCoordinate'>,
     'DomainAncillary': <class 'cfdm.domainancillary.DomainAncillary'>,
     'DomainAxis': <class 'cfdm.domainaxis.DomainAxis'>,
     'Field': <class 'cfdm.field.Field'>,
     'FieldAncillary': <class 'cfdm.fieldancillary.FieldAncillary'>,
     'Bounds': <class 'cfdm.bounds.Bounds'>,
     'InteriorRing': <class 'cfdm.interiorring.InteriorRing'>,
     'CoordinateConversion': <class 'cfdm.coordinateconversion.CoordinateConversion'>,
     'Datum': <class 'cfdm.datum.Datum'>,
     'Data': <class 'cfdm.data.data.Data'>,
     'GatheredArray': <class 'cfdm.data.gatheredarray.GatheredArray'>,
     'NetCDFArray': <class 'cfdm.data.netcdfarray.NetCDFArray'>,
     'RaggedContiguousArray': <class 'cfdm.data.raggedcontiguousarray.RaggedContiguousArray'>,
     'RaggedIndexedArray': <class 'cfdm.data.raggedindexedarray.RaggedIndexedArray'>,
     'RaggedIndexedContiguousArray': <class 'cfdm.data.raggedindexedcontiguousarray.RaggedIndexedContiguousArray'>,
     'SubsampledArray': <class 'cfdm.data.subsampledrray.SubsampledArray'>,
     'List': <class 'cfdm.list.List'>,
     'Count': <class 'cfdm.count.Count'>,
     'Index': <class 'cfdm.index.Index'>,
     'NodeCountProperties': <class 'cfdm.nodecountproperties.NodeCountProperties'>,
     'PartNodeCountProperties': <class 'cfdm.partnodecountproperties.PartNodeCountProperties'>}

    """
    return _implementation.copy()<|MERGE_RESOLUTION|>--- conflicted
+++ resolved
@@ -2209,11 +2209,7 @@
 
         :Returns:
 
-<<<<<<< HEAD
-            `NetCDFArray` instance
-=======
             `NetCDFArray`
->>>>>>> 1c713944
 
         """
         cls = self.get_class("NetCDFArray")
