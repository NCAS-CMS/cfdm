--- conflicted
+++ resolved
@@ -54,12 +54,8 @@
 class _NetCDFGroupsMixin:
     """Mixin class for accessing netCDF(4) hierarchical groups.
 
-<<<<<<< HEAD
     .. versionadded:: (cfdm) 1.8.6.0
-=======
-    .. versionadded:: (cfdm) 1.8.6
-
->>>>>>> 9e2d99cd
+
     """
 
     def _nc_groups(self, nc_get):
@@ -144,7 +140,6 @@
                         "Can't have '/' character in group name: "
                         "{!r}".format(group)
                     )
-            # --- End: for
 
             name = "/".join(("",) + tuple(groups) + (name,))
 
@@ -391,7 +386,6 @@
                     "A netCDF dimension name with a group structure "
                     "can't end with a '/'. Got {!r}".format(value)
                 )
-        # --- End: if
 
         self._get_component("netcdf")["dimension"] = value
 
@@ -747,7 +741,6 @@
                     "A netCDF variable name with a group structure "
                     "can't end with a '/'. Got {!r}".format(value)
                 )
-        # --- End: if
 
         self._get_component("netcdf")["variable"] = value
 
@@ -1101,7 +1094,6 @@
                     "A netCDF sample dimension name with a group structure "
                     "can't end with a '/'. Got {!r}".format(value)
                 )
-        # --- End: if
 
         self._get_component("netcdf")["sample_dimension"] = value
 
@@ -1375,7 +1367,6 @@
         return out
 
     def nc_set_global_attribute(self, prop, value=None):
-
         """Select a property to be written as a netCDF global attribute.
 
         {{netcdf global}}
@@ -1806,15 +1797,9 @@
 
         """
         raise DeprecationError(
-<<<<<<< HEAD
             "'nc_set_unlimited_dimensions' was deprecated at version "
             "1.7.4 and is no longer available. "
             "Use DomainAxis.nc_set_unlimited instead"
-=======
-            "Field.nc_set_unlimited_dimensions was deprecated at version "
-            "1.7.4 and is no longer available."
-            "Use DomainAxis.nc_set_unlimited instead."
->>>>>>> 9e2d99cd
         )
 
     def nc_clear_unlimited_dimensions(self):
@@ -1849,13 +1834,8 @@
 
         """
         raise DeprecationError(
-<<<<<<< HEAD
             "'nc_clear_unlimited_dimensions' was deprecated at version "
             "1.7.4 and is no longer available. "
-=======
-            "Field.nc_clear_unlimited_dimensions was deprecated at version "
-            "1.7.4 and is no longer available."
->>>>>>> 9e2d99cd
             "Use DomainAxis.nc_set_unlimited instead."
         )
 
@@ -2117,7 +2097,6 @@
                     "A netCDF geometry variable name with a group structure "
                     "can't end with a '/'. Got {!r}".format(value)
                 )
-        # --- End: if
 
         self._get_component("netcdf")["geometry_variable"] = value
 
@@ -2487,8 +2466,10 @@
 
 
 class NetCDFComponents(NetCDF):
-    """Mixin class for accessing netCDF names consistently across multiple
-    metadata constructs.
+    """Mixin class for netCDF fetaure common to many constructs.
+
+    Accesses netCDF names consistently across multiple metadata
+    constructs.
 
     Assumes that the mixin classes `NetCDFDimension` and
     `NetCDFVariable` have also been subclassed.
@@ -2501,7 +2482,10 @@
     """
 
     def nc_set_component_variable(self, component, value):
-        """Set the netCDF variable name for all components of the given type.
+        """Set the netCDF variable name for components.
+
+        Sets the netCDF variable name for all components of a given
+        type.
 
         Some components exist within multiple constructs, but when written
         to a netCDF dataset the netCDF names associated with such
@@ -2567,7 +2551,208 @@
             v.nc_set_variable(value)
 
     def nc_del_component_variable(self, component):
-        """Remove the netCDF variable name for all components of the given
+        """Remove the netCDF variable name of components.
+
+        Removes the netCDF variable name for all components of a given
+        type.
+
+        Some components exist within multiple constructs, but when
+        written to a netCDF dataset the netCDF names associated with
+        such components will be arbitrarily taken from one of
+        them. The netCDF names can be set on all such occurences
+        individually, or preferably by using this method to ensure
+        consistency across all such components.
+
+        .. versionadded:: (cfdm) 1.8.6.0
+
+        .. seealso:: `nc_set_component_variable`,
+                     `nc_set_component_variable_groups`,
+                     `nc_clear_component_variable_groups`
+
+        :Parameters:
+
+            component: `str`
+                Specify the component type. One of:
+
+                =====================  ===================================
+                *component*            Description
+                =====================  ===================================
+                ``'interior_ring'``    Interior ring variables for
+                                       geometry coordinates
+
+                ``'node_count'``       Node count variables for geometry
+                                       coordinates
+
+                ``'part_node_count'``  Part node count variables for
+                                       geometry coordinates
+
+                ``'count'``            Count variables for contiguous
+                                       ragged arrays
+
+                ``'index'``            Index variables for indexed
+                                       ragged arrays
+
+                ``'list'``             List variables for compression by
+                                       gathering
+
+                =====================  ===================================
+
+        :Returns:
+
+            `None`
+
+        **Examples:**
+
+        >>> f.nc_del_component_variable('interior_ring')
+
+        """
+        if component in ("count", "index", "list"):
+            variables = self._get_data_compression_variables(component)
+        elif component in ("interior_ring", "node_count", "part_node_count"):
+            variables = self._get_coordinate_geometry_variables(component)
+        else:
+            raise ValueError(f"Invalid component: {component!r}")
+
+        for v in variables:
+            v.nc_del_variable(None)
+
+    def nc_set_component_variable_groups(self, component, groups):
+        """Set the netCDF variable groups of components.
+
+        Sets the netCDF variable groups for all components of a given
+        type.
+
+        Some components exist within multiple constructs, but when
+        written to a netCDF dataset the netCDF names associated with
+        such components will be arbitrarily taken from one of
+        them. The netCDF names can be set on all such occurences
+        individually, or preferably by using this method to ensure
+        consistency across all such components.
+
+        .. versionadded:: (cfdm) 1.8.6.0
+
+        .. seealso:: `nc_del_component_variable`,
+                     `nc_set_component_variable`,
+                     `nc_clear_component_variable_groups`
+
+        :Parameters:
+
+            component: `str`
+                Specify the component type. One of:
+
+                =====================  ===================================
+                *component*            Description
+                =====================  ===================================
+                ``'interior_ring'``    Interior ring variables for
+                                       geometry coordinates
+
+                ``'node_count'``       Node count variables for geometry
+                                       coordinates
+
+                ``'part_node_count'``  Part node count variables for
+                                       geometry coordinates
+
+                ``'count'``            Count variables for contiguous
+                                       ragged arrays
+
+                ``'index'``            Index variables for indexed
+                                       ragged arrays
+
+                ``'list'``             List variables for compression by
+                                       gathering
+                =====================  ===================================
+
+            groups: sequence of `str`
+                The new group structure for each component.
+
+        :Returns:
+
+            `None`
+
+        **Examples:**
+
+        >>> f.nc_set_component_variable_groups('interior_ring', ['forecast'])
+
+        """
+        if component in ("count", "index", "list"):
+            variables = self._get_data_compression_variables(component)
+        elif component in ("interior_ring", "node_count", "part_node_count"):
+            variables = self._get_coordinate_geometry_variables(component)
+        else:
+            raise ValueError(f"Invalid component: {component!r}")
+
+        for v in variables:
+            v.nc_set_variable_groups(groups)
+
+    def nc_clear_component_variable_groups(self, component):
+        """Remove the netCDF variable groups of components.
+
+        Removes the netCDF variable groups for all components of a given
+        type.
+
+        Some components exist within multiple constructs, but when
+        written to a netCDF dataset the netCDF names associated with
+        such components will be arbitrarily taken from one of
+        them. The netCDF names can be set on all such occurences
+        individually, or preferably by using this method to ensure
+        consistency across all such components.
+
+        .. versionadded:: (cfdm) 1.8.6.0
+
+        .. seealso:: `nc_del_component_variable`,
+                     `nc_set_component_variable`,
+                     `nc_set_component_variable_groups`
+
+        :Parameters:
+
+            component: `str`
+                Specify the component type. One of:
+
+                =====================  ===================================
+                *component*            Description
+                =====================  ===================================
+                ``'interior_ring'``    Interior ring variables for
+                                       geometry coordinates
+
+                ``'node_count'``       Node count variables for geometry
+                                       coordinates
+
+                ``'part_node_count'``  Part node count variables for
+                                       geometry coordinates
+
+                ``'count'``            Count variables for contiguous
+                                       ragged arrays
+
+                ``'index'``            Index variables for indexed
+                                       ragged arrays
+
+                ``'list'``             List variables for compression by
+                                       gathering
+                =====================  ===================================
+
+        :Returns:
+
+            `None`
+
+        **Examples:**
+
+        >>> f.nc_clear_component_variable_groups('interior_ring')
+
+        """
+        if component in ("count", "index", "list"):
+            variables = self._get_data_compression_variables(component)
+        elif component in ("interior_ring", "node_count", "part_node_count"):
+            variables = self._get_coordinate_geometry_variables(component)
+        else:
+            raise ValueError(f"Invalid component: {component!r}")
+
+        for v in variables:
+            v.nc_clear_variable_groups()
+
+    def nc_set_component_dimension(self, component, value):
+        """Set the netCDF dimension name of components.
+
+        Sets the netCDF dimension name for all components of a given
         type.
 
         Some components exist within multiple constructs, but when written
@@ -2579,9 +2764,9 @@
 
         .. versionadded:: (cfdm) 1.8.6.0
 
-        .. seealso:: `nc_set_component_variable`,
-                     `nc_set_component_variable_groups`,
-                     `nc_clear_component_variable_groups`
+        .. seealso:: `nc_del_component_dimension`,
+                     `nc_set_component_dimension_groups`,
+                     `nc_clear_component_dimension_groups`
 
         :Parameters:
 
@@ -2594,9 +2779,6 @@
                 ``'interior_ring'``    Interior ring variables for
                                        geometry coordinates
 
-                ``'node_count'``       Node count variables for geometry
-                                       coordinates
-
                 ``'part_node_count'``  Part node count variables for
                                        geometry coordinates
 
@@ -2605,11 +2787,10 @@
 
                 ``'index'``            Index variables for indexed
                                        ragged arrays
-
-                ``'list'``             List variables for compression by
-                                       gathering
-
-                =====================  ===================================
+                =====================  ===================================
+
+            value: `str`
+                The netCDF dimension name to be set for each component.
 
         :Returns:
 
@@ -2617,21 +2798,144 @@
 
         **Examples:**
 
-        >>> f.nc_del_component_variable('interior_ring')
-
-        """
-        if component in ("count", "index", "list"):
+        >>> f.nc_set_component_dimension('interior_ring', 'part')
+
+        """
+        if component in ("count", "index"):
             variables = self._get_data_compression_variables(component)
-        elif component in ("interior_ring", "node_count", "part_node_count"):
+        elif component in ("interior_ring", "part_node_count"):
             variables = self._get_coordinate_geometry_variables(component)
         else:
             raise ValueError(f"Invalid component: {component!r}")
 
         for v in variables:
-            v.nc_del_variable(None)
-
-    def nc_set_component_variable_groups(self, component, groups):
-        """Set the netCDF variable groups hierarchy for all components of the
+            v.nc_set_dimension(value)
+
+    def nc_del_component_dimension(self, component):
+        """Remove the netCDF dimension name of components.
+
+        Removes the netCDF dimension name for all components of a
+        given type.
+
+        Some components exist within multiple constructs, but when
+        written to a netCDF dataset the netCDF names associated with
+        such components will be arbitrarily taken from one of
+        them. The netCDF names can be set on all such occurences
+        individually, or preferably by using this method to ensure
+        consistency across all such components.
+
+        .. versionadded:: (cfdm) 1.8.6.0
+
+        .. seealso:: `nc_set_component_dimension`,
+                     `nc_set_component_dimension_groups`,
+                     `nc_clear_component_dimension_groups`
+
+        :Parameters:
+
+            component: `str`
+                Specify the component type. One of:
+
+                =====================  ===================================
+                *component*            Description
+                =====================  ===================================
+                ``'interior_ring'``    Interior ring variables for
+                                       geometry coordinates
+
+                ``'part_node_count'``  Part node count variables for
+                                       geometry coordinates
+
+                ``'count'``            Count variables for contiguous
+                                       ragged arrays
+
+                ``'index'``            Index variables for indexed
+                                       ragged arrays
+                =====================  ===================================
+
+        :Returns:
+
+            `None`
+
+        **Examples:**
+
+        >>> f.nc_del_component_dimension('interior_ring')
+
+        """
+        if component in ("count", "index"):
+            variables = self._get_data_compression_variables(component)
+        elif component in ("interior_ring", "part_node_count"):
+            variables = self._get_coordinate_geometry_variables(component)
+        else:
+            raise ValueError(f"Invalid component: {component!r}")
+
+        for v in variables:
+            v.nc_del_dimension(None)
+
+    def nc_set_component_dimension_groups(self, component, groups):
+        """Set the netCDF dimension groups of components.
+
+        Sets the netCDF dimension groups for all components of a given
+        type.
+
+        Some components exist within multiple constructs, but when
+        written to a netCDF dataset the netCDF names associated with
+        such components will be arbitrarily taken from one of
+        them. The netCDF names can be set on all such occurences
+        individually, or preferably by using this method to ensure
+        consistency across all such components.
+
+        .. versionadded:: (cfdm) 1.8.6.0
+
+        .. seealso:: `nc_del_component_dimension`,
+                     `nc_set_component_dimension`,
+                     `nc_clear_component_dimension_groups`
+
+        :Parameters:
+
+            component: `str`
+                Specify the component type. One of:
+
+                =====================  ===================================
+                *component*            Description
+                =====================  ===================================
+                ``'interior_ring'``    Interior ring variables for
+                                       geometry coordinates
+
+                ``'part_node_count'``  Part node count variables for
+                                       geometry coordinates
+
+                ``'count'``            Count variables for contiguous
+                                       ragged arrays
+
+                ``'index'``            Index variables for indexed
+                                       ragged arrays
+                =====================  ===================================
+
+            groups: sequence of `str`
+                The new group structure for each component.
+
+        :Returns:
+
+            `None`
+
+        **Examples:**
+
+        >>> f.nc_set_component_dimension_groups('interior_ring', ['forecast'])
+
+        """
+        if component in ("count", "index"):
+            variables = self._get_data_compression_variables(component)
+        elif component in ("interior_ring", "part_node_count"):
+            variables = self._get_coordinate_geometry_variables(component)
+        else:
+            raise ValueError(f"Invalid component: {component!r}")
+
+        for v in variables:
+            v.nc_set_dimension_groups(groups)
+
+    def nc_clear_component_dimension_groups(self, component):
+        """Remove the netCDF dimension groups of components.
+
+        Removes the netCDF dimension groups for all components of a
         given type.
 
         Some components exist within multiple constructs, but when written
@@ -2643,9 +2947,9 @@
 
         .. versionadded:: (cfdm) 1.8.6.0
 
-        .. seealso:: `nc_del_component_variable`,
-                     `nc_set_component_variable`,
-                     `nc_clear_component_variable_groups`
+        .. seealso:: `nc_del_component_dimension`,
+                     `nc_set_component_dimension`,
+                     `nc_set_component_dimension_groups`
 
         :Parameters:
 
@@ -2658,9 +2962,6 @@
                 ``'interior_ring'``    Interior ring variables for
                                        geometry coordinates
 
-                ``'node_count'``       Node count variables for geometry
-                                       coordinates
-
                 ``'part_node_count'``  Part node count variables for
                                        geometry coordinates
 
@@ -2669,13 +2970,7 @@
 
                 ``'index'``            Index variables for indexed
                                        ragged arrays
-
-                ``'list'``             List variables for compression by
-                                       gathering
-                =====================  ===================================
-
-            groups: sequence of `str`
-                The new group structure for each component.
+                =====================  ===================================
 
         :Returns:
 
@@ -2683,22 +2978,79 @@
 
         **Examples:**
 
-        >>> f.nc_set_component_variable_groups('interior_ring', ['forecast'])
-
-        """
-        if component in ("count", "index", "list"):
+        >>> f.nc_clear_component_dimension_groups('interior_ring')
+
+        """
+        if component in ("count", "index"):
             variables = self._get_data_compression_variables(component)
-        elif component in ("interior_ring", "node_count", "part_node_count"):
+        elif component in ("interior_ring", "part_node_count"):
             variables = self._get_coordinate_geometry_variables(component)
         else:
             raise ValueError(f"Invalid component: {component!r}")
 
         for v in variables:
-            v.nc_set_variable_groups(groups)
-
-    def nc_clear_component_variable_groups(self, component):
-        """Remove the netCDF variable groups hierarchy for all components of
-        the given type.
+            v.nc_clear_dimension_groups()
+
+    def nc_set_component_sample_dimension(self, component, value):
+        """Set the netCDF sample dimension name of components.
+
+        Sets the netCDF sample dimension name for all components of a
+        given type.
+
+        Some components exist within multiple constructs, but when
+        written to a netCDF dataset the netCDF names associated with
+        such components will be arbitrarily taken from one of
+        them. The netCDF names can be set on all such occurences
+        individually, or preferably by using this method to ensure
+        consistency across all such components.
+
+        .. versionadded:: (cfdm) 1.8.6.0
+
+        .. seealso:: `nc_del_component_sample_dimension`,
+                     `nc_set_component_sample_dimension_groups`,
+                     `nc_clear_component_sample_dimension_groups`
+
+        :Parameters:
+
+            component: `str`
+                Specify the component type. One of:
+
+                =====================  ===================================
+                *component*            Description
+                =====================  ===================================
+                ``'count'``            Count variables for contiguous
+                                       ragged arrays
+
+                ``'index'``            Index variables for indexed
+                                       ragged arrays
+                =====================  ===================================
+
+            value: `str`
+                The netCDF sample_dimension name to be set for each
+                component.
+
+        :Returns:
+
+            `None`
+
+        **Examples:**
+
+        >>> f.nc_set_component_sample_dimension('count', 'obs')
+
+        """
+        if component in ("count", "index"):
+            variables = self._get_data_compression_variables(component)
+        else:
+            raise ValueError(f"Invalid component: {component!r}")
+
+        for v in variables:
+            v.nc_set_sample_dimension(value)
+
+    def nc_del_component_sample_dimension(self, component):
+        """Remove the netCDF sample dimension name of components.
+
+        Removes the netCDF sample dimension name for all components of
+        a given type.
 
         Some components exist within multiple constructs, but when written
         to a netCDF dataset the netCDF names associated with such
@@ -2709,9 +3061,9 @@
 
         .. versionadded:: (cfdm) 1.8.6.0
 
-        .. seealso:: `nc_del_component_variable`,
-                     `nc_set_component_variable`,
-                     `nc_set_component_variable_groups`
+        .. seealso:: `nc_set_component_sample_dimension`,
+                     `nc_set_component_sample_dimension_groups`,
+                     `nc_clear_component_sample_dimension_groups`
 
         :Parameters:
 
@@ -2721,23 +3073,11 @@
                 =====================  ===================================
                 *component*            Description
                 =====================  ===================================
-                ``'interior_ring'``    Interior ring variables for
-                                       geometry coordinates
-
-                ``'node_count'``       Node count variables for geometry
-                                       coordinates
-
-                ``'part_node_count'``  Part node count variables for
-                                       geometry coordinates
-
                 ``'count'``            Count variables for contiguous
                                        ragged arrays
 
                 ``'index'``            Index variables for indexed
                                        ragged arrays
-
-                ``'list'``             List variables for compression by
-                                       gathering
                 =====================  ===================================
 
         :Returns:
@@ -2746,295 +3086,7 @@
 
         **Examples:**
 
-        >>> f.nc_clear_component_variable_groups('interior_ring')
-
-        """
-        if component in ("count", "index", "list"):
-            variables = self._get_data_compression_variables(component)
-        elif component in ("interior_ring", "node_count", "part_node_count"):
-            variables = self._get_coordinate_geometry_variables(component)
-        else:
-            raise ValueError(f"Invalid component: {component!r}")
-
-        for v in variables:
-            v.nc_clear_variable_groups()
-
-    def nc_set_component_dimension(self, component, value):
-        """Set the netCDF dimension name for all components of the given type.
-
-        Some components exist within multiple constructs, but when written
-        to a netCDF dataset the netCDF names associated with such
-        components will be arbitrarily taken from one of them. The netCDF
-        names can be set on all such occurences individually, or
-        preferably by using this method to ensure consistency across all
-        such components.
-
-        .. versionadded:: (cfdm) 1.8.6.0
-
-        .. seealso:: `nc_del_component_dimension`,
-                     `nc_set_component_dimension_groups`,
-                     `nc_clear_component_dimension_groups`
-
-        :Parameters:
-
-            component: `str`
-                Specify the component type. One of:
-
-                =====================  ===================================
-                *component*            Description
-                =====================  ===================================
-                ``'interior_ring'``    Interior ring variables for
-                                       geometry coordinates
-
-                ``'part_node_count'``  Part node count variables for
-                                       geometry coordinates
-
-                ``'count'``            Count variables for contiguous
-                                       ragged arrays
-
-                ``'index'``            Index variables for indexed
-                                       ragged arrays
-                =====================  ===================================
-
-            value: `str`
-                The netCDF dimension name to be set for each component.
-
-        :Returns:
-
-            `None`
-
-        **Examples:**
-
-        >>> f.nc_set_component_dimension('interior_ring', 'part')
-
-        """
-        if component in ("count", "index"):
-            variables = self._get_data_compression_variables(component)
-        elif component in ("interior_ring", "part_node_count"):
-            variables = self._get_coordinate_geometry_variables(component)
-        else:
-            raise ValueError(f"Invalid component: {component!r}")
-
-        for v in variables:
-            v.nc_set_dimension(value)
-
-    def nc_del_component_dimension(self, component):
-        """Remove the netCDF dimension name for all components of the given
-        type.
-
-        Some components exist within multiple constructs, but when written
-        to a netCDF dataset the netCDF names associated with such
-        components will be arbitrarily taken from one of them. The netCDF
-        names can be set on all such occurences individually, or
-        preferably by using this method to ensure consistency across all
-        such components.
-
-        .. versionadded:: (cfdm) 1.8.6.0
-
-        .. seealso:: `nc_set_component_dimension`,
-                     `nc_set_component_dimension_groups`,
-                     `nc_clear_component_dimension_groups`
-
-        :Parameters:
-
-            component: `str`
-                Specify the component type. One of:
-
-                =====================  ===================================
-                *component*            Description
-                =====================  ===================================
-                ``'interior_ring'``    Interior ring variables for
-                                       geometry coordinates
-
-                ``'part_node_count'``  Part node count variables for
-                                       geometry coordinates
-
-                ``'count'``            Count variables for contiguous
-                                       ragged arrays
-
-                ``'index'``            Index variables for indexed
-                                       ragged arrays
-                =====================  ===================================
-
-        :Returns:
-
-            `None`
-
-        **Examples:**
-
-        >>> f.nc_del_component_dimension('interior_ring')
-
-        """
-        if component in ("count", "index"):
-            variables = self._get_data_compression_variables(component)
-        elif component in ("interior_ring", "part_node_count"):
-            variables = self._get_coordinate_geometry_variables(component)
-        else:
-            raise ValueError(f"Invalid component: {component!r}")
-
-        for v in variables:
-            v.nc_del_dimension(None)
-
-    def nc_set_component_dimension_groups(self, component, groups):
-        """Set the netCDF dimension groups hierarchy for all components of the
-        given type.
-
-        Some components exist within multiple constructs, but when written
-        to a netCDF dataset the netCDF names associated with such
-        components will be arbitrarily taken from one of them. The netCDF
-        names can be set on all such occurences individually, or
-        preferably by using this method to ensure consistency across all
-        such components.
-
-        .. versionadded:: (cfdm) 1.8.6.0
-
-        .. seealso:: `nc_del_component_dimension`,
-                     `nc_set_component_dimension`,
-                     `nc_clear_component_dimension_groups`
-
-        :Parameters:
-
-            component: `str`
-                Specify the component type. One of:
-
-                =====================  ===================================
-                *component*            Description
-                =====================  ===================================
-                ``'interior_ring'``    Interior ring variables for
-                                       geometry coordinates
-
-                ``'part_node_count'``  Part node count variables for
-                                       geometry coordinates
-
-                ``'count'``            Count variables for contiguous
-                                       ragged arrays
-
-                ``'index'``            Index variables for indexed
-                                       ragged arrays
-                =====================  ===================================
-
-            groups: sequence of `str`
-                The new group structure for each component.
-
-        :Returns:
-
-            `None`
-
-        **Examples:**
-
-        >>> f.nc_set_component_dimension_groups('interior_ring', ['forecast'])
-
-        """
-        if component in ("count", "index"):
-            variables = self._get_data_compression_variables(component)
-        elif component in ("interior_ring", "part_node_count"):
-            variables = self._get_coordinate_geometry_variables(component)
-        else:
-            raise ValueError(f"Invalid component: {component!r}")
-
-        for v in variables:
-            v.nc_set_dimension_groups(groups)
-
-    def nc_clear_component_dimension_groups(self, component):
-        """Remove the netCDF dimension groups hierarchy for all components of
-        the given type.
-
-        Some components exist within multiple constructs, but when written
-        to a netCDF dataset the netCDF names associated with such
-        components will be arbitrarily taken from one of them. The netCDF
-        names can be set on all such occurences individually, or
-        preferably by using this method to ensure consistency across all
-        such components.
-
-        .. versionadded:: (cfdm) 1.8.6.0
-
-        .. seealso:: `nc_del_component_dimension`,
-                     `nc_set_component_dimension`,
-                     `nc_set_component_dimension_groups`
-
-        :Parameters:
-
-            component: `str`
-                Specify the component type. One of:
-
-                =====================  ===================================
-                *component*            Description
-                =====================  ===================================
-                ``'interior_ring'``    Interior ring variables for
-                                       geometry coordinates
-
-                ``'part_node_count'``  Part node count variables for
-                                       geometry coordinates
-
-                ``'count'``            Count variables for contiguous
-                                       ragged arrays
-
-                ``'index'``            Index variables for indexed
-                                       ragged arrays
-                =====================  ===================================
-
-        :Returns:
-
-            `None`
-
-        **Examples:**
-
-        >>> f.nc_clear_component_dimension_groups('interior_ring')
-
-        """
-        if component in ("count", "index"):
-            variables = self._get_data_compression_variables(component)
-        elif component in ("interior_ring", "part_node_count"):
-            variables = self._get_coordinate_geometry_variables(component)
-        else:
-            raise ValueError(f"Invalid component: {component!r}")
-
-        for v in variables:
-            v.nc_clear_dimension_groups()
-
-    def nc_set_component_sample_dimension(self, component, value):
-        """Set the netCDF sample dimension name for all components of the
-        given type.
-
-        Some components exist within multiple constructs, but when written
-        to a netCDF dataset the netCDF names associated with such
-        components will be arbitrarily taken from one of them. The netCDF
-        names can be set on all such occurences individually, or
-        preferably by using this method to ensure consistency across all
-        such components.
-
-        .. versionadded:: (cfdm) 1.8.6.0
-
-        .. seealso:: `nc_del_component_sample_dimension`,
-                     `nc_set_component_sample_dimension_groups`,
-                     `nc_clear_component_sample_dimension_groups`
-
-        :Parameters:
-
-            component: `str`
-                Specify the component type. One of:
-
-                =====================  ===================================
-                *component*            Description
-                =====================  ===================================
-                ``'count'``            Count variables for contiguous
-                                       ragged arrays
-
-                ``'index'``            Index variables for indexed
-                                       ragged arrays
-                =====================  ===================================
-
-            value: `str`
-                The netCDF sample_dimension name to be set for each
-                component.
-
-        :Returns:
-
-            `None`
-
-        **Examples:**
-
-        >>> f.nc_set_component_sample_dimension('count', 'obs')
+        >>> f.nc_del_component_sample_dimension('count')
 
         """
         if component in ("count", "index"):
@@ -3043,23 +3095,25 @@
             raise ValueError(f"Invalid component: {component!r}")
 
         for v in variables:
-            v.nc_set_sample_dimension(value)
-
-    def nc_del_component_sample_dimension(self, component):
-        """Remove the netCDF sample dimension name for all components of the
-        given type.
-
-        Some components exist within multiple constructs, but when written
-        to a netCDF dataset the netCDF names associated with such
-        components will be arbitrarily taken from one of them. The netCDF
-        names can be set on all such occurences individually, or
-        preferably by using this method to ensure consistency across all
-        such components.
+            v.nc_del_sample_dimension(None)
+
+    def nc_set_component_sample_dimension_groups(self, component, groups):
+        """Set the netCDF sample dimension groups of components.
+
+        Sets the netCDF sample dimension groups for all components of
+        a given type.
+
+        Some components exist within multiple constructs, but when
+        written to a netCDF dataset the netCDF names associated with
+        such components will be arbitrarily taken from one of
+        them. The netCDF names can be set on all such occurences
+        individually, or preferably by using this method to ensure
+        consistency across all such components.
 
         .. versionadded:: (cfdm) 1.8.6.0
 
-        .. seealso:: `nc_set_component_sample_dimension`,
-                     `nc_set_component_sample_dimension_groups`,
+        .. seealso:: `nc_del_component_sample_dimension`,
+                     `nc_set_component_sample_dimension`,
                      `nc_clear_component_sample_dimension_groups`
 
         :Parameters:
@@ -3077,13 +3131,16 @@
                                        ragged arrays
                 =====================  ===================================
 
+            groups: sequence of `str`
+                The new group structure for each component.
+
         :Returns:
 
             `None`
 
         **Examples:**
 
-        >>> f.nc_del_component_sample_dimension('count')
+        >>> f.nc_set_component_sample_dimension_groups('count', ['forecast'])
 
         """
         if component in ("count", "index"):
@@ -3092,24 +3149,26 @@
             raise ValueError(f"Invalid component: {component!r}")
 
         for v in variables:
-            v.nc_del_sample_dimension(None)
-
-    def nc_set_component_sample_dimension_groups(self, component, groups):
-        """Set the netCDF sample dimension groups hierarchy for all components
-        of the given type.
-
-        Some components exist within multiple constructs, but when written
-        to a netCDF dataset the netCDF names associated with such
-        components will be arbitrarily taken from one of them. The netCDF
-        names can be set on all such occurences individually, or
-        preferably by using this method to ensure consistency across all
-        such components.
+            v.nc_set_sample_dimension_groups(groups)
+
+    def nc_clear_component_sample_dimension_groups(self, component):
+        """Remove the netCDF sample dimension groups of components.
+
+        Removes the netCDF sample dimension groups for all components
+        of a given type.
+
+        Some components exist within multiple constructs, but when
+        written to a netCDF dataset the netCDF names associated with
+        such components will be arbitrarily taken from one of
+        them. The netCDF names can be set on all such occurences
+        individually, or preferably by using this method to ensure
+        consistency across all such components.
 
         .. versionadded:: (cfdm) 1.8.6.0
 
         .. seealso:: `nc_del_component_sample_dimension`,
                      `nc_set_component_sample_dimension`,
-                     `nc_clear_component_sample_dimension_groups`
+                     `nc_set_component_sample_dimension_groups`
 
         :Parameters:
 
@@ -3126,16 +3185,13 @@
                                        ragged arrays
                 =====================  ===================================
 
-            groups: sequence of `str`
-                The new group structure for each component.
-
         :Returns:
 
             `None`
 
         **Examples:**
 
-        >>> f.nc_set_component_sample_dimension_groups('count', ['forecast'])
+        >>> f.nc_del_component_sample_dimension_groups('count')
 
         """
         if component in ("count", "index"):
@@ -3144,61 +3200,11 @@
             raise ValueError(f"Invalid component: {component!r}")
 
         for v in variables:
-            v.nc_set_sample_dimension_groups(groups)
-
-    def nc_clear_component_sample_dimension_groups(self, component):
-        """Remove the netCDF sample dimension groups hierarchy for all
-        components of the given type.
-
-        Some components exist within multiple constructs, but when written
-        to a netCDF dataset the netCDF names associated with such
-        components will be arbitrarily taken from one of them. The netCDF
-        names can be set on all such occurences individually, or
-        preferably by using this method to ensure consistency across all
-        such components.
-
-        .. versionadded:: (cfdm) 1.8.6.0
-
-        .. seealso:: `nc_del_component_sample_dimension`,
-                     `nc_set_component_sample_dimension`,
-                     `nc_set_component_sample_dimension_groups`
-
-        :Parameters:
-
-            component: `str`
-                Specify the component type. One of:
-
-                =====================  ===================================
-                *component*            Description
-                =====================  ===================================
-                ``'count'``            Count variables for contiguous
-                                       ragged arrays
-
-                ``'index'``            Index variables for indexed
-                                       ragged arrays
-                =====================  ===================================
-
-        :Returns:
-
-            `None`
-
-        **Examples:**
-
-        >>> f.nc_del_component_sample_dimension_groups('count')
-
-        """
-        if component in ("count", "index"):
-            variables = self._get_data_compression_variables(component)
-        else:
-            raise ValueError(f"Invalid component: {component!r}")
-
-        for v in variables:
             v.nc_clear_sample_dimension_groups()
 
 
 class NetCDFUnreferenced:
-    """Mixin class for methods that apply to constructs corresponding to
-    unreferenced netCDF variables.
+    """Mixin class for constructs of unreferenced netCDF variables.
 
     .. versionadded:: (cfdm) 1.9.0.0
 
@@ -3208,8 +3214,10 @@
     # Private methods
     # ----------------------------------------------------------------
     def _set_dataset_compliance(self, value):
-        """Set the report of problems encountered whilst reading the construct
-        from a dataset.
+        """Set the dataset compliance report.
+
+        Set the report of problems encountered whilst reading the
+        construct from a dataset.
 
         .. versionadded:: (cfdm) 1.7.0
 
@@ -3234,8 +3242,10 @@
     # Methods
     # ----------------------------------------------------------------
     def dataset_compliance(self, display=False):
-        """A report of problems encountered whilst reading the construct from
-        a dataset.
+        """Return the dataset compliance report.
+
+        A report of problems encountered whilst reading the construct
+        from a dataset.
 
         If the dataset is partially CF-compliant to the extent that it is
         not possible to unambiguously map an element of the netCDF dataset
