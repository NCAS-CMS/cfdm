from numbers import Integral
from re import split

from dask.utils import parse_bytes

from ..core.functions import deepcopy
from ..functions import _DEPRECATION_ERROR_METHOD


class DeprecationError(Exception):
    """An error indicating a method is no longer available."""

    pass


class NetCDFMixin:
    """Mixin class for accessing netCDF entities.

    .. versionadded:: (cfdm) 1.10.0.0

    """

    def __initialise_from_source(self, source, copy=True):
        """Initialise netCDF components from a source.

        This method is called by
        `_Container__parent_initialise_from_source`, which in turn is
        called by `cfdm.core.Container.__init__`.

        .. versionadded:: (cfdm) 1.12.2.0

        :Parameters:

            source:
              N  The object from which to extract the initialisation
                information. Typically, but not necessarily, a
                `{{class}}` object.

            copy: `bool`, optional
                If True (the default) then deep copy the
                initialisation information.

        :Returns:

            `None`

        """
        try:
            n = source._get_component("netcdf", None)
        except AttributeError:
            pass
        else:
            if n is not None:
                self._set_component("netcdf", n, copy=copy)

    def _get_netcdf(self):
        """Get the ``netcdf`` component dictionary.

        If the dictionary does not exist then an empty dictionary is
        automatically created and stored.

        .. versionadded:: (cfdm) 1.12.2.0

        .. seealso:: `_set_netcdf`

        :Returns:

            `dict`

        """
        netcdf = self._get_component("netcdf", None)
        if netcdf is None:
            netcdf = {}
            self._set_component("netcdf", netcdf, copy=False)

        return netcdf

    def _nc_del(self, entity, default=ValueError()):
        """Remove the netCDF entity name.

        .. versionadded:: (cfdm) 1.10.0.0

        .. seealso:: `_nc_get`, `_nc_has`, `_nc_set`

        :Parameters:

            entity: `str`
                The name of the netCDF entity.

                *Parameter example:*
                  ``'subsampled_dimension'``

            default: optional
                Return the value of the *default* parameter if the
                netCDF entity has not been set. If set to an
                `Exception` instance then it will be raised instead.

        :Returns:

            `str`
                The removed netCDF entity.

        **Examples**

        >>> f._nc_set('variable', 'time')
        >>> f._nc_has('variable')()
        True
        >>> f._nc_get('variable')()
        'time'
        >>> f._nc_del('variable')()
        'time'
        >>> f._nc_has('variable')()
        False
        >>> print(f._nc_get('variable', None))
        None
        >>> print(f._nc_del('variable', None))
        None

        """
        try:
            return self._get_netcdf().pop(entity)
        except KeyError:
            if default is None:
                return default

            entity = entity.replace("_", " ")
            return self._default(
                default,
                f"{self.__class__.__name__} has no netCDF {entity} name",
            )

    def _nc_get(self, entity, default=ValueError()):
        """Return the netCDF entity name.

        .. versionadded:: (cfdm) 1.10.0.0

        .. seealso:: `_nc_del`, `_nc_has`, `_nc_set`

        :Parameters:

            entity: `str`
                The name of the netCDF entity.

                *Parameter example:*
                  ``'subsampled_dimension'``

            default: optional
                Return the value of the *default* parameter if the
                netCDF entity name has not been set. If set to an
                `Exception` instance then it will be raised instead.

        :Returns:

            `str`
                The netCDF entity name.

        **Examples**

        >>> f._nc_set('variable', 'time')
        >>> f._nc_has('variable')()
        True
        >>> f._nc_get('variable')()
        'time'
        >>> f._nc_del('variable')()
        'time'
        >>> f._nc_has('variable')()
        False
        >>> print(f._nc_get('variable', None))
        None
        >>> print(f._nc_del('variable', None))
        None

        """
        try:
            return self._get_netcdf()[entity]
        except KeyError:
            if default is None:
                return default

            entity = entity.replace("_", " ")
            return self._default(
                default,
                f"{self.__class__.__name__} has no netCDF {entity} name",
            )

    def _nc_has(self, entity):
        """Whether the netCDF entity name has been set.

        .. versionadded:: (cfdm) 1.10.0.0

        .. seealso:: `_nc_del`, `_nc_get`, `_nc_set`

        :Parameters:

            entity: `str`
                The name of the netCDF entity.

                *Parameter example:*
                  ``'subsampled_dimension'``

        :Returns:

            `bool`
                `True` if the netCDF entity name has been set,
                otherwise `False`.

        **Examples**

        >>> f._nc_set('variable', 'time')
        >>> f._nc_has('variable')()
        True
        >>> f._nc_get('variable')()
        'time'
        >>> f._nc_del('variable')()
        'time'
        >>> f._nc_has('variable')()
        False
        >>> print(f._nc_get('variable', None))
        None
        >>> print(f._nc_del('variable', None))
        None

        """
        return entity in self._get_netcdf()

    def _nc_set(self, entity, value):
        """Set the netCDF entity name.

        If there are any ``/`` (slash) characters in the netCDF entity
        name then these act as delimiters for a group hierarchy. By
        default, or if the name starts with a ``/`` character and
        contains no others, the name is assumed to be in the root
        group.

        .. versionadded:: (cfdm) 1.10.0.0

        .. seealso:: `_nc_del`, `_nc_get`, `_nc_has`

        :Parameters:

            entity: `str`
                The name of the netCDF entity.

                *Parameter example:*
                  ``'subsampled_dimension'``

            value: `str`
                The value for the netCDF entity name.

        :Returns:

            `None`

        **Examples**

        >>> f._nc_set('variable', 'time')
        >>> f._nc_has('variable')()
        True
        >>> f._nc_get('variable')()
        'time'
        >>> f._nc_del('variable')()
        'time'
        >>> f._nc_has('variable')()
        False
        >>> print(f._nc_get('variable', None))
        None
        >>> print(f._nc_del('variable', None))
        None

        """
        if not value or value == "/":
            raise ValueError(f"Invalid netCDF {entity} name: {value!r}")

        if "/" in value:
            if not value.startswith("/"):
                entity = entity.replace("_", " ")
                raise ValueError(
                    f"A netCDF {entity} name with a group "
                    f"structure must start with a '/'. Got {value!r}"
                )

            if value.count("/") == 1:
                value = value[1:]
            elif value.endswith("/"):
                entity = entity.replace("_", " ")
                raise ValueError(
                    f"A netCDF {entity} name with a "
                    f"group structure can't end with a '/'. Got {value!r}"
                )

        self._set_netcdf(entity, value)

    def _set_netcdf(self, key, value):
        """Set a new key in the ``netcdf`` component dictionary.

        If the component does not exist then it is automatically
        created.

        .. versionadded:: (cfdm) 1.12.2.0

        .. seealso:: `_get_netcdf`

        :Parameters:

            key:
                The dictionary key.

            value:
                The dictionary value.

        :Returns:

            `None`

        """
        netcdf = self._get_netcdf()
        netcdf[key] = value


class NetCDFGroupsMixin:
    """Mixin class for accessing netCDF(4) hierarchical groups.

    .. versionadded:: (cfdm) 1.8.6

    """

    @classmethod
    def _nc_groups(cls, nc_get):
        """Return the netCDF group hierarchy.

        The group hierarchy is defined by the netCDF name. Groups are
        delimited by ``/`` (slash) characters in the netCDF name. The
        groups are returned, in hierarchical order, as a sequence of
        strings. If the name is not set, or contains no ``/``
        characters then an empty sequence is returned, signifying the
        root group.

        .. versionadded:: (cfdm) 1.8.6

        .. seealso:: `_nc_clear_groups`, `_nc_set_groups`

        :Parameters:

            nc_get: function
                The method which gets the netCDF name.

        :Returns:

            `tuple` of `str`
                The group structure.

        **Examples**

        See the examples in classes which inherit this method.

        """
        name = nc_get(default="")
        return tuple(name.split("/")[1:-1])

    @classmethod
    def _nc_set_groups(cls, groups, nc_get, nc_set, nc_groups):
        """Set the netCDF group hierarchy.

        The group hierarchy is defined by the netCDF name. Groups are
        delimited by ``/`` (slash) characters in the netCDF name. The
        groups are returned, in hierarchical order, as a sequence of
        strings. If the name is not set, or contains no ``/``
        characters then an empty sequence is returned, signifying the
        root group.

        .. versionadded:: (cfdm) 1.8.6

        .. seealso:: `_nc_clear_groups`, `_nc_groups`

        :Parameters:

            groups: sequence of `str`
                The new group structure.

            nc_get: function
                The method which gets the netCDF name.

            nc_set: function
                The method which sets the netCDF name.

            nc_groups: function
                The method which returns existing group structure.

        :Returns:

            `tuple` of `str`
                The group structure prior to being reset.

        **Examples**

        See the examples in classes which inherit this method.

        """
        old = nc_groups()

        name = nc_get(default="")
        name = name.split("/")[-1]
        if not name:
            raise ValueError("Can't set groups when there is no netCDF name")

        if groups:
            for group in groups:
                if "/" in group:
                    raise ValueError(
                        f"Can't have '/' character in group name: {group!r}"
                    )

            name = "/".join(("",) + tuple(groups) + (name,))

        if name:
            nc_set(name)

        return old

    @classmethod
    def _nc_clear_groups(cls, nc_get, nc_set, nc_groups):
        """Remove the netCDF group hierarchy.

        The group hierarchy is defined by the netCDF name. Groups are
        delimited by ``/`` (slash) characters in the netCDF name. The
        groups are returned, in hierarchical order, as a sequence of
        strings. If the name is not set, or contains no ``/``
        characters then an empty sequence is returned, signifying the
        root group.

        .. versionadded:: (cfdm) 1.8.6

        .. seealso:: `_nc_groups`, `_nc_set_groups`

        :Parameters:

            nc_get: function
                The method which gets the netCDF name.

            nc_set: function
                The method which sets the netCDF name.

            nc_groups: function
                The method which returns existing group structure.

        :Returns:

            `tuple` of `str`
                The removed group structure.

        **Examples**

        See the examples in classes which inherit this method.

        """
        old = nc_groups()

        name = nc_get(default="")
        name = name.split("/")[-1]
        if name:
            nc_set(name)

        return old


class NetCDFDimension(NetCDFMixin, NetCDFGroupsMixin):
    """Mixin class for accessing the netCDF dimension name.

    .. versionadded:: (cfdm) 1.7.0

    """

    def nc_del_dimension(self, default=ValueError()):
        """Remove the netCDF dimension name.

        .. versionadded:: (cfdm) 1.7.0

        .. seealso:: `nc_get_dimension`, `nc_has_dimension`,
                     `nc_set_dimension`

        :Parameters:

            default: optional
                Return the value of the *default* parameter if the
                netCDF dimension name has not been set. If set to an
                `Exception` instance then it will be raised instead.

        :Returns:

            `str`
                The removed netCDF dimension name.

        **Examples**

        >>> f.nc_set_dimension('time')
        >>> f.nc_has_dimension()
        True
        >>> f.nc_get_dimension()
        'time'
        >>> f.nc_del_dimension()
        'time'
        >>> f.nc_has_dimension()
        False
        >>> print(f.nc_get_dimension(None))
        None
        >>> print(f.nc_del_dimension(None))
        None

        """
        return self._nc_del("dimension", default=default)

    def nc_get_dimension(self, default=ValueError()):
        """Return the netCDF dimension name.

        .. versionadded:: (cfdm) 1.7.0

        .. seealso:: `nc_del_dimension`, `nc_has_dimension`,
                     `nc_set_dimension`

        :Parameters:

            default: optional
                Return the value of the *default* parameter if the
                netCDF dimension name has not been set. If set to an
                `Exception` instance then it will be raised instead.

        :Returns:

            `str`
                The netCDF dimension name.

        **Examples**

        >>> f.nc_set_dimension('time')
        >>> f.nc_has_dimension()
        True
        >>> f.nc_get_dimension()
        'time'
        >>> f.nc_del_dimension()
        'time'
        >>> f.nc_has_dimension()
        False
        >>> print(f.nc_get_dimension(None))
        None
        >>> print(f.nc_del_dimension(None))
        None

        """
        return self._nc_get("dimension", default=default)

    def nc_has_dimension(self):
        """Whether the netCDF dimension name has been set.

        .. versionadded:: (cfdm) 1.7.0

        .. seealso:: `nc_del_dimension`, `nc_get_dimension`,
                     `nc_set_dimension`

        :Returns:

            `bool`
                `True` if the netCDF dimension name has been set,
                otherwise `False`.

        **Examples**

        >>> f.nc_set_dimension('time')
        >>> f.nc_has_dimension()
        True
        >>> f.nc_get_dimension()
        'time'
        >>> f.nc_del_dimension()
        'time'
        >>> f.nc_has_dimension()
        False
        >>> print(f.nc_get_dimension(None))
        None
        >>> print(f.nc_del_dimension(None))
        None

        """
        return self._nc_has("dimension")

    def nc_set_dimension(self, value):
        """Set the netCDF dimension name.

        If there are any ``/`` (slash) characters in the netCDF name
        then these act as delimiters for a group hierarchy. By
        default, or if the name starts with a ``/`` character and
        contains no others, the name is assumed to be in the root
        group.

        .. versionadded:: (cfdm) 1.7.0

        .. seealso:: `nc_del_dimension`, `nc_get_dimension`,
                     `nc_has_dimension`

        :Parameters:

            value: `str`
                The value for the netCDF dimension name.

        :Returns:

            `None`

        **Examples**

        >>> f.nc_set_dimension('time')
        >>> f.nc_has_dimension()
        True
        >>> f.nc_get_dimension()
        'time'
        >>> f.nc_del_dimension()
        'time'
        >>> f.nc_has_dimension()
        False
        >>> print(f.nc_get_dimension(None))
        None
        >>> print(f.nc_del_dimension(None))
        None

        """
        return self._nc_set("dimension", value)

    def nc_dimension_groups(self):
        """Return the netCDF dimension group hierarchy.

        The group hierarchy is defined by the netCDF name. Groups are
        delimited by ``/`` (slash) characters in the netCDF name. The
        groups are returned, in hierarchical order, as a sequence of
        strings. If the name is not set, or contains no ``/``
        characters then an empty sequence is returned, signifying the
        root group.

        .. versionadded:: (cfdm) 1.8.6

        .. seealso:: `nc_clear_dimension_groups`,
                     `nc_set_dimension_groups`

        :Returns:

            `tuple` of `str`
                The group structure.

        **Examples**

        >>> f.nc_set_dimension('time')
        >>> f.nc_dimension_groups()
        ()
        >>> f.nc_set_dimension_groups(['forecast', 'model'])
        >>> f.nc_dimension_groups()
        ('forecast', 'model')
        >>> f.nc_get_dimension()
        '/forecast/model/time'
        >>> f.nc_clear_dimension_groups()
        ('forecast', 'model')
        >>> f.nc_get_dimension()
        'time'

        >>> f.nc_set_dimension('/forecast/model/time')
        >>> f.nc_dimension_groups()
        ('forecast', 'model')
        >>> f.nc_del_dimension('/forecast/model/time')
        '/forecast/model/time'
        >>> f.nc_dimension_groups()
        ()

        """
        return self._nc_groups(nc_get=self.nc_get_dimension)

    def nc_set_dimension_groups(self, groups):
        """Set the netCDF dimension group hierarchy.

        The group hierarchy is defined by the netCDF name. Groups are
        delimited by ``/`` (slash) characters in the netCDF name. The
        groups are returned, in hierarchical order, as a sequence of
        strings. If the name is not set, or contains no ``/``
        characters then an empty sequence is returned, signifying the
        root group.

        An alternative technique for setting the group structure is to
        set the netCDF dimension name, with `nc_set_dimension`, with
        the group structure delimited by ``/`` characters.

        .. versionadded:: (cfdm) 1.8.6

        .. seealso:: `nc_clear_dimension_groups`, `nc_dimension_groups`

        :Parameters:

            groups: sequence of `str`
                The new group structure.

        :Returns:

            `tuple` of `str`
                The group structure prior to being reset.

        **Examples**

        >>> f.nc_set_dimension('time')
        >>> f.nc_dimension_groups()
        ()
        >>> f.nc_set_dimension_groups(['forecast', 'model'])
        >>> f.nc_dimension_groups()
        ('forecast', 'model')
        >>> f.nc_get_dimension()
        '/forecast/model/time'
        >>> f.nc_clear_dimension_groups()
        ('forecast', 'model')
        >>> f.nc_get_dimension()
        'time'

        >>> f.nc_set_dimension('/forecast/model/time')
        >>> f.nc_dimension_groups()
        ('forecast', 'model')
        >>> f.nc_del_dimension('/forecast/model/time')
        '/forecast/model/time'
        >>> f.nc_dimension_groups()
        ()

        """
        return self._nc_set_groups(
            groups,
            nc_get=self.nc_get_dimension,
            nc_set=self.nc_set_dimension,
            nc_groups=self.nc_dimension_groups,
        )

    def nc_clear_dimension_groups(self):
        """Remove the netCDF dimension group hierarchy.

        The group hierarchy is defined by the netCDF name. Groups are
        delimited by ``/`` (slash) characters in the netCDF name. The
        groups are returned, in hierarchical order, as a sequence of
        strings. If the name is not set, or contains no ``/``
        characters then an empty sequence is returned, signifying the
        root group.

        An alternative technique for removing the group structure is
        to set the netCDF dimension name, with `nc_set_dimension`,
        with no ``/`` characters.

        .. versionadded:: (cfdm) 1.8.6

        .. seealso:: `nc_dimension_groups`, `nc_set_dimension_groups`

        :Returns:

            `tuple` of `str`
                The removed group structure.

        **Examples**

        >>> f.nc_set_dimension('time')
        >>> f.nc_dimension_groups()
        ()
        >>> f.nc_set_dimension_groups(['forecast', 'model'])
        >>> f.nc_dimension_groups()
        ('forecast', 'model')
        >>> f.nc_get_dimension()
        '/forecast/model/time'
        >>> f.nc_clear_dimension_groups()
        ('forecast', 'model')
        >>> f.nc_get_dimension()
        'time'

        >>> f.nc_set_dimension('/forecast/model/time')
        >>> f.nc_dimension_groups()
        ('forecast', 'model')
        >>> f.nc_del_dimension('/forecast/model/time')
        '/forecast/model/time'
        >>> f.nc_dimension_groups()
        ()

        """
        return self._nc_clear_groups(
            nc_get=self.nc_get_dimension,
            nc_set=self.nc_set_dimension,
            nc_groups=self.nc_dimension_groups,
        )


class NetCDFVariable(NetCDFMixin, NetCDFGroupsMixin):
    """Mixin class for accessing the netCDF variable name.

    .. versionadded:: (cfdm) 1.7.0

    """

    def nc_del_variable(self, default=ValueError()):
        """Remove the netCDF variable name.

        .. versionadded:: (cfdm) 1.7.0

        .. seealso:: `nc_get_variable`, `nc_has_variable`,
                     `nc_set_variable`

        :Parameters:

            default: optional
                Return the value of the *default* parameter if the
                netCDF variable name has not been set. If set to an
                `Exception` instance then it will be raised instead.

        :Returns:

            `str`
                The removed netCDF variable name.

        **Examples**

        >>> f.nc_set_variable('tas')
        >>> f.nc_has_variable()
        True
        >>> f.nc_get_variable()
        'tas'
        >>> f.nc_del_variable()
        'tas'
        >>> f.nc_has_variable()
        False
        >>> print(f.nc_get_variable(None))
        None
        >>> print(f.nc_del_variable(None))
        None

        """
        return self._nc_del("variable", default=default)

    def nc_get_variable(self, default=ValueError()):
        """Return the netCDF variable name.

        .. versionadded:: (cfdm) 1.7.0

        .. seealso:: `nc_del_variable`, `nc_has_variable`,
                     `nc_set_variable`

        :Parameters:

            default: optional
                Return the value of the *default* parameter if the
                netCDF variable name has not been set. If set to an
                `Exception` instance then it will be raised instead.

        :Returns:

            `str`
                The netCDF variable name. If unset then *default* is
                returned, if provided.

        **Examples**

        >>> f.nc_set_variable('tas')
        >>> f.nc_has_variable()
        True
        >>> f.nc_get_variable()
        'tas'
        >>> f.nc_del_variable()
        'tas'
        >>> f.nc_has_variable()
        False
        >>> print(f.nc_get_variable(None))
        None
        >>> print(f.nc_del_variable(None))
        None

        """
        return self._nc_get("variable", default=default)

    def nc_has_variable(self):
        """Whether the netCDF variable name has been set.

        .. versionadded:: (cfdm) 1.7.0

        .. seealso:: `nc_del_variable`, `nc_get_variable`,
                     `nc_set_variable`

        :Returns:

            `bool`
                `True` if the netCDF variable name has been set, otherwise
                `False`.

        **Examples**

        >>> f.nc_set_variable('tas')
        >>> f.nc_has_variable()
        True
        >>> f.nc_get_variable()
        'tas'
        >>> f.nc_del_variable()
        'tas'
        >>> f.nc_has_variable()
        False
        >>> print(f.nc_get_variable(None))
        None
        >>> print(f.nc_del_variable(None))
        None

        """
        return "variable" in self._get_netcdf()

    def nc_set_variable(self, value):
        """Set the netCDF variable name.

        If there are any ``/`` (slash) characters in the netCDF name
        then these act as delimiters for a group hierarchy. By
        default, or if the name starts with a ``/`` character and
        contains no others, the name is assumed to be in the root
        group.

        .. versionadded:: (cfdm) 1.7.0

        .. seealso:: `nc_del_variable`, `nc_get_variable`,
                     `nc_has_variable`

        :Parameters:

            value: `str`
                The value for the netCDF variable name.

        :Returns:

            `None`

        **Examples**

        >>> f.nc_set_variable('tas')
        >>> f.nc_has_variable()
        True
        >>> f.nc_get_variable()
        'tas'
        >>> f.nc_del_variable()
        'tas'
        >>> f.nc_has_variable()
        False
        >>> print(f.nc_get_variable(None))
        None
        >>> print(f.nc_del_variable(None))
        None

        """
        return self._nc_set("variable", value)

    def nc_variable_groups(self):
        """Return the netCDF variable group hierarchy.

        The group hierarchy is defined by the netCDF name. Groups are
        delimited by ``/`` (slash) characters in the netCDF name. The
        groups are returned, in hierarchical order, as a sequence of
        strings. If the name is not set, or contains no ``/``
        characters then an empty sequence is returned, signifying the
        root group.

        .. versionadded:: (cfdm) 1.8.6

        .. seealso:: `nc_clear_variable_groups`,
                     `nc_set_variable_groups`

        :Returns:

            `tuple` of `str`
                The group structure.

        **Examples**

        >>> f.nc_set_variable('time')
        >>> f.nc_variable_groups()
        ()
        >>> f.nc_set_variable_groups(['forecast', 'model'])
        >>> f.nc_variable_groups()
        ('forecast', 'model')
        >>> f.nc_get_variable()
        '/forecast/model/time'
        >>> f.nc_clear_variable_groups()
        ('forecast', 'model')
        >>> f.nc_get_variable()
        'time'

        >>> f.nc_set_variable('/forecast/model/time')
        >>> f.nc_variable_groups()
        ('forecast', 'model')
        >>> f.nc_del_variable('/forecast/model/time')
        '/forecast/model/time'
        >>> f.nc_variable_groups()
        ()

        """
        return self._nc_groups(nc_get=self.nc_get_variable)

    def nc_set_variable_groups(self, groups):
        """Set the netCDF variable group hierarchy.

        The group hierarchy is defined by the netCDF name. Groups are
        delimited by ``/`` (slash) characters in the netCDF name. The
        groups are returned, in hierarchical order, as a sequence of
        strings. If the name is not set, or contains no ``/``
        characters then an empty sequence is returned, signifying the
        root group.

        An alternative technique for setting the group structure is to
        set the netCDF variable name, with `nc_set_variable`, with the
        group structure delimited by ``/`` characters.

        .. versionadded:: (cfdm) 1.8.6

        .. seealso:: `nc_clear_variable_groups`, `nc_variable_groups`

        :Parameters:

            groups: sequence of `str`
                The new group structure.

        :Returns:

            `tuple` of `str`
                The group structure prior to being reset.

        **Examples**

        >>> f.nc_set_variable('time')
        >>> f.nc_variable_groups()
        ()
        >>> f.nc_set_variable_groups(['forecast', 'model'])
        >>> f.nc_variable_groups()
        ('forecast', 'model')
        >>> f.nc_get_variable()
        '/forecast/model/time'
        >>> f.nc_clear_variable_groups()
        ('forecast', 'model')
        >>> f.nc_get_variable()
        'time'

        >>> f.nc_set_variable('/forecast/model/time')
        >>> f.nc_variable_groups()
        ('forecast', 'model')
        >>> f.nc_del_variable('/forecast/model/time')
        '/forecast/model/time'
        >>> f.nc_variable_groups()
        ()

        """
        return self._nc_set_groups(
            groups,
            nc_get=self.nc_get_variable,
            nc_set=self.nc_set_variable,
            nc_groups=self.nc_variable_groups,
        )

    def nc_clear_variable_groups(self):
        """Remove the netCDF variable group hierarchy.

        The group hierarchy is defined by the netCDF name. Groups are
        delimited by ``/`` (slash) characters in the netCDF name. The
        groups are returned, in hierarchical order, as a sequence of
        strings. If the name is not set, or contains no ``/``
        characters then an empty sequence is returned, signifying the
        root group.

        An alternative technique for removing the group structure is
        to set the netCDF variable name, with `nc_set_variable`, with
        no ``/`` characters.

        .. versionadded:: (cfdm) 1.8.6

        .. seealso:: `nc_variable_groups`, `nc_set_variable_groups`

        :Returns:

            `tuple` of `str`
                The removed group structure.

        **Examples**

        >>> f.nc_set_variable('time')
        >>> f.nc_variable_groups()
        ()
        >>> f.nc_set_variable_groups(['forecast', 'model'])
        >>> f.nc_variable_groups()
        ('forecast', 'model')
        >>> f.nc_get_variable()
        '/forecast/model/time'
        >>> f.nc_clear_variable_groups()
        ('forecast', 'model')
        >>> f.nc_get_variable()
        'time'

        >>> f.nc_set_variable('/forecast/model/time')
        >>> f.nc_variable_groups()
        ('forecast', 'model')
        >>> f.nc_del_variable('/forecast/model/time')
        '/forecast/model/time'
        >>> f.nc_variable_groups()
        ()

        """
        return self._nc_clear_groups(
            nc_get=self.nc_get_variable,
            nc_set=self.nc_set_variable,
            nc_groups=self.nc_variable_groups,
        )


class NetCDFSampleDimension(NetCDFMixin, NetCDFGroupsMixin):
    """Mixin class for accessing the netCDF sample dimension name.

    .. versionadded:: (cfdm) 1.7.0

    """

    def nc_del_sample_dimension(self, default=ValueError()):
        """Remove the netCDF sample dimension name.

        .. versionadded:: (cfdm) 1.7.0

        .. seealso:: `nc_get_sample_dimension`,
                     `nc_has_sample_dimension`,
                     `nc_set_sample_dimension`

        :Parameters:

            default: optional
                Return the value of the *default* parameter if the
                netCDF sample dimension name has not been set. If set
                to an `Exception` instance then it will be raised
                instead.

        :Returns:

            `str`
                The removed netCDF sample dimension name.

        **Examples**

        >>> f.nc_set_sample_dimension('time')
        >>> f.nc_has_sample_dimension()
        True
        >>> f.nc_get_sample_dimension()
        'time'
        >>> f.nc_del_sample_dimension()
        'time'
        >>> f.nc_has_sample_dimension()
        False
        >>> print(f.nc_get_sample_dimension(None))
        None
        >>> print(f.nc_del_sample_dimension(None))
        None

        """
        try:
            return self._get_netcdf().pop("sample_dimension")
        except KeyError:
            if default is None:
                return default

            return self._default(
                default,
                f"{self.__class__.__name__} has no netCDF sample dimension name",
            )

    def nc_get_sample_dimension(self, default=ValueError()):
        """Return the netCDF sample dimension name.

        .. versionadded:: (cfdm) 1.7.0

        .. seealso:: `nc_del_sample_dimension`, `nc_has_sample_dimension`,
                     `nc_set_sample_dimension`

        :Parameters:

            default: optional
                Return the value of the *default* parameter if the
                netCDF sample dimension name has not been set. If set
                to an `Exception` instance then it will be raised
                instead.

        :Returns:

            `str`
                The netCDF sample dimension name.

        **Examples**

        >>> f.nc_set_sample_dimension('time')
        >>> f.nc_has_sample_dimension()
        True
        >>> f.nc_get_sample_dimension()
        'time'
        >>> f.nc_del_sample_dimension()
        'time'
        >>> f.nc_has_sample_dimension()
        False
        >>> print(f.nc_get_sample_dimension(None))
        None
        >>> print(f.nc_del_sample_dimension(None))
        None

        """
        try:
            return self._get_netcdf()["sample_dimension"]
        except KeyError:
            if default is None:
                return default

            return self._default(
                default,
                f"{self.__class__.__name__} has no netCDF sample dimension name",
            )

    def nc_has_sample_dimension(self):
        """Whether the netCDF sample dimension name has been set.

        .. versionadded:: (cfdm) 1.7.0

        .. seealso:: `nc_del_sample_dimension`, `nc_get_sample_dimension`,
                     `nc_set_sample_dimension`

        :Returns:

            `bool`
                `True` if the netCDF sample dimension name has been set,
                otherwise `False`.

        **Examples**

        >>> f.nc_set_sample_dimension('time')
        >>> f.nc_has_sample_dimension()
        True
        >>> f.nc_get_sample_dimension()
        'time'
        >>> f.nc_del_sample_dimension()
        'time'
        >>> f.nc_has_sample_dimension()
        False
        >>> print(f.nc_get_sample_dimension(None))
        None
        >>> print(f.nc_del_sample_dimension(None))
        None

        """
        return "sample_dimension" in self._get_netcdf()

    def nc_set_sample_dimension(self, value):
        """Set the netCDF sample dimension name.

        If there are any ``/`` (slash) characters in the netCDF name
        then these act as delimiters for a group hierarchy. By
        default, or if the name starts with a ``/`` character and
        contains no others, the name is assumed to be in the root
        group.

        .. versionadded:: (cfdm) 1.7.0

        .. seealso:: `nc_del_sample_dimension`, `nc_get_sample_dimension`,
                     `nc_has_sample_dimension`

        :Parameters:

            value: `str`
                The value for the netCDF sample dimension name.

        :Returns:

            `None`

        **Examples**

        >>> f.nc_set_sample_dimension('time')
        >>> f.nc_has_sample_dimension()
        True
        >>> f.nc_get_sample_dimension()
        'time'
        >>> f.nc_del_sample_dimension()
        'time'
        >>> f.nc_has_sample_dimension()
        False
        >>> print(f.nc_get_sample_dimension(None))
        None
        >>> print(f.nc_del_sample_dimension(None))
        None

        """
        if not value or value == "/":
            raise ValueError(
                f"Invalid netCDF sample dimension name: {value!r}"
            )

        if "/" in value:
            if not value.startswith("/"):
                raise ValueError(
                    "A netCDF sample dimension name with a group structure "
                    f"must start with a '/'. Got {value!r}"
                )

            if value.count("/") == 1:
                value = value[1:]
            elif value.endswith("/"):
                raise ValueError(
                    "A netCDF sample dimension name with a group structure "
                    f"can't end with a '/'. Got {value!r}"
                )

        self._set_netcdf("sample_dimension", value)

    def nc_sample_dimension_groups(self):
        """Return the netCDF sample dimension group hierarchy.

        The group hierarchy is defined by the netCDF name. Groups are
        delimited by ``/`` (slash) characters in the netCDF name. The
        groups are returned, in hierarchical order, as a sequence of
        strings. If the name is not set, or contains no ``/``
        characters then an empty sequence is returned, signifying the
        root group.

        .. versionadded:: (cfdm) 1.8.6

        .. seealso:: `nc_clear_sample_dimension_groups`,
                     `nc_set_sample_dimension_groups`

        :Returns:

            `tuple` of `str`
                The group structure.

        **Examples**

        >>> f.nc_set_sample_dimension('element')
        >>> f.nc_sample_dimension_groups()
        ()
        >>> f.nc_set_sample_dimension_groups(['forecast', 'model'])
        >>> f.nc_sample_dimension_groups()
        ('forecast', 'model')
        >>> f.nc_get_sample_dimension()
        '/forecast/model/element'
        >>> f.nc_clear_sample_dimension_groups()
        ('forecast', 'model')
        >>> f.nc_get_sample_dimension()
        'element'

        >>> f.nc_set_sample_dimension('/forecast/model/element')
        >>> f.nc_sample_dimension_groups()
        ('forecast', 'model')
        >>> f.nc_del_sample_dimension('/forecast/model/element')
        '/forecast/model/element'
        >>> f.nc_sample_dimension_groups()
        ()

        """
        return self._nc_groups(nc_get=self.nc_get_sample_dimension)

    def nc_set_sample_dimension_groups(self, groups):
        """Set the netCDF sample dimension group hierarchy.

        The group hierarchy is defined by the netCDF name. Groups are
        delimited by ``/`` (slash) characters in the netCDF name. The
        groups are returned, in hierarchical order, as a sequence of
        strings. If the name is not set, or contains no ``/`` characters
        then an empty sequence is returned, signifying the root group.

        An alternative technique for setting the group structure is to set
        the netCDF dimension name, with `nc_set_sample_dimension`, with
        the group structure delimited by ``/`` characters.

        .. versionadded:: (cfdm) 1.8.6

        .. seealso:: `nc_clear_sample_dimension_groups`,
                     `nc_sample_dimension_groups`

        :Parameters:

            groups: sequence of `str`
                The new group structure.

        :Returns:

            `tuple` of `str`
                The group structure prior to being reset.

        **Examples**

        >>> f.nc_set_sample_dimension('element')
        >>> f.nc_sample_dimension_groups()
        ()
        >>> f.nc_set_sample_dimension_groups(['forecast', 'model'])
        >>> f.nc_sample_dimension_groups()
        ('forecast', 'model')
        >>> f.nc_get_sample_dimension()
        '/forecast/model/element'
        >>> f.nc_clear_sample_dimension_groups()
        ('forecast', 'model')
        >>> f.nc_get_sample_dimension()
        'element'

        >>> f.nc_set_sample_dimension('/forecast/model/element')
        >>> f.nc_sample_dimension_groups()
        ('forecast', 'model')
        >>> f.nc_del_sample_dimension('/forecast/model/element')
        '/forecast/model/element'
        >>> f.nc_sample_dimension_groups()
        ()

        """
        return self._nc_set_groups(
            groups,
            nc_get=self.nc_get_sample_dimension,
            nc_set=self.nc_set_sample_dimension,
            nc_groups=self.nc_sample_dimension_groups,
        )

    def nc_clear_sample_dimension_groups(self):
        """Remove the netCDF sample dimension group hierarchy.

        The group hierarchy is defined by the netCDF name. Groups are
        delimited by ``/`` (slash) characters in the netCDF name. The
        groups are returned, in hierarchical order, as a sequence of
        strings. If the name is not set, or contains no ``/`` characters
        then an empty sequence is returned, signifying the root group.

        An alternative technique for removing the group structure is to
        set the netCDF dimension name, with `nc_set_sample_dimension`,
        with no ``/`` characters.

        .. versionadded:: (cfdm) 1.8.6

        .. seealso:: `nc_sample_dimension_groups`,
                     `nc_set_sample_dimension_groups`

        :Returns:

            `tuple` of `str`
                The removed group structure.

        **Examples**

        >>> f.nc_set_sample_dimension('element')
        >>> f.nc_sample_dimension_groups()
        ()
        >>> f.nc_set_sample_dimension_groups(['forecast', 'model'])
        >>> f.nc_sample_dimension_groups()
        ('forecast', 'model')
        >>> f.nc_get_sample_dimension()
        '/forecast/model/element'
        >>> f.nc_clear_sample_dimension_groups()
        ('forecast', 'model')
        >>> f.nc_get_sample_dimension()
        'element'

        >>> f.nc_set_sample_dimension('/forecast/model/element')
        >>> f.nc_sample_dimension_groups()
        ('forecast', 'model')
        >>> f.nc_del_sample_dimension('/forecast/model/element')
        '/forecast/model/element'
        >>> f.nc_sample_dimension_groups()
        ()

        """
        return self._nc_clear_groups(
            nc_get=self.nc_get_sample_dimension,
            nc_set=self.nc_set_sample_dimension,
            nc_groups=self.nc_sample_dimension_groups,
        )


class NetCDFGlobalAttributes(NetCDFMixin):
    """Mixin class for accessing netCDF global attributes.

    .. versionadded:: (cfdm) 1.7.0

    """

    def nc_global_attributes(self, values=False):
        """Returns properties to write as netCDF global attributes.

        When multiple field constructs are being written to the same file,
        it is only possible to create a netCDF global attribute from a
        property that has identical values for each field construct. If
        any field construct's property has a different value then the
        property will not be written as a netCDF global attribute, even if
        it has been selected as such, but will appear instead as
        attributes on the netCDF data variables corresponding to each
        field construct.

        The standard description-of-file-contents properties are always
        written as netCDF global attributes, if possible, so selecting
        them is optional.

        .. versionadded:: (cfdm) 1.7.0

        .. seealso:: `write`, `nc_clear_global_attributes`,
                     `nc_set_global_attribute`, `nc_set_global_attributes`

        :Parameters:

            values: `bool`, optional
                Return the value (rather than `None`) for any global
                attribute that has, by definition, the same value as a
                construct property.

                .. versionadded:: (cfdm) 1.8.2

        :Returns:

            `dict`
                The selection of properties requested for writing to
                netCDF global attributes.

        **Examples**

        >>> f.nc_global_attributes()
        {'Conventions': None, 'comment': None}
        >>> f.nc_set_global_attribute('foo')
        >>> f.nc_global_attributes()
        {'Conventions': None, 'comment': None, 'foo': None}
        >>> f.nc_set_global_attribute('comment', 'global comment')
        >>> f.nc_global_attributes()
        {'Conventions': None, 'comment': 'global_comment', 'foo': None}
        >>> f.nc_global_attributes(values=True)
        {'Conventions': 'CF-1.12', 'comment': 'global_comment', 'foo': 'bar'}
        >>> f.nc_clear_global_attributes()
        {'Conventions': None, 'comment': 'global_comment', 'foo': None}
        >>> f.nc_global_attributes()
        {}

        """
        out = self._get_netcdf().get("global_attributes")

        if out is None:
            return {}

        out = out.copy()

        if values:
            # Replace a None value with the value from the variable
            # properties
            properties = self.properties()
            if properties:
                for prop, value in out.items():
                    if value is None and prop in properties:
                        out[prop] = properties[prop]

        return out

    def nc_clear_global_attributes(self):
        """Removes properties to write as netCDF global attributes.

        When multiple field constructs are being written to the same
        file, it is only possible to create a netCDF global attribute
        from a property that has identical values for each field
        construct. If any field construct's property has a different
        value then the property will not be written as a netCDF global
        attribute, even if it has been selected as such, but will
        appear instead as attributes on the netCDF data variables
        corresponding to each field construct.

        The standard description-of-file-contents properties are
        always written as netCDF global attributes, if possible, so
        selecting them is optional.

        .. versionadded:: (cfdm) 1.7.0

        .. seealso:: `write`, `nc_global_attributes`,
                     `nc_set_global_attribute`, `nc_set_global_attributes`

        :Returns:

            `dict`
                The removed selection of properties requested for
                writing to netCDF global attributes.

        **Examples**

        >>> f.nc_global_attributes()
        {'Conventions': None, 'comment': None}
        >>> f.nc_set_global_attribute('foo')
        >>> f.nc_global_attributes()
        {'Conventions': None, 'comment': None, 'foo': None}
        >>> f.nc_set_global_attribute('comment', 'global comment')
        >>> f.nc_global_attributes()
        {'Conventions': None, 'comment': 'global_comment', 'foo': None}
        >>> f.nc_clear_global_attributes()
        {'Conventions': None, 'comment': 'global_comment', 'foo': None}
        >>> f.nc_global_attributes()
        {}

        """
        out = self._get_netcdf().get("global_attributes")

        if out is None:
            out = {}

        self._set_netcdf("global_attributes", {})
        return out

    def nc_set_global_attribute(self, prop, value=None):
        """Select a property to be written as a netCDF global attribute.

        When multiple field constructs are being written to the same file,
        it is only possible to create a netCDF global attribute from a
        property that has identical values for each field construct. If
        any field construct's property has a different value then the
        property will not be written as a netCDF global attribute, even if
        it has been selected as such, but will appear instead as
        attributes on the netCDF data variables corresponding to each
        field construct.

        The standard description-of-file-contents properties are always
        written as netCDF global attributes, if possible, so selecting
        them is optional.

        .. versionadded:: (cfdm) 1.7.0

        .. seealso:: `write`, `nc_global_attributes`,
                     `nc_clear_global_attributes`,
                     `nc_set_global_attributes`

        :Parameters:

            prop: `str`
                Select the property to be written (if possible) as a
                netCDF global attribute.

            value: optional
                The value of the netCDF global attribute, which will be
                created (if possible) in addition to the property as
                written to a netCDF data variable. If unset (or `None`)
                then this acts as an instruction to write the property (if
                possible) to a netCDF global attribute instead of to a
                netCDF data variable.

        :Returns:

            `None`

        **Examples**

        >>> f.nc_global_attributes()
        {'Conventions': None, 'comment': None}
        >>> f.nc_set_global_attribute('foo')
        >>> f.nc_global_attributes()
        {'Conventions': None, 'comment': None, 'foo': None}
        >>> f.nc_set_global_attribute('comment', 'global comment')
        >>> f.nc_global_attributes()
        {'Conventions': None, 'comment': 'global_comment', 'foo': None}
        >>> f.nc_clear_global_attributes()
        {'Conventions': None, 'comment': 'global_comment', 'foo': None}
        >>> f.nc_global_attributes()
        {}

        """
        out = self._get_netcdf().get("global_attributes")

        if out is None:
            out = {}

        out[prop] = value

        self._set_netcdf("global_attributes", out)

    def nc_set_global_attributes(self, properties, copy=True):
        """Set properties to be written as netCDF global attributes.

        When multiple field constructs are being written to the same
        file, it is only possible to create a netCDF global attribute
        from a property that has identical values for each field
        construct. If any field construct's property has a different
        value then the property will not be written as a netCDF global
        attribute, even if it has been selected as such, but will
        appear instead as attributes on the netCDF data variables
        corresponding to each field construct.

        The standard description-of-file-contents properties are
        always written as netCDF global attributes, if possible, so
        selecting them is optional.

        .. versionadded:: (cfdm) 1.7.10

        .. seealso:: `write`, `nc_clear_global_attributes`,
                     `nc_global_attributes`, `nc_set_global_attribute`

        :Parameters:

            properties: `dict`
                Set the properties be written as a netCDF global
                attribute from the dictionary supplied. The value of a
                netCDF global attribute, which will be created (if
                possible) in addition to the property as written to a
                netCDF data variable. If a value of `None` is used
                then this acts as an instruction to write the property
                (if possible) to a netCDF global attribute instead of
                to a netCDF data variable.

                *Parameter example:*
                  ``properties={'Conventions': None, 'project': 'research'}``

            copy: `bool`, optional
                If False then any property values provided by the
                *properties* parameter are not copied before
                insertion. By default they are deep copied.

        :Returns:

            `None`

        **Examples**

        >>> f.nc_global_attributes()
        {'Conventions': None, 'comment': None}
        >>> f.nc_set_global_attributes({})
        >>> f.nc_set_global_attributes({'foo': None})
        >>> f.nc_global_attributes()
        {'Conventions': None, 'comment': None, 'foo': None}
        >>> f.nc_set_global_attributes('comment', 'global comment')
        >>> f.nc_global_attributes()
        {'Conventions': None, 'comment': 'global_comment', 'foo': None}
        >>> f.nc_set_global_attributes('foo', 'bar')
        >>> f.nc_global_attributes()
        {'Conventions': None, 'comment': 'global_comment', 'foo': 'bar'}

        """
        if copy:
            properties = deepcopy(properties)
        else:
            properties = properties.copy()

        out = self._get_netcdf().get("global_attributes")
        if out is None:
            out = {}

        out.update(properties)

        self._set_netcdf("global_attributes", out)


class NetCDFGroupAttributes(NetCDFMixin):
    """Mixin class for accessing netCDF group attributes.

    .. versionadded:: (cfdm) 1.8.6

    """

    def nc_group_attributes(self, values=False):
        """Returns properties to write as netCDF group attributes.

        .. versionadded:: (cfdm) 1.8.6

        .. seealso:: `write`, `nc_clear_group_attributes`,
                     `nc_set_group_attribute`, `nc_set_group_attributes`

        :Parameters:

            values: `bool`, optional
                Return the value (rather than `None`) for any group
                attribute that has, by definition, the same value as a
                construct property.

        :Returns:

            `dict`
                The selection of properties requested for writing to
                netCDF group attributes.

        **Examples**

        >>> f.nc_group_attributes()
        {'comment': None}
        >>> f.nc_set_group_attribute('foo')
        >>> f.nc_group_attributes()
        {'comment': None, 'foo': None}
        >>> f.nc_set_group_attribute('foo', 'bar')
        >>> f.nc_group_attributes()
        {'comment': None, 'foo': 'bar'}
        >>> f.nc_group_attributes(values=True)
        {'comment': 'forecast comment', 'foo': 'bar'}
        >>> f.nc_clear_group_attributes()
        {'comment': None, 'foo': 'bar'}
        >>> f.nc_group_attributes()
        {}

        """
        out = self._get_netcdf().get("group_attributes")

        if out is None:
            return {}

        out = out.copy()

        if values:
            # Replace a None value with the value from the variable
            # properties
            properties = self.properties()
            if properties:
                for prop, value in out.items():
                    if value is None and prop in properties:
                        out[prop] = properties[prop]

        return out

    def nc_clear_group_attributes(self):
        """Removes properties to write as netCDF group attributes.

        .. versionadded:: (cfdm) 1.8.6

        .. seealso:: `write`, `nc_group_attributes`,
                     `nc_set_group_attribute`, `nc_set_group_attributes`

        :Returns:

            `dict`
                The removed selection of properties requested for writing
                to netCDF group attributes.

        **Examples**

        >>> f.nc_group_attributes()
        {'comment': None}
        >>> f.nc_set_group_attribute('foo')
        >>> f.nc_group_attributes()
        {'comment': None, 'foo': None}
        >>> f.nc_set_group_attribute('foo', 'bar')
        >>> f.nc_group_attributes()
        {'comment': None, 'foo': 'bar'}
        >>> f.nc_group_attributes(values=True)
        {'comment': 'forecast comment', 'foo': 'bar'}
        >>> f.nc_clear_group_attributes()
        {'comment': None, 'foo': 'bar'}
        >>> f.nc_group_attributes()
        {}

        """
        out = self._get_netcdf().get("group_attributes")

        if out is None:
            out = {}

        self._set_netcdf("group_attributes", {})
        return out

    def nc_set_group_attribute(self, prop, value=None):
        """Select a property to be written as a netCDF group attribute.

        .. versionadded:: (cfdm) 1.8.6

        .. seealso:: `write`, `nc_group_attributes`,
                     `nc_clear_group_attributes`,
                     `nc_set_group_attributes`

        :Parameters:

            prop: `str`
                Select the property to be written (if possible) as a
                netCDF group attribute.

            value: optional
                The value of the netCDF group attribute, which will be
                created (if possible) in addition to the property as
                written to a netCDF data variable. If unset (or
                `None`) then this acts as an instruction to write the
                property (if possible) to a netCDF group attribute
                instead of to a netCDF data variable.

        :Returns:

            `None`

        **Examples**

        >>> f.nc_group_attributes()
        {'comment': None}
        >>> f.nc_set_group_attribute('foo')
        >>> f.nc_group_attributes()
        {'comment': None, 'foo': None}
        >>> f.nc_set_group_attribute('foo', 'bar')
        >>> f.nc_group_attributes()
        {'comment': None, 'foo': 'bar'}
        >>> f.nc_group_attributes(values=True)
        {'comment': 'forecast comment', 'foo': 'bar'}
        >>> f.nc_clear_group_attributes()
        {'comment': None, 'foo': 'bar'}
        >>> f.nc_group_attributes()
        {}

        """
        out = self._get_netcdf().get("group_attributes")

        if out is None:
            out = {}

        out[prop] = value

        self._set_netcdf("group_attributes", out)

    def nc_set_group_attributes(self, properties, copy=True):
        """Set properties to be written as netCDF group attributes.

        .. versionadded:: (cfdm) 1.8.6

        .. seealso:: `write`, `nc_clear_group_attributes`,
                     `nc_group_attributes`, `nc_set_group_attribute`

        :Parameters:

            properties: `dict`
                Set the properties be written as a netCDF group
                attribute from the dictionary supplied. The value of a
                netCDF group attribute, which will be created (if
                possible) in addition to the property as written to a
                netCDF data variable. If a value of `None` is used
                then this acts as an instruction to write the property
                (if possible) to a netCDF group attribute instead of
                to a netCDF data variable.

                *Parameter example:*
                  ``properties={'Conventions': None, 'project': 'research'}``

            copy: `bool`, optional
                If False then any property values provided by the
                *properties* parameter are not copied before
                insertion. By default they are deep copied.

        :Returns:

            `None`

        **Examples**

        >>> f.nc_group_attributes()
        {'comment': None}
        >>> f.nc_set_group_attribute('foo')
        >>> f.nc_group_attributes()
        {'comment': None, 'foo': None}
        >>> f.nc_set_group_attribute('foo', 'bar')
        >>> f.nc_group_attributes()
        {'comment': None, 'foo': 'bar'}
        >>> f.nc_group_attributes(values=True)
        {'comment': 'forecast comment', 'foo': 'bar'}
        >>> f.nc_clear_group_attributes()
        {'comment': None, 'foo': 'bar'}
        >>> f.nc_group_attributes()
        {}

        """
        if copy:
            properties = deepcopy(properties)
        else:
            properties = properties.copy()

        out = self._get_netcdf().get("group_attributes")
        if out is None:
            out = {}

        out.update(properties)

        self._set_netcdf("group_attributes", out)


class NetCDFUnlimitedDimensions(NetCDFMixin):
    """Mixin class for accessing netCDF unlimited dimensions.

    .. versionadded:: (cfdm) 1.7.0

    Deprecated at version 1.7.4

    """

    def nc_unlimited_dimensions(self):
        """Returns domain axes to write as netCDF unlimited dimensions.

        By default output netCDF dimensions are not unlimited.

        .. versionadded:: (cfdm) 1.7.0

        Deprecated at version 1.7.4

        .. seealso:: `write`, `nc_clear_unlimited_dimensions`,
                     `nc_set_unlimited_dimensions`

        :Returns:

            `set`
                The selection of domain axis constructs to be written as
                netCDF unlimited dimensions.

        **Examples**

        >>> f.nc_set_unlimited_dimensions(['domainaxis0'])
        >>> f.nc_unlimited_dimensions()
        {'domainaxis0'}
        >>> f.nc_set_unlimited_dimensions(['domainaxis1'])
        >>> f.nc_unlimited_dimensions()
        {'domainaxis0', 'domainaxis1'}
        >>> f.nc_clear_unlimited_dimensions()
        {'domainaxis0', 'domainaxis1'}
        >>> f.nc_unlimited_dimensions()
        set()

        """
        raise DeprecationError(
            "Field.nc_unlimited_dimensions was deprecated at version 1.7.4 "
            "and is no longer available. Use DomainAxis.nc_is_unlimited "
            "instead."
        )

    def nc_set_unlimited_dimensions(self, axes):
        """Selects domain axes to write as netCDF unlimited dimensions.

        By default output netCDF dimensions are not unlimited.

        .. versionadded:: (cfdm) 1.7.0

        Deprecated at version 1.7.4

        .. seealso:: `write`, `nc_unlimited_dimensions`,
                     `nc_clear_unlimited_dimensions`

        :Parameters:

            axes: sequence of `str`, optional
                Select the domain axis constructs from the sequence
                provided. Domain axis constructs are identified by their
                construct identifiers.

                *Parameter example:*
                  ``axes=['domainaxis0', 'domainaxis1']``

                *Parameter example:*
                  ``axes=()``

        :Returns:

            `None`

        **Examples**

        >>> f.nc_set_unlimited_dimensions(['domainaxis0'])
        >>> f.nc_unlimited_dimensions()
        {'domainaxis0'}
        >>> f.nc_set_unlimited_dimensions(['domainaxis1'])
        >>> f.nc_unlimited_dimensions()
        {'domainaxis0', 'domainaxis1'}
        >>> f.nc_clear_unlimited_dimensions()
        {'domainaxis0', 'domainaxis1'}
        >>> f.nc_unlimited_dimensions()
        set()

        """
        raise DeprecationError(
            "Field.nc_set_unlimited_dimensions was deprecated at version "
            "1.7.4 and is no longer available."
            "Use DomainAxis.nc_set_unlimited instead."
        )

    def nc_clear_unlimited_dimensions(self):
        """Removes domain axes to write as netCDF unlimited dimensions.

        By default output netCDF dimensions are not unlimited.

        .. versionadded:: (cfdm) 1.7.0

        Deprecated at version 1.7.4

        .. seealso:: `write`, `nc_unlimited_dimensions`,
                     `nc_set_unlimited_dimensions`

        :Returns:

            `set`
                The selection of domain axis constructs that has been removed.

        **Examples**

        >>> f.nc_set_unlimited_dimensions(['domainaxis0'])
        >>> f.nc_unlimited_dimensions()
        {'domainaxis0'}
        >>> f.nc_set_unlimited_dimensions(['domainaxis1'])
        >>> f.nc_unlimited_dimensions()
        {'domainaxis0', 'domainaxis1'}
        >>> f.nc_clear_unlimited_dimensions()
        {'domainaxis0', 'domainaxis1'}
        >>> f.nc_unlimited_dimensions()
        set()

        """
        raise DeprecationError(
            "Field.nc_clear_unlimited_dimensions was deprecated at version "
            "1.7.4 and is no longer available."
            "Use DomainAxis.nc_set_unlimited instead."
        )


class NetCDFExternal(NetCDFMixin):
    """Mixin class for accessing the netCDF external variable status.

    .. versionadded:: (cfdm) 1.7.0

    """

    def nc_get_external(self):
        """Whether a construct matches an external netCDF variable.

        .. versionadded:: (cfdm) 1.7.0

        .. seealso:: `nc_set_external`

        :Returns:

            `bool`
                The external status.

        **Examples**

        >>> c.nc_get_external()
        False
        >>> c.nc_set_external(True)
        >>> c.nc_get_external()
        True

        """
        return self._get_netcdf().get("external", False)

    def nc_set_external(self, external):
        """Set external status of a netCDF variable.

        .. versionadded:: (cfdm) 1.7.0

        .. seealso:: `nc_get_external`

        :Parameters:

            external: `bool`, optional
                Set the external status.

                *Parameter example:*
                  ``external=True``

        :Returns:

            `None`

        **Examples**

        >>> c.nc_get_external()
        False
        >>> c.nc_set_external(True)
        >>> c.nc_get_external()
        True

        """
        self._set_netcdf("external", bool(external))


class NetCDFGeometry(NetCDFMixin, NetCDFGroupsMixin):
    """Mixin to access the netCDF geometry container variable name.

    .. versionadded:: (cfdm) 1.8.0

    """

    def nc_del_geometry_variable(self, default=ValueError()):
        """Remove the netCDF geometry container variable name.

        .. versionadded:: (cfdm) 1.8.0

        .. seealso:: `nc_get_geometry_variable`,
                     `nc_has_geometry_variable`,
                     `nc_set_geometry_variable`

        :Parameters:

            default: optional
                Return the value of the *default* parameter if the netCDF
                dimension name has not been set. If set to an `Exception`
                instance then it will be raised instead.

        :Returns:

            `str`
                The removed netCDF geometry container variable name.

        **Examples**

        >>> f.nc_set_geometry_variable('geometry')
        >>> f.nc_has_geometry_variable()
        True
        >>> f.nc_get_geometry_variable()
        'geometry'
        >>> f.nc_del_geometry_variable()
        'geometry'
        >>> f.nc_has_geometry_variable()
        False
        >>> print(f.nc_get_geometry_variable(None))
        None
        >>> print(f.nc_del_geometry_variable(None))
        None

        """
        try:
            return self._get_netcdf().pop("geometry_variable")
        except KeyError:
            if default is None:
                return default

            return self._default(
                default,
                f"{self.__class__.__name__} has no netCDF "
                "geometry variable name",
            )

    def nc_get_geometry_variable(self, default=ValueError()):
        """Return the netCDF geometry container variable name.

        .. versionadded:: (cfdm) 1.8.0

        .. seealso:: `nc_del_geometry_variable`,
                     `nc_has_geometry_variable`,
                     `nc_set_geometry_variable`

        :Parameters:

            default: optional
                Return the value of the *default* parameter if the
                netCDF dimension name has not been set. If set to an
                `Exception` instance then it will be raised instead.

        :Returns:

            `str`
                The netCDF geometry container variable name.

        **Examples**

        >>> f.nc_set_geometry_variable('geometry')
        >>> f.nc_has_geometry_variable()
        True
        >>> f.nc_get_geometry_variable()
        'geometry'
        >>> f.nc_del_geometry_variable()
        'geometry'
        >>> f.nc_has_geometry_variable()
        False
        >>> print(f.nc_get_geometry_variable(None))
        None
        >>> print(f.nc_del_geometry_variable(None))
        None

        """
        try:
            return self._get_netcdf()["geometry_variable"]
        except KeyError:
            if default is None:
                return default

            return self._default(
                default,
                f"{self.__class__.__name__} has no netCDF "
                "geometry variable name",
            )

    def nc_has_geometry_variable(self):
        """Whether a netCDF geometry container variable has a name.

        .. versionadded:: (cfdm) 1.8.0

        .. seealso:: `nc_del_geometry_variable`,
                     `nc_get_geometry_variable`,
                     `nc_set_geometry_variable`

        :Returns:
            `bool`
                `True` if the netCDF geometry container variable name has
                been set, otherwise `False`.

        **Examples**

        >>> f.nc_set_geometry_variable('geometry')
        >>> f.nc_has_geometry_variable()
        True
        >>> f.nc_get_geometry_variable()
        'geometry'
        >>> f.nc_del_geometry_variable()
        'geometry'
        >>> f.nc_has_geometry_variable()
        False
        >>> print(f.nc_get_geometry_variable(None))
        None
        >>> print(f.nc_del_geometry_variable(None))
        None

        """
        return "geometry_variable" in self._get_netcdf()

    def nc_set_geometry_variable(self, value):
        """Set the netCDF geometry container variable name.

        If there are any ``/`` (slash) characters in the netCDF name
        then these act as delimiters for a group hierarchy. By
        default, or if the name starts with a ``/`` character and
        contains no others, the name is assumed to be in the root
        group.

        .. versionadded:: (cfdm) 1.8.0

        .. seealso:: `nc_del_geometry_variable`,
                     `nc_get_geometry_variable`,
                     `nc_has_geometry_variable`

        :Parameters:

            value: `str`
                The value for the netCDF geometry container variable name.

        :Returns:
            `None`

        **Examples**

        >>> f.nc_set_geometry_variable('geometry')
        >>> f.nc_has_geometry_variable()
        True
        >>> f.nc_get_geometry_variable()
        'geometry'
        >>> f.nc_del_geometry_variable()
        'geometry'
        >>> f.nc_has_geometry_variable()
        False
        >>> print(f.nc_get_geometry_variable(None))
        None
        >>> print(f.nc_del_geometry_variable(None))
        None

        """
        if not value or value == "/":
            raise ValueError(
                f"Invalid netCDF geometry variable name: {value!r}"
            )

        if "/" in value:
            if not value.startswith("/"):
                raise ValueError(
                    "A netCDF geometry variable name with a group structure "
                    f"must start with a '/'. Got {value!r}"
                )

            if value.count("/") == 1:
                value = value[1:]
            elif value.endswith("/"):
                raise ValueError(
                    "A netCDF geometry variable name with a group structure "
                    f"can't end with a '/'. Got {value!r}"
                )

        self._set_netcdf("geometry_variable", value)

    def nc_geometry_variable_groups(self):
        """Return the netCDF geometry variable group hierarchy.

        The group hierarchy is defined by the netCDF name. Groups are
        delimited by ``/`` (slash) characters in the netCDF name. The
        groups are returned, in hierarchical order, as a sequence of
        strings. If the name is not set, or contains no ``/``
        characters then an empty sequence is returned, signifying the
        root group.

        .. versionadded:: (cfdm) 1.8.6

        .. seealso:: `nc_clear_geometry_variable_groups`,
        `nc_set_geometry_variable_groups`

        :Returns:

            `tuple` of `str`
                The group structure.

        **Examples**

        >>> f.nc_set_geometry_variable('geometry1')
        >>> f.nc_geometry_variable_groups()
        ()
        >>> f.nc_set_geometry_variable_groups(['forecast', 'model'])
        >>> f.nc_geometry_variable_groups()
        ('forecast', 'model')
        >>> f.nc_get_geometry_variable()
        '/forecast/model/geometry1'
        >>> f.nc_clear_geometry_variable_groups()
        ('forecast', 'model')
        >>> f.nc_get_geometry_variable()
        'geometry1'

        >>> f.nc_set_geometry_variable('/forecast/model/geometry1')
        >>> f.nc_geometry_variable_groups()
        ('forecast', 'model')
        >>> f.nc_del_geometry_variable('/forecast/model/geometry1')
        '/forecast/model/geometry1'
        >>> f.nc_geometry_variable_groups()
        ()

        """
        return self._nc_groups(nc_get=self.nc_get_geometry_variable)

    def nc_set_geometry_variable_groups(self, groups):
        """Set the netCDF geometry variable group hierarchy.

        The group hierarchy is defined by the netCDF name. Groups are
        delimited by ``/`` (slash) characters in the netCDF name. The
        groups are returned, in hierarchical order, as a sequence of
        strings. If the name is not set, or contains no ``/``
        characters then an empty sequence is returned, signifying the
        root group.

        An alternative technique for setting the group structure is to
        set the netCDF variable name, with `nc_set_geometry_variable`,
        with the group structure delimited by ``/`` characters.

        .. versionadded:: (cfdm) 1.8.6

        .. seealso:: `nc_clear_geometry_variable_groups`,
                     `nc_geometry_variable_groups`

        :Parameters:

            groups: sequence of `str`
                The new group structure.

        :Returns:

            `tuple` of `str`
                The group structure prior to being reset.

        **Examples**

        >>> f.nc_set_geometry_variable('geometry1')
        >>> f.nc_geometry_variable_groups()
        ()
        >>> f.nc_set_geometry_variable_groups(['forecast', 'model'])
        >>> f.nc_geometry_variable_groups()
        ('forecast', 'model')
        >>> f.nc_get_geometry_variable()
        '/forecast/model/geometry1'
        >>> f.nc_clear_geometry_variable_groups()
        ('forecast', 'model')
        >>> f.nc_get_geometry_variable()
        'geometry1'

        >>> f.nc_set_geometry_variable('/forecast/model/geometry1')
        >>> f.nc_geometry__variablegroups()
        ('forecast', 'model')
        >>> f.nc_del_geometry_variable('/forecast/model/geometry1')
        '/forecast/model/geometry1'
        >>> f.nc_geometry_variable_groups()
        ()

        """
        return self._nc_set_groups(
            groups,
            nc_get=self.nc_get_geometry_variable,
            nc_set=self.nc_set_geometry_variable,
            nc_groups=self.nc_geometry_variable_groups,
        )

    def nc_clear_geometry_variable_groups(self):
        """Remove the netCDF geometry variable group hierarchy.

        The group hierarchy is defined by the netCDF name. Groups are
        delimited by ``/`` (slash) characters in the netCDF name. The
        groups are returned, in hierarchical order, as a sequence of
        strings. If the name is not set, or contains no ``/``
        characters then an empty sequence is returned, signifying the
        root group.

        An alternative technique for removing the group structure is
        to set the netCDF variable name, with
        `nc_set_geometry_variable`, with no ``/`` characters.

        .. versionadded:: (cfdm) 1.8.6

        .. seealso:: `nc_geometry_variable_groups`,
                     `nc_set_geometry_variable_groups`

        :Returns:

            `tuple` of `str`
                The removed group structure.

        **Examples**

        >>> f.nc_set_geometry_variable('geometry1')
        >>> f.nc_geometry_variable_groups()
        ()
        >>> f.nc_set_geometry_variable_groups(['forecast', 'model'])
        >>> f.nc_geometry_variable_groups()
        ('forecast', 'model')
        >>> f.nc_get_geometry_variable()
        '/forecast/model/geometry1'
        >>> f.nc_clear_geometry_variable_groups()
        ('forecast', 'model')
        >>> f.nc_get_geometry_variable()
        'geometry1'

        >>> f.nc_set_geometry_variable('/forecast/model/geometry1')
        >>> f.nc_geometry_variable_groups()
        ('forecast', 'model')
        >>> f.nc_del_geometry_variable('/forecast/model/geometry1')
        '/forecast/model/geometry1'
        >>> f.nc_geometry_variable_groups()
        ()

        """
        return self._nc_clear_groups(
            nc_get=self.nc_get_geometry_variable,
            nc_set=self.nc_set_geometry_variable,
            nc_groups=self.nc_geometry_variable_groups,
        )


class NetCDFChunks(NetCDFMixin):
    """Mixin class for accessing the netCDF dataset chunksizes.

    This class replaces the deprecated `NetCDFHDF5` class.

    .. versionadded:: (cfdm) 1.12.2.0

    """

    def nc_hdf5_chunksizes(self, todict=False):
        """Get the HDF5 chunking strategy for the data.

        Deprecated at version 1.12.2.0 and is no longer
        available. Use `nc_dataset_chunksizes` instead.

        .. versionadded:: (cfdm) 1.7.2

        """
        _DEPRECATION_ERROR_METHOD(
            self,
            "nc_hdf5_chunksizes",
            "Use `nc_dataset_chunksizes` instead.",
            version="1.12.2.0",
            removed_at="5.0.0",
        )  # pragma: no cover

    def nc_dataset_chunksizes(self, todict=False):
        """Get the dataset chunking strategy for the data.

        .. versionadded:: (cfdm) 1.12.2.0

        .. seealso:: `nc_clear_dataset_chunksizes`,
                     `nc_set_dataset_chunksizes`, `{{package}}.read`,
                     `nc_dataset_shards`, `{{package}}.write`

        :Parameters:

            {{chunk todict: `bool`, optional}}

        :Returns:

            {{Returns nc_dataset_chunksizes}}

        **Examples**

        >>> d.shape
        (1, 96, 73)
        >>> d.nc_set_dataset_chunksizes([1, 35, 73])
        >>> d.nc_dataset_chunksizes()
        (1, 35, 73)
        >>> d.nc_dataset_chunksizes(todict=True)
        {0: 1, 1: 35, 2: 73}
        >>> d.nc_clear_dataset_chunksizes()
        (1, 35, 73)
        >>> d.nc_dataset_chunksizes()
        None
        >>> d.nc_set_dataset_chunksizes('contiguous')
        >>> d.nc_dataset_chunksizes()
        'contiguous'
        >>> d.nc_set_dataset_chunksizes('1 KiB')
        >>> d.nc_dataset_chunksizes()
        1024
        >>> d.nc_set_dataset_chunksizes(None)
        >>> d.nc_dataset_chunksizes()
        None

        """
        chunksizes = self._get_netcdf().get("dataset_chunksizes")
        if todict:
            if not isinstance(chunksizes, tuple):
                raise ValueError(
                    "Can only set todict=True when the dataset chunking "
                    "strategy comprises the maximum number of array elements "
                    f"in a chunk along each data axis. Got: {chunksizes!r}"
                )

            chunksizes = {n: value for n, value in enumerate(chunksizes)}

        return chunksizes

    def nc_clear_hdf5_chunksizes(self):
        """Clear the HDF5 chunking strategy for the data.

        Deprecated at version 1.12.2.0 and is no longer
        available. Use `nc_clear_dataset_chunksizes` instead.

        .. versionadded:: (cfdm) 1.7.2

        """
        _DEPRECATION_ERROR_METHOD(
            self,
            "nc_clear_hdf5_chunksizes",
            "Use `nc_clear_dataset_chunksizes` instead.",
            version="1.12.2.0",
            removed_at="5.0.0",
        )  # pragma: no cover

    def nc_clear_dataset_chunksizes(self):
        """Clear the dataset chunking strategy for the data.

        .. versionadded:: (cfdm) 1.12.2.0

        .. seealso:: `nc_dataset_chunksizes`,
                     `nc_set_dataset_chunksizes`, `{{package}}.read`,
                     `nc_dataset_shards`, `{{package}}.write`

        :Returns:

            `None` or `str` or `int` or `tuple` of `int`
                The chunking strategy prior to being cleared, as would
                be returned by `nc_dataset_chunksizes`.


        **Examples**

        >>> d.shape
        (1, 96, 73)
        >>> d.nc_set_dataset_chunksizes([1, 35, 73])
        >>> d.nc_clear_dataset_chunksizes()
        (1, 35, 73)
        >>> d.nc_set_dataset_chunksizes('1 KiB')
        >>> d.nc_clear_dataset_chunksizes()
        1024
        >>> d.nc_set_dataset_chunksizes(None)
        >>> print(d.nc_clear_dataset_chunksizes())
        None

        """
        return self._get_netcdf().pop("dataset_chunksizes", None)

    def nc_set_hdf5_chunksizes(self, chunksizes):
        """Set the HDF5 chunking strategy for the data.

        Deprecated at version 1.12.2.0 and is no longer
        available. Use `nc_dataset_chunksizes` instead.

        .. versionadded:: (cfdm) 1.7.2

        """
        _DEPRECATION_ERROR_METHOD(
            self,
            "nc_set_hdf5_chunksizes",
            "Use `nc_set_dataset_chunksizes` instead.",
            version="1.12.2.0",
            removed_at="5.0.0",
        )  # pragma: no cover

    def nc_set_dataset_chunksizes(self, chunksizes):
        """Set the dataset chunking strategy for the data.

        .. versionadded:: (cfdm) 1.12.2.0

        .. seealso:: `nc_dataset_chunksizes`,
                     `nc_clear_dataset_chunksizes`,
                     `nc_dataset_shards`, `{{package}}.read`,
                     `{{package}}.write`

        :Parameters:

            {{chunk chunksizes}}

                  Each dictionary key is an integer that specifies an
                  axis by its position in the data array.

        :Returns:

            `None`

        **Examples**

        >>> d.shape
        (1, 96, 73)
        >>> d.nc_set_dataset_chunksizes([1, 35, 73])
        >>> d.nc_dataset_chunksizes()
        (1, 35, 73)
        >>> d.nc_clear_dataset_chunksizes()
        (1, 35, 73)
        >>> d.nc_dataset_chunksizes()
        None
        >>> d.nc_set_dataset_chunksizes('contiguous')
        >>> d.nc_dataset_chunksizes()
        'contiguous'
        >>> d.nc_set_dataset_chunksizes('1 KiB')
        >>> d.nc_dataset_chunksizes()
        1024
        >>> d.nc_set_dataset_chunksizes(None)
        >>> d.nc_dataset_chunksizes()
        None
        >>> d.nc_set_dataset_chunksizes([9999, -1, None])
        >>> d.nc_dataset_chunksizes()
        (1, 96, 73)
        >>> d.nc_clear_dataset_chunksizes()
        (1, 96, 73)
        >>> d.nc_set_dataset_chunksizes({1: 24})
        >>> d.nc_dataset_chunksizes()
        (1, 24, 73)
        >>> d.nc_set_dataset_chunksizes({0: None, 2: 50})
        >>> d.nc_dataset_chunksizes()
        (1, 24, 50)

        """
        if chunksizes is None:
            self.nc_clear_dataset_chunksizes()
            return

        shape = self.shape

        # Convert a dictionary to a sequence.
        if isinstance(chunksizes, dict):
            org_chunksizes = self.nc_dataset_chunksizes()
            if not isinstance(org_chunksizes, tuple):
                org_chunksizes = shape

            chunksizes = [
                chunksizes.get(n, j) for n, j in enumerate(org_chunksizes)
            ]

        if chunksizes != "contiguous":
            try:
                chunksizes = parse_bytes(chunksizes)
            except ValueError:
                raise ValueError(
                    f"Invalid chunksizes specification: {chunksizes!r}"
                )
            except AttributeError:
                # If chunksizes is a sequence then an AttributeError
                # will have been raised, rather than a ValueError.
                try:
                    chunksizes = tuple(chunksizes)
                except TypeError:
                    raise ValueError(
                        f"Invalid chunksizes specification: {chunksizes!r}"
                    )

                if len(chunksizes) != len(shape):
                    raise ValueError(
                        f"When chunksizes is a sequence {chunksizes!r} then "
                        "it must have the same length as the number of "
                        f"data dimensions ({len(shape)})"
                    )

                c = []
                for n, (i, j) in enumerate(zip(chunksizes, shape)):
                    if not (
                        i is None
                        or (isinstance(i, Integral) and (i > 0 or i == -1))
                    ):
                        raise ValueError(
                            f"Chunksize for dimension position {n} must be "
                            f"None, -1, or a positive integer. Got {i!r}"
                        )

                    if i is None or i == -1 or i > j:
                        # Set the chunk size to the dimension size
                        i = j
                    else:
                        # Make sure the chunk size is an integer
                        i = int(i)

                    c.append(i)

                chunksizes = tuple(c)

        self._set_netcdf("dataset_chunksizes", chunksizes)


class NetCDFHDF5(NetCDFMixin):
    """Mixin class for accessing the netCDF HDF5 chunksizes.

    Deprecated at version 1.12.2.0 and is no longer available. Use
    `NetCDFChunks` instead.

    .. versionadded:: (cfdm) 1.7.2

    """


class NetCDFUnlimitedDimension(NetCDFMixin):
    """Mixin class for accessing a netCDF unlimited dimension.

    .. versionadded:: (cfdm) 1.7.4

    """

    def nc_is_unlimited(self):
        """Inspect the unlimited status of the a netCDF dimension.

        By default output netCDF dimensions are not unlimited. The
        status is used by the `write` function.

        .. versionadded:: (cfdm) 1.7.4

        .. seealso:: `nc_set_unlimited`

        :Returns:

            `bool`
                The existing unlimited status. True and False signify
                "unlimited" and "not unlimited" respectively.

        **Examples**

        >>> da = f.domain_axis('domainaxis1')
        >>> da.nc_is_unlimited()
        False
        >>> da.nc_set_unlimited(True)
        >>> da.nc_is_unlimited()
        True
        >>> da.nc_set_unlimited(False)
        False
        >>> da.nc_is_unlimited()
        True

        """
        return self._get_netcdf().get("unlimited", False)

    def nc_set_unlimited(self, value):
        """Set the unlimited status of the a netCDF dimension.

        By default output netCDF dimensions are not unlimited. The
        status is used by the `write` function.

        .. versionadded:: (cfdm) 1.7.4

        .. seealso:: `nc_is_unlimited`

        :Parameters:

            value: `bool`
                The new unlimited status. True and False signify
                "unlimited" and "not unlimited" respectively.

        :Returns:

            `None`

        **Examples**

        >>> da = f.domain_axis('domainaxis1')
        >>> da.nc_is_unlimited()
        False
        >>> da.nc_set_unlimited(True)
        >>> da.nc_is_unlimited()
        True
        >>> da.nc_set_unlimited(False)
        False
        >>> da.nc_is_unlimited()
        True

        """
        self._set_netcdf("unlimited", bool(value))


class NetCDFComponents(NetCDFMixin):
    """Mixin class for a netCDF feature common to many constructs.

    Accesses netCDF names consistently across multiple metadata
    constructs.

    Assumes that the mixin classes `NetCDFDimension` and
    `NetCDFVariable` have also been subclassed.

    Assumes that the methods `_get_data_compression_variables` and
    `_get_coordinate_geometry_variables` have been defined elsewhere.

    .. versionadded:: (cfdm) 1.8.9.0

    """

    def nc_set_component_variable(self, component, value):
        """Set the netCDF variable name for components.

        Sets the netCDF variable name for all components of a given
        type.

        Some components exist within multiple constructs, but when
        written to a netCDF dataset the netCDF names associated with
        such components will be arbitrarily taken from one of
        them. The netCDF names can be set on all such occurrences
        individually, or preferably by using this method to ensure
        consistency across all such components.

        .. versionadded:: (cfdm) 1.8.6.0

        .. seealso:: `nc_del_component_variable`,
                     `nc_set_component_variable_groups`,
                     `nc_clear_component_variable_groups`

        :Parameters:

            component: `str`
                Specify the component type. One of:

                =====================  ===============================
                *component*            Description
                =====================  ===============================
                ``'interior_ring'``    Interior ring variables for
                                       geometry coordinates


                ``'node_count'``       Node count variables for
                                       geometry coordinates

                ``'part_node_count'``  Part node count variables for
                                       geometry coordinates

                ``'count'``            Count variables for contiguous
                                       ragged arrays

                ``'index'``            Index variables for indexed
                                       ragged arrays

                ``'list'``             List variables for compression
                                       by gathering
                =====================  ===============================

            value: `str`
                The netCDF variable name to be set for each component.

        :Returns:

            `None`

        **Examples**

        >>> f.nc_set_component_variable('interior_ring', 'interiorring_1')

        """
        if component in ("count", "index", "list"):
            variables = self._get_data_compression_variables(component)
        elif component in ("interior_ring", "node_count", "part_node_count"):
            variables = self._get_coordinate_geometry_variables(component)
        else:
            raise ValueError(f"Invalid component: {component!r}")

        for v in variables:
            v.nc_set_variable(value)

    def nc_del_component_variable(self, component):
        """Remove the netCDF variable name of components.

        Removes the netCDF variable name for all components of a given
        type.

        Some components exist within multiple constructs, but when
        written to a netCDF dataset the netCDF names associated with
        such components will be arbitrarily taken from one of
        them. The netCDF names can be set on all such occurrences
        individually, or preferably by using this method to ensure
        consistency across all such components.

        .. versionadded:: (cfdm) 1.8.6.0

        .. seealso:: `nc_set_component_variable`,
                     `nc_set_component_variable_groups`,
                     `nc_clear_component_variable_groups`

        :Parameters:

            component: `str`
                Specify the component type. One of:

                =====================  ===============================
                *component*            Description
                =====================  ===============================
                ``'interior_ring'``    Interior ring variables for
                                       geometry coordinates

                ``'node_count'``       Node count variables for
                                       geometry coordinates

                ``'part_node_count'``  Part node count variables for
                                       geometry coordinates

                ``'count'``            Count variables for contiguous
                                       ragged arrays

                ``'index'``            Index variables for indexed
                                       ragged arrays

                ``'list'``             List variables for compression
                                       by gathering
                =====================  ===============================

        :Returns:

            `None`

        **Examples**

        >>> f.nc_del_component_variable('interior_ring')

        """
        if component in ("count", "index", "list"):
            variables = self._get_data_compression_variables(component)
        elif component in ("interior_ring", "node_count", "part_node_count"):
            variables = self._get_coordinate_geometry_variables(component)
        else:
            raise ValueError(f"Invalid component: {component!r}")

        for v in variables:
            v.nc_del_variable(None)

    def nc_set_component_variable_groups(self, component, groups):
        """Set the netCDF variable groups of components.

        Sets the netCDF variable groups for all components of a given
        type.

        Some components exist within multiple constructs, but when
        written to a netCDF dataset the netCDF names associated with
        such components will be arbitrarily taken from one of
        them. The netCDF names can be set on all such occurrences
        individually, or preferably by using this method to ensure
        consistency across all such components.

        .. versionadded:: (cfdm) 1.8.6.0

        .. seealso:: `nc_del_component_variable`,
                     `nc_set_component_variable`,
                     `nc_clear_component_variable_groups`

        :Parameters:

            component: `str`
                Specify the component type. One of:

                =====================  ===============================
                *component*            Description
                =====================  ===============================
                ``'interior_ring'``    Interior ring variables for
                                       geometry coordinates

                ``'node_count'``       Node count variables for
                                       geometry coordinates

                ``'part_node_count'``  Part node count variables for
                                       geometry coordinates

                ``'count'``            Count variables for contiguous
                                       ragged arrays

                ``'index'``            Index variables for indexed
                                       ragged arrays

                ``'list'``             List variables for compression
                                       by gathering
                =====================  ===============================

            groups: sequence of `str`
                The new group structure for each component.

        :Returns:

            `None`

        **Examples**

        >>> f.nc_set_component_variable_groups('interior_ring', ['forecast'])

        """
        if component in ("count", "index", "list"):
            variables = self._get_data_compression_variables(component)
        elif component in ("interior_ring", "node_count", "part_node_count"):
            variables = self._get_coordinate_geometry_variables(component)
        else:
            raise ValueError(f"Invalid component: {component!r}")

        for v in variables:
            v.nc_set_variable_groups(groups)

    def nc_clear_component_variable_groups(self, component):
        """Remove the netCDF variable groups of components.

        Removes the netCDF variable groups for all components of a
        given type.

        Some components exist within multiple constructs, but when
        written to a netCDF dataset the netCDF names associated with
        such components will be arbitrarily taken from one of
        them. The netCDF names can be set on all such occurrences
        individually, or preferably by using this method to ensure
        consistency across all such components.

        .. versionadded:: (cfdm) 1.8.6.0

        .. seealso:: `nc_del_component_variable`,
                     `nc_set_component_variable`,
                     `nc_set_component_variable_groups`

        :Parameters:

            component: `str`
                Specify the component type. One of:

                =====================  ===============================
                *component*            Description
                =====================  ===============================
                ``'interior_ring'``    Interior ring variables for
                                       geometry coordinates

                ``'node_count'``       Node count variables for
                                       geometry coordinates

                ``'part_node_count'``  Part node count variables for
                                       geometry coordinates

                ``'count'``            Count variables for contiguous
                                       ragged arrays

                ``'index'``            Index variables for indexed
                                       ragged arrays

                ``'list'``             List variables for compression
                                       by gathering
                =====================  ===============================

        :Returns:

            `None`

        **Examples**

        >>> f.nc_clear_component_variable_groups('interior_ring')

        """
        if component in ("count", "index", "list"):
            variables = self._get_data_compression_variables(component)
        elif component in ("interior_ring", "node_count", "part_node_count"):
            variables = self._get_coordinate_geometry_variables(component)
        else:
            raise ValueError(f"Invalid component: {component!r}")

        for v in variables:
            v.nc_clear_variable_groups()

    def nc_set_component_dimension(self, component, value):
        """Set the netCDF dimension name of components.

        Sets the netCDF dimension name for all components of a given
        type.

        Some components exist within multiple constructs, but when
        written to a netCDF dataset the netCDF names associated with
        such components will be arbitrarily taken from one of
        them. The netCDF names can be set on all such occurrences
        individually, or preferably by using this method to ensure
        consistency across all such components.

        .. versionadded:: (cfdm) 1.8.6.0

        .. seealso:: `nc_del_component_dimension`,
                     `nc_set_component_dimension_groups`,
                     `nc_clear_component_dimension_groups`

        :Parameters:

            component: `str`
                Specify the component type. One of:

                =====================  ===============================
                *component*            Description
                =====================  ===============================
                ``'interior_ring'``    Interior ring variables for
                                       geometry coordinates

                ``'part_node_count'``  Part node count variables for
                                       geometry coordinates

                ``'count'``            Count variables for contiguous
                                       ragged arrays

                ``'index'``            Index variables for indexed
                                       ragged arrays
                =====================  ===============================

            value: `str`
                The netCDF dimension name to be set for each component.

        :Returns:

            `None`

        **Examples**

        >>> f.nc_set_component_dimension('interior_ring', 'part')

        """
        if component in ("count", "index"):
            variables = self._get_data_compression_variables(component)
        elif component in ("interior_ring", "part_node_count"):
            variables = self._get_coordinate_geometry_variables(component)
        else:
            raise ValueError(f"Invalid component: {component!r}")

        for v in variables:
            v.nc_set_dimension(value)

    def nc_del_component_dimension(self, component):
        """Remove the netCDF dimension name of components.

        Removes the netCDF dimension name for all components of a
        given type.

        Some components exist within multiple constructs, but when
        written to a netCDF dataset the netCDF names associated with
        such components will be arbitrarily taken from one of
        them. The netCDF names can be set on all such occurrences
        individually, or preferably by using this method to ensure
        consistency across all such components.

        .. versionadded:: (cfdm) 1.8.6.0

        .. seealso:: `nc_set_component_dimension`,
                     `nc_set_component_dimension_groups`,
                     `nc_clear_component_dimension_groups`

        :Parameters:

            component: `str`
                Specify the component type. One of:

                =====================  ===============================
                *component*            Description
                =====================  ===============================
                ``'interior_ring'``    Interior ring variables for
                                       geometry coordinates

                ``'part_node_count'``  Part node count variables for
                                       geometry coordinates

                ``'count'``            Count variables for contiguous
                                       ragged arrays

                ``'index'``            Index variables for indexed
                                       ragged arrays
                =====================  ===============================

        :Returns:

            `None`

        **Examples**

        >>> f.nc_del_component_dimension('interior_ring')

        """
        if component in ("count", "index"):
            variables = self._get_data_compression_variables(component)
        elif component in ("interior_ring", "part_node_count"):
            variables = self._get_coordinate_geometry_variables(component)
        else:
            raise ValueError(f"Invalid component: {component!r}")

        for v in variables:
            v.nc_del_dimension(None)

    def nc_set_component_dimension_groups(self, component, groups):
        """Set the netCDF dimension groups of components.

        Sets the netCDF dimension groups for all components of a given
        type.

        Some components exist within multiple constructs, but when
        written to a netCDF dataset the netCDF names associated with
        such components will be arbitrarily taken from one of
        them. The netCDF names can be set on all such occurrences
        individually, or preferably by using this method to ensure
        consistency across all such components.

        .. versionadded:: (cfdm) 1.8.6.0

        .. seealso:: `nc_del_component_dimension`,
                     `nc_set_component_dimension`,
                     `nc_clear_component_dimension_groups`

        :Parameters:

            component: `str`
                Specify the component type. One of:

                =====================  ===============================
                *component*            Description
                =====================  ===============================
                ``'interior_ring'``    Interior ring variables for
                                       geometry coordinates

                ``'part_node_count'``  Part node count variables for
                                       geometry coordinates

                ``'count'``            Count variables for contiguous
                                       ragged arrays

                ``'index'``            Index variables for indexed
                                       ragged arrays
                =====================  ===============================

            groups: sequence of `str`
                The new group structure for each component.

        :Returns:

            `None`

        **Examples**

        >>> f.nc_set_component_dimension_groups('interior_ring', ['forecast'])

        """
        if component in ("count", "index"):
            variables = self._get_data_compression_variables(component)
        elif component in ("interior_ring", "part_node_count"):
            variables = self._get_coordinate_geometry_variables(component)
        else:
            raise ValueError(f"Invalid component: {component!r}")

        for v in variables:
            v.nc_set_dimension_groups(groups)

    def nc_clear_component_dimension_groups(self, component):
        """Remove the netCDF dimension groups of components.

        Removes the netCDF dimension groups for all components of a
        given type.

        Some components exist within multiple constructs, but when
        written to a netCDF dataset the netCDF names associated with
        such components will be arbitrarily taken from one of
        them. The netCDF names can be set on all such occurrences
        individually, or preferably by using this method to ensure
        consistency across all such components.

        .. versionadded:: (cfdm) 1.8.6.0

        .. seealso:: `nc_del_component_dimension`,
                     `nc_set_component_dimension`,
                     `nc_set_component_dimension_groups`

        :Parameters:

            component: `str`
                Specify the component type. One of:

                =====================  ===============================
                *component*            Description
                =====================  ===============================
                ``'interior_ring'``    Interior ring variables for
                                       geometry coordinates

                ``'part_node_count'``  Part node count variables for
                                       geometry coordinates

                ``'count'``            Count variables for contiguous
                                       ragged arrays

                ``'index'``            Index variables for indexed
                                       ragged arrays
                =====================  ===============================

        :Returns:

            `None`

        **Examples**

        >>> f.nc_clear_component_dimension_groups('interior_ring')

        """
        if component in ("count", "index"):
            variables = self._get_data_compression_variables(component)
        elif component in ("interior_ring", "part_node_count"):
            variables = self._get_coordinate_geometry_variables(component)
        else:
            raise ValueError(f"Invalid component: {component!r}")

        for v in variables:
            v.nc_clear_dimension_groups()

    def nc_set_component_sample_dimension(self, component, value):
        """Set the netCDF sample dimension name of components.

        Sets the netCDF sample dimension name for all components of a
        given type.

        Some components exist within multiple constructs, but when
        written to a netCDF dataset the netCDF names associated with
        such components will be arbitrarily taken from one of
        them. The netCDF names can be set on all such occurrences
        individually, or preferably by using this method to ensure
        consistency across all such components.

        .. versionadded:: (cfdm) 1.8.6.0

        .. seealso:: `nc_del_component_sample_dimension`,
                     `nc_set_component_sample_dimension_groups`,
                     `nc_clear_component_sample_dimension_groups`

        :Parameters:

            component: `str`
                Specify the component type. One of:

                =====================  ===============================
                *component*            Description
                =====================  ===============================
                ``'count'``            Count variables for contiguous
                                       ragged arrays

                ``'index'``            Index variables for indexed
                                       ragged arrays
                =====================  ===============================

            value: `str`
                The netCDF sample_dimension name to be set for each
                component.

        :Returns:

            `None`

        **Examples**

        >>> f.nc_set_component_sample_dimension('count', 'obs')

        """
        if component in ("count", "index"):
            variables = self._get_data_compression_variables(component)
        else:
            raise ValueError(f"Invalid component: {component!r}")

        for v in variables:
            v.nc_set_sample_dimension(value)

    def nc_del_component_sample_dimension(self, component):
        """Remove the netCDF sample dimension name of components.

        Removes the netCDF sample dimension name for all components of
        a given type.

        Some components exist within multiple constructs, but when
        written to a netCDF dataset the netCDF names associated with
        such components will be arbitrarily taken from one of
        them. The netCDF names can be set on all such occurrences
        individually, or preferably by using this method to ensure
        consistency across all such components.

        .. versionadded:: (cfdm) 1.8.6.0

        .. seealso:: `nc_set_component_sample_dimension`,
                     `nc_set_component_sample_dimension_groups`,
                     `nc_clear_component_sample_dimension_groups`

        :Parameters:

            component: `str`
                Specify the component type. One of:

                =====================  ===============================
                *component*            Description
                =====================  ===============================
                ``'count'``            Count variables for contiguous
                                       ragged arrays

                ``'index'``            Index variables for indexed
                                       ragged arrays
                =====================  ===============================

        :Returns:

            `None`

        **Examples**

        >>> f.nc_del_component_sample_dimension('count')

        """
        if component in ("count", "index"):
            variables = self._get_data_compression_variables(component)
        else:
            raise ValueError(f"Invalid component: {component!r}")

        for v in variables:
            v.nc_del_sample_dimension(None)

    def nc_set_component_sample_dimension_groups(self, component, groups):
        """Set the netCDF sample dimension groups of components.

        Sets the netCDF sample dimension groups for all components of
        a given type.

        Some components exist within multiple constructs, but when
        written to a netCDF dataset the netCDF names associated with
        such components will be arbitrarily taken from one of
        them. The netCDF names can be set on all such occurrences
        individually, or preferably by using this method to ensure
        consistency across all such components.

        .. versionadded:: (cfdm) 1.8.6.0

        .. seealso:: `nc_del_component_sample_dimension`,
                     `nc_set_component_sample_dimension`,
                     `nc_clear_component_sample_dimension_groups`

        :Parameters:

            component: `str`
                Specify the component type. One of:

                =====================  ===============================
                *component*            Description
                =====================  ===============================
                ``'count'``            Count variables for contiguous
                                       ragged arrays

                ``'index'``            Index variables for indexed
                                       ragged arrays
                =====================  ===============================

            groups: sequence of `str`
                The new group structure for each component.

        :Returns:

            `None`

        **Examples**

        >>> f.nc_set_component_sample_dimension_groups('count', ['forecast'])

        """
        if component in ("count", "index"):
            variables = self._get_data_compression_variables(component)
        else:
            raise ValueError(f"Invalid component: {component!r}")

        for v in variables:
            v.nc_set_sample_dimension_groups(groups)

    def nc_clear_component_sample_dimension_groups(self, component):
        """Remove the netCDF sample dimension groups of components.

        Removes the netCDF sample dimension groups for all components
        of a given type.

        Some components exist within multiple constructs, but when
        written to a netCDF dataset the netCDF names associated with
        such components will be arbitrarily taken from one of
        them. The netCDF names can be set on all such occurrences
        individually, or preferably by using this method to ensure
        consistency across all such components.

        .. versionadded:: (cfdm) 1.8.6.0

        .. seealso:: `nc_del_component_sample_dimension`,
                     `nc_set_component_sample_dimension`,
                     `nc_set_component_sample_dimension_groups`

        :Parameters:

            component: `str`
                Specify the component type. One of:

                =====================  ===============================
                *component*            Description
                =====================  ===============================
                ``'count'``            Count variables for contiguous
                                       ragged arrays

                ``'index'``            Index variables for indexed
                                       ragged arrays
                =====================  ===============================

        :Returns:

            `None`

        **Examples**

        >>> f.nc_del_component_sample_dimension_groups('count')

        """
        if component in ("count", "index"):
            variables = self._get_data_compression_variables(component)
        else:
            raise ValueError(f"Invalid component: {component!r}")

        for v in variables:
            v.nc_clear_sample_dimension_groups()


class NetCDFUnreferenced:
    """Mixin class for constructs of unreferenced netCDF variables.

    .. versionadded:: (cfdm) 1.8.9.0

    """

    def __initialise_from_source(self, source, copy=True):
        """Initialise dataset compliance information from a source.

        This method is called by
        `_Container__parent_initialise_from_source`, which in turn is
        called by `cfdm.core.Container.__init__`.

        .. versionadded:: (cfdm) 1.12.2.0

        :Parameters:

            source:
                The object from which to extract the initialisation
                information. Typically, but not necessarily, a
                `{{class}}` object.

            copy: `bool`, optional
                If True (the default) then deep copy the
                initialisation information.

        :Returns:

            `None`

        """
        try:
            dc = source._get_component("dataset_compliance", None)
        except AttributeError:
            pass
        else:
            if dc is not None:
                self._set_component("dataset_compliance", dc, copy=copy)

    def _set_dataset_compliance(self, value, copy=True):
        """Set the dataset compliance report.

        Set the report of problems encountered whilst reading the
        construct from a dataset.

        .. versionadded:: (cfdm) 1.7.0

        .. seealso:: `dataset_compliance`

        :Parameters:

            value: `dict`
               The value of the ``dataset_compliance`` component. This
               will be deep copied.

            copy: `bool`, optional
                If False then the compliance report dictionary is not
                copied prior to insertion.

        :Returns:

            `None`

        **Examples**

        """
        self._set_component("dataset_compliance", value, copy=copy)

    def dataset_compliance(self, display=False):
        """Return the dataset compliance report.

        A report of problems encountered whilst reading the construct
        from a dataset.

        If the dataset is partially CF-compliant to the extent that it
        is not possible to unambiguously map an element of the netCDF
        dataset to an element of the CF data model, then a construct
        is still returned by the `read` function, but may be
        incomplete.

        Such "structural" non-compliance would occur, for example, if
        the ``coordinates`` attribute of a CF-netCDF data variable
        refers to another variable that does not exist, or refers to a
        variable that spans a netCDF dimension that does not apply to
        the data variable.

        Other types of non-compliance are not checked, such whether or
        not controlled vocabularies have been adhered to.

        When a dictionary is returned, the compliance report may be
        updated by changing the dictionary in-place.

        .. versionadded:: (cfdm) 1.7.0

        .. seealso:: `{{package}}.read`, `_set_dataset_compliance`

        :Parameters:

            display: `bool`, optional
                If True print the compliance report. By default the report
                is returned as a dictionary.

        :Returns:

            `None` or `dict`
                The report. If *display* is True then the report is
                printed and `None` is returned. Otherwise the report is
                returned as a dictionary.

        **Examples**

        If no problems were encountered, an empty dictionary is returned:

        >>> f = {{package}}.example_field(1)
        >>> cfdm.write(f, 'example.nc')
        >>> g = {{package}}.read('example.nc')[0]
        >>> g.dataset_compliance()
        {}

        """
        d = self._get_component("dataset_compliance", {})

        if not display:
            return d

        if not d:
            print(d)
            return

        for key0, value0 in d.items():
            print(f"{{{key0!r}:")
            print(f"    CF version: {value0['CF version']!r},")
            print(f"    dimensions: {value0['dimensions']!r},")
            print("    non-compliance: {")
            for key1, value1 in sorted(value0["non-compliance"].items()):
                for x in value1:
                    print(f"        {key1!r}: [")
                    vals = "\n             ".join(
                        [
                            f"{key2!r}: {value2!r},"
                            for key2, value2 in sorted(x.items())
                        ]
                    )
                    print(f"            {{{vals}}},")

                print("        ],")

            print("    },")


class NetCDFSubsampledDimension(NetCDFMixin, NetCDFGroupsMixin):
    """Mixin class for accessing the netCDF subsampled dimension name.

    .. versionadded:: (cfdm) 1.10.0.0

    """

    def nc_del_subsampled_dimension(self, default=ValueError()):
        """Remove the netCDF sample dimension name.

        .. versionadded:: (cfdm) 1.10.0.0

        .. seealso:: `nc_get_subsampled_dimension`,
                     `nc_has_subsampled_dimension`,
                     `nc_set_subsampled_dimension`

        :Parameters:

            default: optional
                Return the value of the *default* parameter if the
                netCDF subsampled dimension name has not been set. If
                set to an `Exception` instance then it will be raised
                instead.

        :Returns:

            `str`
                The removed netCDF subsampled dimension name.

        **Examples**

        >>> f.nc_set_subsampled_dimension('time')
        >>> f.nc_has_subsampled_dimension()
        True
        >>> f.nc_get_subsampled_dimension()
        'time'
        >>> f.nc_del_subsampled_dimension()
        'time'
        >>> f.nc_has_subsampled_dimension()
        False
        >>> print(f.nc_get_subsampled_dimension(None))
        None
        >>> print(f.nc_del_subsampled_dimension(None))
        None

        """
        return self._nc_del("subsampled_dimension", default=default)

    def nc_get_subsampled_dimension(self, default=ValueError()):
        """Return the netCDF subsampled dimension name.

        .. versionadded:: (cfdm)  1.10.0.0

        .. seealso:: `nc_del_subsampled_dimension`,
                     `nc_has_subsampled_dimension`,
                     `nc_set_subsampled_dimension`

        :Parameters:

            default: optional
                Return the value of the *default* parameter if the
                netCDF subsampled dimension name has not been set. If
                set to an `Exception` instance then it will be raised
                instead.

        :Returns:

            `str`
                The netCDF subsampled dimension name.

        **Examples**

        >>> f.nc_set_subsampled_dimension('time')
        >>> f.nc_has_subsampled_dimension()
        True
        >>> f.nc_get_subsampled_dimension()
        'time'
        >>> f.nc_del_subsampled_dimension()
        'time'
        >>> f.nc_has_subsampled_dimension()
        False
        >>> print(f.nc_get_subsampled_dimension(None))
        None
        >>> print(f.nc_del_subsampled_dimension(None))
        None

        """
        return self._nc_get("subsampled_dimension", default=default)

    def nc_has_subsampled_dimension(self):
        """Whether the netCDF subsampled dimension name has been set.

        .. versionadded:: (cfdm) 1.10.0.0

        .. seealso:: `nc_del_subsampled_dimension`,
                     `nc_get_subsampled_dimension`,
                     `nc_set_subsampled_dimension`

        :Returns:

            `bool`
                `True` if the netCDF subsampled dimension name has
                been set, otherwise `False`.

        **Examples**

        >>> f.nc_set_subsampled_dimension('time')
        >>> f.nc_has_subsampled_dimension()
        True
        >>> f.nc_get_subsampled_dimension()
        'time'
        >>> f.nc_del_subsampled_dimension()
        'time'
        >>> f.nc_has_subsampled_dimension()
        False
        >>> print(f.nc_get_subsampled_dimension(None))
        None
        >>> print(f.nc_del_subsampled_dimension(None))
        None

        """
        return self._nc_has("subsampled_dimension")

    def nc_set_subsampled_dimension(self, value):
        """Set the netCDF subsampled dimension name.

        If there are any ``/`` (slash) characters in the netCDF name
        then these act as delimiters for a group hierarchy. By
        default, or if the name starts with a ``/`` character and
        contains no others, the name is assumed to be in the root
        group.

        .. versionadded:: (cfdm) 1.10.0.0

        .. seealso:: `nc_del_subsampled_dimension`,
                     `nc_get_subsampled_dimension`,
                     `nc_has_subsampled_dimension`

        :Parameters:

            value: `str`
                The value for the netCDF subsampled dimension name.

        :Returns:

            `None`

        **Examples**

        >>> f.nc_set_subsampled_dimension('time')
        >>> f.nc_has_subsampled_dimension()
        True
        >>> f.nc_get_subsampled_dimension()
        'time'
        >>> f.nc_del_subsampled_dimension()
        'time'
        >>> f.nc_has_subsampled_dimension()
        False
        >>> print(f.nc_get_subsampled_dimension(None))
        None
        >>> print(f.nc_del_subsampled_dimension(None))
        None

        """
        return self._nc_set("subsampled_dimension", value)

    def nc_subsampled_dimension_groups(self):
        """Return the netCDF subsampled dimension group hierarchy.

        The group hierarchy is defined by the netCDF name. Groups are
        delimited by ``/`` (slash) characters in the netCDF name. The
        groups are returned, in hierarchical order, as a sequence of
        strings. If the name is not set, or contains no ``/``
        characters then an empty sequence is returned, signifying the
        root group.

        .. versionadded:: (cfdm) 1.10.0.0

        .. seealso:: `nc_clear_subsampled_dimension_groups`,
                     `nc_set_subsampled_dimension_groups`

        :Returns:

            `tuple` of `str`
                The group structure.

        **Examples**

        >>> f.nc_set_subsampled_dimension('element')
        >>> f.nc_subsampled_dimension_groups()
        ()
        >>> f.nc_set_subsampled_dimension_groups(['forecast', 'model'])
        >>> f.nc_subsampled_dimension_groups()
        ('forecast', 'model')
        >>> f.nc_get_subsampled_dimension()
        '/forecast/model/element'
        >>> f.nc_clear_subsampled_dimension_groups()
        ('forecast', 'model')
        >>> f.nc_get_subsampled_dimension()
        'element'

        >>> f.nc_set_subsampled_dimension('/forecast/model/element')
        >>> f.nc_subsampled_dimension_groups()
        ('forecast', 'model')
        >>> f.nc_del_subsampled_dimension('/forecast/model/element')
        '/forecast/model/element'
        >>> f.nc_subsampled_dimension_groups()
        ()

        """
        return self._nc_groups(nc_get=self.nc_get_subsampled_dimension)

    def nc_set_subsampled_dimension_groups(self, groups):
        """Set the netCDF subsampled dimension group hierarchy.

        The group hierarchy is defined by the netCDF name. Groups are
        delimited by ``/`` (slash) characters in the netCDF name. The
        groups are returned, in hierarchical order, as a sequence of
        strings. If the name is not set, or contains no ``/`` characters
        then an empty sequence is returned, signifying the root group.

        An alternative technique for setting the group structure is to set
        the netCDF dimension name, with `nc_set_subsampled_dimension`, with
        the group structure delimited by ``/`` characters.

        .. versionadded:: (cfdm) 1.10.0.0

        .. seealso:: `nc_clear_subsampled_dimension_groups`,
                     `nc_subsampled_dimension_groups`

        :Parameters:

            groups: sequence of `str`
                The new group structure.

        :Returns:

            `tuple` of `str`
                The group structure prior to being reset.

        **Examples**

        >>> f.nc_set_subsampled_dimension('element')
        >>> f.nc_subsampled_dimension_groups()
        ()
        >>> f.nc_set_subsampled_dimension_groups(['forecast', 'model'])
        >>> f.nc_subsampled_dimension_groups()
        ('forecast', 'model')
        >>> f.nc_get_subsampled_dimension()
        '/forecast/model/element'
        >>> f.nc_clear_subsampled_dimension_groups()
        ('forecast', 'model')
        >>> f.nc_get_subsampled_dimension()
        'element'

        >>> f.nc_set_subsampled_dimension('/forecast/model/element')
        >>> f.nc_subsampled_dimension_groups()
        ('forecast', 'model')
        >>> f.nc_del_subsampled_dimension('/forecast/model/element')
        '/forecast/model/element'
        >>> f.nc_subsampled_dimension_groups()
        ()

        """
        return self._nc_set_groups(
            groups,
            nc_get=self.nc_get_subsampled_dimension,
            nc_set=self.nc_set_subsampled_dimension,
            nc_groups=self.nc_subsampled_dimension_groups,
        )

    def nc_clear_subsampled_dimension_groups(self):
        """Remove the netCDF subsampled dimension group hierarchy.

        The group hierarchy is defined by the netCDF name. Groups are
        delimited by ``/`` (slash) characters in the netCDF name. The
        groups are returned, in hierarchical order, as a sequence of
        strings. If the name is not set, or contains no ``/`` characters
        then an empty sequence is returned, signifying the root group.

        An alternative technique for removing the group structure is to
        set the netCDF dimension name, with `nc_set_subsampled_dimension`,
        with no ``/`` characters.

        .. versionadded:: (cfdm) 1.10.0.0

        .. seealso:: `nc_subsampled_dimension_groups`,
                     `nc_set_subsampled_dimension_groups`

        :Returns:

            `tuple` of `str`
                The removed group structure.

        **Examples**

        >>> f.nc_set_subsampled_dimension('element')
        >>> f.nc_subsampled_dimension_groups()
        ()
        >>> f.nc_set_subsampled_dimension_groups(['forecast', 'model'])
        >>> f.nc_subsampled_dimension_groups()
        ('forecast', 'model')
        >>> f.nc_get_subsampled_dimension()
        '/forecast/model/element'
        >>> f.nc_clear_subsampled_dimension_groups()
        ('forecast', 'model')
        >>> f.nc_get_subsampled_dimension()
        'element'

        >>> f.nc_set_subsampled_dimension('/forecast/model/element')
        >>> f.nc_subsampled_dimension_groups()
        ('forecast', 'model')
        >>> f.nc_del_subsampled_dimension('/forecast/model/element')
        '/forecast/model/element'
        >>> f.nc_subsampled_dimension_groups()
        ()

        """
        return self._nc_clear_groups(
            nc_get=self.nc_get_subsampled_dimension,
            nc_set=self.nc_set_subsampled_dimension,
            nc_groups=self.nc_subsampled_dimension_groups,
        )


class NetCDFInterpolationSubareaDimension(NetCDFMixin, NetCDFGroupsMixin):
    """Mixin class for the netCDF interpolation subarea dimension name.

    .. versionadded:: (cfdm) 1.10.0.0

    """

    def nc_del_interpolation_subarea_dimension(self, default=ValueError()):
        """Remove the netCDF interpolation subarea dimension name.

        .. versionadded:: (cfdm) 1.10.0.0

        .. seealso:: `nc_get_interpolation_subarea_dimension`,
                     `nc_has_interpolation_subarea_dimension`,
                     `nc_set_interpolation_subarea_dimension`

        :Parameters:

            default: optional
                Return the value of the *default* parameter if the
                netCDF subsampled dimension name has not been set. If
                set to an `Exception` instance then it will be raised
                instead.

        :Returns:

            `str`
                The removed netCDF subsampled dimension name.

        **Examples**

        >>> f.nc_set_interpolation_subarea_dimension('time')
        >>> f.nc_has_interpolation_subarea_dimension()
        True
        >>> f.nc_get_interpolation_subarea_dimension()
        'time'
        >>> f.nc_del_interpolation_subarea_dimension()
        'time'
        >>> f.nc_has_interpolation_subarea_dimension()
        False
        >>> print(f.nc_get_interpolation_subarea_dimension(None))
        None
        >>> print(f.nc_del_interpolation_subarea_dimension(None))
        None

        """
        return self._nc_del("interpolation_subarea_dimension", default=default)

    def nc_get_interpolation_subarea_dimension(self, default=ValueError()):
        """Return the netCDF interpolation subarea dimension name.

        .. versionadded:: (cfdm) 1.10.0.0

        .. seealso:: `nc_del_interpolation_subarea_dimension`,
                     `nc_has_interpolation_subarea_dimension`,
                     `nc_set_interpolation_subarea_dimension`

        :Parameters:

            default: optional
                Return the value of the *default* parameter if the
                netCDF subsampled dimension name has not been set. If
                set to an `Exception` instance then it will be raised
                instead.

        :Returns:

            `str`
                The netCDF subsampled dimension name.

        **Examples**

        >>> f.nc_set_interpolation_subarea_dimension('time')
        >>> f.nc_has_interpolation_subarea_dimension()
        True
        >>> f.nc_get_interpolation_subarea_dimension()
        'time'
        >>> f.nc_del_interpolation_subarea_dimension()
        'time'
        >>> f.nc_has_interpolation_subarea_dimension()
        False
        >>> print(f.nc_get_interpolation_subarea_dimension(None))
        None
        >>> print(f.nc_del_interpolation_subarea_dimension(None))
        None

        """
        return self._nc_get("interpolation_subarea_dimension", default=default)

    def nc_has_interpolation_subarea_dimension(self):
        """Whether the netCDF interpolation subarea dimension is set.

        .. versionadded:: (cfdm) 1.10.0.0

        .. seealso:: `nc_del_interpolation_subarea_dimension`,
                     `nc_get_interpolation_subarea_dimension`,
                     `nc_set_interpolation_subarea_dimension`

        :Returns:

            `bool`
                `True` if the netCDF subsampled dimension name has
                been set, otherwise `False`.

        **Examples**

        >>> f.nc_set_interpolation_subarea_dimension('time')
        >>> f.nc_has_interpolation_subarea_dimension()
        True
        >>> f.nc_get_interpolation_subarea_dimension()
        'time'
        >>> f.nc_del_interpolation_subarea_dimension()
        'time'
        >>> f.nc_has_interpolation_subarea_dimension()
        False
        >>> print(f.nc_get_interpolation_subarea_dimension(None))
        None
        >>> print(f.nc_del_interpolation_subarea_dimension(None))
        None

        """
        return "interpolation_subarea_dimension" in self._get_netcdf()

    def nc_set_interpolation_subarea_dimension(self, value):
        """Set the netCDF interpolation subarea dimension name.

        If there are any ``/`` (slash) characters in the netCDF name
        then these act as delimiters for a group hierarchy. By
        default, or if the name starts with a ``/`` character and
        contains no others, the name is assumed to be in the root
        group.

        .. versionadded:: (cfdm) 1.10.0.0

        .. seealso:: `nc_del_interpolation_subarea_dimension`,
                     `nc_get_interpolation_subarea_dimension`,
                     `nc_has_interpolation_subarea_dimension`

        :Parameters:

            value: `str`
                The value for the netCDF subsampled dimension name.

        :Returns:

            `None`

        **Examples**

        >>> f.nc_set_interpolation_subarea_dimension('time')
        >>> f.nc_has_interpolation_subarea_dimension()
        True
        >>> f.nc_get_interpolation_subarea_dimension()
        'time'
        >>> f.nc_del_interpolation_subarea_dimension()
        'time'
        >>> f.nc_has_interpolation_subarea_dimension()
        False
        >>> print(f.nc_get_interpolation_subarea_dimension(None))
        None
        >>> print(f.nc_del_interpolation_subarea_dimension(None))
        None

        """
        self._nc_set("interpolation_subarea_dimension", value)

    def nc_interpolation_subarea_dimension_groups(self):
        """Return the interpolation subarea dimension group hierarchy.

        The group hierarchy is defined by the netCDF name. Groups are
        delimited by ``/`` (slash) characters in the netCDF name. The
        groups are returned, in hierarchical order, as a sequence of
        strings. If the name is not set, or contains no ``/``
        characters then an empty sequence is returned, signifying the
        root group.

        .. versionadded:: (cfdm) 1.10.0.0

        .. seealso:: `nc_clear_interpolation_subarea_dimension_groups`,
                     `nc_set_interpolation_subarea_dimension_groups`

        :Returns:

            `tuple` of `str`
                The group structure.

        **Examples**

        >>> f.nc_set_interpolation_subarea_dimension('element')
        >>> f.nc_interpolation_subarea_dimension_groups()
        ()
        >>> f.nc_set_interpolation_subarea_dimension_groups(['forecast', 'model'])
        >>> f.nc_interpolation_subarea_dimension_groups()
        ('forecast', 'model')
        >>> f.nc_get_interpolation_subarea_dimension()
        '/forecast/model/element'
        >>> f.nc_clear_interpolation_subarea_dimension_groups()
        ('forecast', 'model')
        >>> f.nc_get_interpolation_subarea_dimension()
        'element'

        >>> f.nc_set_interpolation_subarea_dimension('/forecast/model/element')
        >>> f.nc_interpolation_subarea_dimension_groups()
        ('forecast', 'model')
        >>> f.nc_del_interpolation_subarea_dimension('/forecast/model/element')
        '/forecast/model/element'
        >>> f.nc_interpolation_subarea_dimension_groups()
        ()

        """
        return self._nc_groups(
            nc_get=self.nc_get_interpolation_subarea_dimension
        )

    def nc_set_interpolation_subarea_dimension_groups(self, groups):
        """Set the interpolation subarea dimension group hierarchy.

        The group hierarchy is defined by the netCDF name. Groups are
        delimited by ``/`` (slash) characters in the netCDF name. The
        groups are returned, in hierarchical order, as a sequence of
        strings. If the name is not set, or contains no ``/``
        characters then an empty sequence is returned, signifying the
        root group.

        An alternative technique for setting the group structure is to
        set the netCDF dimension name, with
        `nc_set_interpolation_subarea_dimension`, with the group
        structure delimited by ``/`` characters.

        .. versionadded:: (cfdm) 1.10.0.0

        .. seealso:: `nc_clear_interpolation_subarea_dimension_groups`,
                     `nc_interpolation_subarea_dimension_groups`

        :Parameters:

            groups: sequence of `str`
                The new group structure.

        :Returns:

            `tuple` of `str`
                The group structure prior to being reset.

        **Examples**

        >>> f.nc_set_interpolation_subarea_dimension('element')
        >>> f.nc_interpolation_subarea_dimension_groups()
        ()
        >>> f.nc_set_interpolation_subarea_dimension_groups(['forecast', 'model'])
        >>> f.nc_interpolation_subarea_dimension_groups()
        ('forecast', 'model')
        >>> f.nc_get_interpolation_subarea_dimension()
        '/forecast/model/element'
        >>> f.nc_clear_interpolation_subarea_dimension_groups()
        ('forecast', 'model')
        >>> f.nc_get_interpolation_subarea_dimension()
        'element'

        >>> f.nc_set_interpolation_subarea_dimension('/forecast/model/element')
        >>> f.nc_interpolation_subarea_dimension_groups()
        ('forecast', 'model')
        >>> f.nc_del_interpolation_subarea_dimension('/forecast/model/element')
        '/forecast/model/element'
        >>> f.nc_interpolation_subarea_dimension_groups()
        ()

        """
        return self._nc_set_groups(
            groups,
            nc_get=self.nc_get_interpolation_subarea_dimension,
            nc_set=self.nc_set_interpolation_subarea_dimension,
            nc_groups=self.nc_interpolation_subarea_dimension_groups,
        )

    def nc_clear_interpolation_subarea_dimension_groups(self):
        """Remove the interpolation subarea dimension group hierarchy.

        The group hierarchy is defined by the netCDF name. Groups are
        delimited by ``/`` (slash) characters in the netCDF name. The
        groups are returned, in hierarchical order, as a sequence of
        strings. If the name is not set, or contains no ``/``
        characters then an empty sequence is returned, signifying the
        root group.

        An alternative technique for removing the group structure is
        to set the netCDF dimension name, with
        `nc_set_interpolation_subarea_dimension`, with no ``/``
        characters.

        .. versionadded:: (cfdm) 1.10.0.0

        .. seealso:: `nc_interpolation_subarea_dimension_groups`,
                     `nc_set_interpolation_subarea_dimension_groups`

        :Returns:

            `tuple` of `str`
                The removed group structure.

        **Examples**

        >>> f.nc_set_interpolation_subarea_dimension('element')
        >>> f.nc_interpolation_subarea_dimension_groups()
        ()
        >>> f.nc_set_interpolation_subarea_dimension_groups(['forecast', 'model'])
        >>> f.nc_interpolation_subarea_dimension_groups()
        ('forecast', 'model')
        >>> f.nc_get_interpolation_subarea_dimension()
        '/forecast/model/element'
        >>> f.nc_clear_interpolation_subarea_dimension_groups()
        ('forecast', 'model')
        >>> f.nc_get_interpolation_subarea_dimension()
        'element'

        >>> f.nc_set_interpolation_subarea_dimension('/forecast/model/element')
        >>> f.nc_interpolation_subarea_dimension_groups()
        ('forecast', 'model')
        >>> f.nc_del_interpolation_subarea_dimension('/forecast/model/element')
        '/forecast/model/element'
        >>> f.nc_interpolation_subarea_dimension_groups()
        ()

        """
        return self._nc_clear_groups(
            nc_get=self.nc_get_interpolation_subarea_dimension,
            nc_set=self.nc_set_interpolation_subarea_dimension,
            nc_groups=self.nc_interpolation_subarea_dimension_groups,
        )


class NetCDFNodeCoordinateVariable(NetCDFMixin, NetCDFGroupsMixin):
    """Mixin for accessing the netCDF node coordinate variable name.

    .. versionadded:: (cfdm) 1.11.0.0

    """

    def nc_del_node_coordinate_variable(self, default=ValueError()):
        """Remove the netCDF node coordinate variable name.

        .. versionadded:: (cfdm) 1.11.0.0

        .. seealso:: `nc_get_node_coordinate_variable`,
                     `nc_has_node_coordinate_variable`,
                     `nc_set_node_coordinate_variable`

        :Parameters:

            default: optional
                Return the value of the *default* parameter if the
                netCDF node coordinate variable name has not been
                set. If set to an `Exception` instance then it will be
                raised instead.

        :Returns:

            `str`
                The removed netCDF node coordinate variable name.

        **Examples**

        >>> f.nc_set_node_coordinate_variable('node_x')
        >>> f.nc_has_node_coordinate_variable()
        True
        >>> f.nc_get_node_coordinate_variable()
        'node_x'
        >>> f.nc_del_node_coordinate_variable()
        'node_x'
        >>> f.nc_has_node_coordinate_variable()
        False
        >>> print(f.nc_get_node_coordinate_variable(None))
        None
        >>> print(f.nc_del_node_coordinate_variable(None))
        None

        """
        return self._nc_del("node_coordinate_variable", default=default)

    def nc_get_node_coordinate_variable(self, default=ValueError()):
        """Return the netCDF node coordinate variable name.

        .. versionadded:: (cfdm) 1.11.0.0

        .. seealso:: `nc_del_node_coordinate_variable`,
                     `nc_has_node_coordinate_variable`,
                     `nc_set_node_coordinate_variable`

        :Parameters:

            default: optional
                Return the value of the *default* parameter if the
                netCDF node coordinate variable name has not been
                set. If set to an `Exception` instance then it will be
                raised instead.

        :Returns:

            `str`
                The netCDF node coordinate variable name. If unset
                then *default* is returned, if provided.

        **Examples**

        >>> f.nc_set_node_coordinate_variable('node_x')
        >>> f.nc_has_node_coordinate_variable()
        True
        >>> f.nc_get_node_coordinate_variable()
        'node_x'
        >>> f.nc_del_node_coordinate_variable()
        'node_x'
        >>> f.nc_has_node_coordinate_variable()
        False
        >>> print(f.nc_get_node_coordinate_variable(None))
        None
        >>> print(f.nc_del_node_coordinate_variable(None))
        None

        """
        return self._nc_get("node_coordinate_variable", default=default)

    def nc_has_node_coordinate_variable(self):
        """Whether the netCDF node coordinate variable name is set.

        .. versionadded:: (cfdm) 1.11.0.0

        .. seealso:: `nc_get_node_coordinate_variable`,
                     `nc_del_node_coordinate_variable`,
                     `nc_set_node_coordinate_variable`

        :Returns:

            `bool`
                `True` if the netCDF node coordinate variable name has
                been set, otherwise `False`.

        **Examples**

        >>> f.nc_set_node_coordinate_variable('node_x')
        >>> f.nc_has_node_coordinate_variable()
        True
        >>> f.nc_get_node_coordinate_variable()
        'node_x'
        >>> f.nc_del_node_coordinate_variable()
        'node_x'
        >>> f.nc_has_node_coordinate_variable()
        False
        >>> print(f.nc_get_node_coordinate_variable(None))
        None
        >>> print(f.nc_del_node_coordinate_variable(None))
        None

        """
        return "node_coordinate_variable" in self._get_netcdf()

    def nc_set_node_coordinate_variable(self, value):
        """Set the netCDF node coordinate variable name.

        If there are any ``/`` (slash) characters in the netCDF name
        then these act as delimiters for a group hierarchy. By
        default, or if the name starts with a ``/`` character and
        contains no others, the name is assumed to be in the root
        group.

        .. versionadded:: (cfdm) 1.11.0.0

        .. seealso:: `nc_get_node_coordinate_variable`,
                     `nc_has_node_coordinate_variable`,
                     `nc_del_node_coordinate_variable`

        :Parameters:

            value: `str`
                The value for the netCDF node coordinate variable
                name.

        :Returns:

            `None`

        **Examples**

        >>> f.nc_set_node_coordinate_variable('node_x')
        >>> f.nc_has_node_coordinate_variable()
        True
        >>> f.nc_get_node_coordinate_variable()
        'node_x'
        >>> f.nc_del_node_coordinate_variable()
        'node_x'
        >>> f.nc_has_node_coordinate_variable()
        False
        >>> print(f.nc_get_node_coordinate_variable(None))
        None
        >>> print(f.nc_del_node_coordinate_variable(None))
        None

        """
        return self._nc_set("node_coordinate_variable", value)

    def nc_node_coordinate_variable_groups(self):
        """Return the netCDF node coordinate variable group hierarchy.

        The group hierarchy is defined by the netCDF name. Groups are
        delimited by ``/`` (slash) characters in the netCDF name. The
        groups are returned, in hierarchical order, as a sequence of
        strings. If the name is not set, or contains no ``/``
        characters then an empty sequence is returned, signifying the
        root group.

        .. versionadded:: (cfdm) 1.11.0.0

        .. seealso:: `nc_clear_node_coordinate_variable_groups`,
                     `nc_set_node_coordinate_variable_groups`

        :Returns:

            `tuple` of `str`
                The group structure.

        **Examples**

        >>> f.nc_set_node_coordinate_variable('time')
        >>> f.nc_node_coordinate_variable_groups()
        ()
        >>> f.nc_set_node_coordinate_variable_groups(['forecast', 'model'])
        >>> f.nc_node_coordinate_variable_groups()
        ('forecast', 'model')
        >>> f.nc_get_node_coordinate_variable()
        '/forecast/model/time'
        >>> f.nc_clear_node_coordinate_variable_groups()
        ('forecast', 'model')
        >>> f.nc_get_variable()
        'time'

        >>> f.nc_set_node_coordinate_variable('/forecast/model/time')
        >>> f.nc_variable_groups()
        ('forecast', 'model')
        >>> f.nc_del_node_coordinate_variable('/forecast/model/time')
        '/forecast/model/time'
        >>> f.nc_node_coordinate_variable_groups()
        ()

        """
        return self._nc_groups(nc_get=self.nc_get_node_coordinate_variable)

    def nc_set_node_coordinate_variable_groups(self, groups):
        """Set the netCDF node_coordinate_variable group hierarchy.

        The group hierarchy is defined by the netCDF name. Groups are
        delimited by ``/`` (slash) characters in the netCDF name. The
        groups are returned, in hierarchical order, as a sequence of
        strings. If the name is not set, or contains no ``/``
        characters then an empty sequence is returned, signifying the
        root group.

        An alternative technique for setting the group structure is to
        set the netCDF node coordinate variable name, with
        `nc_set_node_coordinate_variable`, with the group structure
        delimited by ``/`` characters.

        .. versionadded:: (cfdm) 1.11.0.0

        .. seealso:: `nc_clear_node_coordinate_variable_groups`,
                     `nc_node_coordinate_variable_groups`

        :Parameters:

            groups: sequence of `str`
                The new group structure.

        :Returns:

            `tuple` of `str`
                The group structure prior to being reset.

        **Examples**

        >>> f.nc_set_node_coordinate_variable('time')
        >>> f.nc_node_coordinate_variable_groups()
        ()
        >>> f.nc_set_node_coordinate_variable_groups(['forecast', 'model'])
        >>> f.nc_node_coordinate_variable_groups()
        ('forecast', 'model')
        >>> f.nc_get_node_coordinate_variable()
        '/forecast/model/time'
        >>> f.nc_clear_node_coordinate_variable_groups()
        ('forecast', 'model')
        >>> f.nc_get_variable()
        'time'

        >>> f.nc_set_node_coordinate_variable('/forecast/model/time')
        >>> f.nc_variable_groups()
        ('forecast', 'model')
        >>> f.nc_del_node_coordinate_variable('/forecast/model/time')
        '/forecast/model/time'
        >>> f.nc_node_coordinate_variable_groups()
        ()

        """
        return self._nc_set_groups(
            groups,
            nc_get=self.nc_get_node_coordinate_variable,
            nc_set=self.nc_set_node_coordinate_variable,
            nc_groups=self.nc_node_coordinate_variable_groups,
        )

    def nc_clear_node_coordinate_variable_groups(self):
        """Remove the netCDF node coordinate variable group hierarchy.

        The group hierarchy is defined by the netCDF name. Groups are
        delimited by ``/`` (slash) characters in the netCDF name. The
        groups are returned, in hierarchical order, as a sequence of
        strings. If the name is not set, or contains no ``/``
        characters then an empty sequence is returned, signifying the
        root group.

        An alternative technique for removing the group structure is
        to set the netCDF node coordinate variable name, with
        `nc_set_node_coordinate_variable`, with no ``/`` characters.

        .. versionadded:: (cfdm) 1.11.0.0

        .. seealso:: `nc_node_coordinate_variable_groups`,
                     `nc_set_node_coordinate_variable_groups`

        :Returns:

            `tuple` of `str`
                The removed group structure.

        **Examples**

        >>> f.nc_set_node_coordinate_variable('time')
        >>> f.nc_node_coordinate_variable_groups()
        ()
        >>> f.nc_set_node_coordinate_variable_groups(['forecast', 'model'])
        >>> f.nc_node_coordinate_variable_groups()
        ('forecast', 'model')
        >>> f.nc_get_node_coordinate_variable()
        '/forecast/model/time'
        >>> f.nc_clear_node_coordinate_variable_groups()
        ('forecast', 'model')
        >>> f.nc_get_variable()
        'time'

        >>> f.nc_set_node_coordinate_variable('/forecast/model/time')
        >>> f.nc_variable_groups()
        ('forecast', 'model')
        >>> f.nc_del_node_coordinate_variable('/forecast/model/time')
        '/forecast/model/time'
        >>> f.nc_node_coordinate_variable_groups()
        ()

        """
        return self._nc_clear_groups(
            nc_get=self.nc_get_node_coordinate_variable,
            nc_set=self.nc_set_node_coordinate_variable,
            nc_groups=self.nc_node_coordinate_variable_groups,
        )


class NetCDFAggregation(NetCDFMixin):
    """Mixin class for netCDF aggregated variables.

    .. versionadded:: (cfdm) 1.12.0.0

    """

    def nc_del_aggregated_data(self):
        """Remove the netCDF aggregated_data terms.

        The aggregated data terms define the names of the fragment
        array variables, as would be stored in a netCDF file in an
        "aggregated_data" attribute.

        .. versionadded:: (cfdm) 1.12.0.0

        .. seealso:: `nc_get_aggregated_data`,
                     `nc_has_aggregated_data`,
                     `nc_set_aggregated_data`

        :Returns:

            `dict`
                The removed netCDF aggregated_data elements in a
                dictionary whose key/value pairs are the feature names
                and their corresponding fragment array variable names.

        **Examples**

        >>> f.nc_set_aggregated_data(
        ...     {'map': 'fragment_map',
        ...      'uris': 'fragment_uris',
        ...      'identifiers': 'fragment_identifiers'}
        ... )
        >>> f.nc_has_aggregated_data()
        True
        >>> f.nc_get_aggregated_data()
        {'map': 'fragment_map',
         'uris': 'fragment_uris',
         'identifiers': 'fragment_identifiers'}
        >>> f.nc_del_aggregated_data()
        {'map': 'fragment_map',
         'uris': 'fragment_uris',
         'identifiers': 'fragment_identifiers'}
        >>> f.nc_has_aggregated_data()
        False
        >>> f.nc_del_aggregated_data()
        {}
        >>> f.nc_get_aggregated_data()
        {}
        >>> f.nc_set_aggregated_data(
        ...     'map: fragment_map, uris: fragment_uris identifiers: fragment_idenfiers'
        ... )

        """
        out = self._nc_del("aggregated_data", None)
        if out is None:
            return {}

        return out.copy()

    def nc_get_aggregated_data(self):
        """Return the netCDF aggregated data terms.

        The aggregated data terms define the names of the fragment
        array variables, and are stored in a netCDF file in an
        "aggregated_data" attribute.

        .. versionadded:: (cfdm) 1.12.0.0

        .. seealso:: `nc_del_aggregated_data`,
                     `nc_has_aggregated_data`,
                     `nc_set_aggregated_data`

        :Returns:

            `dict`
                The netCDF aggregated_data terms in a dictionary whose
                key/value pairs are the feature names and their
                corresponding fragment array variable names.

        **Examples**

        >>> f.nc_set_aggregated_data(
        ...     {'map': 'fragment_map',
        ...      'uris': 'fragment_uris',
        ...      'identifiers': 'fragment_identifiers'}
        ... )
        >>> f.nc_has_aggregated_data()
        True
        >>> f.nc_get_aggregated_data()
        {'map': 'fragment_map',
         'uris': 'fragment_uris',
         'identifiers': 'fragment_identifiers'}
        >>> f.nc_del_aggregated_data()
        {'map': 'fragment_map',
         'uris': 'fragment_uris',
         'identifiers': 'fragment_identifiers'}
        >>> f.nc_has_aggregated_data()
        False
        >>> f.nc_del_aggregated_data()
        {}
        >>> f.nc_get_aggregated_data()
        {}
        >>> f.nc_set_aggregated_data(
        ...     'map: fragment_map, uris: fragment_uris identifiers: fragment_idenfiers'
        ... )

        """
        out = self._nc_get("aggregated_data", None)
        if out is None:
            return {}

        return out.copy()

    def nc_has_aggregated_data(self):
        """Whether any netCDF aggregated_data terms have been set.

        The aggregated data terms define the names of the fragment
        array variables, and are stored in a netCDF file in an
        "aggregated_data" attribute.

        .. versionadded:: (cfdm) 1.12.0.0

        .. seealso:: `nc_del_aggregated_data`,
                     `nc_get_aggregated_data`,
                     `nc_set_aggregated_data`

        :Returns:

            `bool`
                `True` if the netCDF aggregated_data terms have been
                set, otherwise `False`.

        **Examples**

        >>> f.nc_set_aggregated_data(
        ...     {'map': 'fragment_map',
        ...      'uris': 'fragment_uris',
        ...      'identifiers': 'fragment_identifiers'}
        ... )
        >>> f.nc_has_aggregated_data()
        True
        >>> f.nc_get_aggregated_data()
        {'map': 'fragment_map',
         'uris': 'fragment_uris',
         'identifiers': 'fragment_identifiers'}
        >>> f.nc_del_aggregated_data()
        {'map': 'fragment_map',
         'uris': 'fragment_uris',
         'identifiers': 'fragment_identifiers'}
        >>> f.nc_has_aggregated_data()
        False
        >>> f.nc_del_aggregated_data()
        {}
        >>> f.nc_get_aggregated_data()
        {}
        >>> f.nc_set_aggregated_data(
        ...     'map: fragment_map, uris: fragment_uris identifiers: fragment_idenfiers'
        ... )

        """
        return self._nc_has("aggregated_data")

    def nc_set_aggregated_data(self, value):
        """Set the netCDF aggregated_data elements.

        The aggregated data terms define the names of the fragment
        array variables, and are stored in a netCDF file in an
        "aggregated_data" attribute.

        If there are any ``/`` (slash) characters in the netCDF
        variable names then these act as delimiters for a group
        hierarchy. By default, or if the name starts with a ``/``
        character and contains no others, the name is assumed to be in
        the root group.

        .. versionadded:: (cfdm) 1.12.0.0

        .. seealso:: `nc_del_aggregated_data`,
                     `nc_get_aggregated_data`,
                     `nc_has_aggregated_data`

        :Parameters:

            value: `dict` or `str`
                The netCDF aggregated_data terms in a dictionary whose
                key/value pairs are the feature names and their
                corresponding fragment array variable names; or else
                an equivalent string formatted with the the CF-netCDF
                encoding.

        :Returns:

            `None`

        **Examples**

        >>> f.nc_set_aggregated_data(
        ...     {'map': 'fragment_map',
        ...      'uris': 'fragment_uris',
        ...      'identifiers': 'fragment_identifiers'}
        ... )
        >>> f.nc_has_aggregated_data()
        True
        >>> f.nc_get_aggregated_data()
        {'map': 'fragment_map',
         'uris': 'fragment_uris',
         'identifiers': 'fragment_identifiers'}
        >>> f.nc_del_aggregated_data()
        {'map': 'fragment_map',
         'uris': 'fragment_uris',
         'identifiers': 'fragment_identifiers'}
        >>> f.nc_has_aggregated_data()
        False
        >>> f.nc_del_aggregated_data()
        {}
        >>> f.nc_get_aggregated_data()
        {}
        >>> f.nc_set_aggregated_data(
        ...     'map: fragment_map, uris: fragment_uris identifiers: fragment_idenfiers'
        ... )

        """
        if not value:
            self.nc_del_aggregated_data()

        if isinstance(value, str):
            v = split(r"\s+", value)
            value = {term[:-1]: var for term, var in zip(v[::2], v[1::2])}
        else:
            # 'value' is a dictionary
            value = value.copy()

        self._set_netcdf("aggregated_data", value)

    def _nc_del_aggregation_fragment_type(self):
        """Remove the type of fragments in the aggregated data.

        .. versionadded:: (cfdm) 1.12.0.0

        :Returns:

            `str` or `None`
                The removed fragment type, either ``'uri'`` for
                fragment datasets, or ``'unique_value'`` for fragment
                unique values, or `None` if no fragment type was set.

        """
        return self._nc_del("aggregation_fragment_type", None)

    def nc_get_aggregation_fragment_type(self):
        """The type of fragments in the aggregated data.

        .. versionadded:: (cfdm) 1.12.0.0

        :Returns:

            `str` or `None`
                The fragment type, either ``'uri'`` for fragment
                datasets, or ``'unique_value'`` for fragment unique
                values, or `None` for an unspecified fragment type.

        """
        return self._nc_get("aggregation_fragment_type", None)

    def _nc_set_aggregation_fragment_type(self, value):
        """Set the type of fragments in the aggregated data.

        .. versionadded:: (cfdm) 1.12.0.0

        :Parameters:

            value: `str` or `None`
                The fragment type, either ``'uri'`` for fragment
                files, ``'unique_value'`` for fragment unique values,
                or `None` for an unspecified fragment type.

        :Returns:

            `None`

        """
        self._set_netcdf("aggregation_fragment_type", value)
        if value == "unique_value":
            self._nc_set_aggregation_write_status(True)

    def nc_del_aggregation_write_status(self):
        """Set the netCDF aggregation write status to `False`.

        A necessary (but not sufficient) condition for writing the
        data as CF-netCDF aggregated data is that the write status is
        True.

        .. versionadded:: (cfdm) 1.12.0.0

        .. seealso:: `nc_get_aggregation_write_status`,
                     `nc_set_aggregation_write_status`

        :Returns:

            `bool`
                The netCDF aggregation write status prior to deletion.

        """
        return self._nc_del("aggregation_write_status", False)

    def nc_get_aggregation_write_status(self):
        """Get the netCDF aggregation write status.

        A necessary (but not sufficient) condition for writing the
        data as CF-netCDF aggregated data is that the write status is
        True.

        .. versionadded:: (cfdm) 1.12.0.0

        .. seealso:: `nc_del_aggregation_write_status`,
                     `nc_set_aggregation_write_status`

        :Returns:

            `bool`
                The netCDF aggregation write status.

        """
        status = self._nc_get("aggregation_write_status", False)
        if (
            not status
            and self.nc_get_aggregation_fragment_type() == "unique_value"
        ):
            status = True
            self._nc_set_aggregation_write_status(status)

        return status

    def _nc_set_aggregation_write_status(self, status):
        """Set the netCDF aggregation write status.

        A necessary (but not sufficient) condition for writing the
        data as CF-netCDF aggregated data is that the write status is
        True.

        .. versionadded:: (cfdm) 1.12.0.0

        .. seealso:: `nc_del_aggregation_write_status`,
                     `nc_get_aggregation_write_status`,
                     `nc_set_aggregation_write_status`

        :Parameters:

            status: `bool`
                The new write status.

        :Returns:

            `None`

        """
        self._set_netcdf("aggregation_write_status", bool(status))

    def nc_set_aggregation_write_status(self, status):
        """Set the netCDF aggregation write status.

        A necessary (but not sufficient) condition for writing the
        data as CF-netCDF aggregated data is that the write status is
        True.

        .. versionadded:: (cfdm) 1.12.0.0

        .. seealso:: `nc_del_aggregation_write_status`,
                     `nc_get_aggregation_write_status`

        :Parameters:

            status: `bool`
                The new write status.

        :Returns:

            `None`

        """
        if status:
            raise ValueError(
                "'nc_set_aggregation_write_status' only allows the netCDF "
                "aggregation write status to be set to False. At your own "
                "risk you may use '_nc_set_aggregation_write_status' to set "
                "the status to True."
            )

        self._nc_set_aggregation_write_status(status)


class NetCDFShards(NetCDFMixin):
<<<<<<< HEAD
    """Mixin class for accessing dataset shard size.
=======
    """Mixin class for accessing Zarr dataset shard size.
>>>>>>> 1deb8c02

    When writing to a Zarr dataset, sharding provides a mechanism to
    store multiple chunks in a single storage object or file. This can
    be useful because traditional file systems and object storage
<<<<<<< HEAD
    systems may have performance issues storing and accessing many
    files. Additionally, small files can be inefficient to store if
    they are smaller than the block size of the file system.

    The sharding strategy is ignored when writing to a non-Zarr
    datset.
=======
    systems may have performance issues storing and accessing a large
    number of files. Additionally, small files can be inefficient to
    store if they are smaller than the block size of the file system.

    The sharding strategy is ignored when writing to a non-Zarr
    dataset.
>>>>>>> 1deb8c02

    .. versionadded:: (cfdm) NEXTVERSION

    """

    def nc_dataset_shards(self):
<<<<<<< HEAD
        """Get the dataset shard size for the data.
=======
        """Get the Zarr dataset shard size for the data.
>>>>>>> 1deb8c02

        {{sharding description}}

        .. versionadded:: (cfdm) NEXTVERSION

        .. seealso:: `nc_clear_dataset_shards`,
                     `nc_set_dataset_shards`, `nc_dataset_chunksizes`,
                     `{{package}}.write`

        :Returns:

            `None` or `int` or sequence of `int`
                The current sharding strateg. One of:

                {{sharding options}}

        **Examples**

        >>> d.shape
        (1, 100, 200)
        >>> d.nc_dataset_chunksizes()
        (1, 30, 50)
        >>> d.nc_set_dataset_shards(4)
        >>> d.nc_dataset_shards()
        4
        >>> d.nc_clear_dataset_shards()
        4
        >>> print(d.nc_dataset_shards())
        None
        >>> d.nc_set_dataset_shards((5, 4))
        >>> d.nc_dataset_shards()
        (5, 4)

        """
        return self._get_netcdf().get("dataset_shards")

    def nc_clear_dataset_shards(self):
<<<<<<< HEAD
        """Clear the dataset shard size for the data.
=======
        """Clear the Zarr dataset shard size for the data.
>>>>>>> 1deb8c02

        {{sharding description}}

        .. versionadded:: (cfdm) NEXTVERSION

        .. seealso:: `nc_dataset_shards`, `nc_set_dataset_shards`,
                     `nc_dataset_chunksizes`, `{{package}}.write`

        :Returns:

            `None` or `int` or sequence of `int`
                The cleared sharding strategy. One of:

                {{sharding options}}

        **Examples**

        >>> d.shape
        (1, 100, 200)
        >>> d.nc_dataset_chunksizes()
        (1, 30, 50)
        >>> d.nc_set_dataset_shards(4)
        >>> d.nc_dataset_shards()
        4
        >>> d.nc_clear_dataset_shards()
        4
        >>> print(d.nc_dataset_shards())
        None
        >>> d.nc_set_dataset_shards((5, 4))
        >>> d.nc_dataset_shards()
        (5, 4)

        """
        return self._get_netcdf().pop("dataset_shards", None)

    def nc_set_dataset_shards(self, shards):
<<<<<<< HEAD
        """Set the dataset sharding strategy for the data.
=======
        """Set the Zarr dataset sharding strategy for the data.
>>>>>>> 1deb8c02

        {{sharding description}}

        .. versionadded:: (cfdm) NEXTVERSION

        .. seealso:: `nc_dataset_shards`, `nc_clear_dataset_shards`,
                     `nc_dataset_chunksizes`, `{{package}}.write`

        :Parameters:

            shards: `None` or `int` or sequence of `int`
                The new sharding strategy. One of:

                {{sharding options}}

                *Example:*
                  For two dimensional data, the following are
                  equivalent: ``25`` and ``(5, 5)``.

        :Returns:

            `None`

        **Examples**

        >>> d.shape
        (1, 100, 200)
        >>> d.nc_dataset_chunksizes()
        (1, 30, 50)
        >>> d.nc_set_dataset_shards(4)
        >>> d.nc_dataset_shards()
        4
        >>> d.nc_clear_dataset_shards()
        4
        >>> print(d.nc_dataset_shards())
        None
        >>> d.nc_set_dataset_shards((5, 4))
        >>> d.nc_dataset_shards()
        (5, 4)
        >>> d.nc_set_dataset_shards(None)
        >>> print(d.nc_dataset_shards())
        None

        """
        if shards is None:
            self.nc_clear_dataset_shards()
            return

        if isinstance(shards, Integral):
            if shards < 1:
                raise ValueError(
                    f"'shards' must be None, a positive integer, or a "
                    f"sequence positive of integers. Got: {shards!r}"
                )

            self._set_netcdf("dataset_shards", shards)
            return

        try:
            shards = tuple(shards)
        except TypeError:
            raise ValueError(
                f"'shards' must be None, a positive integer, or a "
                f"sequence positive of integers. Got: {shards!r}"
            )

        if len(shards) != len(self.shape):
            raise ValueError(
                f"When shards is a sequence it must have the same length as "
                f"the number of data dimensions ({len(self.shape)}): "
                f"Got: {shards!r} "
            )

        for n, i in enumerate(shards):
            if not (isinstance(i, Integral) and i > 0):
                raise ValueError(
                    f"Shard size for dimension position {n} must be "
                    f"a positive integer. Got: {i!r}"
                )

<<<<<<< HEAD
        self._set_netcdf("dataset_shards", shards)


class NetCDFMeshVariable(NetCDFMixin, NetCDFGroupsMixin):
    """Mixin for accessing the netCDF mesh variable name.

    .. versionadded:: (cfdm) NEXTVERSION

    """

    def nc_del_mesh_variable(self, default=ValueError()):
        """Remove the netCDF mesh variable name.

        .. versionadded:: (cfdm) NEXTVERSION

        .. seealso:: `nc_get_mesh_variable`, `nc_has_mesh_variable`,
                     `nc_set_mesh_variable`

        :Parameters:

            default: optional
                Return the value of the *default* parameter if the
                netCDF mesh variable name has not been set. If set to
                an `Exception` instance then it will be raised
                instead.

        :Returns:

            `str`
                The removed netCDF mesh variable name.

        **Examples**

        >>> f.nc_set_mesh_variable('mesh1')
        >>> f.nc_has_mesh_variable()
        True
        >>> f.nc_get_mesh_variable()
        'mesh1'
        >>> f.nc_del_mesh_variable()
        'mesh1'
        >>> f.nc_has_mesh_variable()
        False
        >>> print(f.nc_get_mesh_variable(None))
        None
        >>> print(f.nc_del_mesh_variable(None))
        None

        """
        return self._nc_del("mesh_variable", default=default)

    def nc_get_mesh_variable(self, default=ValueError()):
        """Return the netCDF mesh variable name.

        .. versionadded:: (cfdm) NEXTVERSION

        .. seealso:: `nc_del_mesh_variable`, `nc_has_mesh_variable`,
                     `nc_set_mesh_variable`

        :Parameters:

            default: optional
                Return the value of the *default* parameter if the
                netCDF mesh variable name has not been
                set. If set to an `Exception` instance then it will be
                raised instead.

        :Returns:

            `str`
                The netCDF mesh variable name. If unset
                then *default* is returned, if provided.

        **Examples**

        >>> f.nc_set_mesh_variable('mesh1')
        >>> f.nc_has_mesh_variable()
        True
        >>> f.nc_get_mesh_variable()
        'mesh1'
        >>> f.nc_del_mesh_variable()
        'mesh1'
        >>> f.nc_has_mesh_variable()
        False
        >>> print(f.nc_get_mesh_variable(None))
        None
        >>> print(f.nc_del_mesh_variable(None))
        None

        """
        return self._nc_get("mesh_variable", default=default)

    def nc_has_mesh_variable(self):
        """Whether the netCDF mesh variable name is set.

        .. versionadded:: (cfdm) NEXTVERSION

        .. seealso:: `nc_get_mesh_variable`, `nc_del_mesh_variable`,
                     `nc_set_mesh_variable`

        :Returns:

            `bool`
                `True` if the netCDF mesh variable name has
                been set, otherwise `False`.

        **Examples**

        >>> f.nc_set_mesh_variable('mesh1')
        >>> f.nc_has_mesh_variable()
        True
        >>> f.nc_get_mesh_variable()
        'mesh1'
        >>> f.nc_del_mesh_variable()
        'mesh1'
        >>> f.nc_has_mesh_variable()
        False
        >>> print(f.nc_get_mesh_variable(None))
        None
        >>> print(f.nc_del_mesh_variable(None))
        None

        """
        return "mesh_variable" in self._get_netcdf()

    def nc_set_mesh_variable(self, value):
        """Set the netCDF mesh variable name.

        If there are any ``/`` (slash) characters in the netCDF name
        then these act as delimiters for a group hierarchy. By
        default, or if the name starts with a ``/`` character and
        contains no others, the name is assumed to be in the root
        group.

        .. versionadded:: (cfdm) NEXTVERSION

        .. seealso:: `nc_get_mesh_variable`, `nc_has_mesh_variable`,
                     `nc_del_mesh_variable`

        :Parameters:

            value: `str`
                The value for the netCDF mesh variable
                name.

        :Returns:

            `None`

        **Examples**

        >>> f.nc_set_mesh_variable('mesh1')
        >>> f.nc_has_mesh_variable()
        True
        >>> f.nc_get_mesh_variable()
        'mesh1'
        >>> f.nc_del_mesh_variable()
        'mesh1'
        >>> f.nc_has_mesh_variable()
        False
        >>> print(f.nc_get_mesh_variable(None))
        None
        >>> print(f.nc_del_mesh_variable(None))
        None

        """
        return self._nc_set("mesh_variable", value)

    def nc_mesh_variable_groups(self):
        """Return the netCDF mesh variable group hierarchy.

        The group hierarchy is defined by the netCDF name. Groups are
        delimited by ``/`` (slash) characters in the netCDF name. The
        groups are returned, in hierarchical order, as a sequence of
        strings. If the name is not set, or contains no ``/``
        characters then an empty sequence is returned, signifying the
        root group.

        .. versionadded:: (cfdm) NEXTVERSION

        .. seealso:: `nc_clear_mesh_variable_groups`,
                     `nc_set_mesh_variable_groups`

        :Returns:

            `tuple` of `str`
                The group structure.

        **Examples**

        >>> f.nc_set_mesh_variable('time')
        >>> f.nc_mesh_variable_groups()
        ()
        >>> f.nc_set_mesh_variable_groups(['forecast', 'model'])
        >>> f.nc_mesh_variable_groups()
        ('forecast', 'model')
        >>> f.nc_get_mesh_variable()
        '/forecast/model/time'
        >>> f.nc_clear_mesh_variable_groups()
        ('forecast', 'model')
        >>> f.nc_get_variable()
        'time'

        >>> f.nc_set_mesh_variable('/forecast/model/time')
        >>> f.nc_variable_groups()
        ('forecast', 'model')
        >>> f.nc_del_mesh_variable('/forecast/model/time')
        '/forecast/model/time'
        >>> f.nc_mesh_variable_groups()
        ()

        """
        return self._nc_groups(nc_get=self.nc_get_mesh_variable)

    def nc_set_mesh_variable_groups(self, groups):
        """Set the netCDF mesh_variable group hierarchy.

        The group hierarchy is defined by the netCDF name. Groups are
        delimited by ``/`` (slash) characters in the netCDF name. The
        groups are returned, in hierarchical order, as a sequence of
        strings. If the name is not set, or contains no ``/``
        characters then an empty sequence is returned, signifying the
        root group.

        An alternative technique for setting the group structure is to
        set the netCDF mesh variable name, with
        `nc_set_mesh_variable`, with the group structure
        delimited by ``/`` characters.

        .. versionadded:: (cfdm) NEXTVERSION

        .. seealso:: `nc_clear_mesh_variable_groups`,
                     `nc_mesh_variable_groups`

        :Parameters:

            groups: sequence of `str`
                The new group structure.

        :Returns:

            `tuple` of `str`
                The group structure prior to being reset.

        **Examples**

        >>> f.nc_set_mesh_variable('time')
        >>> f.nc_mesh_variable_groups()
        ()
        >>> f.nc_set_mesh_variable_groups(['forecast', 'model'])
        >>> f.nc_mesh_variable_groups()
        ('forecast', 'model')
        >>> f.nc_get_mesh_variable()
        '/forecast/model/time'
        >>> f.nc_clear_mesh_variable_groups()
        ('forecast', 'model')
        >>> f.nc_get_variable()
        'time'

        >>> f.nc_set_mesh_variable('/forecast/model/time')
        >>> f.nc_variable_groups()
        ('forecast', 'model')
        >>> f.nc_del_mesh_variable('/forecast/model/time')
        '/forecast/model/time'
        >>> f.nc_mesh_variable_groups()
        ()

        """
        return self._nc_set_groups(
            groups,
            nc_get=self.nc_get_mesh_variable,
            nc_set=self.nc_set_mesh_variable,
            nc_groups=self.nc_mesh_variable_groups,
        )

    def nc_clear_mesh_variable_groups(self):
        """Remove the netCDF mesh variable group hierarchy.

        The group hierarchy is defined by the netCDF name. Groups are
        delimited by ``/`` (slash) characters in the netCDF name. The
        groups are returned, in hierarchical order, as a sequence of
        strings. If the name is not set, or contains no ``/``
        characters then an empty sequence is returned, signifying the
        root group.

        An alternative technique for removing the group structure is
        to set the netCDF mesh variable name, with
        `nc_set_mesh_variable`, with no ``/`` characters.

        .. versionadded:: (cfdm) NEXTVERSION

        .. seealso:: `nc_mesh_variable_groups`,
                     `nc_set_mesh_variable_groups`

        :Returns:

            `tuple` of `str`
                The removed group structure.

        **Examples**

        >>> f.nc_set_mesh_variable('time')
        >>> f.nc_mesh_variable_groups()
        ()
        >>> f.nc_set_mesh_variable_groups(['forecast', 'model'])
        >>> f.nc_mesh_variable_groups()
        ('forecast', 'model')
        >>> f.nc_get_mesh_variable()
        '/forecast/model/time'
        >>> f.nc_clear_mesh_variable_groups()
        ('forecast', 'model')
        >>> f.nc_get_variable()
        'time'

        >>> f.nc_set_mesh_variable('/forecast/model/time')
        >>> f.nc_variable_groups()
        ('forecast', 'model')
        >>> f.nc_del_mesh_variable('/forecast/model/time')
        '/forecast/model/time'
        >>> f.nc_mesh_variable_groups()
        ()

        """
        return self._nc_clear_groups(
            nc_get=self.nc_get_mesh_variable,
            nc_set=self.nc_set_mesh_variable,
            nc_groups=self.nc_mesh_variable_groups,
        )


class NetCDFConnectivityDimension(NetCDFMixin, NetCDFGroupsMixin):
    """Mixin class for accessing the netCDF connectivity dimension name.

    .. versionadded:: (cfdm) NEXTVERSION

    """

    def nc_del_connectivity_dimension(self, default=ValueError()):
        """Remove the netCDF connectivity dimension name.

        .. versionadded:: (cfdm) NEXTVERSION

        .. seealso:: `nc_get_connectivity_dimension`,
                     `nc_has_connectivity_dimension`,
                     `nc_set_connectivity_dimension`

        :Parameters:

            default: optional
                Return the value of the *default* parameter if the
                netCDF connectivity dimension name has not been
                set. If set to an `Exception` instance then it will be
                raised instead.

        :Returns:

            `str`
                The removed netCDF connectivity dimension name.

        **Examples**

        >>> f.nc_set_connectivity_dimension('time')
        >>> f.nc_has_connectivity_dimension()
        True
        >>> f.nc_get_connectivity_dimension()
        'time'
        >>> f.nc_del_connectivity_dimension()
        'time'
        >>> f.nc_has_connectivity_dimension()
        False
        >>> print(f.nc_get_connectivity_dimension(None))
        None
        >>> print(f.nc_del_connectivity_dimension(None))
        None

        """
        try:
            return self._get_netcdf().pop("connectivity_dimension")
        except KeyError:
            if default is None:
                return default

            return self._default(
                default,
                f"{self.__class__.__name__} has no netCDF connectivity "
                "dimension name",
            )

    def nc_get_connectivity_dimension(self, default=ValueError()):
        """Return the netCDF connectivity dimension name.

        .. versionadded:: (cfdm) NEXTVERSION

        .. seealso:: `nc_del_connectivity_dimension`,
                     `nc_has_connectivity_dimension`,
                     `nc_set_connectivity_dimension`

        :Parameters:

            default: optional
                Return the value of the *default* parameter if the
                netCDF connectivity dimension name has not been
                set. If set to an `Exception` instance then it will be
                raised instead.

        :Returns:

            `str`
                The netCDF connectivity dimension name.

        **Examples**

        >>> f.nc_set_connectivity_dimension('time')
        >>> f.nc_has_connectivity_dimension()
        True
        >>> f.nc_get_connectivity_dimension()
        'time'
        >>> f.nc_del_connectivity_dimension()
        'time'
        >>> f.nc_has_connectivity_dimension()
        False
        >>> print(f.nc_get_connectivity_dimension(None))
        None
        >>> print(f.nc_del_connectivity_dimension(None))
        None

        """
        try:
            return self._get_netcdf()["connectivity_dimension"]
        except KeyError:
            if default is None:
                return default

            return self._default(
                default,
                f"{self.__class__.__name__} has no netCDF connectivity "
                "dimension name",
            )

    def nc_has_connectivity_dimension(self):
        """Whether the netCDF connectivity dimension name has been set.

        .. versionadded:: (cfdm) NEXTVERSION

        .. seealso:: `nc_del_connectivity_dimension`,
                     `nc_get_connectivity_dimension`,
                     `nc_set_connectivity_dimension`

        :Returns:

            `bool`
                `True` if the netCDF connectivity dimension name has
                been set, otherwise `False`.

        **Examples**

        >>> f.nc_set_connectivity_dimension('time')
        >>> f.nc_has_connectivity_dimension()
        True
        >>> f.nc_get_connectivity_dimension()
        'time'
        >>> f.nc_del_connectivity_dimension()
        'time'
        >>> f.nc_has_connectivity_dimension()
        False
        >>> print(f.nc_get_connectivity_dimension(None))
        None
        >>> print(f.nc_del_connectivity_dimension(None))
        None

        """
        return "connectivity_dimension" in self._get_netcdf()

    def nc_set_connectivity_dimension(self, value):
        """Set the netCDF connectivity dimension name.

        If there are any ``/`` (slash) characters in the netCDF name
        then these act as delimiters for a group hierarchy. By
        default, or if the name starts with a ``/`` character and
        contains no others, the name is assumed to be in the root
        group.

        .. versionadded:: (cfdm) NEXTVERSION

        .. seealso:: `nc_del_connectivity_dimension`,
                     `nc_get_connectivity_dimension`,
                     `nc_has_connectivity_dimension`

        :Parameters:

            value: `str`
                The value for the netCDF connectivity dimension name.

        :Returns:

            `None`

        **Examples**

        >>> f.nc_set_connectivity_dimension('time')
        >>> f.nc_has_connectivity_dimension()
        True
        >>> f.nc_get_connectivity_dimension()
        'time'
        >>> f.nc_del_connectivity_dimension()
        'time'
        >>> f.nc_has_connectivity_dimension()
        False
        >>> print(f.nc_get_connectivity_dimension(None))
        None
        >>> print(f.nc_del_connectivity_dimension(None))
        None

        """
        if not value or value == "/":
            raise ValueError(
                f"Invalid netCDF connectivity dimension name: {value!r}"
            )

        if "/" in value:
            if not value.startswith("/"):
                raise ValueError(
                    "A netCDF connectivity dimension name with a group "
                    f"structure must start with a '/'. Got {value!r}"
                )

            if value.count("/") == 1:
                value = value[1:]
            elif value.endswith("/"):
                raise ValueError(
                    "A netCDF connectivity dimension name with a group "
                    f"structure can't end with a '/'. Got {value!r}"
                )

        self._set_netcdf("connectivity_dimension", value)

    def nc_connectivity_dimension_groups(self):
        """Return the netCDF connectivity dimension group hierarchy.

        The group hierarchy is defined by the netCDF name. Groups are
        delimited by ``/`` (slash) characters in the netCDF name. The
        groups are returned, in hierarchical order, as a sequence of
        strings. If the name is not set, or contains no ``/``
        characters then an empty sequence is returned, signifying the
        root group.

        .. versionadded:: (cfdm) 1.8.6

        .. seealso:: `nc_clear_connectivity_dimension_groups`,
                     `nc_set_connectivity_dimension_groups`

        :Returns:

            `tuple` of `str`
                The group structure.

        **Examples**

        >>> f.nc_set_connectivity_dimension('element')
        >>> f.nc_connectivity_dimension_groups()
        ()
        >>> f.nc_set_connectivity_dimension_groups(['forecast', 'model'])
        >>> f.nc_connectivity_dimension_groups()
        ('forecast', 'model')
        >>> f.nc_get_connectivity_dimension()
        '/forecast/model/element'
        >>> f.nc_clear_connectivity_dimension_groups()
        ('forecast', 'model')
        >>> f.nc_get_connectivity_dimension()
        'element'

        >>> f.nc_set_connectivity_dimension('/forecast/model/element')
        >>> f.nc_connectivity_dimension_groups()
        ('forecast', 'model')
        >>> f.nc_del_connectivity_dimension('/forecast/model/element')
        '/forecast/model/element'
        >>> f.nc_connectivity_dimension_groups()
        ()

        """
        return self._nc_groups(nc_get=self.nc_get_connectivity_dimension)

    def nc_set_connectivity_dimension_groups(self, groups):
        """Set the netCDF connectivity dimension group hierarchy.

        The group hierarchy is defined by the netCDF name. Groups are
        delimited by ``/`` (slash) characters in the netCDF name. The
        groups are returned, in hierarchical order, as a sequence of
        strings. If the name is not set, or contains no ``/``
        characters then an empty sequence is returned, signifying the
        root group.

        An alternative technique for setting the group structure is to
        set the netCDF dimension name, with
        `nc_set_connectivity_dimension`, with the group structure
        delimited by ``/`` characters.

        .. versionadded:: (cfdm) 1.8.6

        .. seealso:: `nc_clear_connectivity_dimension_groups`,
                     `nc_connectivity_dimension_groups`

        :Parameters:

            groups: sequence of `str`
                The new group structure.

        :Returns:

            `tuple` of `str`
                The group structure prior to being reset.

        **Examples**

        >>> f.nc_set_connectivity_dimension('element')
        >>> f.nc_connectivity_dimension_groups()
        ()
        >>> f.nc_set_connectivity_dimension_groups(['forecast', 'model'])
        >>> f.nc_connectivity_dimension_groups()
        ('forecast', 'model')
        >>> f.nc_get_connectivity_dimension()
        '/forecast/model/element'
        >>> f.nc_clear_connectivity_dimension_groups()
        ('forecast', 'model')
        >>> f.nc_get_connectivity_dimension()
        'element'

        >>> f.nc_set_connectivity_dimension('/forecast/model/element')
        >>> f.nc_connectivity_dimension_groups()
        ('forecast', 'model')
        >>> f.nc_del_connectivity_dimension('/forecast/model/element')
        '/forecast/model/element'
        >>> f.nc_connectivity_dimension_groups()
        ()

        """
        return self._nc_set_groups(
            groups,
            nc_get=self.nc_get_connectivity_dimension,
            nc_set=self.nc_set_connectivity_dimension,
            nc_groups=self.nc_connectivity_dimension_groups,
        )

    def nc_clear_connectivity_dimension_groups(self):
        """Remove the netCDF connectivity dimension group hierarchy.

        The group hierarchy is defined by the netCDF name. Groups are
        delimited by ``/`` (slash) characters in the netCDF name. The
        groups are returned, in hierarchical order, as a sequence of
        strings. If the name is not set, or contains no ``/``
        characters then an empty sequence is returned, signifying the
        root group.

        An alternative technique for removing the group structure is
        to set the netCDF dimension name, with
        `nc_set_connectivity_dimension`, with no ``/`` characters.

        .. versionadded:: (cfdm) 1.8.6

        .. seealso:: `nc_connectivity_dimension_groups`,
                     `nc_set_connectivity_dimension_groups`

        :Returns:

            `tuple` of `str`
                The removed group structure.

        **Examples**

        >>> f.nc_set_connectivity_dimension('element')
        >>> f.nc_connectivity_dimension_groups()
        ()
        >>> f.nc_set_connectivity_dimension_groups(['forecast', 'model'])
        >>> f.nc_connectivity_dimension_groups()
        ('forecast', 'model')
        >>> f.nc_get_connectivity_dimension()
        '/forecast/model/element'
        >>> f.nc_clear_connectivity_dimension_groups()
        ('forecast', 'model')
        >>> f.nc_get_connectivity_dimension()
        'element'

        >>> f.nc_set_connectivity_dimension('/forecast/model/element')
        >>> f.nc_connectivity_dimension_groups()
        ('forecast', 'model')
        >>> f.nc_del_connectivity_dimension('/forecast/model/element')
        '/forecast/model/element'
        >>> f.nc_connectivity_dimension_groups()
        ()

        """
        return self._nc_clear_groups(
            nc_get=self.nc_get_connectivity_dimension,
            nc_set=self.nc_set_connectivity_dimension,
            nc_groups=self.nc_connectivity_dimension_groups,
        )
=======
        self._set_netcdf("dataset_shards", shards)
>>>>>>> 1deb8c02
<|MERGE_RESOLUTION|>--- conflicted
+++ resolved
@@ -32,7 +32,7 @@
         :Parameters:
 
             source:
-              N  The object from which to extract the initialisation
+                The object from which to extract the initialisation
                 information. Typically, but not necessarily, a
                 `{{class}}` object.
 
@@ -5133,41 +5133,24 @@
 
 
 class NetCDFShards(NetCDFMixin):
-<<<<<<< HEAD
-    """Mixin class for accessing dataset shard size.
-=======
     """Mixin class for accessing Zarr dataset shard size.
->>>>>>> 1deb8c02
 
     When writing to a Zarr dataset, sharding provides a mechanism to
     store multiple chunks in a single storage object or file. This can
     be useful because traditional file systems and object storage
-<<<<<<< HEAD
-    systems may have performance issues storing and accessing many
-    files. Additionally, small files can be inefficient to store if
-    they are smaller than the block size of the file system.
-
-    The sharding strategy is ignored when writing to a non-Zarr
-    datset.
-=======
     systems may have performance issues storing and accessing a large
     number of files. Additionally, small files can be inefficient to
     store if they are smaller than the block size of the file system.
 
     The sharding strategy is ignored when writing to a non-Zarr
     dataset.
->>>>>>> 1deb8c02
 
     .. versionadded:: (cfdm) NEXTVERSION
 
     """
 
     def nc_dataset_shards(self):
-<<<<<<< HEAD
-        """Get the dataset shard size for the data.
-=======
         """Get the Zarr dataset shard size for the data.
->>>>>>> 1deb8c02
 
         {{sharding description}}
 
@@ -5205,11 +5188,7 @@
         return self._get_netcdf().get("dataset_shards")
 
     def nc_clear_dataset_shards(self):
-<<<<<<< HEAD
-        """Clear the dataset shard size for the data.
-=======
         """Clear the Zarr dataset shard size for the data.
->>>>>>> 1deb8c02
 
         {{sharding description}}
 
@@ -5246,11 +5225,7 @@
         return self._get_netcdf().pop("dataset_shards", None)
 
     def nc_set_dataset_shards(self, shards):
-<<<<<<< HEAD
-        """Set the dataset sharding strategy for the data.
-=======
         """Set the Zarr dataset sharding strategy for the data.
->>>>>>> 1deb8c02
 
         {{sharding description}}
 
@@ -5331,7 +5306,6 @@
                     f"a positive integer. Got: {i!r}"
                 )
 
-<<<<<<< HEAD
         self._set_netcdf("dataset_shards", shards)
 
 
@@ -6026,7 +6000,4 @@
             nc_get=self.nc_get_connectivity_dimension,
             nc_set=self.nc_set_connectivity_dimension,
             nc_groups=self.nc_connectivity_dimension_groups,
-        )
-=======
-        self._set_netcdf("dataset_shards", shards)
->>>>>>> 1deb8c02
+        )