--- conflicted
+++ resolved
@@ -357,13 +357,7 @@
                     "'valid_min' or 'valid_max' properties")
 
             data.apply_masking(**kwargs)
-<<<<<<< HEAD
-                        
-        if inplace:
-            v = None            
-=======
-
->>>>>>> 75680615
+
         return v
     
     def dump(self, display=True, _key=None, _omit_properties=(),
@@ -596,7 +590,6 @@
 
         return True
 
-<<<<<<< HEAD
     def get_filenames(self):
         '''Return the name of the file or files containing the data.
     
@@ -612,10 +605,8 @@
             return data.get_filenames()
 
         return set()
-    
-=======
+
     @_inplace_enabled
->>>>>>> 75680615
     def insert_dimension(self, position=0, inplace=False):
         '''Expand the shape of the data array.
 
