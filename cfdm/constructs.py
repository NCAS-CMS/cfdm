--- conflicted
+++ resolved
@@ -212,11 +212,15 @@
         data_axes = self.data_axes()
         array_constructs = self._array_constructs
         construct_type = self._construct_type
+        constructs = self._constructs
+
         ignore = self._ignore
 
         out = {
             axes: {
-                ctype: {} for ctype in array_constructs if ctype not in ignore
+                ctype: {}
+                for ctype in array_constructs
+                if ctype not in ignore and constructs.get(ctype)
             }
             for axes in data_axes.values()
         }
@@ -286,11 +290,13 @@
             if "within" in qualifiers or "over" in qualifiers:
                 axes = out.get_axes(default=())
                 if len(axes) == 1 and axes[0] not in self.filter_by_type(
-                    "domain_axis"
+                    "domain_axis", todict=True
                 ):
                     coordinates = {}
                     for ckey, c in self.filter_by_type(
-                        "dimension_coordinate", "auxiliary_coordinate"
+                        "dimension_coordinate",
+                        "auxiliary_coordinate",
+                        todict=True,
                     ).items():
                         if axes != self.data_axes().get(ckey, ()):
                             continue
@@ -540,10 +546,10 @@
 
         return True
 
-<<<<<<< HEAD
     def _set_climatology(self, cell_methods=None, coordinates=None):
-        """Set the climatology flag on approriate coordinate constructs,
-        based on the cell method constructs.
+        """Set the climatology flag on approriate coordinate constructs.
+
+        The setting is based on the cell method constructs.
 
         .. versionadded:: (cfdm) 1.9.0.0
 
@@ -565,18 +571,18 @@
         """
         out = []
 
-        domain_axes = self.filter_by_type("domain_axis")
+        domain_axes = self.filter_by_type("domain_axis", todict=True)
 
         if coordinates:
-            cell_methods = self.filter_by_type("cell_method").ordered()
+            cell_methods = self.filter_by_type("cell_method", todict=True)
         elif cell_methods:
             coordinates = self.filter_by_type(
-                "dimension_coordinate", "auxiliary_coordinate"
+                "dimension_coordinate", "auxiliary_coordinate", todict=True
             )
         else:
-            cell_methods = self.filter_by_type("cell_method").ordered()
+            cell_methods = self.filter_by_type("cell_method", todict=True)
             coordinates = self.filter_by_type(
-                "dimension_coordinate", "auxiliary_coordinate"
+                "dimension_coordinate", "auxiliary_coordinate", todict=True
             )
 
         for key, cm in cell_methods.items():
@@ -606,7 +612,6 @@
                 # Construct spans the correct axes and has reference
                 # time units
                 c.set_climatology(True)
-        # --- End: for
 
         return out
 
@@ -687,7 +692,6 @@
     # ----------------------------------------------------------------
     # Methods
     # ----------------------------------------------------------------
-=======
     def _filter_convert_to_domain_axis(
         self, values, check_axis_identities=True
     ):
@@ -973,7 +977,6 @@
             and "%" not in x
         )
 
->>>>>>> 49ca103a
     def copy(self, data=True):
         """Return a deep copy.
 
@@ -2062,15 +2065,10 @@
 
         :Parameters:
 
-<<<<<<< HEAD
-        identities: optional
-            Identify the metadata constructs by one or more of
-=======
             identities: optional
                 Select constructs that have an identity, defined by
                 their `!identities` methods, that matches any of the
                 given values.
->>>>>>> 49ca103a
 
             * A metadata construct identity.
 
@@ -2081,25 +2079,6 @@
             *Parameter example:*
               ``identity='latitude'``
 
-<<<<<<< HEAD
-            *Parameter example:*
-              ``'T'
-
-            *Parameter example:*
-              ``'latitude'``
-
-            *Parameter example:*
-              ``'long_name=Cell Area'``
-
-            *Parameter example:*
-              ``'cellmeasure1'``
-
-            *Parameter example:*
-              ``'measure:area'``
-
-            *Parameter example:*
-              ``re.compile('^lat')``
-=======
                 {{value match}}
 
                 {{displayed identity}}
@@ -2117,7 +2096,6 @@
                 of a construct's `identities` method.
 
                 .. versionadded:: (cfdm) 1.8.9.0
->>>>>>> 49ca103a
 
         :Returns:
 
@@ -3456,11 +3434,8 @@
                     out = prefiltered
                 else:
                     break
-<<<<<<< HEAD
-=======
 
         if copy:
             out = out.shallow_copy()
->>>>>>> 49ca103a
 
         return out