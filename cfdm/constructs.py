--- conflicted
+++ resolved
@@ -291,16 +291,6 @@
         return out
 
     @_manage_log_level_via_verbosity
-<<<<<<< HEAD
-    def _equals_cell_method(self, other, rtol=None, atol=None,
-                            verbose=None, ignore_type=False,
-                            axis1_to_axis0=None, key1_to_key0=None):
-        '''Whether two cell method constructs are the same.
-
-        '''
-        cell_methods0 = self.filter_by_type('cell_method')
-        cell_methods1 = other.filter_by_type('cell_method')
-=======
     def _equals_cell_method(
         self,
         other,
@@ -314,7 +304,6 @@
         """Whether two cell method constructs are the same."""
         cell_methods0 = self.filter_by_type("cell_method")
         cell_methods1 = other.filter_by_type("cell_method")
->>>>>>> af488d12
 
         if len(cell_methods0) != len(cell_methods1):
             logger(
@@ -1314,7 +1303,6 @@
 
         :Parameters:
 
-<<<<<<< HEAD
         identities: optional
             Identify the metadata constructs by one or more of
 
@@ -1344,36 +1332,6 @@
 
             *Parameter example:*
               ``re.compile('^lat')``
-=======
-            identities: optional
-                Select constructs that have any of the given identities.
-
-                An identity is specified by a string (e.g. ``'latitude'``,
-                ``'long_name=time'``, etc.); or a compiled regular
-                expression (e.g. ``re.compile('^atmosphere')``), for which
-                all constructs whose identities match (via `re.search`)
-                are selected.
-
-                If no identities are provided then all constructs are
-                selected.
-
-                Each construct has a number of identities, and is selected
-                if any of them match any of those provided. A construct's
-                identities are those returned by its `!identities`
-                method. In the following example, the construct ``x`` has
-                four identities:
-
-                   >>> x.identities()
-                   ['time', 'long_name=Time', 'foo=bar', 'ncvar%T']
-
-                In addition, each construct also has an identity based its
-                construct key (e.g. ``'key%dimensioncoordinate2'``)
-
-                Note that in the output of a `print` call or `!dump`
-                method, a construct is always described by one of its
-                identities, and so this description may always be used as
-                an *identities* argument.
->>>>>>> af488d12
 
         :Returns:
 
@@ -2555,7 +2513,4 @@
                     break
         # --- End: if
 
-        return out.shallow_copy()
-
-
-# --- End: class+        return out.shallow_copy()