--- conflicted
+++ resolved
@@ -303,7 +303,6 @@
                 Keyword arguments as accepted by `Constructs.filter`
                 that define additional construct selection
                 criteria.""",
-<<<<<<< HEAD
     # key: `bool`, optional
     "{{key: `bool`, optional}}": """key: `bool`, optional
                 If True then return the selected construct
@@ -315,7 +314,6 @@
                 and the construct itself. By default the construct
                 itself is returned. If *key* is True then *item* is
                 ignored.""",
-=======
     # Returns constructs
     "{{Returns constructs}}": """
                 The selected constructs in a new `Constructs` object,
@@ -351,7 +349,6 @@
                 By default, *chunks* is ``-1``, meaning that all
                 non-compressed dimensions in each subarray have the
                 maximum possible size.""",
->>>>>>> dc3e37fd
     # ----------------------------------------------------------------
     # Method description susbstitutions (4 levels of indentataion)
     # ----------------------------------------------------------------
@@ -363,17 +360,8 @@
     "{{displayed identity}}": """Note that in the output of a `dump` method or `print`
                 call, a construct is always described by an identity
                 that will select it.""",
-<<<<<<< HEAD
-    # Returns construct
-    "{{Returns construct}}": """The selected construct, or its identifier if *key* is
-                True, or a `tuple` of both if *item* is True.""",
-    # Returns constructs
-    "{{Returns constructs}}": """The selected constructs in a new `Constructs` object,
-                unless modified by any *filter_kwargs* parameters.""",
-=======
     # auto:
     "{{shapes auto}}": """If ``'auto'`` then the shapes along non-compressed
                 dimensions are not created, those dimensions' elements
                 being replaced with ``'auto'`` instead.""",
->>>>>>> dc3e37fd
 }