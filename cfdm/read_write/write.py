from ..cfdmimplementation import implementation

from .netcdf import NetCDFWrite


_implementation = implementation()


<<<<<<< HEAD
def write(fields, filename, fmt='NETCDF4', overwrite=True,
          global_attributes=None, variable_attributes=None,
          file_descriptors=None, external=None, Conventions=None,
          datatype=None, least_significant_digit=None,
          endian='native', compress=0, fletcher32=False, shuffle=True,
          string=True, verbose=None, warn_valid=True, group=True,
          coordinates=False, _implementation=_implementation):
    '''Write field and domain constructs to a netCDF file.
=======
def write(
    fields,
    filename,
    fmt="NETCDF4",
    overwrite=True,
    global_attributes=None,
    variable_attributes=None,
    file_descriptors=None,
    external=None,
    Conventions=None,
    datatype=None,
    least_significant_digit=None,
    endian="native",
    compress=0,
    fletcher32=False,
    shuffle=True,
    string=True,
    verbose=None,
    warn_valid=True,
    group=True,
    coordinates=False,
    _implementation=_implementation,
):
    """Write field constructs to a netCDF file.
>>>>>>> af488d12

    **File format**

    See the *fmt* parameter for details on which output netCDF file
    formats are supported.

    **NetCDF variable and dimension names**

    These names are stored within constructs read a from dataset, or
    may be set manually. They are used when writing a field construct
    to the file. If a name has not been set then one will be
    constructed (usually based on the standard name if it exists). The
    names may be modified internally to prevent duplication in the
    file.

    Each construct, or construct component, that corresponds to a
    netCDF variable has the following methods to get, set and remove a
    netCDF variable name: `!nc_get_variable`, `!nc_set_variable` and
    `!nc_del_variable` method

    The domain axis construct has the following methods to get, set
    and remove a netCDF dimension name:
    `~cfdm.DomainAxis.nc_get_dimension`,
    `~cfdm.DomainAxis.nc_set_dimension` and
    `~cfdm.DomainAxis.nc_del_dimension`.

    **NetCDF attributes**

    Field construct properties may be written as netCDF global
    attributes and/or netCDF data variable attributes. See the
    *file_descriptors*, *global_attributes* and *variable_attributes*
    parameters for details.

    **External variables**

    Metadata constructs marked as external are omitted from the file
    and referred to via the netCDF ``external_variables`` global
    attribute. However, omitted constructs may be written to an
    external file (see the *external* parameter for details).

    **NetCDF unlimited dimensions**

    Domain axis constructs that correspond to NetCDF unlimited
    dimensions may be accessed with the
    `~cfdm.DomainAxis.nc_is_unlimited` and
    `~cfdm.DomainAxis.nc_set_unlimited` methods of a domain axis
    construct.


    **NetCDF hierarchical groups**

    Hierarchical groups in CF provide a mechanism to structure
    variables within netCDF4 datasets with well defined rules for
    resolving references to out-of-group netCDF variables and
    dimensions. The group structure defined by a field construct's
    netCDF interface will, by default, be recreated in the output
    dataset. See the *group* parameter for details.


    **NetCDF4 HDF chunksizes**

    HDF5 chunksizes may be set on construct's data. See the
    `~cfdm.Data.nc_hdf5_chunksizes`,
    `~cfdm.Data.nc_clear_hdf5_chunksizes` and
    `~cfdm.Data.nc_set_hdf5_chunksizes` methods of a `Data` instance.

    .. versionadded:: (cfdm) 1.7.0

    .. seealso:: `read`

    :Parameters:

        fields: (sequence of) `Field` or `Domain`
            The field and domain constructs to write to the file.

        filename: `str`
            The output netCDF file name. Various type of expansion are
            applied to the file names.

            Relative paths are allowed, and standard tilde and shell
            parameter expansions are applied to the string.

            *Parameter example:*
              The file ``file.nc`` in the user's home directory could
              be described by any of the following:
              ``'$HOME/file.nc'``, ``'${HOME}/file.nc'``,
              ``'~/file.nc'``, ``'~/tmp/../file.nc'``.

        fmt: `str`, optional
            The format of the output file. One of:

            ==========================  ==============================
            *fmt*                       Output file type
            ==========================  ==============================
            ``'NETCDF4'``               NetCDF4 format file. This is
                                        the default.

            ``'NETCDF4_CLASSIC'``       NetCDF4 classic format file
                                        (see below)

            ``'NETCDF3_CLASSIC'``       NetCDF3 classic format file
                                        (limited to file sizes less
                                        than 2GB).

            ``'NETCDF3_64BIT_OFFSET'``  NetCDF3 64-bit offset format
                                        file

            ``'NETCDF3_64BIT'``         An alias for
                                        ``'NETCDF3_64BIT_OFFSET'``

            ``'NETCDF3_64BIT_DATA'``    NetCDF3 64-bit offset format
                                        file with extensions (see
                                        below)
            ==========================  ==============================

            By default the format is ``'NETCDF4'``.

            All formats support large files (i.e. those greater than
            2GB) except ``'NETCDF3_CLASSIC'``.

            ``'NETCDF3_64BIT_DATA'`` is a format that requires version
            4.4.0 or newer of the C library (use `cfdm.environment` to
            see which version if the netCDF-C library is in use). It
            extends the ``'NETCDF3_64BIT_OFFSET'`` binary format to
            allow for unsigned 64 bit integer data types and 64-bit
            dimension sizes.

            ``'NETCDF4_CLASSIC'`` files use the version 4 disk format
            (HDF5), but omits features not found in the version 3
            API. They can be read by HDF5 clients. They can also be
            read by netCDF3 clients only if they have been re-linked
            against the netCDF4 library.

            ``'NETCDF4'`` files use the version 4 disk format (HDF5)
            and use the new features of the version 4 API.

        overwrite: `bool`, optional
            If False then raise an error if the output file
            pre-exists. By default a pre-existing output file is
            overwritten.

        Conventions: (sequence of) `str`, optional
             Specify conventions to be recorded by the netCDF global
             ``Conventions`` attribute. By default the current
             conventions are always included, but if an older CF
             conventions is defined then this is used instead.

             *Parameter example:*
               ``Conventions='UGRID-1.0'``

             *Parameter example:*
               ``Conventions=['UGRID-1.0']``

             *Parameter example:*
               ``Conventions=['CMIP-6.2', 'UGRID-1.0']``

             *Parameter example:*
               ``Conventions='CF-1.7'``

             *Parameter example:*
               ``Conventions=['CF-1.7', 'UGRID-1.0']``

             Note that if the ``Conventions`` property is set on a
             field construct then it is ignored.

        file_descriptors: `dict`, optional
             Create description of file contents netCDF global
             attributes from the specified attributes and their
             values.

             If any field construct has a property with the same name
             then it will be written as a netCDF data variable
             attribute, even if it has been specified by the
             *global_attributes* parameter, or has been flagged as
             global on any of the field constructs (see
             `cfdm.Field.nc_global_attributes` for details).

             Identification of the conventions being adhered to by the
             file are not specified as a file descriptor, but by the
             *Conventions* parameter instead.

             *Parameter example:*
               ``file_attributes={'title': 'my data'}``

             *Parameter example:*
               ``file_attributes={'history': 'created 2019-01-01',
               'foo': 'bar'}``

        global_attributes: (sequence of) `str`, optional
             Create netCDF global attributes from the specified field
             construct properties, rather than netCDF data variable
             attributes.

             These attributes are in addition to the following field
             construct properties, which are created as netCDF global
             attributes by default:

             * the description of file contents properties (as defined
               by the CF conventions), and

             * properties flagged as global on any of the field
               constructs being written (see
               `cfdm.Field.nc_global_attributes` for details).

             Note that it is not possible to create a netCDF global
             attribute from a property that has different values for
             different field constructs being written. In this case
             the property will not be written as a netCDF global
             attribute, even if it has been specified by the
             *global_attributes* parameter or is one of the default
             properties, but will appear as an attribute on the netCDF
             data variable corresponding to each field construct that
             contains the property.

             Any global attributes that are also specified as file
             descriptors will not be written as netCDF global
             variables, but as netCDF data variable attributes
             instead.

             *Parameter example:*
               ``global_attributes='project'``

             *Parameter example:*
               ``global_attributes=['project']``

             *Parameter example:*
               ``global_attributes=['project', 'experiment']``

        variable_attributes: (sequence of) `str`, optional
             Create netCDF data variable attributes from the specified
             field construct properties.

             By default, all field construct properties that are not
             created as netCDF global properties are created as
             attributes netCDF data variables. See the
             *global_attributes* parameter for details.

             Any field construct property named by the
             *variable_attributes* parameter will always be created as
             a netCDF data variable attribute

             *Parameter example:*
               ``variable_attributes='project'``

             *Parameter example:*
               ``variable_attributes=['project']``

             *Parameter example:*
               ``variable_attributes=['project', 'doi']``

        external: `str`, optional
            Write metadata constructs that have data and are marked as
            external to the named external file. Ignored if there are
            no such constructs.

        datatype: `dict`, optional
            Specify data type conversions to be applied prior to
            writing data to disk. This may be useful as a means of
            packing, or because the output format does not support a
            particular data type (for example, netCDF3 classic files
            do not support 64-bit integers). By default, input data
            types are preserved. Any data type conversion is only
            applied to the arrays on disk, and not to the input field
            constructs themselves.

            Data types conversions are defined by `numpy.dtype`
            objects in a dictionary whose keys are input data types
            with values of output data types.

            *Parameter example:*
              To convert 64-bit integers to 32-bit integers:
              ``datatype={numpy.dtype('int64'):
              numpy.dtype('int32')}``.

        endian: `str`, optional
            The endian-ness of the output file. Valid values are
            ``'little'``, ``'big'`` or ``'native'``. By default the
            output is native endian. See the `netCDF4 package
            <http://unidata.github.io/netcdf4-python>`_ for more
            details.

            *Parameter example:*
              ``endian='big'``

        compress: `int`, optional
            Regulate the speed and efficiency of compression. Must be
            an integer between ``0`` and ``9``. ``0`` means no
            compression; ``1`` is the fastest, but has the lowest
            compression ratio; ``9`` is the slowest but best
            compression ratio. The default value is ``0``. An error is
            raised if compression is requested for a netCDF3 output
            file format. See the `netCDF4 package
            <http://unidata.github.io/netcdf4-python>`_ for more
            details.

            *Parameter example:*
              ``compress=4``

        least_significant_digit: `int`, optional
            Truncate the input field construct data arrays, but not
            the data arrays of metadata constructs. For a given
            positive integer, N the precision that is retained in the
            compressed data is 10 to the power -N. For example, a
            value of 2 will retain a precision of 0.01. In conjunction
            with the *compress* parameter this produces 'lossy', but
            significantly more efficient, compression. See the
            `netCDF4 package
            <http://unidata.github.io/netcdf4-python>`_ for more
            details.

            *Parameter example:*
              ``least_significant_digit=3``

        fletcher32: `bool`, optional
            If True then the Fletcher-32 HDF5 checksum algorithm is
            activated to detect compression errors. Ignored if
            *compress* is ``0``. See the `netCDF4 package
            <http://unidata.github.io/netcdf4-python>`_ for details.

        shuffle: `bool`, optional
            If True (the default) then the HDF5 shuffle filter (which
            de-interlaces a block of data before compression by
            reordering the bytes by storing the first byte of all of a
            variable's values in the chunk contiguously, followed by
            all the second bytes, and so on) is turned off. By default
            the filter is applied because if the data array values are
            not all wildly different, using the filter can make the
            data more easily compressible.  Ignored if the *compress*
            parameter is ``0`` (which is its default value). See the
            `netCDF4 package
            <http://unidata.github.io/netcdf4-python>`_ for more
            details.

        string: `bool`, optional
            By default string-valued construct data are written as
            netCDF arrays of type string if the output file format is
            ``'NETCDF4'``, or of type char with an extra dimension
            denoting the maximum string length for any other output
            file format (see the *fmt* parameter). If *string* is False
            then string-valued construct data are written as netCDF
            arrays of type char with an extra dimension denoting the
            maximum string length, regardless of the selected output
            file format.

            .. versionadded:: (cfdm) 1.8.0

        verbose: `int` or `str` or `None`, optional
            If an integer from ``-1`` to ``3``, or an equivalent string
            equal ignoring case to one of:

            * ``'DISABLE'`` (``0``)
            * ``'WARNING'`` (``1``)
            * ``'INFO'`` (``2``)
            * ``'DETAIL'`` (``3``)
            * ``'DEBUG'`` (``-1``)

            set for the duration of the method call only as the minimum
            cut-off for the verboseness level of displayed output (log)
            messages, regardless of the globally-configured `cfdm.log_level`.
            Note that increasing numerical value corresponds to increasing
            verbosity, with the exception of ``-1`` as a special case of
            maximal and extreme verbosity.

            Otherwise, if `None` (the default value), output messages will
            be shown according to the value of the `cfdm.log_level` setting.

            Overall, the higher a non-negative integer or equivalent string
            that is set (up to a maximum of ``3``/``'DETAIL'``) for
            increasing verbosity, the more description that is printed to
            convey how constructs map to output netCDF dimensions, variables
            and attributes.

       warn_valid: `bool`, optional
            If False then do not print a warning when writing
            "out-of-range" data, as indicated by the values, if
            present, of any of the ``valid_min``, ``valid_max`` or
            ``valid_range`` properties on field and metadata
            constructs that have data. By default a warning is printed
            if any such construct has any of these properties in
            combination with out-of-range data.

            The consequence of writing out-of-range data values is
            that, by default, these values will be masked when the
            file is subsequently read.

            *Parameter example:*
              If a construct has ``valid_max`` property with value
              ``100`` and data with maximum value ``999``, then the
              resulting warning may be suppressed by setting
              ``warn_valid=False``.

            .. versionadded:: (cfdm) 1.8.3

        group: `bool`, optional
            If False then create a "flat" netCDF file, i.e. one with
            only the root group, regardless of any group structure
            specified by the field constructs. By default any groups
            defined by the netCDF interface of the field constructs and
            its components will be created and populated.

            .. versionadded:: (cfdm) 1.8.6

        coordinates: `bool`, optional
            If True then include CF-netCDF coordinate variable names
            in the 'coordinates' attribute of output data
            variables. By default only auxiliary and scalar coordinate
            variables are included.

            .. versionadded:: (cfdm) 1.8.7.0

        _implementation: (subclass of) `CFDMImplementation`, optional
            Define the CF data model implementation that defines field
            and metadata constructs and their components.

    :Returns:

        `None`

    **Examples:**

    >>> cfdm.write(f, 'file.nc')

    >>> cfdm.write(f, 'file.nc', fmt='NETCDF3_CLASSIC')

    >>> cfdm.write(f, 'file.nc', external='cell_measures.nc')

    >>> cfdm.write(f, 'file.nc', Conventions='CMIP-6.2')

    """
    # ----------------------------------------------------------------
    # Initialise the netCDF write object
    # ----------------------------------------------------------------
    netcdf = NetCDFWrite(_implementation)

    if fields:
        netcdf.write(
            fields,
            filename,
            fmt=fmt,
            overwrite=overwrite,
            global_attributes=global_attributes,
            variable_attributes=variable_attributes,
            file_descriptors=file_descriptors,
            external=external,
            Conventions=Conventions,
            datatype=datatype,
            least_significant_digit=least_significant_digit,
            endian=endian,
            compress=compress,
            shuffle=shuffle,
            fletcher32=fletcher32,
            string=string,
            verbose=verbose,
            warn_valid=warn_valid,
            group=group,
            coordinates=coordinates,
            extra_write_vars=None,
        )<|MERGE_RESOLUTION|>--- conflicted
+++ resolved
@@ -6,16 +6,6 @@
 _implementation = implementation()
 
 
-<<<<<<< HEAD
-def write(fields, filename, fmt='NETCDF4', overwrite=True,
-          global_attributes=None, variable_attributes=None,
-          file_descriptors=None, external=None, Conventions=None,
-          datatype=None, least_significant_digit=None,
-          endian='native', compress=0, fletcher32=False, shuffle=True,
-          string=True, verbose=None, warn_valid=True, group=True,
-          coordinates=False, _implementation=_implementation):
-    '''Write field and domain constructs to a netCDF file.
-=======
 def write(
     fields,
     filename,
@@ -39,8 +29,7 @@
     coordinates=False,
     _implementation=_implementation,
 ):
-    """Write field constructs to a netCDF file.
->>>>>>> af488d12
+    """Write field and domain constructs to a netCDF file.
 
     **File format**
 
