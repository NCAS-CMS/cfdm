import logging
import operator
import os
import re
import struct
import subprocess
import tempfile
from ast import literal_eval
from copy import deepcopy
from dataclasses import dataclass, field
from functools import reduce
from math import log, nan, prod
from numbers import Integral
from typing import Any
from urllib.parse import urlparse
from uuid import uuid4

import h5netcdf
import netCDF4
import numpy as np
from dask.array.core import normalize_chunks
from dask.base import tokenize
from packaging.version import Version
from s3fs import S3FileSystem

from ...data.netcdfindexer import netcdf_indexer
from ...decorators import _manage_log_level_via_verbosity
from ...functions import is_log_level_debug, is_log_level_detail
from .. import IORead
from .flatten import netcdf_flatten
from .flatten.config import (
    flattener_attribute_map,
    flattener_dimension_map,
    flattener_separator,
    flattener_variable_map,
)

logger = logging.getLogger(__name__)

_cached_temporary_files = {}


@dataclass()
class Mesh:
    """A UGRID mesh defintion.

    .. versionadded:: (cfdm) 1.11.0.0

    """

    # The netCDF name of the mesh topology variable. E.g. 'Mesh2d'
    mesh_ncvar: Any = None
    # The attributes of the netCDF mesh topology variable.
    # E.g. {'cf_role': 'mesh_topology'}
    mesh_attributes: dict = field(default_factory=dict)
    # The netCDF variable names of the coordinates for each location
    # E.g. {'node': ['node_lat', 'node_lon']}
    coordinates_ncvar: dict = field(default_factory=dict)
    # The netCDF name of the location index set variable.
    # E.g. 'Mesh1_set'
    location_index_set_ncvar: Any = None
    # The attributes of the location index set variable.
    # E.g. {'location': 'node'}
    location_index_set_attributes: dict = field(default_factory=dict)
    # The location of the location index set. E.g. 'edge'
    location: Any = None
    # The zero-based indices of the location index set.
    # E.g. <CF Data(13243): >
    index_set: Any = None
    # The domain topology construct for each location.
    # E.g. {'face': <CF DomainTopology(13243, 4) >}
    domain_topologies: dict = field(default_factory=dict)
    # Cell connectivity constructs for each location.
    # E.g. {'face': [<CF CellConnectivity(13243, 4) >]}
    cell_connectivities: dict = field(default_factory=dict)
    # Auxiliary coordinate constructs for each location.
    # E.g. {'face': [<CF AxuxiliaryCoordinate(13243) >,
    #                <CF AxuxiliaryCoordinate(13243) >]}
    auxiliary_coordinates: dict = field(default_factory=dict)
    # The netCDF dimension spanned by the cells for each
    # location. E.g. {'node': 'nNodes', 'edge': 'nEdges'}
    ncdim: dict = field(default_factory=dict)
    # A unique identifier for the mesh. E.g. 'df10184d806ef1a10f5035e'
    mesh_id: Any = None


class NetCDFRead(IORead):
    """A container for instantiating Fields from a netCDF dataset."""

    _code0 = {
        # Physically meaningful and corresponding to constructs
        "Cell measures variable": 100,
        "cell_measures attribute": 101,
        "Bounds variable": 200,
        "bounds attribute": 201,
        "Ancillary variable": 120,
        "ancillary_variables attribute": 121,
        "Formula terms variable": 130,
        "formula_terms attribute": 131,
        "Bounds formula terms variable": 132,
        "Bounds formula_terms attribute": 133,
        "Auxiliary/scalar coordinate variable": 140,
        "coordinates attribute": 141,
        "Grid mapping variable": 150,
        "grid_mapping attribute": 151,
        "Grid mapping coordinate variable": 152,
        "Cell method interval": 160,
        "External variable": 170,
        "Geometry variable": 180,
        "geometry attribute": 181,
        "Node coordinate variable": 190,
        "Tie points coordinate variable": 200,
        "Bounds tie points variable": 201,
        # Purely structural
        "Compressed dimension": 300,
        "compress attribute": 301,
        "Instance dimension": 310,
        "instance_dimension attribute": 311,
        "Count dimension": 320,
        "count_dimension attribute": 321,
    }

    _code1 = {
        "is incorrectly formatted": 2,
        "is not in file": 3,
        "spans incorrect dimensions": 4,
        (
            "is not in file nor referenced by the external_variables global "
            "attribute"
        ): 5,
        "has incompatible terms": 6,
        "that spans the vertical dimension has no bounds": 7,
        (
            "that does not span the vertical dimension is inconsistent with "
            "the formula_terms of the parametric coordinate variable"
        ): 8,
        "is not referenced in file": 9,
        "exists in the file": 10,
        "does not exist in file": 11,
        "exists in multiple external files": 12,
        "has incorrect size": 13,
        "is missing": 14,
        "is not used by data variable": 15,
        "not in node_coordinates": 16,
        "is not locatable in the group hierarchy": 17,
    }

    def cf_datum_parameters(self):
        """Datum-defining parameters names."""
        return (
            "earth_radius",
            "geographic_crs_name",
            "geoid_name",
            "geopotential_datum_name",
            "horizontal_datum_name",
            "inverse_flattening",
            "longitude_of_prime_meridian",
            "prime_meridian_name",
            "reference_ellipsoid_name",
            "semi_major_axis",
            "semi_minor_axis",
            "towgs84",
        )

    def cf_coordinate_reference_coordinates(self):
        """Maps canonical names to applicable coordinates.

        Specifically it is a mapping of each coordinate reference
        canonical name to the coordinates to which it applies. The
        coordinates are defined by their standard names.

        A coordinate reference canonical name is either the value of
        the grid_mapping_name attribute of a grid mapping variable
        (e.g.  'lambert_azimuthal_equal_area'), or the standard name
        of a vertical coordinate variable with a formula_terms
        attribute (e.g. 'ocean_sigma_coordinate').

        """
        return {
            "albers_conical_equal_area": (
                "projection_x_coordinate",
                "projection_y_coordinate",
                "latitude",
                "longitude",
            ),
            "azimuthal_equidistant": (
                "projection_x_coordinate",
                "projection_y_coordinate",
                "latitude",
                "longitude",
            ),
            "geostationary": (
                "projection_x_coordinate",
                "projection_y_coordinate",
                "latitude",
                "longitude",
            ),
            "lambert_azimuthal_equal_area": (
                "projection_x_coordinate",
                "projection_y_coordinate",
                "latitude",
                "longitude",
            ),
            "lambert_conformal_conic": (
                "projection_x_coordinate",
                "projection_y_coordinate",
                "latitude",
                "longitude",
            ),
            "lambert_cylindrical_equal_area": (
                "projection_x_coordinate",
                "projection_y_coordinate",
                "latitude",
                "longitude",
            ),
            "latitude_longitude": ("latitude", "longitude"),
            "mercator": (
                "projection_x_coordinate",
                "projection_y_coordinate",
                "latitude",
                "longitude",
            ),
            "orthographic": (
                "projection_x_coordinate",
                "projection_y_coordinate",
                "latitude",
                "longitude",
            ),
            "polar_stereographic": (
                "projection_x_coordinate",
                "projection_y_coordinate",
                "latitude",
                "longitude",
            ),
            "rotated_latitude_longitude": (
                "grid_latitude",
                "grid_longitude",
                "latitude",
                "longitude",
            ),
            "sinusoidal": (
                "projection_x_coordinate",
                "projection_y_coordinate",
                "latitude",
                "longitude",
            ),
            "stereographic": (
                "projection_x_coordinate",
                "projection_y_coordinate",
                "latitude",
                "longitude",
            ),
            "transverse_mercator": (
                "projection_x_coordinate",
                "projection_y_coordinate",
                "latitude",
                "longitude",
            ),
            "vertical_perspective": (
                "projection_x_coordinate",
                "projection_y_coordinate",
                "latitude",
                "longitude",
            ),
            "atmosphere_ln_pressure_coordinate": (
                "atmosphere_ln_pressure_coordinate",
            ),
            "atmosphere_sigma_coordinate": ("atmosphere_sigma_coordinate",),
            "atmosphere_hybrid_sigma_pressure_coordinate": (
                "atmosphere_hybrid_sigma_pressure_coordinate",
            ),
            "atmosphere_hybrid_height_coordinate": (
                "atmosphere_hybrid_height_coordinate",
            ),
            "atmosphere_sleve_coordinate": ("atmosphere_sleve_coordinate",),
            "ocean_sigma_coordinate": ("ocean_sigma_coordinate",),
            "ocean_s_coordinate": ("ocean_s_coordinate",),
            "ocean_sigma_z_coordinate": ("ocean_sigma_z_coordinate",),
            "ocean_double_sigma_coordinate": (
                "ocean_double_sigma_coordinate",
            ),
        }

    def cf_interpolation_names(self):
        """Interpolation method names.

        These are the allowed values of the ``interpolation_name``
        attribute of an interpolation variable.

        .. versionadded:: (cfdm) 1.10.0.0

        """
        return (
            "linear",
            "bi_linear",
            "quadratic",
            "quadratic_latitude_longitude",
            "bi_quadratic_latitude_longitude",
        )

    def cf_multivariate_interpolations(self):
        """The multivariate interpolation methods.

        .. versionadded:: (cfdm) 1.10.0.0

        :Returns:

            `dict`
               The subset of standardised interpolation methods that
               are multivariate, and the identities of their
               variables.

        """
        return {
            "quadratic_latitude_longitude": ("latitude", "longitude"),
            "bi_quadratic_latitude_longitude": ("latitude", "longitude"),
        }

    def ugrid_cell_connectivity_types(self):
        """Cell connectivity types.

        .. versionadded:: (cfdm) 1.11.0.0

        :Returns:

            `dict`
               A mapping of netCDF UGRID mesh topology variable
               attributes to allowed cell connectivity construct
               "connectivity" types.

        """
        return {
            "face_face_connectivity": "edge",
        }

    def ugrid_mesh_topology_attributes(self):
        """The names of the non-metadata UGRID mesh topology attributes.

        .. versionadded:: (cfdm) 1.11.0.0

        :Returns:

            `tuple`
                The attributes.

        """
        return (
            "topology_dimension",
            "node_coordinates",
            "edge_coordinates",
            "face_coordinates",
            "volume_coordinates",
            "edge_dimension",
            "face_dimension",
            "volume_dimension",
            "face_node_connectivity",
            "face_face_connectivity",
            "face_edge_connectivity",
            "edge_node_connectivity",
            "edge_face_connectivity",
            "volume_node_connectivity",
            "volume_edge_connectivity",
            "volume_face_connectivity",
            "volume_volume_connectivity",
            "volume_shape_type",
        )

    def _is_unreferenced(self, ncvar):
        """True if a netCDF variable is not referenced by another.

        .. versionadded:: (cfdm) 1.7.0

        .. seealso:: `_reference`

        :Parameters:

            ncvar: `str`
                The netCDF variable name.

        :Returns:

            `bool`
                Whether or this variable is referenced by any other.

        **Examples**

        >>> r._is_unreferenced('tas')
        False

        """
        return self.read_vars["references"].get(ncvar, 0) <= 0

    def _reference(self, ncvar, referencing_ncvar):
        """Increment the reference count of a netCDF variable.

        The reference count is the number of other variables which
        reference this one.

        .. versionadded:: (cfdm) 1.7.0

        .. seealso:: `_is_unreferenced`

        :Parameters:

            ncvar: `str` or `None`
                The netCDF variable name of the variable being
                referenced. If `None` then ``0`` is always returned.

            referencing_ncvar: `str`
                The netCDF name of the the variable that is doing the
                referencing.

                .. versionaddedd:: (cfdm) 1.8.6.0

        :Returns:

            `int`
                The new reference count.

        **Examples**

        >>> r._reference(None, 'tas')
        0
        >>> r._reference('longitude', 'tas')
        1
        >>> r._reference('longitude', 'pr')
        2
        >>> r.read_vars['references']['longitude']
        2
        >>> r.read_vars['referencers']
        {'tas', 'pr'}

        """
        if ncvar is None:
            return 0

        g = self.read_vars

        count = g["references"].setdefault(ncvar, 0) + 1
        g["references"][ncvar] = count

        # Keep a note of which variables are doing the referencing
        g["referencers"].setdefault(ncvar, set()).add(referencing_ncvar)

        return count

    def file_close(self):
        """Close all netCDF files that have been opened.

        Includes the input file being read, any external files, and any
        temporary flattened files.

        :Returns:

            `None`

        **Examples**

        >>> r.file_close()

        """
        g = self.read_vars

        for nc in g["datasets"]:
            nc.close()

        # Close temporary flattened files
        for flat_file in g["flat_files"]:
            flat_file.close()

        # Close the original grouped file (v1.8.8.1)
        if "nc_grouped" in g:
            g["nc_grouped"].close()

        # Close s3fs.File objects
        for f in g["s3fs_File_objects"]:
            f.close()

    def file_open(self, filename, flatten=True, verbose=None):
        """Open the netCDF file for reading.

        If the file has hierarchical groups then a flattened version
        of it is returned, and the original grouped file remains open.

        .. versionadded:: (cfdm) 1.7.0

        :Paramters:

            filename: `str`
                As for the *filename* parameter for initialising a
                `netCDF.Dataset` instance.

            flatten: `bool`, optional
                If True (the default) then flatten a grouped file.
                Ignored if the file has no groups.

                .. versionadded:: (cfdm) 1.8.6

        :Returns:

            `netCDF4.Dataset`
                A `netCDF4.Dataset` object for the file.

        **Examples**

        >>> r.file_open('file.nc')

        """
        g = self.read_vars

        netcdf = False
        hdf = False
        netcdf_backend = g["netcdf_backend"]

        # Deal with a file in an S3 object store
        u = urlparse(filename)
        storage_options = self._get_storage_options(filename, u)

        if u.scheme == "s3":
            # Create an openable S3 file object
            fs_key = tokenize(("s3", storage_options))
            file_systems = g["file_systems"]
            file_system = file_systems.get(fs_key)
            if file_system is None:
                # An S3 file system with these options does not exist,
                # so create one.
                file_system = S3FileSystem(**storage_options)
                file_systems[fs_key] = file_system

            # Reset 'filename' to an s3fs.File object that can be
            # passed to the netCDF backend
            filename = file_system.open(u.path[1:], "rb")
            g["s3fs_File_objects"].append(filename)

            if is_log_level_detail(logger):
                logger.detail(
                    f"    S3: s3fs.S3FileSystem options: {storage_options}\n"
                )  # pragma: no cover

        if netcdf_backend is None:
            try:
                # Try opening the file with netCDF4
                nc = self._open_netCDF4(filename)
                netcdf = True
            except Exception:
                # The file could not be read by netCDF4 so try opening
                # it with h5netcdf
                try:
                    nc = self._open_h5netcdf(filename)
                    hdf = True
                except Exception as error:
                    raise error

        elif netcdf_backend == "netCDF4":
            try:
                nc = self._open_netCDF4(filename)
                netcdf = True
            except Exception as error:
                raise error

        elif netcdf_backend == "h5netcdf":
            try:
                nc = self._open_h5netcdf(filename)
                hdf = True
            except Exception as error:
                raise error

        else:
            raise ValueError(f"Unknown netCDF backend: {netcdf_backend!r}")

        g["original_h5netcdf"] = hdf
        g["original_netCDF4"] = netcdf

        # ------------------------------------------------------------
        # If the file has a group structure then flatten it (CF>=1.8)
        # ------------------------------------------------------------
        if flatten and nc.groups:
            # Create a diskless, non-persistent container for the
            # flattened file
            flat_file = tempfile.NamedTemporaryFile(
                mode="wb",
                dir=tempfile.gettempdir(),
                prefix="cfdm_flat_",
                suffix=".nc",
                delete=True,
            )

            flat_nc = netCDF4.Dataset(
                flat_file, "w", diskless=True, persist=False
            )
            flat_nc.set_fill_off()

            # Flatten the file
            netcdf_flatten(nc, flat_nc, strict=False, omit_data=True)

            # Store the original grouped file. This is primarily
            # because the unlimited dimensions in the flattened
            # dataset have size 0, since it contains no
            # data. (v1.8.8.1)
            g["nc_grouped"] = nc

            nc = flat_nc

            netcdf = True
            hdf = False

            g["has_groups"] = True
            g["flat_files"].append(flat_file)

        g["netCDF4"] = netcdf
        g["h5netcdf"] = hdf
        g["nc"] = nc
        return nc

    def _open_netCDF4(self, filename):
        """Return an open `netCDF4.Dataset`.

        .. versionadded:: (cfdm) NEXTVERSION

        :Parameters:

            filename: `str`
                The file to open

        :Returns:

            `netCDF4.Dataset`

        """
        return netCDF4.Dataset(filename, "r")

    def _open_h5netcdf(self, filename):
        """Return an open `h5netcdf.File`.

        Uses values of the ``rdcc_nbytes``, ``rdcc_w0``, and
        ``rdcc_nslots`` parameters to `h5netcdf.File` that correspond
        to the default values of the `netCDF4.set_chunk_cache`
        parameters ``size``, ``nelems``, and ``preemption``,
        respectively.

        .. versionadded:: (cfdm) NEXTVERSION

        :Parameters:

            filename: `str`
                The file to open

        :Returns:

            `h5netcdf.File`

        """
        return h5netcdf.File(
            filename,
            "r",
            decode_vlen_strings=True,
            rdcc_nbytes=16777216,
            rdcc_w0=0.75,
            rdcc_nslots=4133,
        )

    @classmethod
    def cdl_to_netcdf(cls, filename):
        """Create a temporary netCDF-4 file from a CDL text file.

        :Parameters:

            filename: `str`
                The name of the CDL file.

        :Returns:

            `str`
                The name of the new netCDF file.

        """
        x = tempfile.NamedTemporaryFile(
            mode="wb", dir=tempfile.gettempdir(), prefix="cfdm_", suffix=".nc"
        )
        tmpfile = x.name

        # ----------------------------------------------------------------
        # Need to cache the TemporaryFile object so that it doesn't get
        # deleted too soon
        # ----------------------------------------------------------------
        _cached_temporary_files[tmpfile] = x

        try:
            subprocess.run(
                ["ncgen", "-knc4", "-o", tmpfile, filename], check=True
            )
        except subprocess.CalledProcessError as error:
            msg = str(error)
            if msg.startswith(
                "Command '['ncgen', '-knc4', '-o'"
            ) and msg.endswith("returned non-zero exit status 1."):
                raise ValueError(
                    "The CDL provided is invalid so cannot be converted "
                    "to netCDF."
                )
            else:
                raise

        return tmpfile

    @classmethod
    def is_netcdf_file(cls, filename):
        """Return `True` if the file is a netCDF file.

        The file type is determined by inspecting the file's contents
        and any file suffix is not not considered. However, file names
        starting ``https://`` or ``http://`` are assumed, without
        checking, to be netCDF files.

        :Parameters:

            filename: `str`
                The name of the file.

        :Returns:

            `bool`
                `True` if the file is netCDF, otherwise `False`

        **Examples**

        >>> {{package}}.{{class}}.is_netcdf_file('file.nc')
        True

        """
        # Assume that URLs are in netCDF format
        if (
            filename.startswith("https://")
            or filename.startswith("http://")
            or filename.startswith("s3://")
        ):
            return True

        # Read the magic number
        try:
            fh = open(filename, "rb")
            magic_number = struct.unpack("=L", fh.read(4))[0]
        except Exception:
            magic_number = None

        try:
            fh.close()
        except Exception:
            pass

        if magic_number in (
            21382211,
            1128547841,
            1178880137,
            38159427,
            88491075,
        ):
            return True
        else:
            return False

    def is_cdl_file(cls, filename):
        """True if the file is in CDL format.

        Return True if the file is a CDL text representation of a
        netCDF file.

        Note that the file type is determined by inspecting the file's
        contents and any file suffix is not not considered. The file is
        assumed to be a CDL file if it is a text file that starts with
        "netcdf ".

        .. versionaddedd:: (cfdm) 1.7.8

        :Parameters:

            filename: `str`
                The name of the file.

        :Returns:

            `bool`
                `True` if the file is CDL, otherwise `False`

        **Examples**

        >>> {{package}}.{{class}}.is_cdl_file('file.nc')
        False

        """
        # Read the magic number
        cdl = False
        try:
            fh = open(filename, "rt")
        except UnicodeDecodeError:
            pass
        except Exception:
            pass
        else:
            try:
                line = fh.readline()
                # Match comment and blank lines at the top of the file
                while re.match(r"^\s*//|^\s*$", line):
                    line = fh.readline()
                    if not line:
                        break

                if line.startswith("netcdf "):
                    cdl = True
            except UnicodeDecodeError:
                pass

        try:
            fh.close()
        except Exception:
            pass

        return cdl

    @classmethod
    def is_file(cls, filename):
        """Return `True` if *filename* is a file.

        Note that a remote URL starting with ``http://`` or
        ``https://`` is always considered as a file.

        .. versionadded:: (cfdm) 1.10.1.1

        :Parameters:

            filename: `str`
                The name of the file.

        :Returns:

            `bool`
                Whether or not *filename* is a file.

        **Examples**

        >>> {{package}}.{{class}}.is_file('file.nc')
        True
        >>> {{package}}.{{class}}.is_file('http://file.nc')
        True
        >>> {{package}}.{{class}}.is_file('https://file.nc')
        True

        """
        # Assume that URLs are files
        u = urlparse(filename)
        if u.scheme in ("http", "https", "s3"):
            return True

        return os.path.isfile(filename)

    @classmethod
    def is_dir(cls, filename):
        """Return `True` if *filename* is a directory.

        .. versionadded:: (cfdm) 1.10.1.1

        :Parameters:

            filename: `str`
                The name of the file.

        :Returns:

            `bool`
                Whether or not *filename* is a directory.

        **Examples**

        >>> {{package}}.{{class}}.is_dir('file.nc')
        False

        """
        return os.path.isdir(filename)

    def default_netCDF_fill_value(self, ncvar):
        """The default netCDF fill value for a variable.

        :Parameters:

            ncvar: `str`
                The netCDF variable name of the variable.

        :Returns:

                The default fill value for the netCDF variable.

        **Examples**

        >>> n.default_netCDF_fill_value('ua')
        9.969209968386869e+36

        """
        data_type = self.read_vars["variables"][ncvar].dtype.str[-2:]
        return netCDF4.default_fillvals[data_type]

    @_manage_log_level_via_verbosity
    def read(
        self,
        filename,
        extra=None,
        default_version=None,
        external=None,
        extra_read_vars=None,
        _scan_only=False,
        verbose=None,
        mask=True,
        unpack=True,
        warnings=True,
        warn_valid=False,
        domain=False,
        storage_options=None,
        _file_systems=None,
        netcdf_backend=None,
        cache=True,
        dask_chunks="storage-aligned",
        store_hdf5_chunks=True,
        cfa=None,
        cfa_write=(),
    ):
        """Reads a netCDF dataset from file or OPenDAP URL.

        Read fields from a netCDF file on disk or from an OPeNDAP
        server location.

        The file may be big or little endian.

        NetCDF dimension names are stored in the `ncdim` attributes of the
        field's DomainAxis objects and netCDF variable names are stored in
        the `ncvar` attributes of the field and its components
        (coordinates, coordinate bounds, cell measures and coordinate
        references, domain ancillaries, field ancillaries).

        :Parameters:

            filename: `str`
                See `cfdm.read` for details

                .. versionadded:: (cfdm) 1.7.0

            extra: sequence of `str`, optional
                See `cfdm.read` for details

                .. versionadded:: (cfdm) 1.7.0

            warnings: `bool`, optional
                See `cfdm.read` for details

            mask: `bool`, optional
                See `cfdm.read` for details

                .. versionadded:: (cfdm) 1.8.2

            unpack: `bool`, optional
                See `cfdm.read` for details

                .. versionadded:: (cfdm) NEXTVERSION

            warn_valid: `bool`, optional
                See `cfdm.read` for details

                .. versionadded:: (cfdm) 1.8.3

            domain: `bool`, optional
                See `cfdm.read` for details

                .. versionadded:: (cfdm) 1.9.0.0

            storage_options: `bool`, optional
                See `cfdm.read` for details

                .. versionadded:: (cfdm) NEXTVERSION

            netcdf_backend: `None` or `str`, optional
                See `cfdm.read` for details

                .. versionadded:: (cfdm) NEXTVERSION

            cache: `bool`, optional
                Control array element caching. See `cfdm.read` for
                details

                .. versionadded:: (cfdm) NEXTVERSION

            dask_chunks: `str`, `int`, `None`, or `dict`, optional
                Specify the `dask` chunking of dimensions for data in
                the input files. See `cfdm.read` for details

                .. versionadded:: (cfdm) NEXTVERSION

<<<<<<< HEAD
            cfa: `dict`, optional
                Configure the reading of CF-netCDF aggregation files.
                See `cfdm.read` for details.

                .. versionadded:: (cfdm) NEXTVERSION

            cfa_write: sequence of `str`, optional
                Configure the reading of CF-netCDF aggregation files.
                See `cfdm.read` for details.

                .. versionadded:: (cfdm) NEXTVERSION

=======
>>>>>>> 6e66689f
            store_hdf_chunks: `bool`, optional
                 Storing the HDF5 chunking strategy. See `cfdm.read`
                 for details.

                .. versionadded:: (cfdm) NEXTVERSION

            _file_systems: `dict`, optional
                Provide any already-open S3 file systems.

                .. versionadded:: (cfdm) NEXTVERSION

        :Returns:

            `list`
                The field or domain constructs in the file.

        """
        # ------------------------------------------------------------
        # Initialise netCDF read parameters
        # ------------------------------------------------------------
        self.read_vars = {
            # --------------------------------------------------------
            # Verbosity
            # --------------------------------------------------------
            "debug": is_log_level_debug(logger),
            #
            "new_dimension_sizes": {},
            "formula_terms": {},
            "compression": {},
            # Verbose?
            "verbose": verbose,
            # Warnings?
            "warnings": warnings,
            "dataset_compliance": {None: {"non-compliance": {}}},
            "component_report": {},
            "auxiliary_coordinate": {},
            "cell_measure": {},
            "dimension_coordinate": {},
            "domain_ancillary": {},
            "domain_ancillary_key": None,
            "field_ancillary": {},
            "coordinates": {},
            "bounds": {},
            # --------------------------------------------------------
            # Geometry containers, keyed by their netCDF geometry
            # container variable names.
            # --------------------------------------------------------
            "geometries": {},
            # Map data variables to their geometry variable names
            "variable_geometry": {},
            "do_not_create_field": set(),
            "references": {},
            "referencers": {},
            # --------------------------------------------------------
            # External variables
            # --------------------------------------------------------
            # Variables listed by the global external_variables
            # attribute
            "external_variables": set(),
            # External variables that are actually referenced from
            # within the parent file
            "referenced_external_variables": set(),
            # --------------------------------------------------------
            # Coordinate references
            # --------------------------------------------------------
            # Grid mapping attributes that describe horizontal datum
            "datum_parameters": self.cf_datum_parameters(),
            # Vertical coordinate reference constructs, keyed by the
            # netCDF variable name of their parent parametric vertical
            # coordinate variable.
            #
            # E.g. {'ocean_s_coordinate':
            #        <CoordinateReference: ocean_s_coordinate>}
            "vertical_crs": {},
            #
            "version": {},
            # Auto mask and unpack?
            "mask": bool(mask),
            "unpack": bool(unpack),
            # Warn for the presence of valid_[min|max|range]
            # attributes?
            "warn_valid": bool(warn_valid),
            "valid_properties": set(("valid_min", "valid_max", "valid_range")),
            # Assume a priori that the dataset does not have a group
            # structure
            "has_groups": False,
            # Keep a list of flattened file names
            "flat_files": [],
            # --------------------------------------------------------
            # Domains (CF>=1.9)
            # --------------------------------------------------------
            "domain_ncdimensions": {},
            "domain": bool(domain),
            # --------------------------------------------------------
            # UGRID mesh topologies
            # --------------------------------------------------------
            # The UGRID version. May be set by the "Conventions"
            # attributes, or for CF>=1.11 defaults to to '1.0'.
            "UGRID_version": None,
            # Store each mesh topology
            "mesh": {},
            # --------------------------------------------------------
            # Compression by coordinate subsampling (CF>=1.9)
            # --------------------------------------------------------
            # NetCDF names of tie point coordinate variables
            "tie_point_ncvar": {},
            # Tie point index variables
            "tie_point_index": {},
            # Parsed contents of interpolation variables
            "interpolation": {},
            # Interpolation parameter variables
            "interpolation_parameter": {},
            # --------------------------------------------------------
            # NetCDF backend
            # --------------------------------------------------------
            "netcdf_backend": netcdf_backend,
            # --------------------------------------------------------
            # S3
            # --------------------------------------------------------
            # Input file system storage options
            "storage_options": storage_options,
            # File system storage options for each file
            "file_system_storage_options": {},
            # Cached s3fs.S3FileSystem objects
            "file_systems": {},
            # Cache of open s3fs.File objects
            "s3fs_File_objects": [],
            # --------------------------------------------------------
            # Array element caching
            # --------------------------------------------------------
            "cache": bool(cache),
            # --------------------------------------------------------
            # Dask
            # --------------------------------------------------------
            "dask_chunks": dask_chunks,
            # --------------------------------------------------------
            # Aggregation
            # --------------------------------------------------------
            "parsed_aggregated_data": {},
            # URI substitutions for location fragment array variables
            "location_substitutions": {},
            # fragment_array_variables as numpy arrays
            "fragment_array_variables": {},
            # Aggregation configuration overrides
            "cfa": cfa if cfa else {},
            # Dask chunking of aggregated data for selected constructs
            "cfa_write": cfa_write,
            # --------------------------------------------------------
            # Whether or not to store HDF chunks
            # --------------------------------------------------------
            "store_hdf5_chunks": bool(store_hdf5_chunks),
        }

        g = self.read_vars

        debug = g["debug"]

        # Set versions
        for version in ("1.6", "1.7", "1.8", "1.9", "1.10", "1.11", "1.12"):
            g["version"][version] = Version(version)

        if storage_options is None:
            g["storage_options"] = {}

        if _file_systems is not None:
            # Update S3 file systems with those passed in as keyword
            # parameter
            g["file_systems"] = _file_systems

        # ------------------------------------------------------------
        # Add custom read vars
        # ------------------------------------------------------------
        if extra_read_vars:
            g.update(deepcopy(extra_read_vars))

        g["get_constructs"] = {
            "auxiliary_coordinate": self.implementation.get_auxiliary_coordinates,
            "cell_measure": self.implementation.get_cell_measures,
            "dimension_coordinate": self.implementation.get_dimension_coordinates,
            "domain_ancillary": self.implementation.get_domain_ancillaries,
            "field_ancillary": self.implementation.get_field_ancillaries,
        }

        # Check the 'dask_chunks' keyword parameter
        if dask_chunks is not None and not isinstance(
            dask_chunks, (str, Integral, dict)
        ):
            raise ValueError(
                "The 'dask_chunks' keyword must be of type str, int, None or "
                f"dict. Got: {dask_chunks!r}"
            )

        # Parse the 'external' keyword parameter
        if external:
            if isinstance(external, str):
                external = (external,)
        else:
            external = ()

        g["external_files"] = set(external)

        # Parse 'extra' keyword parameter
        if extra:
            if isinstance(extra, str):
                extra = (extra,)

            for f in extra:
                if f not in g["get_constructs"]:
                    raise ValueError(
                        f"Can't read: Bad parameter value: extra={extra!r}"
                    )
        else:
            extra = ()

        # Check dask_chunks
        if dask_chunks is not None and not isinstance(
            dask_chunks, (str, Integral, dict)
        ):
            raise ValueError(
                "The 'dask_chunks' keyword must be of type str, int, None or "
                f"dict. Got: {dask_chunks!r}"
            )

        g["extra"] = extra

        # Parse the 'cfa' keyword parameter
        if cfa is None:
            cfa = {}
        else:
            cfa = cfa.copy()
            keys = ("substitutions",)
            if not set(cfa).issubset(keys):
                raise ValueError(
                    "Invalid dictionary key to the 'cfa' parameter."
                    f"Valid keys are {keys}. Got: {cfa}"
                )

        if "substitutions" in cfa:
            substitutions = cfa["substitutions"].copy()
            for base, sub in tuple(substitutions.items()):
                if not (base.startswith("${") and base.endswith("}")):
                    # Add missing ${...}
                    substitutions[f"${{{base}}}"] = substitutions.pop(base)
        else:
            substitutions = {}

        cfa["substitutions"] = substitutions
        g["cfa"] = cfa

        # Parse the 'cfa_write' keyword parameter
        if cfa_write:
            if isinstance(cfa_write, str):
                cfa_write = (cfa_write,)
        else:
            cfa_write = ()

        g["cfa_write"] = tuple(cfa_write)

        filename = os.path.expanduser(os.path.expandvars(filename))

        if self.is_dir(filename):
            raise IOError(f"Can't read directory {filename}")

        if not self.is_file(filename):
            raise IOError(f"Can't read non-existent file {filename}")

        g["filename"] = filename

        # ------------------------------------------------------------
        # Open the netCDF file to be read
        # ------------------------------------------------------------
        nc = self.file_open(filename, flatten=True, verbose=None)
        logger.info(f"Reading netCDF file: {filename}\n")  # pragma: no cover
        if debug:
            logger.debug(
                f"    Input netCDF dataset:\n        {nc}\n"
            )  # pragma: no cover

        # ----------------------------------------------------------------
        # Put the file's global attributes into the global
        # 'global_attributes' dictionary
        # ----------------------------------------------------------------
        global_attributes = {}
        for attr, value in self._file_global_attributes(nc).items():
            attr = str(attr)
            if isinstance(value, bytes):
                value = value.decode(errors="ignore")

            global_attributes[attr] = value

        g["global_attributes"] = global_attributes
        if debug:
            logger.debug(
                f"    Global attributes:\n        {g['global_attributes']}"
            )  # pragma: no cover

        # ------------------------------------------------------------
        # Find the CF version for the file
        # ------------------------------------------------------------
        Conventions = g["global_attributes"].get("Conventions", "")

        # If the string contains any commas, it is assumed to be a
        # comma-separated list.
        all_conventions = re.split(r",\s*", Conventions)
        if all_conventions[0] == Conventions:
            all_conventions = Conventions.split()

        file_version = None
        for c in all_conventions:
            if c.startswith("CF-"):
                file_version = c.replace("CF-", "", 1)
            elif c.startswith("UGRID-"):
                # Allow UGRID if it has been specified in Conventions,
                # regardless of the version of CF.
                g["UGRID_version"] = Version(c.replace("UGRID-", "", 1))
            elif c.startswith("CFA-0.") or c == "CFA":
                logger.warning(
                    f"Obselete conventions {c} are being ignored in file "
                    f"{g['filename']}. Note that cf-python version 3.16.2 "
                    "can be used to read and write CFA-0.6.2 files, and "
                    "cf-python version 3.13.1 can be used to read and "
                    "write CFA-0.4 files."
                )

        if file_version is None:
            if default_version is not None:
                # Assume the default version provided by the user
                file_version = default_version
            else:
                # Assume the file has the same version of the CFDM
                # implementation
                file_version = self.implementation.get_cf_version()

        g["file_version"] = Version(file_version)

        # Set minimum/maximum versions
        for vn in ("1.6", "1.7", "1.8", "1.9", "1.10", "1.11", "1.12"):
            g["CF>=" + vn] = g["file_version"] >= g["version"][vn]

        # From CF-1.11 we can assume UGRID-1.0
        if g["CF>=1.11"] and g["UGRID_version"] is None:
            g["UGRID_version"] = "1.0"

        # ------------------------------------------------------------
        # Create a dictionary keyed by netCDF variable names where
        # each key's value is a dictionary of that variable's netCDF
        # attributes. E.g. attributes['tas']['units']='K'
        # ------------------------------------------------------------
        variable_attributes = {}
        variable_dimensions = {}
        variable_dataset = {}
        variable_filename = {}
        variables = {}
        variable_groups = {}
        variable_group_attributes = {}
        variable_basename = {}
        variable_grouped_dataset = {}

        dimension_groups = {}
        dimension_basename = {}

        dimension_isunlimited = {}

        # ------------------------------------------------------------
        # For grouped files (CF>=1.8) map:
        #
        # * each flattened variable name to its absolute path
        # * each flattened dimension name to its absolute path
        # * each group to its group attributes
        #
        # ------------------------------------------------------------
        has_groups = g["has_groups"]

        flattener_variables = {}
        flattener_dimensions = {}
        flattener_attributes = {}

        if has_groups:
            flattener_name_mapping_variables = getattr(
                nc, flattener_variable_map, None
            )
            if flattener_name_mapping_variables is not None:
                if isinstance(flattener_name_mapping_variables, str):
                    flattener_name_mapping_variables = [
                        flattener_name_mapping_variables
                    ]
                flattener_variables = dict(
                    tuple(x.split(": "))
                    for x in flattener_name_mapping_variables
                )

            flattener_name_mapping_dimensions = getattr(
                nc, flattener_dimension_map, None
            )
            if flattener_name_mapping_dimensions is not None:
                if isinstance(flattener_name_mapping_dimensions, str):
                    flattener_name_mapping_dimensions = [
                        flattener_name_mapping_dimensions
                    ]
                flattener_dimensions = dict(
                    tuple(x.split(": "))
                    for x in flattener_name_mapping_dimensions
                )

                # Remove a leading / (slash) from dimensions in the
                # root group
                for key, value in flattener_dimensions.items():
                    if value.startswith("/") and value.count("/") == 1:
                        flattener_dimensions[key] = value[1:]

            flattener_name_mapping_attributes = getattr(
                nc, flattener_attribute_map, None
            )
            if flattener_name_mapping_attributes is not None:
                if isinstance(flattener_name_mapping_attributes, str):
                    flattener_name_mapping_attributes = [
                        flattener_name_mapping_attributes
                    ]
                flattener_attributes = dict(
                    tuple(x.split(": "))
                    for x in flattener_name_mapping_attributes
                )

                # Remove group attributes from the global attributes,
                # and vice versa.
                for flat_attr in flattener_attributes.copy():
                    attr = flattener_attributes.pop(flat_attr)

                    x = attr.split("/")
                    groups = x[1:-1]

                    if groups:
                        g["global_attributes"].pop(flat_attr)

                        group_attr = x[-1]
                        flattener_attributes.setdefault(tuple(groups), {})[
                            group_attr
                        ] = self._file_global_attribute(nc, flat_attr)

            # Remove flattener attributes from the global attributes
            for attr in (
                flattener_variable_map,
                flattener_dimension_map,
                flattener_attribute_map,
            ):
                g["global_attributes"].pop(attr, None)

        for ncvar in self._file_variables(nc):
            ncvar_basename = ncvar
            groups = ()
            group_attributes = {}

            variable = self._file_variable(nc, ncvar)

            # --------------------------------------------------------
            # Specify the group structure for each variable (CF>=1.8)
            # TODO
            # If the file only has the root group then this dictionary
            # will be empty. Variables in the root group when there
            # are sub-groups will have dictionary values of None.
            # --------------------------------------------------------
            if has_groups:
                # Replace the flattened variable name with its
                # absolute path.
                ncvar_flat = ncvar
                ncvar = flattener_variables[ncvar]

                groups = tuple(ncvar.split("/")[1:-1])

                if groups:
                    # This variable is in a group. Remove the group
                    # structure that was prepended to the netCDF
                    # variable name by the netCDF flattener.
                    ncvar_basename = re.sub(
                        f"^{flattener_separator.join(groups)}{flattener_separator}",
                        "",
                        ncvar_flat,
                    )

                    # ------------------------------------------------
                    # Group attributes. Note that, currently,
                    # sub-group attributes supercede all parent group
                    # attributes (but not global attributes).
                    # ------------------------------------------------
                    group_attributes = {}
                    for i in range(1, len(groups) + 1):
                        hierarchy = groups[:i]
                        if hierarchy not in flattener_attributes:
                            continue

                        group_attributes.update(
                            flattener_attributes[hierarchy]
                        )
                else:
                    # Remove the leading / (slash) from the absolute
                    # netCDF variable path
                    ncvar = ncvar[1:]
                    flattener_variables[ncvar] = ncvar

                variable_grouped_dataset[ncvar] = g["nc_grouped"]

            variable_attributes[ncvar] = {}
            for attr, value in self._file_variable_attributes(
                variable
            ).items():
                attr = str(attr)
                if isinstance(value, bytes):
                    value = value.decode(errors="ignore")

                variable_attributes[ncvar][attr] = value

            variable_dimensions[ncvar] = tuple(
                self._file_variable_dimensions(variable)
            )
            variable_dataset[ncvar] = nc
            variable_filename[ncvar] = g["filename"]
            variables[ncvar] = variable

            variable_basename[ncvar] = ncvar_basename
            variable_groups[ncvar] = groups
            variable_group_attributes[ncvar] = group_attributes

        # Populate dimensions_groups and dimension_basename
        # dictionaries
        for ncdim in self._file_dimensions(nc):
            ncdim_org = ncdim
            ncdim_basename = ncdim
            groups = ()
            ncdim_basename = ncdim

            if has_groups:
                # Replace the flattened variable name with its
                # absolute path.
                ncdim_flat = ncdim
                ncdim = flattener_dimensions[ncdim_flat]

                groups = tuple(ncdim.split("/")[1:-1])

                if groups:
                    # This dimension is in a group.
                    ncdim_basename = re.sub(
                        "^{flattener_separator.join(groups)}{flattener_separator}",
                        "",
                        ncdim_flat,
                    )

            dimension_groups[ncdim] = groups
            dimension_basename[ncdim] = ncdim_basename

            dimension_isunlimited[ncdim] = self._file_dimension_isunlimited(
                nc, ncdim_org
            )

        if has_groups:
            variable_dimensions = {
                name: tuple([flattener_dimensions[ncdim] for ncdim in value])
                for name, value in variable_dimensions.items()
            }

        if debug:
            logger.debug(
                "    General read variables:\n"
                "        read_vars['variable_dimensions'] =\n"
                f"            {variable_dimensions}"
            )  # pragma: no cover

        # The netCDF attributes for each variable
        #
        # E.g. {'grid_lon': {'standard_name': 'grid_longitude'}}
        g["variable_attributes"] = variable_attributes

        # The netCDF dimensions for each variable
        #
        # E.g. {'grid_lon_bounds': ('grid_longitude', 'bounds2')}
        g["variable_dimensions"] = variable_dimensions

        # The netCDF4 dataset object for each variable
        g["variable_dataset"] = variable_dataset

        # The original gouped dataset for each variable (empty if the
        # original dataset is not grouped) v1.8.8.1
        g["variable_grouped_dataset"] = variable_grouped_dataset

        # The name of the file containing the each variable
        g["variable_filename"] = variable_filename

        # The netCDF4 variable object for each variable
        g["variables"] = variables

        # The netCDF4 dataset objects that have been opened (i.e. the
        # for parent file and any external files)
        g["datasets"] = [nc]

        # The names of the variable in the parent files
        # (i.e. excluding any external variables)
        g["internal_variables"] = set(variables)

        # The netCDF dimensions of the parent file
        internal_dimension_sizes = {}
        for name, dimension in self._file_dimensions(nc).items():
            if (
                has_groups
                and dimension_isunlimited[flattener_dimensions[name]]
            ):
                # For grouped datasets, get the unlimited dimension
                # size from the original grouped dataset, because
                # unlimited dimensions have size 0 in the flattened
                # dataset (because it contains no data) (v1.8.8.1)
                group, ncdim = self._netCDF4_group(
                    g["nc_grouped"], flattener_dimensions[name]
                )
                internal_dimension_sizes[name] = group.dimensions[ncdim].size
            else:
                internal_dimension_sizes[name] = dimension.size

        if g["has_groups"]:
            internal_dimension_sizes = {
                flattener_dimensions[name]: value
                for name, value in internal_dimension_sizes.items()
            }

        g["internal_dimension_sizes"] = internal_dimension_sizes

        # The group structure for each variable. Variables in the root
        # group have a group structure of ().
        #
        # E.g. {'lat': (),
        #       '/forecasts/lon': ('forecasts',)
        #       '/forecasts/model/t': 'forecasts', 'model')}
        g["variable_groups"] = variable_groups

        # The group attributes that apply to each variable
        #
        # E.g. {'latitude': {},
        #       'eastward_wind': {'model': 'climate1'}}
        g["variable_group_attributes"] = variable_group_attributes

        # Mapped components of a flattened version of the netCDF file
        g["flattener_variables"] = flattener_variables
        g["flattener_dimensions"] = flattener_dimensions
        g["flattener_attributes"] = flattener_attributes

        # The basename of each variable. I.e. the dimension name
        # without its prefixed group structure.
        #
        # E.g. {'lat': 'lat',
        #       '/forecasts/lon': 'lon',
        #       '/forecasts/model/t': 't'}
        g["variable_basename"] = variable_basename

        # The unlimited status of each dimension
        #
        # E.g. {'/forecast/lat': False, 'bounds2': False, 'lon':
        #       False}
        g["dimension_isunlimited"] = dimension_isunlimited

        # The group structure for each dimension. Dimensions in the
        # root group have a group structure of ().
        #
        # E.g. {'lat': (),
        #       '/forecasts/lon': ('forecasts',)
        #       '/forecasts/model/t': 9'forecasts', 'model')}
        g["dimension_groups"] = dimension_groups

        # The basename of each dimension. I.e. the dimension name
        # without its prefixed group structure.
        #
        # E.g. {'lat': 'lat',
        #       '/forecasts/lon': 'lon',
        #       '/forecasts/model/t': 't'}
        g["dimension_basename"] = dimension_basename

        if debug:
            logger.debug(
                "        read_vars['dimension_isunlimited'] =\n"
                f"            {g['dimension_isunlimited']}\n"
                "        read_vars['internal_dimension_sizes'] =\n"
                f"            {g['internal_dimension_sizes']}\n"
                "    Groups read vars:\n"
                "        read_vars['variable_groups'] =\n"
                f"            {g['variable_groups']}\n"
                "        read_vars['variable_basename'] =\n"
                f"            {variable_basename}\n"
                "        read_vars['dimension_groups'] =\n"
                f"            {g['dimension_groups']}\n"
                "        read_vars['dimension_basename'] =\n"
                f"            {g['dimension_basename']}\n"
                "        read_vars['flattener_variables'] =\n"
                f"            {g['flattener_variables']}\n"
                "        read_vars['flattener_dimensions'] =\n"
                f"            {g['flattener_dimensions']}\n"
                "        read_vars['flattener_attributes'] =\n"
                f"            {g['flattener_attributes']}\n"
                f"   netCDF dimensions: {internal_dimension_sizes}"
            )  # pragma: no cover

        # Now that all of the variables have been scanned, customise
        # the read parameters.
        self._customise_read_vars()

        # ------------------------------------------------------------
        # Aggregation variables (CF>=1.12)
        # ------------------------------------------------------------
        if g["CF>=1.12"]:
            for ncvar, attributes in variable_attributes.items():
                aggregated_dimensions = attributes.get("aggregated_dimensions")
                if aggregated_dimensions is None:
                    # This is not an aggregated variable
                    continue

                # Set the aggregated variable's dimensions as its
                # aggregated dimensions
                ncdimensions = aggregated_dimensions.split()
                variable_dimensions[ncvar] = tuple(map(str, ncdimensions))

                # Parse the fragment array variables
                self._cfa_parse_aggregated_data(
                    ncvar, attributes.get("aggregated_data")
                )

            # Do not create fields/domains from fragment array
            # variables
            g["do_not_create_field"].update(g["fragment_array_variables"])

        # ------------------------------------------------------------
        # List variables
        #
        # Identify and parse all list variables
        # ------------------------------------------------------------
        for ncvar, dimensions in variable_dimensions.items():
            if dimensions != (ncvar,):
                continue

            # This variable is a Unidata coordinate variable
            compress = variable_attributes[ncvar].get("compress")
            if compress is None:
                continue

            # This variable is a list variable for gathering
            # arrays
            self._parse_compression_gathered(ncvar, compress)

            # Do not attempt to create a field from a list
            # variable
            g["do_not_create_field"].add(ncvar)

        # ------------------------------------------------------------
        # DSG variables (CF>=1.6)
        #
        # Identify and parse all DSG count and DSG index variables
        # ------------------------------------------------------------
        if g["CF>=1.6"]:
            featureType = g["global_attributes"].get("featureType")
            if featureType is not None:
                g["featureType"] = featureType

                sample_dimension = None
                for ncvar, attributes in variable_attributes.items():
                    if "sample_dimension" not in attributes:
                        continue

                    # ------------------------------------------------
                    # This variable is a count variable for DSG
                    # contiguous ragged arrays
                    # ------------------------------------------------
                    sample_dimension = attributes["sample_dimension"]

                    if has_groups:
                        sample_dimension = g["flattener_dimensions"].get(
                            sample_dimension, sample_dimension
                        )

                    cf_compliant = self._check_sample_dimension(
                        ncvar, sample_dimension
                    )
                    if not cf_compliant:
                        sample_dimension = None
                    else:
                        self._parse_ragged_contiguous_compression(
                            ncvar, sample_dimension
                        )

                        # Do not attempt to create a field from a
                        # count variable
                        g["do_not_create_field"].add(ncvar)

                instance_dimension = None
                for ncvar, attributes in variable_attributes.items():
                    if "instance_dimension" not in attributes:
                        continue

                    # ------------------------------------------------
                    # This variable is an index variable for DSG
                    # indexed ragged arrays
                    # ------------------------------------------------
                    instance_dimension = attributes["instance_dimension"]

                    if has_groups:
                        instance_dimension = g["flattener_dimensions"].get(
                            instance_dimension, instance_dimension
                        )

                    cf_compliant = self._check_instance_dimension(
                        ncvar, instance_dimension
                    )
                    if not cf_compliant:
                        instance_dimension = None
                    else:
                        self._parse_indexed_compression(
                            ncvar, instance_dimension
                        )

                        # Do not attempt to create a field from a
                        # index variable
                        g["do_not_create_field"].add(ncvar)

                if (
                    sample_dimension is not None
                    and instance_dimension is not None
                ):
                    # ------------------------------------------------
                    # There are DSG indexed contiguous ragged arrays
                    # ------------------------------------------------
                    self._parse_indexed_contiguous_compression(
                        sample_dimension, instance_dimension
                    )

        # ------------------------------------------------------------
        # Identify and parse all geometry container variables
        # (CF>=1.8)
        # ------------------------------------------------------------
        if g["CF>=1.8"]:
            for ncvar, attributes in variable_attributes.items():
                if "geometry" not in attributes:
                    # This data variable does not have a geometry
                    # container
                    continue

                geometry_ncvar = self._parse_geometry(
                    ncvar, variable_attributes
                )

                if not geometry_ncvar:
                    # The geometry container has already been parsed,
                    # or a sufficiently compliant geometry container
                    # could not be found.
                    continue

                # Do not attempt to create a field construct from a
                # node coordinate variable
                g["do_not_create_field"].add(geometry_ncvar)

        if debug:
            logger.debug(
                "    Compression read vars:\n"
                "        read_vars['compression'] =\n"
                f"            {g['compression']}"
            )  # pragma: no cover

        # ------------------------------------------------------------
        # Parse external variables (CF>=1.7)
        # ------------------------------------------------------------
        if g["CF>=1.7"]:
            netcdf_external_variables = global_attributes.pop(
                "external_variables", None
            )
            parsed_external_variables = self._split_string_by_white_space(
                None, netcdf_external_variables
            )
            parsed_external_variables = self._check_external_variables(
                netcdf_external_variables, parsed_external_variables
            )
            g["external_variables"] = set(parsed_external_variables)

        # ------------------------------------------------------------
        # Compression by coordinate subsampling (CF>=1.9)
        # ------------------------------------------------------------
        if g["CF>=1.9"]:
            for ncvar, attributes in variable_attributes.items():
                if "coordinate_interpolation" not in attributes:
                    # This variable does not have any subsampled
                    # coordinates
                    continue

                self._parse_coordinate_interpolation(
                    attributes["coordinate_interpolation"], ncvar
                )

        # ------------------------------------------------------------
        # Parse UGRID mesh topologies
        # ------------------------------------------------------------
        if g["UGRID_version"] is not None:
            for ncvar, attributes in variable_attributes.items():
                if "topology_dimension" in attributes:
                    # This variable is a mesh topology
                    self._ugrid_parse_mesh_topology(ncvar, attributes)

                if "location_index_set" in attributes:
                    # This data variable has a domain defined by a
                    # location_index_set
                    self._ugrid_parse_location_index_set(attributes)

            if debug:
                logger.debug(f"    UGRID meshes:\n       {g['mesh']}")

        if _scan_only:
            return self.read_vars

        # ------------------------------------------------------------
        # Get external variables (CF>=1.7)
        # ------------------------------------------------------------
        if g["CF>=1.7"]:
            logger.info(
                f"    External variables: {g['external_variables']}\n"
                f"    External files    : {g['external_files']}"
            )  # pragma: no cover

            if g["external_files"] and g["external_variables"]:
                self._get_variables_from_external_files(
                    netcdf_external_variables
                )

        # ------------------------------------------------------------
        # Create a field/domain from every netCDF variable (apart from
        # special variables that have already been identified as such)
        # ------------------------------------------------------------
        if g["domain"]:
            logger.info(
                "    Reading CF-netCDF domain variables only "
                "(ignoring CF-netCDF data variables)"
            )  # pragma: no cover
        else:
            logger.info(
                "    Reading CF-netCDF data variables only "
                "(ignoring CF-netCDF domain variables)"
            )  # pragma: no cover

        all_fields_or_domains = {}
        domain = g["domain"]
        for ncvar in g["variables"]:
            if ncvar in g["do_not_create_field"] or ncvar in g["mesh"]:
                continue

            field_or_domain = self._create_field_or_domain(
                ncvar, domain=domain
            )
            if field_or_domain is not None:
                all_fields_or_domains[ncvar] = field_or_domain

        # ------------------------------------------------------------
        # Create domain constructs from UGRID mesh topology variables
        # ------------------------------------------------------------
        if domain and g["UGRID_version"] is not None:
            locations = ("node", "edge", "face")
            for ncvar in g["variables"]:
                if ncvar not in g["mesh"]:
                    continue

                for location in locations:
                    mesh_domain = self._create_field_or_domain(
                        ncvar,
                        domain=domain,
                        location=location,
                    )
                    if mesh_domain is None:
                        continue

                    all_fields_or_domains[f"{ncvar} {location}"] = mesh_domain

        # ------------------------------------------------------------
        # Check for unreferenced external variables (CF>=1.7)
        # ------------------------------------------------------------
        if g["CF>=1.7"]:
            unreferenced_external_variables = g[
                "external_variables"
            ].difference(g["referenced_external_variables"])
            for ncvar in unreferenced_external_variables:
                self._add_message(
                    None,
                    ncvar,
                    message=("External variable", "is not referenced in file"),
                    attribute={
                        "external_variables": netcdf_external_variables
                    },
                )

        if debug:
            logger.debug(
                "    Reference read vars:\n"
                "        read_vars['references'] =\n"
                f"            {g['references']}\n"
                "        read_vars['referencers'] =\n"
                f"            {g['referencers']}"
            )  # pragma: no cover

        # ------------------------------------------------------------
        # Discard fields/domains created from netCDF variables that
        # are referenced by other netCDF variables
        # ------------------------------------------------------------
        fields_or_domains = {}
        for ncvar, f in all_fields_or_domains.items():
            if self._is_unreferenced(ncvar):
                fields_or_domains[ncvar] = f

        referenced_variables = [
            ncvar
            for ncvar in sorted(all_fields_or_domains)
            if not self._is_unreferenced(ncvar)
        ]
        unreferenced_variables = [
            ncvar
            for ncvar in sorted(all_fields_or_domains)
            if self._is_unreferenced(ncvar)
        ]

        for ncvar in referenced_variables[:]:
            if all(
                referencer in referenced_variables
                for referencer in g["referencers"][ncvar]
            ):
                referenced_variables.remove(ncvar)
                unreferenced_variables.append(ncvar)
                fields_or_domains[ncvar] = all_fields_or_domains[ncvar]

        logger.info(
            "    Referenced netCDF variables:"
            + "\n        ".join(referenced_variables)
        )  # pragma: no cover
        if g["do_not_create_field"]:
            logger.info(
                "        "
                + "\n        ".join(
                    [ncvar for ncvar in sorted(g["do_not_create_field"])]
                )
            )  # pragma: no cover
        logger.info(
            "    Unreferenced netCDF variables:\n        "
            + "\n        ".join(unreferenced_variables)
        )  # pragma: no cover

        # ------------------------------------------------------------
        # If requested, reinstate fields/domains created from netCDF
        # variables that are referenced by other netCDF variables.
        # ------------------------------------------------------------
        self_referenced = {}
        if g["extra"] and not g["domain"]:
            fields_or_domains0 = list(fields_or_domains.values())
            for construct_type in g["extra"]:
                for f in fields_or_domains0:
                    for construct in g["get_constructs"][construct_type](
                        f
                    ).values():
                        ncvar = self.implementation.nc_get_variable(construct)
                        if ncvar not in all_fields_or_domains:
                            continue

                        if ncvar not in fields_or_domains:
                            fields_or_domains[ncvar] = all_fields_or_domains[
                                ncvar
                            ]
                        else:
                            self_referenced[ncvar] = all_fields_or_domains[
                                ncvar
                            ]

        if not self_referenced:
            items = fields_or_domains.items()
        else:
            items = tuple(fields_or_domains.items()) + tuple(
                self_referenced.items()
            )

        out = [x[1] for x in sorted(items)]

        if warnings:
            for x in out:
                qq = x.dataset_compliance()
                if qq:
                    logger.warning(
                        f"WARNING: {x.__class__.__name__} incomplete due to "
                        f"non-CF-compliant dataset. Report:\n{qq}"
                    )  # pragma: no cover

        if warn_valid and not g["domain"]:
            # --------------------------------------------------------
            # Warn for the presence of field 'valid_min',
            # 'valid_max'or 'valid_range' properties. (Introduced at
            # v1.8.3)
            # --------------------------------------------------------
            for f in out:
                # Check field constructs
                self._check_valid(f, f)

                # Check constructs with data
                for c in self.implementation.get_constructs(
                    f, data=True
                ).values():
                    self._check_valid(f, c)

        # ------------------------------------------------------------
        # Close all opened netCDF files
        # ------------------------------------------------------------
        self.file_close()

        # ------------------------------------------------------------
        # Return the fields/domains
        # ------------------------------------------------------------
        return out

    def _check_valid(self, field, construct):
        """Warns when valid_[min|max|range] properties exist on data.

        Issue a warning if a construct with data has
        valid_[min|max|range] properties.

        .. versionadded:: (cfdm) 1.8.3

        :Parameters:

            field: `Field`
                The parent field construct.

            construct: Construct or Bounds
                The construct that may have valid_[min|max|range]
                properties. May also be the parent field construct or
                Bounds.

        :Returns:

            `None`

        """
        # Check the bounds, if any.
        if self.implementation.has_bounds(construct):
            bounds = self.implementation.get_bounds(construct)
            self._check_valid(field, bounds)

        x = sorted(
            self.read_vars["valid_properties"].intersection(
                self.implementation.get_properties(construct)
            )
        )
        if not x:
            return

        # Still here?
        if self.implementation.is_field(construct):
            construct = ""
        else:
            construct = f" {construct!r} with"

        message = (
            f"WARNING: {field!r} has {construct} {', '.join(x)} "
            "{self._plural(x, 'property')}. "
        )
        print(message)

    def _plural(self, x, singular):
        """Pluralises a singular word if *x* is not of length one.

        Return the plural of a word if *x* has zero elements or more
        than one element, otherwise return the word unchanged.

        :Parameters:

            x: sequence

            singular: `str`
                The word in it's singular form.

        :Returns:

            `str`
                The word in its singular or plural form.

        **Examples**

        >>> n._plural([1, 2], 'property')
        'properties'
        >>> n._plural([1], 'property')
        'property'
        >>> n._plural([], 'property')
        'properties'

        """
        if len(x) == 1:
            return singular

        if singular[-1] == "y":
            return singular[:-1] + "ies"

        raise ValueError(f"Can't pluralise {singular}")

    def _set_default_FillValue(self, construct, ncvar):
        """Ensure there is a fill value recorded on the construct.

        The motivation for this is that masking can later be
        applied manually on the construct after the masking has
        been turned off.

        .. versionadded:: (cfdm) 1.8.3

        """
        _FillValue = self.implementation.get_property(
            construct, "_FillValue", None
        )
        if _FillValue is None:
            self.implementation.set_properties(
                construct,
                {"_FillValue": self.default_netCDF_fill_value(ncvar)},
            )

    def _customise_auxiliary_coordinates(self, parent_ncvar, f):
        """Create extra auxiliary coordinate constructs.

        This method is primarily aimed at providing a customisation
        entry point for subclasses. It is assumed that any new
        constructs are set on the parent field or domain construct
        inside this method.

        .. versionadded:: (cfdm) 1.10.1.0

        :Parameters:

            parent_ncvar: `str`
                The netCDF variable name of the parent variable.

            f: `Field` or `Domain`
                The parent field or domain construct.

        :Returns:

            `dict`
                A mapping of netCDF variable names to newly-created
                construct identifiers.

        **Examples**

        >>> n._customise_auxiliary_coordinates('tas', f)
        {}

        >>> n._customise_auxiliary_coordinates('pr', f)
        {'tracking_id': 'auxiliarycoordinate0'}

        """
        return {}

    def _customise_field_ancillaries(self, parent_ncvar, f):
        """Create extra field ancillary constructs.

        This method is primarily aimed at providing a customisation
        entry point for subclasses. It is assumed that any new
        constructs are set on the parent field construct inside this
        method.

        .. versionadded:: (cfdm) 1.10.1.0

        :Parameters:

            parent_ncvar: `str`
                The netCDF variable name of the parent variable.

            f: `Field`
                The parent field construct.

        :Returns:

            `dict`
                A mapping of netCDF variable names to newly-created
                construct identifiers.

        **Examples**

        >>> n._customise_field_ancillaries('tas', f)
        {}

        >>> n._customise_field_ancillaries('pr', f)
        {'tracking_id': 'fieldancillary1'}

        """
        return {}

    def _customise_read_vars(self):
        """Customise the read parameters.

        This method is primarily aimed at providing a customisation
        entry point for subclasses.

        .. versionadded:: (cfdm) 1.7.3

        """
        pass

    def _get_variables_from_external_files(self, netcdf_external_variables):
        """Get external variables from external files.

        ..versionadded:: (cfdm) 1.7.0

        :Parameters:

            netcdf_external_variables: `str`
                The un-parsed netCDF external_variables attribute in
                the parent file.

                *Parmaeter example:*
                  ``external_variables='areacello'``

        :Returns:

            `None`
                The following are updated in-place:
                ``read_vars["external_variables"]``,
                ``read_vars["datasets"]``

        """
        attribute = {"external_variables": netcdf_external_variables}

        read_vars = self.read_vars.copy()
        verbose = read_vars["verbose"]

        external_variables = read_vars["external_variables"]
        external_files = read_vars["external_files"]
        datasets = read_vars["datasets"]
        parent_dimension_sizes = read_vars["internal_dimension_sizes"]

        keys = (
            "variable_attributes",
            "variable_dimensions",
            "variable_dataset",
            "variable_filename",
            "variable_groups",
            "variable_group_attributes",
            "variable_basename",
            "variables",
        )

        found = []

        for external_file in external_files:
            logger.info(
                "\nScanning external file:\n-----------------------"
            )  # pragma: no cover

            # Note: We pass in the s3 file system (if any) of the
            #       parent file in case we can resuse it for the
            #       external file
            external_read_vars = self.read(
                external_file,
                _scan_only=True,
                _file_systems=read_vars["file_systems"],
                verbose=verbose,
            )

            logger.info(
                "Finished scanning external file\n"
            )  # pragma: no cover

            # Reset self.read_vars
            self.read_vars = read_vars

            datasets.append(external_read_vars["nc"])

            for ncvar in external_variables.copy():
                if ncvar not in external_read_vars["internal_variables"]:
                    # The external variable name is not in this
                    # external file
                    continue

                if ncvar in found:
                    # Error: The external variable exists in more than
                    # one external file
                    external_variables.add(ncvar)
                    for key in keys:
                        self.read_vars[key].pop(ncvar)

                    self._add_message(
                        None,
                        ncvar,
                        message=(
                            "External variable",
                            "exists in multiple external files",
                        ),
                        attribute=attribute,
                    )
                    continue

                # Still here? Then the external variable exists in
                # this external file
                found.append(ncvar)

                # Check that the external variable dimensions exist in
                # parent file, with the same sizes.
                ok = True
                for d in external_read_vars["variable_dimensions"][ncvar]:
                    size = parent_dimension_sizes.get(d)
                    if size is None:
                        ok = False
                        self._add_message(
                            None,
                            ncvar,
                            message=(
                                "External variable dimension",
                                "does not exist in file",
                            ),
                            attribute=attribute,
                        )
                    elif (
                        external_read_vars["internal_dimension_sizes"][d]
                        != size
                    ):
                        ok = False
                        self._add_message(
                            None,
                            ncvar,
                            message=(
                                "External variable dimension",
                                "has incorrect size",
                            ),
                            attribute=attribute,
                        )
                    else:
                        continue

                if ok:
                    # Update the read parameters so that this external
                    # variable looks like it is an internal variable
                    for key in keys:
                        self.read_vars[key][ncvar] = external_read_vars[key][
                            ncvar
                        ]

                    # Remove this ncvar from the set of external variables
                    external_variables.remove(ncvar)

    def _parse_compression_gathered(self, ncvar, compress):
        """Parse a list variable for compressing arrays by gathering."""
        g = self.read_vars

        logger.info(
            f"        List variable: compress = {compress}"
        )  # pragma: no cover

        gathered_ncdimension = g["variable_dimensions"][ncvar][0]

        parsed_compress = self._split_string_by_white_space(
            ncvar, compress, variables=True
        )
        cf_compliant = self._check_compress(ncvar, compress, parsed_compress)
        if not cf_compliant:
            return

        list_variable = self._create_List(ncvar)

        g["compression"][gathered_ncdimension] = {
            "gathered": {
                "list_variable": list_variable,
                "implied_ncdimensions": parsed_compress,
                "sample_dimension": gathered_ncdimension,
            }
        }

    def _parse_ragged_contiguous_compression(self, ncvar, sample_dimension):
        """Parse a count variable for DSG contiguous ragged arrays.

        :Parameters:

            ncvar: `str`
                The netCDF variable name of the count variable (section
                9.3.3).

            sample_dimension: `str`
                The netCDF dimension name of the sample dimension (section
                9.3.3).

        :Returns:

            `str`
                The made-up netCDF dimension name of the element dimension.

        """
        g = self.read_vars

        logger.info(
            f"    count variable: sample_dimension = {sample_dimension}"
        )  # pragma: no cover

        instance_dimension = g["variable_dimensions"][ncvar][0]

        elements_per_instance = self._create_Count(
            ncvar=ncvar, ncdim=instance_dimension
        )

        # Make up a netCDF dimension name for the element dimension
        featureType = g["featureType"].lower()
        if featureType in ("timeseries", "trajectory", "profile"):
            element_dimension = featureType
        elif featureType == "timeseriesprofile":
            element_dimension = "profile"
        elif featureType == "trajectoryprofile":
            element_dimension = "profile"
        else:
            element_dimension = "element"

        logger.info(
            f"    featureType = {g['featureType']}"
        )  # pragma: no cover

        element_dimension = self._set_ragged_contiguous_parameters(
            elements_per_instance=elements_per_instance,
            sample_dimension=sample_dimension,
            element_dimension=element_dimension,
            instance_dimension=instance_dimension,
        )

        return element_dimension

    def _parse_indexed_compression(self, ncvar, instance_dimension):
        """Parse an index variable for DSG indexed ragged arrays.

        The CF-netCDF index variable contains the zero-based index of the
        feature to which each element belongs. It is identifiable by the
        presence of an attribute, "instance_dimension", which names the
        dimension of the instance variables. For those indices of the
        sample dimension into which data have not yet been written, the
        index variable should be pre-filled with missing values.

        :Parameters:

            ncvar: `str`
                The netCDF variable name of the index variable.

            instance_dimension: `str`
                The netCDF variable name of the instance dimension.

        :Returns:

            `str`
                An invented netCDF name for the element dimension,
                e.g. ``'timeseriesprofile'``.

        """
        g = self.read_vars

        # Read the data of the index variable
        ncdim = g["variable_dimensions"][ncvar][0]

        index = self._create_Index(ncvar, ncdim=ncdim)

        # Make up a netCDF dimension name for the element dimension
        featureType = g["featureType"].lower()
        if featureType in ("timeseries", "trajectory", "profile"):
            element_dimension = featureType.lower()
        elif featureType == "timeseriesprofile":
            element_dimension = "timeseries"
        elif featureType == "trajectoryprofile":
            element_dimension = "trajectory"
        else:
            element_dimension = "element"

        logger.info(
            f"    featureType = {g['featureType']}"
        )  # pragma: no cover

        element_dimension = self._set_ragged_indexed_parameters(
            index=index,
            indexed_sample_dimension=g["variable_dimensions"][ncvar][0],
            element_dimension=element_dimension,
            instance_dimension=instance_dimension,
        )

        return element_dimension

    def _parse_indexed_contiguous_compression(
        self, sample_dimension, instance_dimension
    ):
        """Parse an index variable for indexed contiguous ragged arrays.

        :Parameters:

            sample_dimension: `str`
                The netCDF dimension name of the sample dimension.

            element_dimension_1: `str`
                The name of the implied element dimension whose size is the
                maximum number of sub-features in any instance.

        """
        g = self.read_vars
        debug = g["debug"]

        profile_dimension = g["compression"][sample_dimension][
            "ragged_contiguous"
        ]["profile_dimension"]

        if debug:
            logger.debug(
                "    Pre-processing indexed and contiguous compression "
                f"for instance dimension: {instance_dimension}\n"
                f"        sample_dimension  : {sample_dimension}\n"
                f"        instance_dimension: {instance_dimension}\n"
                f"        profile_dimension : {profile_dimension}"
            )  # pragma: no cover

        contiguous = g["compression"][sample_dimension]["ragged_contiguous"]
        indexed = g["compression"][profile_dimension]["ragged_indexed"]

        # The indices of the sample dimension which define the start
        # positions of each instances profiles
        profile_indices = indexed["index_variable"]

        # profiles_per_instance is a numpy array
        profiles_per_instance = indexed["elements_per_instance"]

        elements_per_profile = contiguous["count_variable"]

        instance_dimension_size = indexed["instance_dimension_size"]

        element_dimension_1_size = int(profiles_per_instance.max())
        element_dimension_2_size = int(
            self.implementation.get_data_maximum(elements_per_profile)
        )

        g["compression"][sample_dimension]["ragged_indexed_contiguous"] = {
            "count_variable": elements_per_profile,
            "index_variable": profile_indices,
            "implied_ncdimensions": (
                instance_dimension,
                indexed["element_dimension"],
                contiguous["element_dimension"],
            ),
            "instance_dimension_size": instance_dimension_size,
            "element_dimension_1_size": element_dimension_1_size,
            "element_dimension_2_size": element_dimension_2_size,
        }

        del g["compression"][sample_dimension]["ragged_contiguous"]

        if debug:
            logger.debug(
                f"    Created read_vars['compression'][{sample_dimension!r}]"
                "['ragged_indexed_contiguous']\n"
                f"    Implied dimensions: {sample_dimension} -> "
                f"{g['compression'][sample_dimension]['ragged_indexed_contiguous']['implied_ncdimensions']}\n"
                "    Removed "
                f"read_vars['compression'][{sample_dimension!r}]['ragged_contiguous']"
            )  # pragma: no cover

    def _parse_geometry(self, parent_ncvar, attributes):
        """Parse a geometry container variable.

        .. versionadded:: (cfdm) 1.8.0

        :Parameters:

            parent_ncvar: `str`
                The netCDF variable name of the parent data variable.

            attributes: `dict`
                All attributes of *all* netCDF variables, keyed by netCDF
                variable name.

        :Returns:

            `str` or `None`
                 The new geometry netCDF variable name, or `None` if a)
                 the container has already been parsed or b) a
                 sufficiently compliant geometry container could not be
                 found.

        """
        g = self.read_vars

        geometry_attribute = attributes[parent_ncvar]["geometry"]

        parsed_geometry = self._split_string_by_white_space(
            parent_ncvar, geometry_attribute, variables=True
        )

        cf_compliant = self._check_geometry_attribute(
            parent_ncvar, geometry_attribute, parsed_geometry
        )
        if not cf_compliant:
            return

        geometry_ncvar = parsed_geometry[0]

        if geometry_ncvar in g["geometries"]:
            # We've already parsed this geometry container, so record
            # the fact that this parent netCDF variable has this
            # geometry variable and return.
            g["variable_geometry"][parent_ncvar] = geometry_ncvar
            return

        logger.info(
            f"    Geometry container = {geometry_ncvar!r}\n"
            f"        netCDF attributes: {attributes[geometry_ncvar]}"
        )  # pragma: no cover

        geometry_type = attributes[geometry_ncvar].get("geometry_type")

        g["geometries"][geometry_ncvar] = {"geometry_type": geometry_type}

        node_coordinates = attributes[geometry_ncvar].get("node_coordinates")
        node_count = attributes[geometry_ncvar].get("node_count")
        part_node_count = attributes[geometry_ncvar].get("part_node_count")
        interior_ring = attributes[geometry_ncvar].get("interior_ring")

        parsed_node_coordinates = self._split_string_by_white_space(
            geometry_ncvar, node_coordinates, variables=True
        )
        parsed_interior_ring = self._split_string_by_white_space(
            geometry_ncvar, interior_ring, variables=True
        )
        parsed_node_count = self._split_string_by_white_space(
            geometry_ncvar, node_count, variables=True
        )
        parsed_part_node_count = self._split_string_by_white_space(
            geometry_ncvar, part_node_count, variables=True
        )

        logger.info(
            f"        parsed_node_coordinates = {parsed_node_coordinates}\n"
            f"        parsed_interior_ring    = {parsed_interior_ring}\n"
            f"        parsed_node_count       = {parsed_node_count}\n"
            f"        parsed_part_node_count  = {parsed_part_node_count}"
        )  # pragma: no cover

        cf_compliant = True

        if interior_ring is not None and part_node_count is None:
            attribute = {
                parent_ncvar
                + ":geometry": attributes[parent_ncvar]["geometry"]
            }
            self._add_message(
                parent_ncvar,
                geometry_ncvar,
                message=("part_node_count attribute", "is missing"),
                attribute=attribute,
            )
            cf_compliant = False

        cf_compliant = cf_compliant & self._check_node_coordinates(
            parent_ncvar,
            geometry_ncvar,
            node_coordinates,
            parsed_node_coordinates,
        )

        cf_compliant = cf_compliant & self._check_node_count(
            parent_ncvar, geometry_ncvar, node_count, parsed_node_count
        )

        cf_compliant = cf_compliant & self._check_part_node_count(
            parent_ncvar,
            geometry_ncvar,
            part_node_count,
            parsed_part_node_count,
        )

        cf_compliant = cf_compliant & self._check_interior_ring(
            parent_ncvar, geometry_ncvar, interior_ring, parsed_interior_ring
        )

        if not cf_compliant:
            return

        part_dimension = None

        # Find the netCDF dimension for the total number of nodes
        node_dimension = g["variable_dimensions"][parsed_node_coordinates[0]][
            0
        ]

        logger.info(
            f"        node_dimension = {node_dimension!r}"
        )  # pragma: no cover

        if node_count is None:
            # --------------------------------------------------------
            # There is no node_count variable, so all geometries must
            # be size 1 point geometries => we can create a node_count
            # variable in this case.
            # --------------------------------------------------------
            nodes_per_geometry = self.implementation.initialise_Count()
            size = self._file_dimension_size(g["nc"], node_dimension)
            ones = self.implementation.initialise_Data(
                array=np.ones((size,), dtype="int32"), copy=False
            )
            self.implementation.set_data(nodes_per_geometry, data=ones)

            # --------------------------------------------------------
            # Cell dimension can not be taken from the node_count
            # variable (because it doesn't exist), so it has to be
            # taken from one of the node_coordinate variables,
            # instead.
            # --------------------------------------------------------
            geometry_dimension = g["variable_dimensions"][
                parsed_node_coordinates[0]
            ][0]
        else:
            # Find the netCDF dimension for the total number of cells
            node_count = parsed_node_count[0]
            geometry_dimension = g["variable_dimensions"][node_count][0]

            nodes_per_geometry = self._create_Count(
                ncvar=node_count, ncdim=geometry_dimension
            )

            # --------------------------------------------------------
            # Create a node count variable (which does not contain any
            # data)
            # --------------------------------------------------------
            nc = self._create_NodeCountProperties(ncvar=node_count)
            g["geometries"][geometry_ncvar]["node_count"] = nc

            # Do not attempt to create a field construct from a
            # netCDF part node count variable
            g["do_not_create_field"].add(node_count)

        # Record the netCDF node dimension as the sample dimension of
        # the count variable
        self.implementation.nc_set_sample_dimension(
            nodes_per_geometry, self._ncdim_abspath(node_dimension)
        )

        if part_node_count is None:
            # --------------------------------------------------------
            # There is no part_count variable, i.e. cell has exactly
            # one part.
            #
            # => we can treat the nodes as a contiguous ragged array
            # --------------------------------------------------------
            self._set_ragged_contiguous_parameters(
                elements_per_instance=nodes_per_geometry,
                sample_dimension=node_dimension,
                element_dimension="node",
                instance_dimension=geometry_dimension,
            )
        else:
            # --------------------------------------------------------
            # There is a part node count variable.
            #
            # => we must treat the nodes as an indexed contiguous
            # ragged array
            # --------------------------------------------------------
            part_node_count = parsed_part_node_count[0]

            # Do not attempt to create a field construct from a
            # netCDF part node count variable
            g["do_not_create_field"].add(part_node_count)

            part_dimension = g["variable_dimensions"][part_node_count][0]
            g["geometries"][geometry_ncvar]["part_dimension"] = part_dimension

            parts = self._create_Count(
                ncvar=part_node_count, ncdim=part_dimension
            )

            total_number_of_parts = self.implementation.get_data_size(parts)

            parts_data = self.implementation.get_data(parts)

            nodes_per_geometry_data = self.implementation.get_data(
                nodes_per_geometry
            )

            index = self.implementation.initialise_Index()
            self.implementation.set_data(index, data=parts_data)

            # Store the original file names
            self.implementation.set_original_filenames(index, g["filename"])

            instance_index = 0
            i = 0
            for cell_no in range(
                self.implementation.get_data_size(nodes_per_geometry)
            ):
                n_nodes_in_this_cell = int(
                    self.implementation.get_array(
                        nodes_per_geometry_data[cell_no]
                    )[0]
                )

                # Initialise partial_node_count, a running count of
                # how many nodes there are in this geometry
                n_nodes = 0

                for k in range(i, total_number_of_parts):
                    index.data[k] = instance_index
                    n_nodes += int(
                        self.implementation.get_array(parts_data[k])[0]
                    )
                    if n_nodes >= n_nodes_in_this_cell:
                        instance_index += 1
                        i += k + 1
                        break

            self._set_ragged_contiguous_parameters(
                elements_per_instance=parts,
                sample_dimension=node_dimension,
                element_dimension="node",
                instance_dimension=part_dimension,
            )

            indexed_sample_dimension = g["variable_dimensions"][
                part_node_count
            ][0]

            self._set_ragged_indexed_parameters(
                index=index,
                indexed_sample_dimension=indexed_sample_dimension,
                element_dimension="part",
                instance_dimension=geometry_dimension,
            )

            self._parse_indexed_contiguous_compression(
                sample_dimension=node_dimension,
                instance_dimension=geometry_dimension,
            )

            # --------------------------------------------------------
            # Create a part node count variable (which does not
            # contain any data)
            # --------------------------------------------------------
            pnc = self._create_PartNodeCount(
                ncvar=part_node_count, ncdim=part_dimension
            )
            g["geometries"][geometry_ncvar]["part_node_count"] = pnc

            # Do not attempt to create a field construct from a
            # netCDF part node count variable
            g["do_not_create_field"].add(part_node_count)

            # --------------------------------------------------------
            # Create an interior ring variable (do this after setting
            # up the indexed ragged array compression parameters).
            # --------------------------------------------------------
            if parsed_interior_ring:
                interior_ring = parsed_interior_ring[0]
                part_dimension = g["variable_dimensions"][interior_ring][0]
                i_r = self._create_InteriorRing(
                    ncvar=interior_ring, ncdim=part_dimension
                )
                g["geometries"][geometry_ncvar]["interior_ring"] = i_r

                # Record that this netCDF interor ring variable spans
                # a compressed dimension
                g["compression"][indexed_sample_dimension].setdefault(
                    "netCDF_variables", set()
                ).update(parsed_interior_ring)

                # Do not attempt to create a field from an
                # interior ring variable
                g["do_not_create_field"].add(interior_ring)

        # Record which the netCDF node variables span the compressed
        # dimension
        g["compression"][node_dimension].setdefault(
            "netCDF_variables", set()
        ).update(parsed_node_coordinates)

        # Do not attempt to create field constructs from netCDF node
        # coordinate variables
        g["do_not_create_field"].update(parsed_node_coordinates)

        g["geometries"][geometry_ncvar].update(
            {
                "node_coordinates": parsed_node_coordinates,
                "geometry_dimension": geometry_dimension,
                "node_dimension": node_dimension,
            }
        )

        # Record the fact that this parent netCDF variable has a
        # geometry variable
        g["variable_geometry"][parent_ncvar] = geometry_ncvar

        return geometry_ncvar

    def _set_ragged_contiguous_parameters(
        self,
        elements_per_instance=None,
        sample_dimension=None,
        element_dimension=None,
        instance_dimension=None,
    ):
        """Set the DSG ragged contiguous compression global attributes.

        .. versionadded:: (cfdm) 1.7.0

        :Parameters:

            elements_per_instance: `Count`

            sample_dimension: `str`

            element_dimension: `str`

            instance_dimension: `str`

        :Returns:

            `str`
               The element dimension, possibly modified to make sure that it
               is unique.

        """
        g = self.read_vars

        instance_dimension_size = self.implementation.get_data_size(
            elements_per_instance
        )
        element_dimension_size = int(
            self.implementation.get_data_maximum(elements_per_instance)
        )

        # Make sure that the element dimension name is unique
        element_dimension = self._new_ncdimension(
            element_dimension, element_dimension_size
        )

        g["compression"].setdefault(sample_dimension, {})[
            "ragged_contiguous"
        ] = {
            "count_variable": elements_per_instance,
            "implied_ncdimensions": (instance_dimension, element_dimension),
            "profile_dimension": instance_dimension,
            "element_dimension": element_dimension,
            "element_dimension_size": element_dimension_size,
            "instance_dimension_size": instance_dimension_size,
        }

        return element_dimension

    def _set_ragged_indexed_parameters(
        self,
        index=None,
        indexed_sample_dimension=None,
        element_dimension=None,
        instance_dimension=None,
    ):
        """Set the DSG ragged indexed compression global attributes.

        .. versionadded:: (cfdm) 1.7.0

        :Parameters:

            index: `Index`

            element_dimension: `str`

            instance_dimension: `str`

        :Returns:

            `str`
               The element dimension, possibly modified to make sure that it
               is unique.

        """
        g = self.read_vars

        (_, count) = np.unique(index.data.array, return_counts=True)

        # The number of elements per instance. For the instances array
        # example above, the elements_per_instance array is [7, 5, 7].
        elements_per_instance = count

        instance_dimension_size = g["internal_dimension_sizes"][
            instance_dimension
        ]

        element_dimension_size = int(elements_per_instance.max())
        element_dimension = self._new_ncdimension(
            element_dimension, element_dimension_size
        )

        g["compression"].setdefault(indexed_sample_dimension, {})[
            "ragged_indexed"
        ] = {
            "elements_per_instance": elements_per_instance,
            "index_variable": index,
            "implied_ncdimensions": (instance_dimension, element_dimension),
            "element_dimension": element_dimension,
            "instance_dimension_size": instance_dimension_size,
            "element_dimension_size": element_dimension_size,
        }

        if g["debug"]:
            logger.debug(
                "    Created "
                f"read_vars['compression'][{indexed_sample_dimension!r}]['ragged_indexed']"
            )  # pragma: no cover

        return element_dimension

    def _check_external_variables(
        self, external_variables, parsed_external_variables
    ):
        """Check that named external variables do not exist in the file.

        .. versionadded:: (cfdm) 1.7.0

        :Parameters:

            external_variables: `str`
                The external_variables attribute as found in the file.

            parsed_external_variables: `list`
                The external_variables attribute parsed into a list of
                external variable names.

        :Returns:

            `list`
                The external variable names, less those which are also
                netCDF variables in the file.

        """
        g = self.read_vars

        attribute = {"external_variables": external_variables}
        message = ("External variable", "exists in the file")

        out = []

        for ncvar in parsed_external_variables:
            if ncvar not in g["internal_variables"]:
                out.append(ncvar)
            else:
                self._add_message(
                    None, ncvar, message=message, attribute=attribute
                )

        return out

    def _check_formula_terms(
        self, field_ncvar, coord_ncvar, formula_terms, z_ncdim=None
    ):
        """Check formula_terms for CF-compliance.

        .. versionadded:: (cfdm) 1.7.0

        :Parameters:

            field_ncvar: `str`

            coord_ncvar: `str`

            formula_terms: `str`
                A CF-netCDF formula_terms attribute.

        """
        # ============================================================
        # CF-1.7 7.1. Cell Boundaries
        #
        # If a parametric coordinate variable with a formula_terms
        # attribute (section 4.3.2) also has a bounds attribute, its
        # boundary variable must have a formula_terms attribute
        # too. In this case the same terms would appear in both (as
        # specified in Appendix D), since the transformation from the
        # parametric coordinate values to physical space is realised
        # through the same formula.  For any term that depends on the
        # vertical dimension, however, the variable names appearing in
        # the formula terms would differ from those found in the
        # formula_terms attribute of the coordinate variable itself
        # because the boundary variables for formula terms are
        # two-dimensional while the formula terms themselves are
        # one-dimensional.
        #
        # Whenever a formula_terms attribute is attached to a boundary
        # variable, the formula terms may additionally be identified
        # using a second method: variables appearing in the vertical
        # coordinates' formula_terms may be declared to be coordinate,
        # scalar coordinate or auxiliary coordinate variables, and
        # those coordinates may have bounds attributes that identify
        # their boundary variables. In that case, the bounds attribute
        # of a formula terms variable must be consistent with the
        # formula_terms attribute of the boundary variable. Software
        # digesting legacy datasets (constructed prior to version 1.7
        # of this standard) may have to rely in some cases on the
        # first method of identifying the formula term variables and
        # in other cases, on the second. Starting from version 1.7,
        # however, the first method will be sufficient.
        # ============================================================

        g = self.read_vars

        attribute = {coord_ncvar + ":formula_terms": formula_terms}

        g["formula_terms"].setdefault(coord_ncvar, {"coord": {}, "bounds": {}})

        parsed_formula_terms = self._parse_x(coord_ncvar, formula_terms)

        incorrectly_formatted = (
            "formula_terms attribute",
            "is incorrectly formatted",
        )

        if not parsed_formula_terms:
            self._add_message(
                field_ncvar,
                coord_ncvar,
                message=incorrectly_formatted,
                attribute=attribute,
            )
            return False

        self._ncdimensions(field_ncvar)

        for x in parsed_formula_terms:
            term, values = list(x.items())[0]

            g["formula_terms"][coord_ncvar]["coord"][term] = None

            if len(values) != 1:
                self._add_message(
                    field_ncvar,
                    coord_ncvar,
                    message=incorrectly_formatted,
                    attribute=attribute,
                )
                continue

            ncvar = values[0]

            if ncvar not in g["internal_variables"]:
                ncvar, message = self._missing_variable(
                    ncvar, "Formula terms variable"
                )

                self._add_message(
                    field_ncvar, ncvar, message=message, attribute=attribute
                )
                continue

            g["formula_terms"][coord_ncvar]["coord"][term] = ncvar

        bounds_ncvar = g["variable_attributes"][coord_ncvar].get("bounds")

        if bounds_ncvar is None:
            # --------------------------------------------------------
            # Parametric Z coordinate does not have bounds
            # --------------------------------------------------------
            for term in g["formula_terms"][coord_ncvar]["coord"]:
                g["formula_terms"][coord_ncvar]["bounds"][term] = None
        else:
            # --------------------------------------------------------
            # Parametric Z coordinate has bounds
            # --------------------------------------------------------
            bounds_formula_terms = g["variable_attributes"][bounds_ncvar].get(
                "formula_terms"
            )
            if bounds_formula_terms is not None:
                # ----------------------------------------------------
                # Parametric Z coordinate has bounds, and the bounds
                # variable has a formula_terms attribute
                # ----------------------------------------------------
                bounds_attribute = {
                    bounds_ncvar + ":formula_terms": bounds_formula_terms
                }

                parsed_bounds_formula_terms = self._parse_x(
                    bounds_ncvar, bounds_formula_terms
                )

                if not parsed_bounds_formula_terms:
                    self._add_message(
                        field_ncvar,
                        bounds_ncvar,
                        message=(
                            "Bounds formula_terms attribute",
                            "is incorrectly formatted",
                        ),
                        attribute=attribute,
                        variable=coord_ncvar,
                    )

                for x in parsed_bounds_formula_terms:
                    term, values = list(x.items())[0]

                    g["formula_terms"][coord_ncvar]["bounds"][term] = None

                    if len(values) != 1:
                        self._add_message(
                            field_ncvar,
                            bounds_ncvar,
                            message=(
                                "Bounds formula_terms attribute",
                                "is incorrectly formatted",
                            ),
                            attribute=bounds_attribute,
                            variable=coord_ncvar,
                        )
                        continue

                    ncvar = values[0]

                    if ncvar not in g["internal_variables"]:
                        ncvar, message = self._missing_variable(
                            ncvar, "Bounds formula terms variable"
                        )

                        self._add_message(
                            field_ncvar,
                            ncvar,
                            message=message,
                            attribute=bounds_attribute,
                            variable=coord_ncvar,
                        )
                        continue

                    if term not in g["formula_terms"][coord_ncvar]["coord"]:
                        self._add_message(
                            field_ncvar,
                            bounds_ncvar,
                            message=(
                                "Bounds formula_terms attribute",
                                "has incompatible terms",
                            ),
                            attribute=bounds_attribute,
                            variable=coord_ncvar,
                        )
                        continue

                    parent_ncvar = g["formula_terms"][coord_ncvar]["coord"][
                        term
                    ]

                    d_ncdims = g["variable_dimensions"][parent_ncvar]
                    dimensions = g["variable_dimensions"][ncvar]

                    if z_ncdim not in d_ncdims:
                        if ncvar != parent_ncvar:
                            self._add_message(
                                field_ncvar,
                                bounds_ncvar,
                                message=(
                                    "Bounds formula terms variable",
                                    "that does not span the vertical "
                                    "dimension is inconsistent with the "
                                    "formula_terms of the parametric "
                                    "coordinate variable",
                                ),
                                attribute=bounds_attribute,
                                variable=coord_ncvar,
                            )
                            continue

                    elif len(dimensions) != len(d_ncdims) + 1:
                        self._add_message(
                            field_ncvar,
                            bounds_ncvar,
                            message=(
                                "Bounds formula terms variable",
                                "spans incorrect dimensions",
                            ),
                            attribute=bounds_attribute,
                            dimensions=dimensions,
                            variable=coord_ncvar,
                        )
                        continue
                    # WRONG - need to account for char arrays:
                    elif d_ncdims != dimensions[:-1]:
                        self._add_message(
                            field_ncvar,
                            bounds_ncvar,
                            message=(
                                "Bounds formula terms variable",
                                "spans incorrect dimensions",
                            ),
                            attribute=bounds_attribute,
                            dimensions=dimensions,
                            variable=coord_ncvar,
                        )
                        continue

                    # Still here?
                    g["formula_terms"][coord_ncvar]["bounds"][term] = ncvar

                if set(g["formula_terms"][coord_ncvar]["coord"]) != set(
                    g["formula_terms"][coord_ncvar]["bounds"]
                ):
                    self._add_message(
                        field_ncvar,
                        bounds_ncvar,
                        message=(
                            "Bounds formula_terms attribute",
                            "has incompatible terms",
                        ),
                        attribute=bounds_attribute,
                        variable=coord_ncvar,
                    )

            else:
                # ----------------------------------------------------
                # Parametric Z coordinate has bounds, but the bounds
                # variable does not have a formula_terms attribute =>
                # Infer the formula terms bounds variables from the
                # coordinates
                # ----------------------------------------------------
                for term, ncvar in g["formula_terms"][coord_ncvar][
                    "coord"
                ].items():
                    g["formula_terms"][coord_ncvar]["bounds"][term] = None

                    if z_ncdim not in self._ncdimensions(ncvar):
                        g["formula_terms"][coord_ncvar]["bounds"][term] = ncvar
                        continue

                    is_coordinate_with_bounds = False
                    for c_ncvar in g["coordinates"][field_ncvar]:
                        if ncvar != c_ncvar:
                            continue

                        is_coordinate_with_bounds = True

                        if z_ncdim not in g["variable_dimensions"][c_ncvar]:
                            # Coordinates do not span the Z dimension
                            g["formula_terms"][coord_ncvar]["bounds"][
                                term
                            ] = ncvar
                        else:
                            # Coordinates span the Z dimension
                            b = g["bounds"][field_ncvar].get(ncvar)
                            if b is not None:
                                g["formula_terms"][coord_ncvar]["bounds"][
                                    term
                                ] = b
                            else:
                                is_coordinate_with_bounds = False

                        break

                    if not is_coordinate_with_bounds:
                        self._add_message(
                            field_ncvar,
                            ncvar,
                            message=(
                                "Formula terms variable",
                                "that spans the vertical dimension "
                                "has no bounds",
                            ),
                            attribute=attribute,
                            variable=coord_ncvar,
                        )

    def _missing_variable(self, ncvar, message0):
        """Return the name of a missing variable with a message.

        .. versionaddedd:: (cfdm) 1.8.6.0

         :Parameters:

             ncvar: `str`

             message0: `str`

         :Returns:

             `str`, `tuple`
                 The (possibly modified) netCDF variable name, and the
                 appropriate full message about it being missing.

        """
        if self.read_vars["has_groups"]:
            message = (message0, "is not locatable in the group hierarchy")
            if ncvar.startswith("REF_NOT_FOUND:_"):
                ncvar = ncvar.replace("REF_NOT_FOUND:_", "", 1)
        else:
            message = (message0, "is not in file")

        return ncvar, message

    def _create_field_or_domain(
        self, field_ncvar, domain=False, location=None
    ):
        """Create a field or domain for a given netCDF variable.

        .. versionadded:: (cfdm) 1.7.0

        :Parameters:

        field_ncvar: `str`
            The name of the netCDF variable to be turned into a field
            or domain construct.

        domain: `bool`, otpional
            If True then only read and parse domain variables into
            domain consrtucts. By default only data variables are read
            and parsed into field constructs.

            .. versionadded:: (cfdm) 1.9.0.0

        location: `str`, otpional
            The location of cells on a UGRID mesh topology. Ignored
            unless *domain* is True.

            .. versionadded:: (cfdm) 1.11.0.0

        :Returns:

            `Field` or `Domain`

        """
        g = self.read_vars

        field = not domain

        # Whether or not we're attempting to a create a domain
        # construct from a URGID mesh topology variable
        mesh_topology = domain and field_ncvar in g["mesh"]
        if mesh_topology and location is None:
            raise ValueError(
                "Must set 'location' to create a domain construct from "
                "a URGID mesh topology variable"
            )

        if field:
            construct_type = "Field"
        else:
            construct_type = "Domain"

        # Reset the dimensions of a domain variable
        g["domain_ncdimensions"] = {}

        # Reset 'domain_ancillary_key'
        g["domain_ancillary_key"] = {}

        dimensions = g["variable_dimensions"][field_ncvar]
        g["dataset_compliance"].setdefault(field_ncvar, {})
        g["dataset_compliance"][field_ncvar][
            "CF version"
        ] = self.implementation.get_cf_version()
        g["dataset_compliance"][field_ncvar]["dimensions"] = dimensions
        g["dataset_compliance"][field_ncvar].setdefault("non-compliance", {})

        logger.info(
            "    Converting netCDF variable "
            f"{field_ncvar}({', '.join(dimensions)}) to a {construct_type}:"
        )  # pragma: no cover

        # ------------------------------------------------------------
        # Combine the global and group properties with the data
        # variable properties, giving precedence to those of the data
        # variable and then those of any groups.
        # ------------------------------------------------------------
        field_properties = g["global_attributes"].copy()

        if g["has_groups"]:
            field_properties.update(
                g["variable_group_attributes"][field_ncvar]
            )

        field_properties.update(g["variable_attributes"][field_ncvar])

        if g["debug"]:
            logger.debug(
                "        netCDF attributes:\n"
                f"            {field_properties}"
            )  # pragma: no cover

        if field:
            # Take cell_methods out of the data variable's properties
            # since it will need special processing once the domain
            # has been defined
            cell_methods_string = field_properties.pop("cell_methods", None)

            # Take add_offset and scale_factor out of the data
            # variable's properties since they will be dealt with by
            # the variable's Data object. Makes sure we note that they
            # were there so we can adjust the field's data type
            # accordingly.
            values = [
                field_properties.pop(k, None)
                for k in ("add_offset", "scale_factor")
            ]
            unpacked_dtype = values != [None, None]
            if unpacked_dtype:
                try:
                    values.remove(None)
                except ValueError:
                    pass

                unpacked_dtype = np.result_type(*values)

        # Initialise node_coordinates_as_bounds
        g["node_coordinates_as_bounds"] = set()

        # ------------------------------------------------------------
        # Initialise the field/domain
        # ------------------------------------------------------------
        if field:
            # Create a field construct
            f = self.implementation.initialise_Field()
        else:
            # Create a domain construct
            f = self.implementation.initialise_Domain()

        self.implementation.set_properties(f, field_properties, copy=True)

        if field and not g["mask"]:
            # --------------------------------------------------------
            # Masking has been turned off, so make sure that there is
            # a fill value recorded on the field so that masking may
            # later be applied manually, if required. (Introduced at
            # v1.8.2)
            # --------------------------------------------------------
            self._set_default_FillValue(f, field_ncvar)

        # Store the netCDF variable name of the field/domain
        self.implementation.nc_set_variable(f, field_ncvar)

        # ------------------------------------------------------------
        # Store the netCDF global attributes for the field/domain
        # ------------------------------------------------------------
        x = g["global_attributes"].copy()
        for k, v in g["global_attributes"].items():
            if (
                k not in g["variable_attributes"][field_ncvar]
                and k not in g["variable_group_attributes"][field_ncvar]
            ):
                x[k] = None

        self.implementation.nc_set_global_attributes(f, x)

        # ------------------------------------------------------------
        # Store the data/domain variable's group-level attributes
        # ------------------------------------------------------------
        if g["has_groups"]:
            x = g["variable_group_attributes"][field_ncvar].copy()
            for k, v in g["variable_group_attributes"][field_ncvar].items():
                if k not in g["variable_attributes"][field_ncvar]:
                    x[k] = None

            self.implementation.nc_set_group_attributes(f, x)

        # ------------------------------------------------------------
        # Remove the field/domain construct's "geometry" property,
        # saving its value
        # ------------------------------------------------------------
        if g["CF>=1.8"]:
            geometry = self.implementation.del_property(f, "geometry", None)
            if geometry is not None:
                self.implementation.nc_set_geometry_variable(f, geometry)

        # Map netCDF dimension names to domain axis identifiers.
        #
        # For example: {'lat': 'dim0', 'time': 'dim1'}
        ncdim_to_axis = {}
        g["ncdim_to_axis"] = ncdim_to_axis

        # Map domain axis identifiers to netCDF dimension names
        #
        # For example: {'dim0': 'lat', 'dim1': 'time'}
        axis_to_ncdim = {}
        g["axis_to_ncdim"] = axis_to_ncdim

        ncscalar_to_axis = {}

        # Map netCDF variable names to internal identifiers
        #
        # For example: {'dimensioncoordinate1': 'time'}
        ncvar_to_key = {}

        data_axes = []

        # ------------------------------------------------------------
        # Add axes and non-scalar dimension coordinates to the
        # field/domain
        # ------------------------------------------------------------
        has_dimensions_attr = self.implementation.has_property(f, "dimensions")
        if field:
            if g["CF>=1.9"] and has_dimensions_attr:
                # ----------------------------------------------------
                # This netCDF variable has a 'dimensions'
                # attribute. Therefore it is a domain variable and is
                # to be ignored. CF>=1.9 (Introduced at v1.9.0.0)
                # ----------------------------------------------------
                logger.info(
                    f"        {field_ncvar} is a domain variable"
                )  # pragma: no cover

                return None

            ncdimensions = None
        else:
            if not mesh_topology and (
                not g["CF>=1.9"] or not has_dimensions_attr
            ):
                # ----------------------------------------------------
                # This netCDF variable (which is not a UGRID mesh
                # topology nor a location index set variable) does not
                # have a 'dimensions' attribute. Therefore it is not a
                # domain variable and is to be ignored. CF>=1.9
                # (Introduced at v1.9.0.0)
                # ----------------------------------------------------
                logger.info(
                    f"        {field_ncvar} is not a domain variable"
                )  # pragma: no cover

                return None

            # --------------------------------------------------------
            # Get the netCDF dimensions for the domain variable from
            # the 'dimensions' property. CF>=1.9. (Introduced at
            # v1.9.0.0)
            # --------------------------------------------------------
            domain_dimensions = self.implementation.del_property(
                f, "dimensions", None
            )

            ncdimensions = self._split_string_by_white_space(
                field_ncvar, domain_dimensions, variables=True
            )

        field_ncdimensions = self._ncdimensions(
            field_ncvar, ncdimensions=ncdimensions
        )

        field_groups = g["variable_groups"][field_ncvar]

        for ncdim in field_ncdimensions:
            ncvar, method = self._find_coordinate_variable(
                field_ncvar, field_groups, ncdim
            )

            if ncvar is not None:
                # There is a Unidata coordinate variable for this
                # dimension, so create a domain axis and dimension
                # coordinate
                if ncvar in g["dimension_coordinate"]:
                    coord = self._copy_construct(
                        "dimension_coordinate", field_ncvar, ncvar
                    )
                else:
                    coord = self._create_dimension_coordinate(
                        field_ncvar, ncvar, f
                    )
                    g["dimension_coordinate"][ncvar] = coord

                size = self.implementation.get_construct_data_size(coord)
                domain_axis = self._create_domain_axis(size, ncdim)

                logger.detail(
                    f"        [a] Inserting {domain_axis.__class__.__name__} "
                    f"with size {size}"
                )  # pragma: no cover
                axis = self.implementation.set_domain_axis(
                    f, construct=domain_axis, copy=False
                )

                logger.detail(
                    f"        [b] Inserting {coord.__class__.__name__}"
                    f"{method} with size {coord.size}"
                )  # pragma: no cover
                dim = self.implementation.set_dimension_coordinate(
                    f, construct=coord, axes=[axis], copy=False
                )

                self._reference(ncvar, field_ncvar)
                if coord.has_bounds():
                    bounds = self.implementation.get_bounds(coord)
                    self._reference(
                        self.implementation.nc_get_variable(bounds),
                        field_ncvar,
                    )

                # Set unlimited status of axis
                if g["dimension_isunlimited"][ncdim]:
                    self.implementation.nc_set_unlimited_axis(f, axis)

                ncvar_to_key[ncvar] = dim
                g["coordinates"].setdefault(field_ncvar, []).append(ncvar)

            else:
                # There is no dimension coordinate for this dimension,
                # so just create a domain axis with the correct size.
                if ncdim in g["new_dimension_sizes"]:
                    size = g["new_dimension_sizes"][ncdim]
                else:
                    size = g["internal_dimension_sizes"][ncdim]

                domain_axis = self._create_domain_axis(size, ncdim)
                logger.detail(
                    f"        [c] Inserting {domain_axis.__class__.__name__} "
                    f"with size {size}"
                )  # pragma: no cover
                axis = self.implementation.set_domain_axis(
                    f, construct=domain_axis, copy=False
                )

                # Set unlimited status of axis
                try:
                    if g["dimension_isunlimited"][ncdim]:
                        self.implementation.nc_set_unlimited_axis(f, axis)
                except KeyError:
                    # This dimension is not in the netCDF file (as
                    # might be the case for an element dimension
                    # implied by a ragged array).
                    pass

            # Update data dimension name and set dimension size
            data_axes.append(axis)

            ncdim_to_axis[ncdim] = axis
            axis_to_ncdim[axis] = ncdim

        # ------------------------------------------------------------
        # Add the data to the field
        # ------------------------------------------------------------
        if field:
            data = self._create_data(
                field_ncvar, f, unpacked_dtype=unpacked_dtype
            )
            logger.detail(
                f"        [d] Inserting field {data.__class__.__name__}"
                f"{data.shape}"
            )  # pragma: no cover

            self.implementation.set_data(f, data, axes=data_axes, copy=False)

        # Store the original file names
        self.implementation.set_original_filenames(f, g["filename"])

        # ------------------------------------------------------------
        # Add auxiliary coordinate constructs derived from UGRID
        #
        # It is important to do this prior to creating auxiliary
        # coordinates from the "coordinates" attribute.
        # ------------------------------------------------------------
        ugrid = g["UGRID_version"] is not None
        if ugrid:
            if mesh_topology:
                # We are creating a UGRID domain construct, for which
                # 'location' has already been set as a keyword
                # parameter.
                mesh = g["mesh"][field_ncvar]
                mesh_ncvar = mesh.mesh_ncvar
                location_index_set_ncvar = mesh.location_index_set_ncvar
                ncdim = mesh.ncdim.get(location)
                if not ncdim:
                    return

                ugrid = True

                # Create the domain axis construct for this location
                # of the mesh topology
                if ncdim in g["new_dimension_sizes"]:
                    size = g["new_dimension_sizes"][ncdim]
                else:
                    size = g["internal_dimension_sizes"][ncdim]

                domain_axis = self._create_domain_axis(size, ncdim)
                logger.detail(
                    f"        [o] Inserting {domain_axis.__class__.__name__} "
                    f"with size {size}"
                )  # pragma: no cover
                axis = self.implementation.set_domain_axis(
                    f, construct=domain_axis, copy=False
                )
                ncdim_to_axis[ncdim] = axis
            else:
                # We are creating a field construct or a non-UGRID
                # domain construct
                mesh_ncvar = self.implementation.get_property(f, "mesh")
                location_index_set_ncvar = self.implementation.get_property(
                    f, "location_index_set"
                )
                ugrid = (
                    mesh_ncvar is not None
                    or location_index_set_ncvar is not None
                )

        ugrid_aux_ncvars = []
        if ugrid:
            if not mesh_topology:
                # Find the mesh defintion and location on the mesh
                ok = False
                if mesh_ncvar is not None:
                    ok = self._ugrid_check_field_mesh(
                        field_ncvar,
                        mesh_ncvar,
                    )

                    if ok:
                        mesh = g["mesh"][mesh_ncvar]
                        location = self.implementation.get_property(
                            f, "location"
                        )
                elif location_index_set_ncvar is not None:
                    ok = self._ugrid_check_field_location_index_set(
                        field_ncvar, location_index_set_ncvar
                    )
                    if ok:
                        mesh = g["mesh"][location_index_set_ncvar]
                        location = mesh.location

                if not ok:
                    # There's something wrong with the UGRID
                    # encoding. Set 'ugrid' to False so that no
                    # further UGRID related stuff occurs.
                    ugrid = False
                    logger.warning(
                        "There was a problem parsing the UGRID mesh "
                        f"topology variable {mesh.mesh_ncvar!r}: "
                        f"Ignoring the UGRID mesh for {field_ncvar!r}."
                    )

            if ugrid:
                # The UGRID specification is OK, so get the auxiliary
                # coordinates.
                if location == "volume":
                    raise NotImplementedError(
                        "Can't read datasets with UGRID volume cells"
                    )

                # Remove mesh-related properties
                if mesh_topology:
                    if location_index_set_ncvar is not None:
                        attrs = ("mesh", "location")
                    else:
                        attrs = self.ugrid_mesh_topology_attributes()
                elif mesh_ncvar is not None:
                    attrs = ("mesh", "location")
                else:
                    attrs = ("location_index_set",)

                self.implementation.del_properties(f, attrs)

                # Find the discrete axis for the mesh topology
                ugrid_ncdim = mesh.ncdim.get(location)
                if ugrid_ncdim is None:
                    # We couldn't find the UGRID discrete axis, so
                    # there must be something wrong with the UGRID
                    # encoding. Set 'ugrid' to False so that no
                    # further UGRID related stuff occurs.
                    ugrid = False
                    logger.warning(
                        "Couldn't find the UGRID discrete axis for mesh "
                        f"topology variable {mesh.mesh_ncvar!r}: "
                        f"Ignoring the UGRID mesh for {field_ncvar!r}."
                    )
                else:
                    # There is a UGRID discrete axis, so create
                    # auxiliary coordinate constructs derived from the
                    # mesh topology.
                    ugrid_axis = ncdim_to_axis[ugrid_ncdim]
                    for aux in mesh.auxiliary_coordinates.get(location, ()):
                        key = self.implementation.set_auxiliary_coordinate(
                            f,
                            aux,
                            axes=ugrid_axis,
                            copy=True,
                        )
                        ncvar = self.implementation.nc_get_variable(aux)

                        ugrid_aux_ncvars.append(ncvar)

                        g["auxiliary_coordinate"][ncvar] = aux
                        ncvar_to_key[ncvar] = key

                        self._reference(ncvar, field_ncvar)
                        if self.implementation.has_bounds(aux):
                            bounds = self.implementation.get_bounds(aux)
                            self._reference(
                                self.implementation.nc_get_variable(bounds),
                                field_ncvar,
                            )

        # ------------------------------------------------------------
        # Add scalar dimension coordinates and auxiliary coordinates
        # to the field/domain
        # ------------------------------------------------------------
        coordinates = self.implementation.del_property(f, "coordinates", None)

        parsed_coordinates = []
        if coordinates is not None:
            parsed_coordinates = self._split_string_by_white_space(
                field_ncvar, coordinates, variables=True
            )

            for ncvar in parsed_coordinates:
                # Skip dimension coordinates
                if ncvar in field_ncdimensions:
                    continue

                # Skip auxiliary coordinates that have already been
                # created from a UGRID mesh
                if ugrid and ncvar in ugrid_aux_ncvars:
                    continue

                cf_compliant = self._check_auxiliary_or_scalar_coordinate(
                    field_ncvar, ncvar, coordinates
                )
                if not cf_compliant:
                    continue

                # Set dimensions for this variable
                dimensions = self._get_domain_axes(
                    ncvar, parent_ncvar=field_ncvar
                )

                if ncvar in g["auxiliary_coordinate"]:
                    coord = g["auxiliary_coordinate"][ncvar].copy()
                else:
                    coord = self._create_auxiliary_coordinate(
                        field_ncvar, ncvar, f
                    )
                    g["auxiliary_coordinate"][ncvar] = coord

                # ----------------------------------------------------
                # Turn a
                # ----------------------------------------------------
                is_scalar_dimension_coordinate = False
                scalar = False
                if not dimensions:
                    scalar = True
                    if self._is_char_or_string(ncvar):
                        # String valued scalar coordinate. Turn it
                        # into a 1-d auxiliary coordinate construct.
                        domain_axis = self._create_domain_axis(1)
                        logger.detail(
                            "        [d] Inserting "
                            f"{domain_axis.__class__.__name__} with size 1"
                        )  # pragma: no cover
                        dim = self.implementation.set_domain_axis(
                            f, domain_axis
                        )

                        dimensions = [dim]

                        coord = self.implementation.construct_insert_dimension(
                            construct=coord, position=0
                        )
                        g["auxiliary_coordinate"][ncvar] = coord
                    else:
                        # Numeric valued scalar coordinate
                        is_scalar_dimension_coordinate = True

                if is_scalar_dimension_coordinate:
                    # Insert a domain axis and dimension coordinate
                    # derived from a numeric scalar auxiliary
                    # coordinate.

                    # First turn the scalar auxiliary corodinate into
                    # a 1-d auxiliary coordinate construct
                    coord = self.implementation.construct_insert_dimension(
                        construct=coord, position=0
                    )

                    # Now turn the 1-d size 1 auxiliary coordinate
                    # into a dimension coordinate
                    coord = self.implementation.initialise_DimensionCoordinate_from_AuxiliaryCoordinate(
                        auxiliary_coordinate=coord, copy=False
                    )

                    size = self.implementation.get_construct_data_size(coord)
                    domain_axis = self._create_domain_axis(size)
                    logger.detail(
                        "        [e] Inserting "
                        f"{domain_axis.__class__.__name__} with size {size}"
                    )  # pragma: no cover
                    axis = self.implementation.set_domain_axis(
                        f, construct=domain_axis, copy=False
                    )

                    logger.detail(
                        f"        [e] Inserting {coord.__class__.__name__} "
                        f"with size {coord.size}"
                    )  # pragma: no cover
                    dim = self.implementation.set_dimension_coordinate(
                        f, coord, axes=[axis], copy=False
                    )

                    self._reference(ncvar, field_ncvar)
                    if self.implementation.has_bounds(coord):
                        bounds = self.implementation.get_bounds(coord)
                        self._reference(
                            self.implementation.nc_get_variable(bounds),
                            field_ncvar,
                        )

                    dimensions = [axis]
                    ncvar_to_key[ncvar] = dim

                    g["dimension_coordinate"][ncvar] = coord
                    del g["auxiliary_coordinate"][ncvar]
                else:
                    # Insert auxiliary coordinate
                    logger.detail(
                        f"        [f] Inserting {coord.__class__.__name__} "
                        f"with size {coord.size}"
                    )  # pragma: no cover

                    aux = self.implementation.set_auxiliary_coordinate(
                        f, coord, axes=dimensions, copy=False
                    )

                    self._reference(ncvar, field_ncvar)
                    if self.implementation.has_bounds(coord):
                        bounds = self.implementation.get_bounds(coord)
                        self._reference(
                            self.implementation.nc_get_variable(bounds),
                            field_ncvar,
                        )

                    ncvar_to_key[ncvar] = aux

                if scalar:
                    ncscalar_to_axis[ncvar] = dimensions[0]

        # ------------------------------------------------------------
        # Add dimension or auxiliary coordinate constructs derived
        # from from tie point coordinate variables and bounds tie
        # point variables (CF>=1.9)
        #
        # Note on methodology: All of the coordinate constructs must
        #                      be created before any are set on the
        #                      parent field/domain construct. This is
        #                      so that constructs with multivariate
        #                      interpolation methods can be modified
        #                      to contain their dependent tie points.
        #
        # ------------------------------------------------------------
        string = self.implementation.del_property(
            f, "coordinate_interpolation", None
        )
        tie_point_ncvars = g["tie_point_ncvar"].get(field_ncvar, ())

        coordinates = {}
        for ncvar in tie_point_ncvars:
            ok = self._check_tie_point_coordinates(field_ncvar, ncvar, string)
            if not ok:
                continue

            # Find out if the coordinates are to be dimension or
            # auxiliary coordinate constructs
            axes = self._get_domain_axes(ncvar, parent_ncvar=field_ncvar)
            is_dimension_coordinate = len(axes) == 1 and ncvar == g[
                "axis_to_ncdim"
            ].get(axes[0])

            # Don't try to use an existing coordinate object derived
            # from this netCDF variable, since such an instance may
            # have been created from a different interpolation
            # variable (and therefore could have used different tie
            # point indices).
            if is_dimension_coordinate:
                coord = self._create_dimension_coordinate(
                    field_ncvar, ncvar, f
                )
            else:
                coord = self._create_auxiliary_coordinate(
                    field_ncvar, ncvar, f
                )

            coordinates[ncvar] = (coord, axes, is_dimension_coordinate)

        # Add any dependent tie points required for multivariate
        # interpolations. This allows each coordinate to be operated
        # on (e.g. subspaced, collapsed, etc.) independently.
        #
        # For example, when decompression is by the
        # quadratic_latitude_longitude method, the interpolation of
        # latitudes depends on the longitude, and vice verse -
        # e.g. uncompressed latitudes = f(subsampled latitudes,
        # subsampled longitudes). So that the latitude coordinate
        # construct can be accessed independently of the longitude
        # construct, the longitude tie points need to be stored within
        # the latitude coordinate construct.
        multivariate_interpolations = self.cf_multivariate_interpolations()
        for (
            ncvar,
            (coord, axes, is_dimension_coordinate),
        ) in coordinates.items():
            compression_type = self.implementation.get_compression_type(coord)
            if compression_type != "subsampled":
                continue

            interpolation_name = self.implementation.get_interpolation_name(
                coord
            )
            identities = multivariate_interpolations.get(interpolation_name)
            if not identities:
                continue

            bounds = self.implementation.get_bounds(coord, default=None)

            tp_dims = {}
            c_tp = {}
            b_tp = {}
            for n, (c, a, _) in coordinates.items():
                if n == ncvar:
                    continue

                if (
                    self.implementation.get_interpolation_name(c)
                    != interpolation_name
                ):
                    continue

                for identity in identities:
                    if not self._has_identity(c, identity):
                        continue

                    tp_dims[identity] = tuple([a.index(i) for i in axes])

                    c_tp[identity] = self.implementation.get_tie_points(c)
                    if bounds is None:
                        continue

                    b = self.implementation.get_bounds(c, None)
                    if b is None:
                        continue

                    b_tp[identity] = self.implementation.get_tie_points(b)
                    break

            self.implementation.set_dependent_tie_points(coord, c_tp, tp_dims)

            if bounds is not None:
                self.implementation.set_dependent_tie_points(
                    bounds, b_tp, tp_dims
                )

        # Set the coordinate constructs on the parent field/domain
        for (
            ncvar,
            (coord, axes, is_dimension_coordinate),
        ) in coordinates.items():
            logger.detail(
                f"        [k] Inserting {coord.__class__.__name__}"
            )  # pragma: no cover
            if is_dimension_coordinate:
                key = self.implementation.set_dimension_coordinate(
                    f, coord, axes=axes, copy=False
                )
            else:
                key = self.implementation.set_auxiliary_coordinate(
                    f, coord, axes=axes, copy=False
                )

            self._reference(ncvar, field_ncvar)
            if self.implementation.has_bounds(coord):
                bounds = self.implementation.get_bounds(coord)
                self._reference(
                    self.implementation.nc_get_variable(bounds), field_ncvar
                )

            ncvar_to_key[ncvar] = key

        # ------------------------------------------------------------
        # Add auxiliary coordinate constructs from geometry node
        # coordinates that are not already bounds of existing
        # auxiliary coordinate constructs (CF>=1.8)
        # ------------------------------------------------------------
        geometry = self._get_geometry(field_ncvar)
        if geometry is not None:
            for node_ncvar in geometry["node_coordinates"]:
                found = any(
                    [
                        self.implementation.get_bounds_ncvar(a) == node_ncvar
                        for a in self.implementation.get_auxiliary_coordinates(
                            f
                        ).values()
                    ]
                )
                # TODO: remove explicit API dependency:
                # f.auxiliary_coordinates.values()
                if found:
                    continue

                #
                if node_ncvar in g["auxiliary_coordinate"]:
                    coord = g["auxiliary_coordinate"][node_ncvar].copy()
                else:
                    coord = self._create_auxiliary_coordinate(
                        parent_ncvar=field_ncvar,
                        ncvar=None,
                        f=f,
                        bounds_ncvar=node_ncvar,
                        geometry_nodes=True,
                    )

                    geometry_type = geometry["geometry_type"]
                    if geometry_type is not None:
                        self.implementation.set_geometry(coord, geometry_type)

                    g["auxiliary_coordinate"][node_ncvar] = coord

                # Insert auxiliary coordinate
                logger.detail(
                    f"        [f] Inserting {coord.__class__.__name__}"
                )  # pragma: no cover

                # TODO check that geometry_dimension is a dimension of
                # the data variable
                geometry_dimension = geometry["geometry_dimension"]
                if geometry_dimension not in g["ncdim_to_axis"]:
                    raise ValueError(
                        f"Geometry dimension {geometry_dimension!r} is not in "
                        f"read_vars['ncdim_to_axis']: {g['ncdim_to_axis']}"
                    )

                aux = self.implementation.set_auxiliary_coordinate(
                    f,
                    coord,
                    axes=(g["ncdim_to_axis"][geometry_dimension],),
                    copy=False,
                )

                self._reference(node_ncvar, field_ncvar)
                ncvar_to_key[node_ncvar] = aux

        # ------------------------------------------------------------
        # Add custom auxiliary coordinate constructs defined by
        # subclasses
        # ------------------------------------------------------------
        extra_aux = self._customise_auxiliary_coordinates(field_ncvar, f)
        if extra_aux:
            ncvar_to_key.update(extra_aux)
            g["auxiliary_coordinate"].update(extra_aux)
            g["coordinates"][field_ncvar].extend(extra_aux)

            # Reference the netCDF variables
            coords = self.implementation.get_auxiliary_coordinates(f)
            for aux_ncvar, key in extra_aux.items():
                self._reference(aux_ncvar, field_ncvar)
                coord = coords[key]
                if self.implementation.has_bounds(coord):
                    bounds = self.implementation.get_bounds(coord)
                    self._reference(
                        self.implementation.nc_get_variable(bounds),
                        field_ncvar,
                    )

        # ------------------------------------------------------------
        # Add a domain topology construct derived from UGRID
        # ------------------------------------------------------------
        if ugrid:
            domain_topology = mesh.domain_topologies.get(location)
            if domain_topology is not None:
                logger.detail(
                    "        [m] Inserting "
                    f"{domain_topology.__class__.__name__} with data shape "
                    f"{self.implementation.get_data_shape(domain_topology)}"
                )  # pragma: no cover

                key = self.implementation.set_domain_topology(
                    f,
                    domain_topology,
                    axes=ugrid_axis,
                    copy=True,
                )
                self._reference(ncvar, field_ncvar)
                ncvar = self.implementation.nc_get_variable(domain_topology)
                ncvar_to_key[ncvar] = key

        # ------------------------------------------------------------
        # Add a cell connectivity construct derived from UGRID
        # ------------------------------------------------------------
        if ugrid:
            for cell_connectivity in mesh.cell_connectivities.get(
                location, ()
            ):
                logger.detail(
                    "        [n] Inserting "
                    f"{cell_connectivity.__class__.__name__} with data shape "
                    f"{self.implementation.get_data_shape(cell_connectivity)}"
                )  # pragma: no cover

                key = self.implementation.set_cell_connectivity(
                    f,
                    cell_connectivity,
                    axes=ugrid_axis,
                    copy=True,
                )
                self._reference(ncvar, field_ncvar)
                ncvar = self.implementation.nc_get_variable(cell_connectivity)
                ncvar_to_key[ncvar] = key

        if ugrid:
            # Set the mesh identifier
            self.implementation.set_mesh_id(f, mesh.mesh_id)

        # ------------------------------------------------------------
        # Add coordinate reference constructs from formula_terms
        # properties
        # ------------------------------------------------------------
        for key, coord in self.implementation.get_coordinates(f).items():
            coord_ncvar = self.implementation.nc_get_variable(coord)

            if coord_ncvar is None:
                # This might be the case if the coordinate construct
                # just contains geometry nodes
                continue

            formula_terms = g["variable_attributes"][coord_ncvar].get(
                "formula_terms"
            )
            if formula_terms is None:
                # This coordinate does not have a formula_terms
                # attribute
                continue

            if coord_ncvar not in g["formula_terms"]:
                self._check_formula_terms(
                    field_ncvar,
                    coord_ncvar,
                    formula_terms,
                    z_ncdim=g["variable_dimensions"][coord_ncvar][0],
                )

            ok = True
            domain_ancillaries = []
            for term, ncvar in g["formula_terms"][coord_ncvar][
                "coord"
            ].items():
                if ncvar is None:
                    continue

                # Set dimensions
                axes = self._get_domain_axes(ncvar)

                if ncvar in g["domain_ancillary"]:
                    domain_anc = self._copy_construct(
                        "domain_ancillary", field_ncvar, ncvar
                    )
                else:
                    bounds = g["formula_terms"][coord_ncvar]["bounds"].get(
                        term
                    )
                    if bounds == ncvar:
                        bounds = None

                    domain_anc = self._create_domain_ancillary(
                        field_ncvar, ncvar, f, bounds_ncvar=bounds
                    )

                if len(axes) == len(self._ncdimensions(ncvar)):
                    domain_ancillaries.append((ncvar, domain_anc, axes))
                else:
                    # The domain ancillary variable spans a dimension
                    # that is not spanned by its parent data variable
                    self._add_message(
                        field_ncvar,
                        ncvar,
                        message=(
                            "Formula terms variable",
                            "spans incorrect dimensions",
                        ),
                        attribute={
                            coord_ncvar + ":formula_terms": formula_terms
                        },
                        dimensions=g["variable_dimensions"][ncvar],
                    )
                    ok = False

            if not ok:
                # Move on to the next coordinate
                continue

            # Still here? Create a formula terms coordinate reference.
            for ncvar, domain_anc, axes in domain_ancillaries:
                logger.detail(
                    f"        [g] Inserting {domain_anc.__class__.__name__}"
                )  # pragma: no cover

                da_key = self.implementation.set_domain_ancillary(
                    f, construct=domain_anc, axes=axes, copy=False
                )

                self._reference(ncvar, field_ncvar)
                if self.implementation.has_bounds(domain_anc):
                    bounds = self.implementation.get_bounds(domain_anc)
                    self._reference(
                        self.implementation.nc_get_variable(bounds),
                        field_ncvar,
                    )

                if ncvar not in ncvar_to_key:
                    ncvar_to_key[ncvar] = da_key

                g["domain_ancillary"][ncvar] = domain_anc
                g["domain_ancillary_key"][ncvar] = da_key

            coordinate_reference = self._create_formula_terms_ref(
                f, key, coord, g["formula_terms"][coord_ncvar]["coord"]
            )

            self.implementation.set_coordinate_reference(
                f, construct=coordinate_reference, copy=False
            )

            logger.detail(
                f"        [l] Inserting {coordinate_reference.__class__.__name__}"
            )  # pragma: no cover

            g["vertical_crs"][key] = coordinate_reference

        # ------------------------------------------------------------
        # Add grid mapping coordinate references (do this after
        # formula terms)
        # ------------------------------------------------------------
        grid_mapping = self.implementation.del_property(
            f, "grid_mapping", None
        )
        if grid_mapping is not None:
            parsed_grid_mapping = self._parse_grid_mapping(
                field_ncvar, grid_mapping
            )

            cf_compliant = self._check_grid_mapping(
                field_ncvar, grid_mapping, parsed_grid_mapping
            )
            if not cf_compliant:
                logger.warning(
                    f"        Bad grid_mapping: {grid_mapping!r}"
                )  # pragma: no cover
            else:
                for x in parsed_grid_mapping:
                    grid_mapping_ncvar, coordinates = list(x.items())[0]

                    parameters = g["variable_attributes"][
                        grid_mapping_ncvar
                    ].copy()

                    # Convert netCDF variable names to internal identifiers
                    coordinates = [
                        ncvar_to_key[ncvar]
                        for ncvar in coordinates
                        if ncvar in ncvar_to_key
                    ]

                    # ------------------------------------------------
                    # Find the datum and coordinate conversion for the
                    # grid mapping
                    # ------------------------------------------------
                    datum_parameters = {}
                    coordinate_conversion_parameters = {}
                    for parameter, value in parameters.items():
                        if parameter in g["datum_parameters"]:
                            datum_parameters[parameter] = value
                        else:
                            coordinate_conversion_parameters[parameter] = value

                    datum = self.implementation.initialise_Datum(
                        parameters=datum_parameters
                    )

                    coordinate_conversion = (
                        self.implementation.initialise_CoordinateConversion(
                            parameters=coordinate_conversion_parameters
                        )
                    )

                    create_new = True

                    if not coordinates:
                        # DCH ALERT
                        # what to do about duplicate standard names? TODO
                        name = parameters.get("grid_mapping_name", None)
                        for (
                            n
                        ) in self.cf_coordinate_reference_coordinates().get(
                            name, ()
                        ):
                            for (
                                key,
                                coord,
                            ) in self.implementation.get_coordinates(
                                f
                            ).items():
                                if n == self.implementation.get_property(
                                    coord, "standard_name", None
                                ):
                                    coordinates.append(key)

                        # Add the datum to already existing vertical
                        # coordinate references
                        for vcr in g["vertical_crs"].values():
                            self.implementation.set_datum(
                                coordinate_reference=vcr, datum=datum
                            )
                    else:
                        for vcoord, vcr in g["vertical_crs"].items():
                            if vcoord in coordinates:
                                # Add the datum to an already existing
                                # vertical coordinate reference
                                logger.detail(
                                    "        [k] Inserting "
                                    f"{datum.__class__.__name__} into "
                                    f"{vcr.__class__.__name__}"
                                )  # pragma: no cover

                                self.implementation.set_datum(
                                    coordinate_reference=vcr, datum=datum
                                )
                                coordinates.remove(vcoord)
                                create_new = bool(coordinates)

                    if create_new:
                        coordref = (
                            self.implementation.initialise_CoordinateReference()
                        )

                        self.implementation.set_datum(
                            coordinate_reference=coordref, datum=datum
                        )

                        self.implementation.set_coordinate_conversion(
                            coordinate_reference=coordref,
                            coordinate_conversion=coordinate_conversion,
                        )

                        self.implementation.set_coordinate_reference_coordinates(
                            coordref, coordinates
                        )

                        self.implementation.nc_set_variable(
                            coordref, grid_mapping_ncvar
                        )

                        key = self.implementation.set_coordinate_reference(
                            f, construct=coordref, copy=False
                        )

                        logger.detail(
                            "        [l] Inserting "
                            f"{coordref.__class__.__name__}"
                        )  # pragma: no cover

                        self._reference(grid_mapping_ncvar, field_ncvar)
                        ncvar_to_key[grid_mapping_ncvar] = key

        # ------------------------------------------------------------
        # Add cell measures to the field/domain
        # ------------------------------------------------------------
        measures = self.implementation.del_property(f, "cell_measures", None)
        if measures is not None:
            parsed_cell_measures = self._parse_x(field_ncvar, measures)

            cf_compliant = self._check_cell_measures(
                field_ncvar, measures, parsed_cell_measures
            )
            if cf_compliant:
                for x in parsed_cell_measures:
                    measure, ncvars = list(x.items())[0]
                    ncvar = ncvars[0]

                    # Set the domain axes for the cell measure
                    axes = self._get_domain_axes(ncvar, allow_external=True)

                    if ncvar in g["cell_measure"]:
                        # Copy the cell measure from one that already
                        # exists
                        cell = g["cell_measure"][ncvar].copy()
                    else:
                        cell = self._create_cell_measure(measure, ncvar)
                        g["cell_measure"][ncvar] = cell

                    logger.detail(
                        f"        [h] Inserting {cell.__class__.__name__}"
                    )  # pragma: no cover

                    key = self.implementation.set_cell_measure(
                        f, construct=cell, axes=axes, copy=False
                    )

                    # Count a reference to the cell measure ...
                    if ncvar != field_ncvar:
                        # ... but only if it is not the same as its
                        # parent data variable (introduced at v1.8.6).
                        self._reference(ncvar, field_ncvar)

                    ncvar_to_key[ncvar] = key

                    if ncvar in g["external_variables"]:
                        g["referenced_external_variables"].add(ncvar)

        # ------------------------------------------------------------
        # Add cell methods to the field
        # ------------------------------------------------------------
        if field and cell_methods_string is not None:
            name_to_axis = ncdim_to_axis.copy()
            name_to_axis.update(ncscalar_to_axis)

            cell_methods = self._parse_cell_methods(
                cell_methods_string, field_ncvar
            )

            for properties in cell_methods:
                axes = properties.pop("axes")

                if g["has_groups"]:
                    # Replace flattened names with absolute names
                    axes = [
                        g["flattener_dimensions"].get(
                            axis, g["flattener_variables"].get(axis, axis)
                        )
                        for axis in axes
                    ]

                # Replace names with domain axis keys
                axes = [name_to_axis.get(axis, axis) for axis in axes]

                method = properties.pop("method", None)

                cell_method = self._create_cell_method(
                    axes, method, properties
                )

                logger.detail(
                    f"        [i] Inserting {method!r} "
                    f"{cell_method.__class__.__name__}"
                )  # pragma: no cover

                self.implementation.set_cell_method(
                    f, construct=cell_method, copy=False
                )

        # ------------------------------------------------------------
        # Add field ancillaries to the field
        # ------------------------------------------------------------
        if field:
            ancillary_variables = self.implementation.del_property(
                f, "ancillary_variables", None
            )
            if ancillary_variables is not None:
                parsed_ancillary_variables = self._split_string_by_white_space(
                    field_ncvar, ancillary_variables, variables=True
                )
                cf_compliant = self._check_ancillary_variables(
                    field_ncvar,
                    ancillary_variables,
                    parsed_ancillary_variables,
                )
                if not cf_compliant:
                    pass
                else:
                    for ncvar in parsed_ancillary_variables:
                        # Set dimensions
                        axes = self._get_domain_axes(ncvar)

                        if ncvar in g["field_ancillary"]:
                            field_anc = g["field_ancillary"][ncvar].copy()
                        else:
                            field_anc = self._create_field_ancillary(ncvar)
                            g["field_ancillary"][ncvar] = field_anc

                        # Insert the field ancillary
                        logger.detail(
                            f"        [j] Inserting {field_anc!r}"
                        )  # pragma: no cover
                        key = self.implementation.set_field_ancillary(
                            f, construct=field_anc, axes=axes, copy=False
                        )
                        self._reference(ncvar, field_ncvar)

                        ncvar_to_key[ncvar] = key

            # --------------------------------------------------------
            # Add extra field ancillary constructs defined by
            # subclasses
            # --------------------------------------------------------
            extra_anc = self._customise_field_ancillaries(field_ncvar, f)
            if extra_anc:
                ncvar_to_key.update(extra_anc)
                g["field_ancillary"].update(extra_anc)

                # Reference the netCDF variables
                for anc_ncvar in extra_anc:
                    self._reference(anc_ncvar, field_ncvar)

        # Add the structural read report to the field/domain
        dataset_compliance = g["dataset_compliance"][field_ncvar]
        components = dataset_compliance["non-compliance"]
        if components:
            dataset_compliance = {field_ncvar: dataset_compliance}
        else:
            dataset_compliance = {}

        self.implementation.set_dataset_compliance(f, dataset_compliance)

        # Return the finished field/domain
        return f

    def _find_coordinate_variable(self, field_ncvar, field_groups, ncdim):
        """Find a coordinate variable for a data-dimension combination.

        Find a Unidata coordinate variable for a particular CF-netCDF
        data variable and netCDF dimension combination.

        .. versionadded:: (cfdm) 1.8.6

        :Parameters:

            field_ncvar: `str`

            field_groups: `tuple`

            ncdim: `str`

        :Returns:

            (`str`, `str`) or (`None`, str`)
                The second item is a message saying how the coordinate
                variable was discovered.

        """
        g = self.read_vars

        ncdim_groups = g["dimension_groups"].get(ncdim, ())
        n_ncdim_groups = len(ncdim_groups)

        if g["variable_dimensions"].get(ncdim) == (ncdim,):
            # There is a Unidata coordinate variable for this
            # dimension, so create a domain axis and dimension
            # coordinate
            return ncdim, ""

        if not g["has_groups"]:
            # This file has no group structure and there is no
            # coordinate variable for this dimension
            return None, ""

        # ------------------------------------------------------------
        # File has groups. Look for a coordinate variable by proximal
        # and lateral search techniques
        # ------------------------------------------------------------
        proximal_candidates = {}
        lateral_candidates = {}

        for ncvar, ncdims in g["variable_dimensions"].items():
            if ncvar == field_ncvar:
                # A data variable can not be its own coordinate
                # variable
                continue

            if ncdims != (ncdim,):
                # This variable does not span the correct dimension
                continue

            if g["variable_basename"][ncvar] != g["dimension_basename"][ncdim]:
                # This variable does not have the same basename as the
                # dimension. E.g. if ncdim is '/forecast/lon' and
                # ncvar is '/forecast/model/lat' then their basenames
                # are 'lon' and 'lat' respectively.
                continue

            ncvar_groups = g["variable_groups"][ncvar]

            if ncvar_groups[:n_ncdim_groups] != ncdim_groups:
                # The variable's group is not the same as, nor a
                # subgroup of, the local apex group.
                continue

            if field_groups[: len(ncvar_groups)] == ncvar_groups:
                # Group is acceptable for proximal search
                proximal_candidates[ncvar] = ncvar_groups
            else:
                # Group is acceptable for lateral search
                lateral_candidates[ncvar] = ncvar_groups

        if proximal_candidates:
            # Choose the coordinate variable closest to the field by
            # proximal search
            ncvars = [
                k
                for k in sorted(
                    proximal_candidates.items(),
                    reverse=True,
                    key=lambda item: len(item[1]),
                )
            ]
            ncvar = ncvars[0][0]
            return ncvar, " (found by proximal search)"

        if lateral_candidates:
            # Choose the coordinate variable that is closest the local
            # apex group by proximal search. If more than one such
            # vaiable exists then lateral search has failed.
            ncvars = [
                k
                for k in sorted(
                    lateral_candidates.items(), key=lambda item: len(item[1])
                )
            ]
            ncvar, group = ncvars[0]

            if len(lateral_candidates) == 1:
                # There is a unique coordinate variable found by
                # lateral search that is closest to the local apex
                # group
                return ncvar, " (found by lateral serach)"
            else:
                group2 = ncvars[1][1]
                if len(group) < len(group2):
                    # There is a unique coordinate variable found by
                    # lateral search that is closest to the local apex
                    # group
                    return ncvar, " (found by lateral serach)"

                # Two coordinate variables found by lateral search are
                # the same distance from the local apex group
                lateral_candidates = []

        if lateral_candidates:
            self._add_message(
                field_ncvar,
                field_ncvar,
                message=(
                    "Multiple coordinate variable candidates",
                    "identified by lateral search",
                ),
                dimensions=g["variable_dimensions"][field_ncvar],
            )

        return None, ""

    def _is_char_or_string(self, ncvar):
        """True if the netCDf variable has string or char datatype.

        .. versionadded:: (cfdm) 1.8.0

        :Parameters:

            ncvar: `str`
                The name of the netCDF variable.

        :Returns:

            `bool`

        **Examples**

            >>> n._is_char_or_string('regions')
            True

        """
        datatype = self.read_vars["variables"][ncvar].dtype
        return datatype == str or datatype.kind in "OSU"

    def _is_char(self, ncvar):
        """Return True if the netCDf variable has char datatype.

        .. versionadded:: (cfdm) 1.7.0

        :Parameters:

            ncvar: `str`
                The name of the netCDF variable.

        :Returns:

            `bool`

        **Examples**

        >>> n._is_char('regions')
        True

        """
        datatype = self.read_vars["variables"][ncvar].dtype
        return datatype != str and datatype.kind in "SU"

    def _has_identity(self, construct, identity):
        """TODO.

        .. versionadded:: (cfdm) 1.10.0.0

        """
        if identity == "latitude":
            return self._is_latitude(construct)

        if identity == "longitude":
            return self._is_longitude(construct)

        return False

    def _is_latitude(self, construct):
        """True if and only if the data are (grid) latitudes.

        .. versionadded:: (cfdm) 1.10.0.0

        .. seealso:: `_is_longitude`

        :Parameters:

            construct:

                The construct to test.

        :Returns:

            `bool`

        """
        units = construct.get_property("units", None)
        if not units:
            return False

        if units in (
            "degrees_north",
            "degree_north" "degree_N",
            "degrees_N",
            "degreeN",
            "degreesN",
        ):
            return True

        if units == "degrees":
            return (
                construct.get_property("standard_name", None)
                == "grid_latitude"
            )

        return False

    def _is_longitude(self, construct):
        """True if and only if the data are (grid) longitudes.

        .. versionadded:: (cfdm) 1.10.0.0

        .. seealso:: `_is_longitude`

        :Parameters:

            construct:

                The construct to test.

        :Returns:

            `bool`

        """
        units = construct.get_property("units", None)
        if not units:
            return False

        if units in (
            "degrees_east",
            "degree_east",
            "degree_E",
            "degrees_E",
            "degreeE",
            "degreesE",
        ):
            return True

        if units == "degrees":
            return (
                construct.get_property("standard_name", None)
                == "grid_longitude"
            )

        return False

    def _get_geometry(self, field_ncvar, return_ncvar=False):
        """Return a geometry container for this field construct.

        .. versionadded:: (cfdm) 1.8.0

        :Parameters:

            field_ncvar: `str`
                The netCDF varibale name for the field construct.

            return_ncvar: `bool`
                If True then return the netCDF variable name of the
                geometry instead.

        :Returns:

            `dict` or `str` or None`
                A `dict` containing geometry container information, or the
                netCDF geometry container name. If there is no geometry
                container for this data variable, or if the dataset
                version is CF<=1.7, then `None` is returned.

        """
        g = self.read_vars
        if g["CF>=1.8"]:
            geometry_ncvar = g["variable_geometry"].get(field_ncvar)
            if return_ncvar:
                if geometry_ncvar in g["geometries"]:
                    return geometry_ncvar

                return

            return g["geometries"].get(geometry_ncvar)

    def _add_message(
        self,
        parent_ncvar,
        ncvar,
        message=None,
        attribute=None,
        dimensions=None,
        variable=None,
        conformance=None,
    ):
        """Stores and logs a message about an issue with a field.

        .. versionadded:: (cfdm) 1.7.0

        :Parameters:

            parent_ncvar: `str`
                The netCDF variable name of the parent variable.

                *Parameter example:*
                  ``'tas'``

            ncvar: `str`
                The netCDF variable name of the parent component that
                has the problem.

                *Parameter example:*
                  ``'rotated_latitude_longitude'``

            message: (`str`, `str`), optional

            attribute: `dict`, optional
                The name and value of the netCDF attribute that has a problem.

                *Parameter example:*
                  ``attribute={'tas:cell_measures': 'area: areacella'}``

            dimensions: sequence of `str`, optional
                The netCDF dimensions of the variable that has a problem.

                *Parameter example:*
                  ``dimensions=('lat', 'lon')``

            variable: `str`, optional

        """
        g = self.read_vars

        if message is not None:
            try:
                code = self._code0[message[0]] * 1000 + self._code1[message[1]]
            except KeyError:
                code = None

            message = " ".join(message)
        else:
            code = None

        d = {"code": code, "attribute": attribute, "reason": message}

        if dimensions is not None:
            d["dimensions"] = dimensions

        if variable is None:
            variable = ncvar

        g["dataset_compliance"].setdefault(
            parent_ncvar,
            {
                "CF version": self.implementation.get_cf_version(),
                "non-compliance": {},
            },
        )
        g["dataset_compliance"][parent_ncvar]["non-compliance"].setdefault(
            ncvar, []
        ).append(d)

        e = g["component_report"].setdefault(variable, {})
        e.setdefault(ncvar, []).append(d)

        if dimensions is None:  # pragma: no cover
            dimensions = ""  # pragma: no cover
        else:  # pragma: no cover
            dimensions = "(" + ", ".join(dimensions) + ")"  # pragma: no cover

        logger.info(
            "    Error processing netCDF variable "
            f"{ncvar}{dimensions}: {d['reason']}"
        )  # pragma: no cover

        return d

    def _include_component_report(self, parent_ncvar, ncvar):
        """Include a component in the dataset compliance report.

        .. versionadded:: (cfdm) 1.11.0.0

        :Parameters:

            parent_ncvar: `str`
                The netCDF variable name of the parent variable.

                *Parameter example:*
                  ``'tas'``

            ncvar: `str`
                The netCDF variable name of the parent component that
                has the problem.

        :Returns:

            `None`

        """
        g = self.read_vars
        component_report = g["component_report"].get(ncvar)
        if component_report:
            g["dataset_compliance"][parent_ncvar]["non-compliance"].setdefault(
                ncvar, []
            ).extend(component_report)

    def _get_domain_axes(self, ncvar, allow_external=False, parent_ncvar=None):
        """Find a domain axis identifier for the variable's dimensions.

        Return the domain axis identifiers that correspond to a
        netCDF variable's netCDF dimensions.

        .. versionadded:: (cfdm) 1.7.0

        :Parameters:

            ncvar: `str`
                The netCDF variable name.

            allow_external: `bool`
                If True and *ncvar* is an external variable then return an
                empty list.

            parent_ncvar: `str`, optional
                TODO

                .. versionadded:: (cfdm) 1.10.0.0

        :Returns:

            `list`

        **Examples**

        >>> r._get_domain_axes('areacello')
        ['domainaxis0', 'domainaxis1']

        >>> r._get_domain_axes('areacello', allow_external=True)
        []

        """
        g = self.read_vars

        if allow_external and ncvar in g["external_variables"]:
            axes = []
        else:
            ncdim_to_axis = g["ncdim_to_axis"]
            ncdimensions = self._ncdimensions(ncvar, parent_ncvar=parent_ncvar)
            axes = [
                ncdim_to_axis[ncdim]
                for ncdim in ncdimensions
                if ncdim in ncdim_to_axis
            ]

        return axes

    def _ncdim_abspath(self, ncdim):
        """Return the absolute path of the netCDF dimension name.

        If the file has no groups, then the netCDF dimension is returned
        unchanged.

        .. versionadded:: (cfdm) 1.8.6

        :Parameters:

            ncdim: `str` or `None`
                The (falttened) netCDF dimension name.

        :Returns:

            `str` or `None`
                The (absolute path of the) netCDF dimension name.

        """
        g = self.read_vars
        if ncdim is None or not g["has_groups"]:
            return ncdim

        # Replace the netCDF dimension name with its full group
        # path. E.g. if dimension 'time' is in group '/forecast' then
        # it will be renamed '/forecast/time'. (CF>=1.8)
        return g["flattener_dimensions"].get(ncdim, ncdim)

    def _create_auxiliary_coordinate(
        self,
        parent_ncvar,
        ncvar,
        f,
        bounds_ncvar=None,
        geometry_nodes=False,
    ):
        """Create an auxiliary coordinate construct.

        .. versionadded:: (cfdm) 1.7.0

        :Parameters:

            parent_ncvar: `str`
                The netCDF name of the parent variable that contains
                the auxiliary coordinate construct.

            ncvar: `str` or `None`
                The netCDF name of the variable to be converted to an
                auxiliary coordinate construct. See the
                *geometry_nodes* parameter.

            field: `Field` or `Domain`
                The parent construct.

            bounds_ncvar: `str`, optional
                The netCDF variable name of the coordinate bounds.

            geometry_nodes: `bool`
                Set to True only if and only if the coordinate construct
                is to be created with only bounds from a node coordinates
                variable, whose netCDF name is given by *bounds_ncvar*. In
                this case *ncvar* must be `None`.

        :Returns:

            `AuxiliaryCoordinate`

        """
        return self._create_bounded_construct(
            parent_ncvar=parent_ncvar,
            ncvar=ncvar,
            f=f,
            auxiliary=True,
            bounds_ncvar=bounds_ncvar,
            geometry_nodes=geometry_nodes,
        )

    def _create_dimension_coordinate(
        self, parent_ncvar, ncvar, f, bounds_ncvar=None
    ):
        """Create a dimension coordinate construct.

        .. versionadded:: (cfdm) 1.7.0

        :Parameters:

            parent_ncvar: `str`
                The netCDF name of the parent variable that contains
                the dimension coordinate construct.

            ncvar: `str`
                The netCDF name of the variable to be converted to a
                dimension coordinate construct.

            field: `Field` or `Domain`
                The parent construct.

            bounds_ncvar: `str`, optional
                The netCDF variable name of the coordinate bounds.

        :Returns:

            `DimensionCoordinate`

        """
        return self._create_bounded_construct(
            parent_ncvar=parent_ncvar,
            ncvar=ncvar,
            f=f,
            dimension=True,
            bounds_ncvar=bounds_ncvar,
        )

    def _create_domain_ancillary(
        self, parent_ncvar, ncvar, f, bounds_ncvar=None
    ):
        """Create a domain ancillary construct object.

        .. versionadded:: (cfdm) 1.7.0

        :Parameters:

            parent_ncvar: `str`
                The netCDF name of the parent variable that contains
                the domain ancillary construct.

            ncvar: `str` or `None`
                The netCDF name of the variable to be converted to a
                domain ancillary construct.

            field: `Field` or `Domain`
                The parent construct.

            bounds_ncvar: `str`, optional
                The netCDF variable name of the coordinate bounds.

        :Returns:

            `DomainAncillary`

        """
        return self._create_bounded_construct(
            parent_ncvar=parent_ncvar,
            ncvar=ncvar,
            f=f,
            domain_ancillary=True,
            bounds_ncvar=bounds_ncvar,
        )

    def _create_bounded_construct(
        self,
        parent_ncvar,
        ncvar,
        f,
        dimension=False,
        auxiliary=False,
        domain_ancillary=False,
        bounds_ncvar=None,
        has_coordinates=True,
        geometry_nodes=False,
    ):
        """Create a variable which might have bounds.

        .. versionadded:: (cfdm) 1.7.0

        :Parameters:

            parent_ncvar: `str`
                The netCDF name of the parent variable that contains
                the bounded construct.

            ncvar: `str` or `None`
                The netCDF name of the variable. See the
                *geometry_nodes* parameter.

            f: `Field` or `Domain`
                The parent construct.

            dimension: `bool`, optional
                If True then a dimension coordinate construct is created.

            auxiliary: `bool`, optional
                If True then an auxiliary coordinate consrtruct is created.

            domain_ancillary: `bool`, optional
                If True then a domain ancillary construct is created.

            geometry_nodes: `bool`
                Set to True if and only if the coordinate
                construct is to be created with only bounds from a
                geometry node coordinates variable, whose netCDF name
                is given by *bounds_ncvar*. In this case *ncvar* must
                be `None`.

        :Returns:

            `DimensionCoordinate` or `AuxiliaryCoordinate` or `DomainAncillary`
                The new construct.

        """
        g = self.read_vars
        nc = g["nc"]

        g["bounds"][parent_ncvar] = {}
        g["coordinates"][parent_ncvar] = []

        if ncvar is not None:
            properties = g["variable_attributes"][ncvar].copy()
            properties.pop("formula_terms", None)
        else:
            properties = {}

        # Check for tie points
        tie_points = ncvar in g["tie_point_ncvar"].get(parent_ncvar, ())

        # Look for a geometry container
        geometry = self._get_geometry(parent_ncvar)

        attribute = "bounds"  # TODO Bad default? consider if bounds != None

        # If there are bounds then find the name of the attribute that
        # names them, and the netCDF variable name of the bounds.
        if bounds_ncvar is None:
            bounds_ncvar = properties.pop("bounds", None)
            if bounds_ncvar is None:
                bounds_ncvar = properties.pop("climatology", None)
                if bounds_ncvar is not None:
                    attribute = "climatology"
                elif geometry:
                    bounds_ncvar = properties.pop("nodes", None)
                    if bounds_ncvar is not None:
                        attribute = "nodes"
                elif tie_points:
                    # This construct is derived from a tie point
                    # coordinates variable (CF>=1.9)
                    bounds_ncvar = properties.pop("bounds_tie_points", None)
                    if bounds_ncvar is not None:
                        attribute = "bounds_tie_points"
        elif geometry_nodes:
            attribute = "nodes"

        # Make sure that the bounds attribute is removed
        properties.pop(attribute, None)

        if dimension:
            properties.pop("compress", None)
            c = self.implementation.initialise_DimensionCoordinate()
        elif auxiliary:
            c = self.implementation.initialise_AuxiliaryCoordinate()
        elif domain_ancillary:
            c = self.implementation.initialise_DomainAncillary()
        else:
            raise ValueError(
                "Must set exactly one of the dimension, auxiliary or "
                "domain_ancillary parameters to True"
            )

        self.implementation.set_properties(c, properties)

        if not g["mask"]:
            self._set_default_FillValue(c, ncvar)

        data = None
        if has_coordinates and ncvar is not None:
            data = self._create_data(ncvar, c, parent_ncvar=parent_ncvar)
            self.implementation.set_data(c, data, copy=False)

        # Store the original file names
        self.implementation.set_original_filenames(
            c, g["variable_filename"].get(ncvar, g["filename"])
        )

        # ------------------------------------------------------------
        # Add any bounds
        # ------------------------------------------------------------
        if bounds_ncvar:
            if g["has_groups"]:
                # Replace a flattened name with an absolute name
                # (CF>=1.8)
                bounds_ncvar = g["flattener_variables"].get(
                    bounds_ncvar, bounds_ncvar
                )

            if attribute == "nodes":
                # Check geometry node coordinate boounds (CF>=1.8)
                cf_compliant = self._check_geometry_node_coordinates(
                    parent_ncvar, bounds_ncvar, geometry
                )
            else:
                # Check other type of bounds
                cf_compliant = self._check_bounds(
                    parent_ncvar, ncvar, attribute, bounds_ncvar
                )

            if not cf_compliant:
                bounds_ncvar = None

        if bounds_ncvar:
            bounds = self.implementation.initialise_Bounds()

            bounds_properties = g["variable_attributes"][bounds_ncvar].copy()
            bounds_properties.pop("formula_terms", None)
            self.implementation.set_properties(bounds, bounds_properties)

            if not g["mask"]:
                self._set_default_FillValue(bounds, bounds_ncvar)

            bounds_data = self._create_data(
                bounds_ncvar,
                bounds,
                parent_ncvar=parent_ncvar,
                coord_ncvar=ncvar,
            )

            self.implementation.set_data(bounds, bounds_data, copy=False)

            # Store the original file names
            self.implementation.set_original_filenames(
                bounds, g["variable_filename"][bounds_ncvar]
            )
            # Store the netCDF variable name
            self.implementation.nc_set_variable(bounds, bounds_ncvar)

            # Store the netCDF bounds dimension name
            bounds_ncdim = self._ncdim_abspath(
                g["variable_dimensions"][bounds_ncvar][-1]
            )

            # Set the netCDF trailing bounds dimension name. (But not
            # if it is a dimension of its parent coordinate
            # variable. This can sometimes happen if the bounds are
            # node coordinates.)
            if bounds_ncdim not in g["variable_dimensions"].get(ncvar, ()):
                self.implementation.nc_set_dimension(bounds, bounds_ncdim)

            # Set the bounds on the parent construct
            error = self.implementation.set_bounds(c, bounds, copy=False)
            if error:
                logger.warning(f"WARNING: {error}")

            if not domain_ancillary:
                g["bounds"][parent_ncvar][ncvar] = bounds_ncvar

            if attribute == "climatology":
                try:
                    self.implementation.set_climatology(c)
                except ValueError as error:
                    # Warn about non-CF-compliant file
                    logger.warning(f"WARNING: {error} in file {g['filename']}")

            # --------------------------------------------------------
            # Geometries
            # --------------------------------------------------------
            if (
                geometry is not None
                and bounds_ncvar in geometry["node_coordinates"]
            ):
                # Record the netCDF node dimension name
                count = self.implementation.get_count(bounds)
                node_ncdim = self.implementation.nc_get_sample_dimension(count)

                self.implementation.nc_set_dimension(
                    bounds, self._ncdim_abspath(node_ncdim)
                )

                geometry_type = geometry["geometry_type"]
                if geometry_type is not None:
                    self.implementation.set_geometry(c, geometry_type)

                g["node_coordinates_as_bounds"].add(bounds_ncvar)

                if self.implementation.get_data_ndim(bounds) == 2:
                    # Insert a size 1 part dimension
                    bounds = self.implementation.bounds_insert_dimension(
                        bounds=bounds, position=1
                    )
                    self.implementation.set_bounds(c, bounds, copy=False)

                # Add a node count properties variable
                nc = geometry.get("node_count")
                if nc is not None:
                    self.implementation.set_node_count_properties(
                        parent=c, node_count=nc
                    )

                # Add a part node count properties variable
                pnc = geometry.get("part_node_count")
                if pnc is not None:
                    self.implementation.set_part_node_count_properties(
                        parent=c, part_node_count=pnc
                    )

                # Add an interior ring variable
                interior_ring = geometry.get("interior_ring")
                if interior_ring is not None:
                    self.implementation.set_interior_ring(
                        parent=c, interior_ring=interior_ring
                    )

        if tie_points:
            # Add interpolation variable properties (CF>=1.9)
            pass
        #            nc = geometry.get("node_count")
        #            if nc is not None:
        #               self.implementation.set_interpolation_properties(
        #                   parent=c, interpolation=i
        #               )

        # Store the netCDF variable name
        self.implementation.nc_set_variable(c, ncvar)

        if not domain_ancillary:
            g["coordinates"][parent_ncvar].append(ncvar)

        # ---------------------------------------------------------
        # Return the bounded variable
        # ---------------------------------------------------------
        return c

    def _create_cell_measure(self, measure, ncvar):
        """Create a cell measure object.

        .. versionadded:: (cfdm) 1.7.0

        :Parameters:

            measure: `str`
                The cell measure.

                *Parameter example:*
                   ``measure='area'``

            ncvar: `str`
                The netCDF name of the cell measure variable.

                *Parameter example:*
                   ``ncvar='areacello'``

        :Returns:

            `CellMeasure`
                The new item.

        """
        g = self.read_vars

        # Initialise the cell measure construct
        cell_measure = self.implementation.initialise_CellMeasure(
            measure=measure
        )

        # Store the netCDF variable name
        self.implementation.nc_set_variable(cell_measure, ncvar)
        if ncvar in g["external_variables"]:
            # The cell measure variable is in an unknown external file
            self.implementation.nc_set_external(construct=cell_measure)
        else:
            # The cell measure variable is in this file or in a known
            # external file
            self.implementation.set_properties(
                cell_measure, g["variable_attributes"][ncvar]
            )

            if not g["mask"]:
                self._set_default_FillValue(cell_measure, ncvar)

            data = self._create_data(ncvar, cell_measure)
            self.implementation.set_data(cell_measure, data, copy=False)

        # Store the original file names
        self.implementation.set_original_filenames(
            cell_measure, g["variable_filename"].get(ncvar)
        )

        return cell_measure

    def _create_interpolation_parameter(self, term, ncvar):
        """Create an interpolation parameter variable.

        .. versionadded:: (cfdm) 1.10.0.0

        :Parameters:

            term: `str`
                The interpolation parameter term name.

                *Parameter example:*
                  ``'ce'``

            ncvar: `str`
                The netCDF name of the interpolation parameter
                variable.

                *Parameter example:*
                  ``'ce'``

        :Returns:

            `InterpolationParameter`
                The new  interpolation parameter variable.

        """
        g = self.read_vars

        if ncvar not in g["variable_attributes"]:
            raise ValueError(
                "Can't initialise a subsampled coordinate with specified "
                f"interpolation parameter ({term}: {ncvar}) that is missing "
                "from the dataset"
            )

        # Initialise the interpolation parameter variable
        param = self.implementation.initialise_InterpolationParameter()

        # Store the netCDF variable name
        self.implementation.nc_set_variable(param, ncvar)

        self.implementation.set_properties(
            param, g["variable_attributes"][ncvar]
        )

        if not g["mask"]:
            self._set_default_FillValue(param, ncvar)

        data = self._create_data(ncvar, uncompress_override=True)
        self.implementation.set_data(param, data, copy=False)

        # Store the original file names
        self.implementation.set_original_filenames(
            param, g["variable_filename"][ncvar]
        )

        return param

    def _create_tie_point_index(self, ncvar, ncdim, subarea_ncdim=None):
        """Create a tie point index variable.

        .. versionadded:: (cfdm) 1.10.0.0

        :Parameters:

            ncvar: `str`
                The netCDF name of the tie point index variable.

                *Parameter example:*
                  ``ncvar='x_indices'``

            ncdim: `str`
                The netCDF name of the tie point index variable's
                subsampled dimension.

                *Parameter example:*
                  ``ncdim='tp_xc'``

            subarea_ncdim: `str`
                The netCDF name of the interpolation subarea dimension
                associated with the subsampled dimension.

                *Parameter example:*
                  ``subarea_ncdim='i_sub'``

        :Returns:

             `TiePointIndex`

        """
        g = self.read_vars

        # Initialise the tie point index variable
        variable = self.implementation.initialise_TiePointIndex()

        # Set the CF properties
        self.implementation.set_properties(
            variable, g["variable_attributes"][ncvar]
        )

        if not g["mask"]:
            self._set_default_FillValue(variable, ncvar)

        # Set the netCDF tie point index variable name
        self.implementation.nc_set_variable(variable, ncvar)

        # Set the name of netCDF subsampled dimension that is spanned
        # by the tie point index variable
        self.implementation.nc_set_subsampled_dimension(
            variable, self._ncdim_abspath(ncdim)
        )

        # Set the name of the netCDF interpolation subarea dimension
        # associated with the the subsampled dimension.
        if subarea_ncdim is not None:
            self.implementation.nc_set_interpolation_subarea_dimension(
                variable, self._ncdim_abspath(subarea_ncdim)
            )

        data = self._create_data(
            ncvar, uncompress_override=True, compression_index=True
        )

        self.implementation.set_data(variable, data, copy=False)

        # Store the original file names
        self.implementation.set_original_filenames(
            variable, g["variable_filename"][ncvar]
        )

        return variable

    def _create_Count(self, ncvar, ncdim):
        """Create a count variable.

        .. versionadded:: (cfdm) 1.7.0

        :Parameters:

            ncvar: `str`
                The name of the netCDF count variable.

                *Parameter example:*
                   ``ncvar='row_size'``

            ncdim: `str`
                The name of the count variable's netCDF dimension.

                *Parameter example:*
                   ``ncdim='profile'``

        :Returns:

                 Count variable instance

        """
        g = self.read_vars

        # Initialise the count variable
        variable = self.implementation.initialise_Count()

        # Set the CF properties
        properties = g["variable_attributes"][ncvar]
        sample_ncdim = properties.pop("sample_dimension", None)
        self.implementation.set_properties(variable, properties)

        if not g["mask"]:
            self._set_default_FillValue(variable, ncvar)

        # Set the netCDF variable name
        self.implementation.nc_set_variable(variable, ncvar)

        # Set the netCDF sample dimension name
        if sample_ncdim is not None:
            self.implementation.nc_set_sample_dimension(
                variable, self._ncdim_abspath(sample_ncdim)
            )

        # Set the name of the netCDF dimension spaned by the variable
        # (which, for indexed contiguous ragged arrays, will not be the
        # same as the netCDF instance dimension)
        self.implementation.nc_set_dimension(
            variable, self._ncdim_abspath(ncdim)
        )

        data = self._create_data(
            ncvar, variable, uncompress_override=True, compression_index=True
        )

        self.implementation.set_data(variable, data, copy=False)

        # Store the original file names
        self.implementation.set_original_filenames(
            variable, g["variable_filename"][ncvar]
        )

        return variable

    def _create_Index(self, ncvar, ncdim):
        """Create an index variable.

        .. versionadded:: (cfdm) 1.7.0

        :Parameters:

            ncvar: `str`
                The name of the netCDF index variable.

                *Parameter example:*
                  ``ncvar='landpoints'``

            ncdim: `str`
                The name of the index variable's netCDF dimension.

                *Parameter example:*
                  ``ncdim='profile'``

        :Returns:

            `Index`
                Index variable instance.

        """
        g = self.read_vars

        # Initialise the index variable
        variable = self.implementation.initialise_Index()

        # Set the CF properties
        properties = g["variable_attributes"][ncvar]
        properties.pop("instance_dimension", None)

        self.implementation.set_properties(variable, properties)

        if not g["mask"]:
            self._set_default_FillValue(variable, ncvar)

        # Set the netCDF variable name
        self.implementation.nc_set_variable(variable, ncvar)

        # Set the netCDF sample dimension name
        sample_ncdim = ncdim
        self.implementation.nc_set_sample_dimension(
            variable, self._ncdim_abspath(sample_ncdim)
        )

        # Set the name of the netCDF dimension spaned by the variable
        # (which, for indexed contiguous ragged arrays, will not be
        # the same as the netCDF sample dimension)
        self.implementation.nc_set_dimension(
            variable, self._ncdim_abspath(ncdim)
        )

        # Set the data
        data = self._create_data(
            ncvar, variable, uncompress_override=True, compression_index=True
        )
        self.implementation.set_data(variable, data, copy=False)

        # Store the original file names
        self.implementation.set_original_filenames(
            variable, g["variable_filename"][ncvar]
        )

        return variable

    def _create_InteriorRing(self, ncvar, ncdim):
        """Create an interior ring variable.

        .. versionadded:: (cfdm) 1.8.0

        :Parameters:

            ncvar: `str`
                The name of the netCDF interior ring variable.

                *Parameter example:*
                  ``ncvar='interior_ring'``

            ncdim: `str`
                The name of the part dimension.

                *Parameter example:*
                  ``ncdim='part'``

        :Returns:

                Interior ring variable instance

        """
        g = self.read_vars

        # Initialise the interior ring variable
        variable = self.implementation.initialise_InteriorRing()

        # Store the netCDF variable name
        self.implementation.nc_set_variable(variable, ncvar)
        self.implementation.nc_set_dimension(
            variable, self._ncdim_abspath(ncdim)
        )

        properties = g["variable_attributes"][ncvar]
        self.implementation.set_properties(variable, properties)

        if not g["mask"]:
            self._set_default_FillValue(variable, ncvar)

        data = self._create_data(ncvar, variable)
        self.implementation.set_data(variable, data, copy=False)

        # Store the original file names
        self.implementation.set_original_filenames(
            variable, g["variable_filename"][ncvar]
        )

        return variable

    def _create_List(self, ncvar):
        """Create a netCDF list variable (List).

        .. versionadded:: (cfdm) 1.7.0

        :Parameters:

            ncvar: `str`
                The name of the netCDF list variable.

                *Parameter example:*
                   ``ncvar='landpoints'``

        :Returns:

            `List`

        """
        g = self.read_vars

        # Initialise the list variable
        variable = self.implementation.initialise_List()

        # Store the netCDF variable name
        self.implementation.nc_set_variable(variable, ncvar)

        properties = self.read_vars["variable_attributes"][ncvar]
        properties.pop("compress", None)
        self.implementation.set_properties(variable, properties)

        if not g["mask"]:
            self._set_default_FillValue(variable, ncvar)

        data = self._create_data(
            ncvar, variable, uncompress_override=True, compression_index=True
        )
        self.implementation.set_data(variable, data, copy=False)

        # Store the original file names
        self.implementation.set_original_filenames(
            variable, g["variable_filename"][ncvar]
        )

        return variable

    def _create_NodeCountProperties(self, ncvar):
        """Create a node count properties variable.

        .. versionadded:: (cfdm) 1.8.0

        :Parameters:

            ncvar: `str`
                The netCDF node count variable name.

                *Parameter example:*
                  ``ncvar='node_count'``

        :Returns:

                Node count variable instance

        """
        g = self.read_vars

        # Initialise the node count properites variable
        variable = self.implementation.initialise_NodeCountProperties()

        # Store the netCDF variable name
        self.implementation.nc_set_variable(variable, ncvar)

        properties = g["variable_attributes"][ncvar]
        self.implementation.set_properties(variable, properties)

        if not g["mask"]:
            self._set_default_FillValue(variable, ncvar)

        # Store the original file names
        self.implementation.set_original_filenames(
            variable, g["variable_filename"][ncvar]
        )

        return variable

    def _create_PartNodeCount(self, ncvar, ncdim):
        """Create a part node count variable.

        .. versionadded:: (cfdm) 1.8.0

        :Parameters:

            ncvar: `str`
                The name of the netCDF part node count variable.

                *Parameter example:*
                  ``ncvar='part_node_count'``

            ncdim: `str`
                The name of the part dimension.

                *Parameter example:*
                  ``ncdim='part'``

        :Returns:

                Part node count variable instance

        """
        g = self.read_vars

        # Initialise the part node count properties variable
        variable = self.implementation.initialise_PartNodeCount()

        # Store the netCDF variable name
        self.implementation.nc_set_variable(variable, ncvar)
        self.implementation.nc_set_dimension(
            variable, self._ncdim_abspath(ncdim)
        )

        properties = g["variable_attributes"][ncvar]
        self.implementation.set_properties(variable, properties)

        if not g["mask"]:
            self._set_default_FillValue(variable, ncvar)

        # Store the original file names
        self.implementation.set_original_filenames(
            variable, g["variable_filename"][ncvar]
        )

        return variable

    def _create_cell_method(self, axes, method, qualifiers):
        """Create a cell method object.

        .. versionadded:: (cfdm) 1.7.0

        :Parameters:

            axes: `tuple`

            method: 'str`

            properties: `dict`

        :Returns:

            `CellMethod`

        """
        return self.implementation.initialise_CellMethod(
            axes=axes, method=method, qualifiers=qualifiers
        )

    def _create_netcdfarray(
        self,
        ncvar,
        unpacked_dtype=False,
        coord_ncvar=None,
        return_kwargs_only=False,
    ):
        """Set the Data attribute of a variable.

        .. versionadded:: (cfdm) 1.7.0

        :Parameters:

            ncvar: `str`

            unpacked_dtype: `False` or `numpy.dtype`, optional

            coord_ncvar: `str`, optional

                .. versionadded:: (cfdm) 1.10.0.1

            return_kwargs_only: `bool`, optional
                Only return the kwargs dictionary, without
                instantiating a new `NetCDF4Array` or `H5netcdfArray`.

                .. versionadded:: (cfdm) 1.10.0.1

        :Returns:

            (array, `dict`) or (`None`, `dict`) or `dict`
                The new `NetCDF4Array` or `H5netcdfArray` instance and
                a dictionary of the kwargs used to create it. If the
                array could not be created then `None` is returned in
                its place. If *return_kwargs_only* then only the
                dictionary is returned.

        """
        g = self.read_vars

        if g["has_groups"]:
            # Get the variable from the original grouped file. This is
            # primarily so that unlimited dimensions don't come out
            # with size 0 (v1.8.8.1)
            group, name = self._netCDF4_group(
                g["variable_grouped_dataset"][ncvar], ncvar
            )
            variable = group.variables.get(name)
        else:
            variable = g["variables"].get(ncvar)

        if variable is None:
            return None

        dtype = variable.dtype
        if dtype is str or dtype.kind == "O":
            # netCDF string types have a dtype of `str`, which needs
            # to be reset as a numpy.dtype, but we don't know what
            # without reading the data, so set it to None for now.
            dtype = None

        if dtype is not None and unpacked_dtype is not False:
            dtype = np.result_type(dtype, unpacked_dtype)

        ndim = variable.ndim
        shape = variable.shape
        size = self._file_variable_size(variable)

        if size < 2:
            size = int(size)

        if self._is_char(ncvar) and ndim >= 1:
            # Has a trailing string-length dimension
            strlen = shape[-1]
            shape = shape[:-1]
            size /= strlen
            ndim -= 1
            dtype = np.dtype(f"U{strlen}")

        filename = g["variable_filename"][ncvar]

        attributes = g["variable_attributes"][ncvar].copy()
        if coord_ncvar is not None:
            # Get the Units from the parent coordinate variable, if
            # they've not already been set.
            if "units" not in attributes:
                units = g["variable_attributes"][coord_ncvar].get("units")
                if units is not None:
                    attributes["units"] = units

            if "calendar" not in attributes:
                calendar = g["variable_attributes"][coord_ncvar].get(
                    "calendar"
                )
                if calendar is not None:
                    attributes["calendar"] = calendar

        kwargs = {
            "filename": filename,
            "address": ncvar,
            "shape": shape,
            "dtype": dtype,
            "mask": g["mask"],
            "unpack": g["unpack"],
            "attributes": attributes,
            "storage_options": g["file_system_storage_options"].get(filename),
        }

        if not self._cfa_is_aggregation_variable(ncvar):
            # Normal (non-aggregation) variable
            if return_kwargs_only:
                return kwargs

            if g["original_netCDF4"]:
                array = self.implementation.initialise_NetCDF4Array(**kwargs)
            else:
                # h5netcdf
                array = self.implementation.initialise_H5netcdfArray(**kwargs)

            return array, kwargs

        # ------------------------------------------------------------
        # Still here? Then create a netCDF array for an
        # aggregation variable
        # ------------------------------------------------------------

        # Get rid of the incorrect shape. This will end up getting set
        # correctly by the AggregatedArray instance.
        kwargs.pop("shape", None)

        # 'mask' must be True, to indicate that the aggregated data is
        # to be masked by convention.
        kwargs["mask"] = True

        fragment_array_variables = g["fragment_array_variables"]
        standardised_terms = ("shape", "location", "address", "value")

        fragment_array = {}
        for term, term_ncvar in g["parsed_aggregated_data"][ncvar].items():
            if term not in standardised_terms:
                logger.warning(
                    "Ignoring non-standardised fragment array feature found "
                    "in the aggregated_data attribute of variable "
                    f"{ncvar!r}: {term!r}"
                )
                continue

            fragment_array_variable = fragment_array_variables[term_ncvar]
            fragment_array[term] = fragment_array_variable

            if term == "location":
                kwargs["substitutions"] = g["location_substitutions"].get(
                    term_ncvar
                )
            elif term == "value" and kwargs["dtype"] is None:
                # This is a string-valued aggregation variable with a
                # 'value' fragment array variable, so set the correct
                # numpy data type.
                kwargs["dtype"] = fragment_array_variable.dtype

        kwargs["fragment_array"] = fragment_array
        if return_kwargs_only:
            return kwargs

        # Use the kwargs to create a AggregatedArray instance
        array = self.implementation.initialise_AggregatedArray(**kwargs)
        return array, kwargs

    def _create_data(
        self,
        ncvar,
        construct=None,
        unpacked_dtype=False,
        uncompress_override=None,
        parent_ncvar=None,
        coord_ncvar=None,
        compression_index=False,
    ):
        """Create a data object (Data).

        .. versionadded:: (cfdm) 1.7.0

        :Parameters:

            ncvar: `str`
                The name of the netCDF variable that contains the data.

            construct: optional

            unpacked_dtype: `False` or `numpy.dtype`, optional

            uncompress_override: `bool`, optional

            parent_ncvar: `str`, optional

            coord_ncvar: `str`, optional

                .. versionadded:: (cfdm) 1.10.0.0

           compression_index: `str`, optional
                True if the data being created are compression
                indices.

                .. versionadded:: (cfdm) 1.10.1.1

        :Returns:

            `Data`

        """
        g = self.read_vars

        construct_type = self.implementation.get_construct_type(construct)

        netcdf_array, netcdf_kwargs = self._create_netcdfarray(
            ncvar,
            unpacked_dtype=unpacked_dtype,
            coord_ncvar=coord_ncvar,
        )

        if netcdf_array is None:
            return None

        array = netcdf_array

        filename = netcdf_kwargs["filename"]

        attributes = netcdf_kwargs["attributes"]
        units = attributes.get("units")
        calendar = attributes.get("calendar")

        compression = g["compression"]

        dimensions = g["variable_dimensions"][ncvar]

        if (
            (uncompress_override is not None and uncompress_override)
            or not compression
            or not set(compression).intersection(dimensions)
        ):
            # The array is not compressed (or is not to be
            # uncompressed)
            compressed = False

        else:
            # The array might be compressed
            compressed = False

            # Get the shape and ndim of the uncompressed data

            uncompressed_shape = tuple(
                self._dimension_sizes(ncvar, parent_ncvar=parent_ncvar)
            )

            ndim = array.ndim

            # Initialisations needed for subsampled coordinates
            subsampled = False
            tie_point_indices = {}
            interpolation_parameters = {}
            parameter_dimensions = {}

            # Loop round the dimensions of variable in the order
            # that they appear in the netCDF file
            for i, ncdim in enumerate(dimensions):
                if ncdim not in compression:
                    continue

                # This dimension represents two or more compressed
                # dimensions
                c = compression[ncdim]
                if ncvar not in c.get("netCDF_variables", (ncvar,)):
                    # This variable is not compressed, even though
                    # it spans a dimension that is compressed for
                    # some other variables For example, this sort
                    # of situation may arise with simple
                    # geometries.
                    continue

                if "gathered" in c:
                    # ------------------------------------------------
                    # Compression by gathering
                    # ------------------------------------------------
                    c = c["gathered"]

                    uncompressed_ndim = len(uncompressed_shape)
                    ndim = array.ndim

                    d = dimensions.index(ncdim)
                    compressed_dimensions = {
                        d: tuple(range(d, uncompressed_ndim - (ndim - d - 1)))
                    }

                    array = self._create_gathered_array(
                        gathered_array=self._create_Data(array, ncvar=ncvar),
                        uncompressed_shape=uncompressed_shape,
                        compressed_dimensions=compressed_dimensions,
                        list_variable=c["list_variable"],
                    )
                    compressed = True

                elif "ragged_indexed_contiguous" in c:
                    # ------------------------------------------------
                    # Contiguous indexed ragged array
                    # ------------------------------------------------
                    # Check this before ragged_indexed and
                    # ragged_contiguous because both of these will
                    # exist for an indexed and contiguous array.
                    c = c["ragged_indexed_contiguous"]

                    # i = dimensions.index(ncdim)
                    if dimensions.index(ncdim) != 0:
                        raise ValueError(
                            "Data can only be created when the netCDF "
                            "dimension spanned by the data variable is the "
                            "left-most dimension in the ragged array."
                        )

                    array = self._create_ragged_indexed_contiguous_array(
                        ragged_indexed_contiguous_array=self._create_Data(
                            array, ncvar=ncvar
                        ),
                        uncompressed_shape=uncompressed_shape,
                        count_variable=c["count_variable"],
                        index_variable=c["index_variable"],
                    )
                    compressed = True

                elif "ragged_contiguous" in c:
                    # ------------------------------------------------
                    # Contiguous ragged array
                    # ------------------------------------------------
                    c = c["ragged_contiguous"]

                    # i = dimensions.index(ncdim)
                    if dimensions.index(ncdim) != 0:
                        raise ValueError(
                            "Data can only be created when the netCDF "
                            "dimension spanned by the data variable is "
                            "the left-most dimension in the ragged array."
                        )

                    array = self._create_ragged_contiguous_array(
                        ragged_contiguous_array=self._create_Data(
                            array, ncvar=ncvar
                        ),
                        uncompressed_shape=uncompressed_shape,
                        count_variable=c["count_variable"],
                    )
                    compressed = True

                elif "ragged_indexed" in c:
                    # ------------------------------------------------
                    # Indexed ragged array
                    # ------------------------------------------------
                    c = c["ragged_indexed"]

                    # i = dimensions.index(ncdim)
                    if dimensions.index(ncdim) != 0:
                        raise ValueError(
                            "Data can only be created when the netCDF "
                            "dimension spanned by the data variable is "
                            "the left-most dimension in the ragged array."
                        )

                    array = self._create_ragged_indexed_array(
                        ragged_indexed_array=self._create_Data(
                            array, ncvar=ncvar
                        ),
                        uncompressed_shape=uncompressed_shape,
                        index_variable=c["index_variable"],
                    )
                    compressed = True

                elif (
                    parent_ncvar is not None
                    and f"subsampled {parent_ncvar} {ncvar}" in c
                ):
                    # ------------------------------------------------
                    # Subsampled array
                    # ------------------------------------------------
                    subsampled = True
                    c = c[f"subsampled {parent_ncvar} {ncvar}"]

                    rec = g["interpolation"][c["interpolation_ncvar"]]

                    tie_point_index_ncvar = rec["subsampled_ncdim"][ncdim][
                        "tie_point_index_ncvar"
                    ]
                    tie_point_indices[i] = self._copy_construct(
                        "tie_point_index", parent_ncvar, tie_point_index_ncvar
                    )

                    # Sort out interpolation parameters for all
                    # dimensions
                    if not interpolation_parameters:
                        for term, param_ncvar in rec[
                            "interpolation_parameters"
                        ].items():
                            interpolation_parameters[term] = (
                                self._copy_construct(
                                    "interpolation_parameter",
                                    parent_ncvar,
                                    param_ncvar,
                                )
                            )

                            # For each intepolation parameter, record
                            # the positions of its dimension positions
                            # relative to the order of the tie point
                            # dimensions.
                            positions = []
                            for dim in g["variable_dimensions"][param_ncvar]:
                                if dim in dimensions:
                                    # This interpolation parameter
                                    # dimension is either an
                                    # interpolated dimension or a
                                    # subsampled dimension
                                    positions.append(dimensions.index(dim))
                                else:
                                    # This interpolation parameter
                                    # dimension is an interpolation
                                    # subarea dimension
                                    for d, v in rec[
                                        "subsampled_ncdim"
                                    ].items():
                                        if dim != v["subarea_ncdim"]:
                                            continue

                                        positions.append(dimensions.index(d))
                                        break

                            parameter_dimensions[term] = tuple(positions)
                else:
                    # This compression type was no recognised, which
                    # could be a result of a non-compressed data
                    # variable spanning compressed dimensions.
                    break

            if subsampled:
                array = self._create_subsampled_array(
                    subsampled_array=self._create_Data(array, ncvar=ncvar),
                    uncompressed_shape=tuple(uncompressed_shape),
                    tie_point_indices=tie_point_indices,
                    parameters=interpolation_parameters.copy(),
                    parameter_dimensions=parameter_dimensions,
                    interpolation_name=rec["interpolation_name"],
                    interpolation_description=rec["interpolation_description"],
                    computational_precision=rec["computational_precision"],
                )
                compressed = True

        data = self._create_Data(
            array,
            units=units,
            calendar=calendar,
            ncvar=ncvar,
            compressed=compressed,
            construct_type=construct_type,
        )
        data._original_filenames(define=filename)

        # ------------------------------------------------------------
        # Cache selected values from disk
        # ------------------------------------------------------------
        aggregation_variable = self._cfa_is_aggregation_variable(ncvar)
        if (
            not compression_index
            and g.get("cache")
            and construct_type != "field"
            and not aggregation_variable
        ):
            # Only cache values from non-field data and
            # non-compression-index data, on the assumptions that:
            #
            # a) Field data is, in general, so large that finding the
            #    cached values takes too long.
            #
            # b) Cached values are never really required for
            #    compression index data.
            self._cache_data_elements(data, ncvar)

        # ------------------------------------------------------------
        # Set data aggregation parameters
        # ------------------------------------------------------------
        if not aggregation_variable:
            # For non-aggregation variables, set the aggregated write
            # status to True when there is exactly one dask chunk.
            if data.npartitions == 1:
                data._nc_set_aggregation_write_status(True)
                data._nc_set_aggregation_fragment_type("location")
        else:
            if construct is not None:
                # Remove the aggregation attributes from the construct
                self.implementation.del_property(
                    construct, "aggregated_dimensions", None
                )
                aggregated_data = self.implementation.del_property(
                    construct, "aggregated_data", None
                )
                # Store the 'aggregated_data' attribute information
                if aggregated_data:
                    data.nc_set_aggregated_data(aggregated_data)

            # Set the aggregated write status to True iff each
            # non-aggregated axis has exactly one Dask chunk
            cfa_write_status = True
            for n, numblocks in zip(
                netcdf_array.get_fragment_array_shape(), data.numblocks
            ):
                if n == 1 and numblocks > 1:
                    # Note: n is always 1 for non-aggregated axes
                    cfa_write_status = False
                    break

            data._nc_set_aggregation_write_status(cfa_write_status)

            # Store the file substitutions
            data.nc_update_aggregation_substitutions(
                netcdf_kwargs.get("substitutions", {})
            )

            # Store the fragment type
            data._nc_set_aggregation_fragment_type(
                netcdf_array.get_fragment_type()
            )

        # Return the data object
        return data

    def _create_domain_axis(self, size, ncdim=None):
        """Create a domain axis construct.

        .. versionadded:: (cfdm) 1.7.0

        :Parameters:

            size: `int`

            ncdim: `str, optional

        :Returns:

            Domain axis construct

        """
        domain_axis = self.implementation.initialise_DomainAxis(size=size)
        self.implementation.nc_set_dimension(
            domain_axis, self._ncdim_abspath(ncdim)
        )

        return domain_axis

    def _create_field_ancillary(self, ncvar):
        """Create a field ancillary construct.

        .. versionadded:: (cfdm) 1.7.0

        :Parameters:

            ncvar: `str`
                The netCDF name of the field ancillary variable.

        :Returns:

            Field ancillary construct

        """
        g = self.read_vars

        # Create a field ancillary object
        field_ancillary = self.implementation.initialise_FieldAncillary()

        # Insert properties
        self.implementation.set_properties(
            field_ancillary,
            g["variable_attributes"][ncvar],
            copy=True,
        )

        if not self.read_vars["mask"]:
            self._set_default_FillValue(field_ancillary, ncvar)

        # Insert data
        data = self._create_data(ncvar, field_ancillary)
        self.implementation.set_data(field_ancillary, data, copy=False)

        # Store the netCDF variable name
        self.implementation.nc_set_variable(field_ancillary, ncvar)

        # Store the original file names
        self.implementation.set_original_filenames(
            field_ancillary, g["variable_filename"][ncvar]
        )

        return field_ancillary

    def _parse_cell_methods(self, cell_methods_string, field_ncvar=None):
        """Parse a CF cell_methods string.

        .. versionadded:: (cfdm) 1.7.0

        :Parameters:

            cell_methods_string: `str`
                A CF cell methods string.

            field_ncvar: `str`, optional
                The netCDF name of the data variable that contains the
                cell methods.

        :Returns:

            `list` of `dict`

        **Examples**

        >>> c = parse_cell_methods('t: minimum within years '
        ...                        't: mean over ENSO years)')

        """
        if field_ncvar:
            attribute = {field_ncvar + ":cell_methods": cell_methods_string}

        incorrect_interval = (
            "Cell method interval",
            "is incorrectly formatted",
        )

        out = []

        if not cell_methods_string:
            return out

        # ------------------------------------------------------------
        # Split the cell_methods string into a list of strings ready
        # for parsing. For example:
        #
        #   'lat: mean (interval: 1 hour)'
        #
        # would be split up into:
        #
        #   ['lat:', 'mean', '(', 'interval:', '1', 'hour', ')']
        # ------------------------------------------------------------
        cell_methods = re.sub(r"\((?=[^\s])", "( ", cell_methods_string)
        cell_methods = re.sub(r"(?<=[^\s])\)", " )", cell_methods).split()

        while cell_methods:
            cm = {}

            axes = []
            while cell_methods:
                if not cell_methods[0].endswith(":"):
                    break

                # TODO Check that "name" ends with colon? How? ('lat: mean
                #      (area-weighted) or lat: mean (interval: 1 degree_north comment:
                #      area-weighted)')

                axis = cell_methods.pop(0)[:-1]

                axes.append(axis)

            cm["axes"] = axes

            if not cell_methods:
                out.append(cm)
                break

            # Method
            cm["method"] = cell_methods.pop(0)

            if not cell_methods:
                out.append(cm)
                break

            # Climatological statistics, and statistics which apply to
            # portions of cells
            while cell_methods[0] in ("within", "where", "over"):
                attr = cell_methods.pop(0)
                cm[attr] = cell_methods.pop(0)
                if not cell_methods:
                    break

            if not cell_methods:
                out.append(cm)
                break

            # interval and comment
            intervals = []
            if cell_methods[0].endswith("("):
                cell_methods.pop(0)

                if not (re.search(r"^(interval|comment):$", cell_methods[0])):
                    cell_methods.insert(0, "comment:")

                while not re.search(r"^\)$", cell_methods[0]):
                    term = cell_methods.pop(0)[:-1]

                    if term == "interval":
                        interval = cell_methods.pop(0)
                        if cell_methods[0] != ")":
                            units = cell_methods.pop(0)
                        else:
                            units = None

                        try:
                            parsed_interval = literal_eval(interval)
                        except (SyntaxError, ValueError):
                            if not field_ncvar:
                                raise ValueError(incorrect_interval)

                            self._add_message(
                                field_ncvar,
                                field_ncvar,
                                message=incorrect_interval,
                            )
                            return []

                        try:
                            data = self.implementation.initialise_Data(
                                array=parsed_interval, units=units, copy=False
                            )
                        except Exception:
                            if not field_ncvar:
                                raise ValueError(incorrect_interval)

                            self._add_message(
                                field_ncvar,
                                field_ncvar,
                                message=incorrect_interval,
                                attribute=attribute,
                            )
                            return []

                        intervals.append(data)
                        continue

                    if term == "comment":
                        comment = []
                        while cell_methods:
                            if cell_methods[0].endswith(")"):
                                break
                            if cell_methods[0].endswith(":"):
                                break
                            comment.append(cell_methods.pop(0))

                        cm["comment"] = " ".join(comment)

                if cell_methods[0].endswith(")"):
                    cell_methods.pop(0)

            n_intervals = len(intervals)
            if n_intervals > 1 and n_intervals != len(axes):
                if not field_ncvar:
                    raise ValueError(incorrect_interval)

                self._add_message(
                    field_ncvar,
                    field_ncvar,
                    message=incorrect_interval,
                    attribute=attribute,
                )
                return []

            if intervals:
                cm["interval"] = intervals

            out.append(cm)

        return out

    def _parse_coordinate_interpolation(self, string, parent_ncvar):
        """Parse a CF coordinate_interpolation string.

        Populate the ``self.read_vars`` dictionary with information
        needed to create `Data` objects that represent uncompressed
        subsampled coordinates, and their bounds.

        .. versionadded:: (cfdm) 1.10.0.0

        :Parameters:

            string: `str`
                A coordinate_interpolation attribute string.

            parent_ncvar: `str`
                The netCDF name of the variable containing the
                ``coordinate_interpolation`` attribute.

        :Returns:

             `None`

        """
        g = self.read_vars

        # Separate the attribute string into components. E.g. "lat:
        # lon: bilinear time: linear" becomes ["lat:", "lon:",
        # "bilinear", "time:", "linear"]
        coordinate_interpolation = self._split_string_by_white_space(
            parent_ncvar, string, variables=True, trailing_colon=True
        )

        # Convert the components to a dictionary keyed by
        # interpolation variable name. E.g. ["lat:", "lon:",
        # "bilinear", "time:", "linear"] becomes {"bilinear": ["lat",
        # "lon"], "linear": ["time"]}
        c_i = {}
        coords = []
        tie_point_coordinates = []
        for x in coordinate_interpolation:
            if x.endswith(":"):
                # Strip the trailing colon from the tie point
                # coordinate variable name
                coords.append(x[:-1])
                continue

            c_i[x] = coords
            tie_point_coordinates.extend(coords)

            coords = []

        coordinate_interpolation = c_i

        ok = self._check_coordinate_interpolation(
            parent_ncvar, string, coordinate_interpolation
        )
        if not ok:
            return

        g["tie_point_ncvar"][parent_ncvar] = tie_point_coordinates

        # Record the interpolation variable contents
        for interpolation_ncvar, coords in coordinate_interpolation.items():
            if interpolation_ncvar in g["interpolation"]:
                # This interpolation variable has already been
                # recorded
                continue

            attrs = g["variable_attributes"][interpolation_ncvar].copy()
            record = {
                "interpolation_name": attrs.get("interpolation_name"),
                "interpolation_description": attrs.get(
                    "interpolation_description"
                ),
                "computational_precision": attrs.get(
                    "computational_precision"
                ),
                "subsampled_ncdim": {},
                "interpolation_parameters": {},
            }

            # Loop round interpolated dimensions
            tie_point_mappings = self._parse_x(
                parent_ncvar, attrs.pop("tie_point_mapping")
            )

            for tie_point_mapping in tie_point_mappings:
                for interpolated_ncdim, x in tie_point_mapping.items():
                    if len(x) < 2:
                        self._add_message(
                            parent_ncvar,
                            interpolation_ncvar,
                            message=(
                                "tie_point_mapping attribute",
                                "is incorrectly formatted",
                            ),
                            attribute={
                                interpolation_ncvar
                                + ":coordinate_interplation": coordinate_interpolation
                            },
                        )
                        continue

                    tie_point_index_ncvar, subsampled_ncdim = x[0:2]
                    if len(x) == 2:
                        subarea_ncdim = None
                    else:
                        subarea_ncdim = x[2]

                    record["subsampled_ncdim"][subsampled_ncdim] = {
                        "interpolated_ncdim": interpolated_ncdim,
                        "tie_point_index_ncvar": tie_point_index_ncvar,
                        "subarea_ncdim": subarea_ncdim,
                    }

                    # Do not create field constructs from
                    # interpolation variables
                    g["do_not_create_field"].add(interpolation_ncvar)

                    # Create the tie point index variable for this
                    # subsampled dimension
                    if tie_point_index_ncvar not in g["tie_point_index"]:
                        tpi = self._create_tie_point_index(
                            tie_point_index_ncvar,
                            subsampled_ncdim,
                            subarea_ncdim=subarea_ncdim,
                        )
                        g["tie_point_index"][tie_point_index_ncvar] = tpi

                        # Do not create field/domain constructs from
                        # tie point index variables
                        g["do_not_create_field"].add(tie_point_index_ncvar)

            # Create interpolation parameter variables
            interpolation_parameters = attrs.pop(
                "interpolation_parameters", None
            )
            if interpolation_parameters is not None:
                for y in self._parse_x(
                    interpolation_ncvar, interpolation_parameters
                ):
                    for term, param_ncvar in y.items():
                        param_ncvar = param_ncvar[0]
                        record["interpolation_parameters"][term] = param_ncvar

                        if param_ncvar in g["interpolation_parameter"]:
                            # The interpolation parameter variable has
                            # already been created
                            continue

                        # Create the interpolation parameter variable
                        p = self._create_interpolation_parameter(
                            term, param_ncvar
                        )
                        g["interpolation_parameter"][param_ncvar] = p

                        # Do not create field/domain constructs from
                        # interpolation parameter variables
                        g["do_not_create_field"].add(param_ncvar)

            g["interpolation"][interpolation_ncvar] = record

        # Record which tie point coordinate variables span this
        # subsampled dimension, and note the corresponding
        # interpolation variable and interpolated dimension.
        for interpolation_ncvar, coords in coordinate_interpolation.items():
            record = g["interpolation"][interpolation_ncvar]
            subsampled_ncdims = record["subsampled_ncdim"]

            for tp_ncvar in coords:
                coord_ncdims = g["variable_dimensions"][tp_ncvar]

                # Bounds tie points: Need to also record an implied
                # trailing bounds dimension.
                bounds_ncvar = g["variable_attributes"][tp_ncvar].get(
                    "bounds_tie_points"
                )
                if bounds_ncvar is not None:
                    n_subsampled_dims = len(
                        set(coord_ncdims).intersection(subsampled_ncdims)
                    )
                    size = n_subsampled_dims * 2
                    bounds_ncdim = self._new_ncdimension(
                        f"bounds{size}", size=size, use_existing_new=True
                    )

                for ncdim in coord_ncdims:
                    if ncdim not in subsampled_ncdims:
                        continue

                    # Still here? Then `ncdim` is a subsampled
                    # dimension.
                    interpolated_ncdim = subsampled_ncdims[ncdim][
                        "interpolated_ncdim"
                    ]

                    g["compression"].setdefault(ncdim, {})[
                        f"subsampled {parent_ncvar} {tp_ncvar}"
                    ] = {
                        "interpolation_ncvar": interpolation_ncvar,
                        "implied_ncdimensions": [interpolated_ncdim],
                    }

                    # Do not attempt to create field/domain constructs
                    # from tie point coordinate variables
                    g["do_not_create_field"].add(tp_ncvar)

                    # Bounds tie points
                    if bounds_ncvar is not None:
                        g["compression"][ncdim][
                            f"subsampled {parent_ncvar} {bounds_ncvar}"
                        ] = {
                            "interpolation_ncvar": interpolation_ncvar,
                            "implied_ncdimensions": [interpolated_ncdim],
                            "implied_bounds_ncdimensions": [bounds_ncdim],
                        }

                        # Do not create field/domain constructs from
                        # bounds tie point variables
                        g["do_not_create_field"].add(bounds_ncvar)

    def _create_formula_terms_ref(self, f, key, coord, formula_terms):
        """Create a formula terms coordinate reference.

        Specifically, create a coordinate reference of a netCDF
        formula terms attribute.

        .. versionadded:: (cfdm) 1.7.0

        If the coordinate object has properties 'standard_name' or
        'computed_standard_name' then they are copied to coordinate
        conversion parameters.

        :Parameters:

            f: `Field`

            key: `str`
                The internal identifier of the coordinate.

            coord: `Coordinate`

            formula_terms: `dict`
                The formula_terms attribute value from the netCDF file.

                *Parameter example:*
                  ``formula_terms={'a':'a','b':'b','orog':'surface_altitude'}``

        :Returns:

            `CoordinateReference`

        """
        g = self.read_vars

        domain_ancillaries = {}
        parameters = {}

        for term, ncvar in formula_terms.items():
            # The term's value is a domain ancillary of the field, so
            # we put its identifier into the coordinate reference.
            domain_ancillaries[term] = g["domain_ancillary_key"].get(ncvar)

        for name in ("standard_name", "computed_standard_name"):
            value = self.implementation.get_property(coord, name, None)
            if value is not None:
                parameters[name] = value

        datum_parameters = {}
        coordinate_conversion_parameters = {}
        for x, value in parameters.items():
            if x in g["datum_parameters"]:
                datum_parameters[x] = value
            else:
                coordinate_conversion_parameters[x] = value

        datum = self.implementation.initialise_Datum(
            parameters=datum_parameters
        )

        coordinate_conversion = (
            self.implementation.initialise_CoordinateConversion(
                parameters=coordinate_conversion_parameters,
                domain_ancillaries=domain_ancillaries,
            )
        )

        coordref = self.implementation.initialise_CoordinateReference()

        self.implementation.set_coordinate_reference_coordinates(
            coordinate_reference=coordref, coordinates=[key]
        )

        self.implementation.set_datum(
            coordinate_reference=coordref, datum=datum
        )

        self.implementation.set_coordinate_conversion(
            coordinate_reference=coordref,
            coordinate_conversion=coordinate_conversion,
        )

        return coordref

    def _new_ncdimension(self, ncdim, size=None, use_existing_new=False):
        """TODO.

        .. versionadded:: (cfdm) 1.10.0.0

        :Parameters:

            ncdim: `str
                The name for the new dimension. Might be modified if
                it already exists.

            size: `int`, optional
                The size of the new dimension, which will be set in
                ``self.read_vars["new_dimension_sizes"]``.

            use_existing_new: `bool`, optional
                Use an exising dimension name from
                ``self.read_vars["new_dimension_sizes"]``, if
                possible. When *use_existing_new* is True, *size* is
                silently ignored, i.e. the size may only be set for a
                new dimension that doesn't already exist in
                ``self.read_vars["new_dimension_sizes"]``.

        :Returns:

            `str`
                The new, possibly modified, netCDF dimension name.

        **Examples**

        >>> n._new_ncdimension('bounds2')
        'bounds2'
        >>> n._new_ncdimension('bounds2')
        'bounds2_1'
        >>> n._new_ncdimension('bounds2', use_existing_new=True)
        'bounds2'

        """
        g = self.read_vars
        new_dimension_sizes = g["new_dimension_sizes"]

        using_existing_new = False

        base = ncdim
        n = 0
        while (
            ncdim in g["internal_dimension_sizes"]
            or ncdim in new_dimension_sizes
            or ncdim in g["variables"]
        ):
            if use_existing_new and ncdim in new_dimension_sizes:
                using_existing_new = True
                break

            n += 1
            ncdim = f"{base}_{n}"

        if size is not None and not using_existing_new:
            new_dimension_sizes[ncdim] = size

        return ncdim

    def _dimension_sizes(self, ncvar, parent_ncvar=None):
        """Return the netCDF dimension sizes associated with a variable.

        If the variable has been compressed then it is the *implied
        uncompressed* dimension sizes that are returned.

        .. versionadded:: (cfdm) 1.10.0.0

        :Parameters:

            ncvar: `str`
                The netCDF variable name.

        :Returns:

            `list`
                The list of dimension sizes spanned by the netCDF
                variable.

        """
        g = self.read_vars

        sizes = []
        for ncdim in self._ncdimensions(ncvar, parent_ncvar=parent_ncvar):
            if ncdim in g["internal_dimension_sizes"]:
                sizes.append(g["internal_dimension_sizes"][ncdim])
            elif ncdim in g["new_dimension_sizes"]:
                sizes.append(g["new_dimension_sizes"][ncdim])
            else:
                raise ValueError(
                    f"Can't get the size of netCDF dimension {ncdim}"
                )

        return sizes

    def _ncdimensions(self, ncvar, ncdimensions=None, parent_ncvar=None):
        """Return the netCDF dimensions associated with a variable.

        If the variable has been compressed then it is the *implied
        uncompressed* dimensions that are returned.

        .. versionadded:: (cfdm) 1.7.0

        :Parameters:

            ncvar: `str`
                The netCDF variable name.

            ncdimensions: sequence of `str`, optional
                Use these netCDF dimensions, rather than retrieving
                them from the netCDF variable itself. This allows the
                dimensions of a domain variable to be parsed. Note
                that this parameter only needs to be used once because
                the parsed domain dimensions are automatically stored
                in `self.read_var["domain_ncdimensions"][ncvar]`.

                .. versionadded:: (cfdm) 1.9.0.0

            parent_ncvar: `str`, optional
                TODO

                .. versionadded:: (cfdm) 1.10.0.0

        :Returns:

            `list`
                The list of netCDF dimension names spanned by the
                netCDF variable.

        **Examples**

        >>> n._ncdimensions('humidity')
        ['time', 'lat', 'lon']

        For a variable compressed by gathering:

           dimensions:
             lat=73;
             lon=96;
             landpoint=2381;
             depth=4;
           variables:
             int landpoint(landpoint);
               landpoint:compress="lat lon";
             float landsoilt(depth,landpoint);
               landsoilt:long_name="soil temperature";
               landsoilt:units="K";

        we would have

        >>> n._ncdimensions('landsoilt')
        ['depth', 'lat', 'lon']

        """
        g = self.read_vars

        variable = g["variables"][ncvar]

        if ncdimensions is None:
            domain = False
            domain_ncdimensions = g["domain_ncdimensions"].get(ncvar)
            if domain_ncdimensions is None:
                # Get dimensions from the netCDF variable array
                ncdimensions = g["variable_dimensions"][ncvar]
            else:
                # Use the pre-recorded domain variable dimensions
                ncdimensions = domain_ncdimensions
                domain = True
        else:
            domain = True

        ncdimensions = list(ncdimensions)

        if self._is_char(ncvar) and variable.ndim >= 1:
            # Remove the trailing string-length dimension
            ncdimensions.pop()

        # Check for dimensions which have been compressed. If there
        # are any, then return the netCDF dimensions for the
        # uncompressed variable.
        compression = g["compression"]

        if compression and set(compression).intersection(ncdimensions):
            implied_bounds_ncdimensions = None

            for ncdim in ncdimensions:
                if ncdim not in compression:
                    continue

                c = compression[ncdim]

                if ncvar not in c.get("netCDF_variables", (ncvar,)):
                    # This variable is not compressed, even though it
                    # spans a dimension that is compressed for some
                    # other variables For example, this sort of
                    # situation may arise with simple geometries.
                    continue

                i = ncdimensions.index(ncdim)

                if "gathered" in c:
                    # Compression by gathering
                    ncdimensions[i : i + 1] = c["gathered"][
                        "implied_ncdimensions"
                    ]
                    break
                elif "ragged_indexed_contiguous" in c:
                    # Indexed contiguous ragged array.
                    #
                    # Check this before ragged_indexed and
                    # ragged_contiguous because both of these will
                    # exist for an array that is both indexed and
                    # contiguous.
                    ncdimensions[i : i + 1] = c["ragged_indexed_contiguous"][
                        "implied_ncdimensions"
                    ]
                    break
                elif "ragged_contiguous" in c:
                    # Contiguous ragged array
                    ncdimensions[i : i + 1] = c["ragged_contiguous"][
                        "implied_ncdimensions"
                    ]
                    break
                elif "ragged_indexed" in c:
                    # Indexed ragged array
                    ncdimensions[i : i + 1] = c["ragged_indexed"][
                        "implied_ncdimensions"
                    ]
                    break
                elif (
                    parent_ncvar is not None
                    and f"subsampled {parent_ncvar} {ncvar}" in c
                ):
                    # Subsampled array. Do not break here because
                    # subsampled variables can have more than one
                    # compressed dimension. (CF>=1.9)
                    c = c[f"subsampled {parent_ncvar} {ncvar}"]
                    ncdimensions[i : i + 1] = c["implied_ncdimensions"]
                    implied_bounds_ncdimensions = c.get(
                        "implied_bounds_ncdimensions"
                    )

            if implied_bounds_ncdimensions:
                # Add the implied bounds dimensions for bounds tie
                # points (CF>=1.9)
                ncdimensions.extend(implied_bounds_ncdimensions)

        out = list(map(str, ncdimensions))

        if domain:
            # Record the domain variable dimensions
            g["domain_ncdimensions"][ncvar] = out

        return out

    def _create_gathered_array(
        self,
        gathered_array=None,
        uncompressed_shape=None,
        compressed_dimensions=None,
        list_variable=None,
    ):
        """Creates Data for a compressed-by-gathering netCDF variable.

        Specifically, a `Data` object is created.

        .. versionadded:: (cfdm) 1.7.0

        :Parameters:

            gathered_array: `NetCDF4Array` or `H5netcdfArray`

            compressed_dimensions: sequence of `int`
                The position of the compressed dimension in the
                compressed array.

            list_variable: `List`

        :Returns:

            `GatheredAarray`

        """
        uncompressed_ndim = len(uncompressed_shape)
        uncompressed_size = int(reduce(operator.mul, uncompressed_shape, 1))

        return self.implementation.initialise_GatheredArray(
            compressed_array=gathered_array,
            ndim=uncompressed_ndim,
            shape=uncompressed_shape,
            size=uncompressed_size,
            compressed_dimensions=compressed_dimensions,
            list_variable=list_variable,
        )

    def _create_ragged_contiguous_array(
        self,
        ragged_contiguous_array,
        uncompressed_shape=None,
        count_variable=None,
    ):
        """Creates Data for a contiguous ragged array variable.

        Creates a `Data` object for a compressed-by-contiguous-ragged-
        array netCDF variable.

        .. versionadded:: (cfdm) 1.7.0

        :Parameters:

            ragged_contiguous_array: `Data`

            uncompressed_shape; `tuple`

            count_variable: `Count`

        :Returns:

            `RaggedContiguousArray`

        """
        return self.implementation.initialise_RaggedContiguousArray(
            compressed_array=ragged_contiguous_array,
            shape=uncompressed_shape,
            count_variable=count_variable,
        )

    def _create_ragged_indexed_array(
        self,
        ragged_indexed_array,
        uncompressed_shape=None,
        index_variable=None,
    ):
        """Creates Data for an indexed ragged array variable.

        .. versionadded:: (cfdm) 1.7.0

        :Returns:

            `RaggedIndexedArray`

        """
        return self.implementation.initialise_RaggedIndexedArray(
            compressed_array=ragged_indexed_array,
            shape=uncompressed_shape,
            index_variable=index_variable,
        )

    def _create_ragged_indexed_contiguous_array(
        self,
        ragged_indexed_contiguous_array,
        uncompressed_shape=None,
        count_variable=None,
        index_variable=None,
    ):
        """Creates Data for an indexed contiguous ragged array variable.

        .. versionadded:: (cfdm) 1.7.0

        :Returns:

            `RaggedIndexedContiguousArray`

        """
        return self.implementation.initialise_RaggedIndexedContiguousArray(
            compressed_array=ragged_indexed_contiguous_array,
            shape=uncompressed_shape,
            count_variable=count_variable,
            index_variable=index_variable,
        )

    def _create_subsampled_array(
        self,
        interpolation_name=None,
        subsampled_array=None,
        uncompressed_shape=(),
        tie_point_indices=None,
        parameters=None,
        parameter_dimensions=None,
        interpolation_description=None,
        computational_precision=None,
    ):
        """Creates Data for a tie point coordinates variable.

        Note that dependent tie points are set elsewhere, if
        applicable.

        .. versionadded:: (cfdm) 1.10.0.0

        :Parameters:

            interpolation_name: `str`

            subsampled_array: optional

            shape: sequence of `int`, optional

            interpolation_description: `str`, optional

            computational_precision: `str`, optional
                The floating-point arithmetic precision used during
                the preparation and validation of the compressed
                coordinates.

            tie_point_indices: `dict`, optional

            parameters: `dict`, optional

            parameter_dimensions: `dict`, optional

        :Returns:

            A subsampled array.

        """
        return self.implementation.initialise_SubsampledArray(
            interpolation_name=interpolation_name,
            compressed_array=subsampled_array,
            shape=uncompressed_shape,
            tie_point_indices=tie_point_indices,
            interpolation_description=interpolation_description,
            computational_precision=computational_precision,
            parameters=parameters,
            parameter_dimensions=parameter_dimensions,
        )

    def _create_Data(
        self,
        array,
        ncvar,
        units=None,
        calendar=None,
        ncdimensions=None,
        compressed=False,
        construct_type=None,
        **kwargs,
    ):
        """Create a Data object from a netCDF variable.

        .. versionadded:: (cfdm) 1.7.0

        :Parameters:

            array: `Array`
                The file array.

            ncvar: `str`
                The name of the netCDF variable that contains the
                data.

            units: `str`, optional
                The units of *array*. By default, or if `None`, it is
                assumed that there are no units.

            calendar: `str`, optional
                The calendar of *array*. By default, or if `None`, it is
                assumed that there is no calendar.

            ncdimensions: sequence of `str`, optional
                The netCDF dimensions spanned by the array.

                .. versionadded:: (cfdm) NEXTVERSION

            construct_type: `str` or `None`
                The type of teh construct that contains *array*. Set
                to `None` if the array does not belong to a construct.

                .. versionadded:: (cfdm) NEXTVERSION

            kwargs: optional
                Extra parameters to pass to the initialisation of the
                returned `Data` object.

        :Returns:

            `Data`

        """
        if array.dtype is None:
            g = self.read_vars
            if g["has_groups"]:
                group, name = self._netCDF4_group(
                    g["variable_grouped_dataset"][ncvar], ncvar
                )
                variable = group.variables.get(name)
            else:
                variable = g["variables"].get(ncvar)

            array = variable[...]

            string_type = isinstance(array, str)
            if string_type:
                # A netCDF string type scalar variable comes out as Python
                # str object, so convert it to a numpy array.
                array = np.array(array, dtype=f"U{len(array)}")

            if not variable.ndim:
                # NetCDF4 has a thing for making scalar size 1
                # variables into 1d arrays
                array = array.squeeze()

            if not string_type:
                # An N-d (N>=1) netCDF string type variable comes out
                # as a numpy object array, so convert it to numpy
                # string array.
                array = array.astype("U", copy=False)
                # NetCDF4 doesn't auto-mask VLEN variables
                array = np.ma.where(array == "", np.ma.masked, array)

        # Set the dask chunking strategy
        chunks = self._dask_chunks(
            array, ncvar, compressed, construct_type=construct_type
        )

        data = self.implementation.initialise_Data(
            array=array,
            units=units,
            calendar=calendar,
            chunks=chunks,
            copy=False,
            **kwargs,
        )

        # Store the HDF5 chunking
        if self.read_vars["store_hdf5_chunks"] and ncvar is not None:
            # Only store the HDF chunking if 'data' has the same shape
            # as its netCDF variable. This may not be the case for
            # variables compressed by convention (e.g. some DSG
            # variables).
            chunks, shape = self._get_hdf5_chunks(ncvar)
            if shape == data.shape:
                self.implementation.nc_set_hdf5_chunksizes(data, chunks)

        return data

    def _copy_construct(self, construct_type, parent_ncvar, ncvar):
        """Return a copy of an existing construct.

        .. versionadded:: (cfdm) 1.7.0

        :Parameters:

            construct_type: `str`
                E.g. 'dimension_coordinate'

            parent_ncvar: `str
                The netCDF variable name of the parent that will
                contain the copy of the construct.

            ncvar: `str`
                The netCDF variable name of the construct.

        :Returns:

                A copy of the construct.

        """
        g = self.read_vars

        component_report = g["component_report"].get(ncvar)

        if component_report is not None:
            for var, report in component_report.items():
                g["dataset_compliance"][parent_ncvar][
                    "non-compliance"
                ].setdefault(var, []).extend(report)

        return self.implementation.copy_construct(g[construct_type][ncvar])

    # ================================================================
    # Methods for checking CF compliance
    #
    # These methods (whose names all start with "_check") check the
    # minimum required for mapping the file to CFDM structural
    # elements. General CF compliance is not checked (e.g. whether or
    # not grid mapping variable has a grid_mapping_name attribute).
    # ================================================================
    def _check_bounds(
        self, parent_ncvar, coord_ncvar, attribute, bounds_ncvar
    ):
        """Check a bounds variable spans the correct dimensions.

        .. versionadded:: (cfdm) 1.7.0

        Checks that

        * The bounds variable has exactly one more dimension than the
          parent coordinate variable

        * The bounds variable's dimensions, other than the trailing
          dimension are the same, and in the same order, as the parent
          coordinate variable's dimensions.

        :Parameters:

            parent_ncvar: `str`
                The netCDF variable name of the parent that contains
                the coordinates.

            nc: `netCDF4.Dataset`
                The netCDF dataset object.

            coord_ncvar: `str`
                The netCDF variable name of the coordinate variable.

            bounds_ncvar: `str`
                The netCDF variable name of the bounds.

        :Returns:

            `bool`

        """
        attribute = {coord_ncvar + ":" + attribute: bounds_ncvar}

        if attribute == "bounds_tie_points":
            variable_type = "Bounds tie points variable"
        else:
            variable_type = "Bounds variable"

        incorrect_dimensions = (variable_type, "spans incorrect dimensions")

        g = self.read_vars

        if bounds_ncvar not in g["internal_variables"]:
            bounds_ncvar, message = self._missing_variable(
                bounds_ncvar, variable_type
            )
            self._add_message(
                parent_ncvar,
                bounds_ncvar,
                message=message,
                attribute=attribute,
                variable=coord_ncvar,
            )
            return False

        ok = True

        c_ncdims = self._ncdimensions(coord_ncvar, parent_ncvar=parent_ncvar)
        b_ncdims = self._ncdimensions(bounds_ncvar, parent_ncvar=parent_ncvar)

        if len(b_ncdims) == len(c_ncdims) + 1:
            if c_ncdims != b_ncdims[:-1]:
                self._add_message(
                    parent_ncvar,
                    bounds_ncvar,
                    message=incorrect_dimensions,
                    attribute=attribute,
                    dimensions=g["variable_dimensions"][bounds_ncvar],
                    variable=coord_ncvar,
                )
                ok = False

        else:
            self._add_message(
                parent_ncvar,
                bounds_ncvar,
                message=incorrect_dimensions,
                attribute=attribute,
                dimensions=g["variable_dimensions"][bounds_ncvar],
                variable=coord_ncvar,
            )
            ok = False

        return ok

    def _check_geometry_node_coordinates(
        self, field_ncvar, node_ncvar, geometry
    ):
        """Check a geometry node coordinate variable.

        .. versionadded:: (cfdm) 1.8.6

        :Parameters:

            field_ncvar: `str`
                The netCDF variable name of the parent data variable.

            node_ncvar: `str`
                The netCDF variable name of the node coordinate variable.

            geometry: `dict`

        :Returns:

            `bool`

        """
        g = self.read_vars

        geometry_ncvar = g["variable_geometry"].get(field_ncvar)

        attribute = {
            field_ncvar
            + ":"
            + geometry_ncvar: " ".join(geometry["node_coordinates"])
        }

        if node_ncvar not in g["internal_variables"]:
            node_ncvar, message = self._missing_variable(
                node_ncvar, "Node coordinate variable"
            )
            self._add_message(
                field_ncvar,
                node_ncvar,
                message=message,
                attribute=attribute,
                variable=field_ncvar,
            )
            return False

        ok = True

        if node_ncvar not in geometry.get("node_coordinates", ()):
            self._add_message(
                field_ncvar,
                node_ncvar,
                message=(
                    "Node coordinate variable",
                    "not in node_coordinates",
                ),
                attribute=attribute,
                variable=field_ncvar,
            )
            ok = False

        return ok

    def _check_cell_measures(self, field_ncvar, string, parsed_string):
        """Checks requirements.

        * 7.2.requirement.1
        * 7.2.requirement.3
        * 7.2.requirement.4

        .. versionadded:: (cfdm) 1.7.0

        :Parameters:

            field_ncvar: `str`

            string: `str`
                The value of the netCDF cell_measures attribute.

            parsed_string: `list`

        :Returns:

            `bool`

        """
        attribute = {field_ncvar + ":cell_measures": string}

        incorrectly_formatted = (
            "cell_measures attribute",
            "is incorrectly formatted",
        )
        incorrect_dimensions = (
            "Cell measures variable",
            "spans incorrect dimensions",
        )
        missing_variable = (
            "Cell measures variable",
            "is not in file nor referenced by the external_variables "
            "global attribute",
        )

        g = self.read_vars

        if not parsed_string:
            self._add_message(
                field_ncvar,
                field_ncvar,
                message=incorrectly_formatted,
                attribute=attribute,
                conformance="7.2.requirement.1",
            )
            return False

        parent_dimensions = self._ncdimensions(field_ncvar)
        external_variables = g["external_variables"]

        ok = True
        for x in parsed_string:
            measure, values = list(x.items())[0]
            if len(values) != 1:
                self._add_message(
                    field_ncvar,
                    field_ncvar,
                    message=incorrectly_formatted,
                    attribute=attribute,
                    conformance="7.2.requirement.1",
                )
                ok = False
                continue

            ncvar = values[0]

            unknown_external = ncvar in external_variables

            # Check that the variable exists in the file, or if not
            # that it is listed in the 'external_variables' global
            # file attribute.
            if not unknown_external and ncvar not in g["variables"]:
                self._add_message(
                    field_ncvar,
                    ncvar,
                    message=missing_variable,
                    attribute=attribute,
                    conformance="7.2.requirement.3",
                )
                ok = False
                continue

            if not unknown_external:
                dimensions = self._ncdimensions(ncvar)
                if not unknown_external and not self._dimensions_are_subset(
                    ncvar, dimensions, parent_dimensions
                ):
                    # The cell measure variable's dimensions do NOT span a
                    # subset of the parent variable's dimensions.
                    self._add_message(
                        field_ncvar,
                        ncvar,
                        message=incorrect_dimensions,
                        attribute=attribute,
                        dimensions=g["variable_dimensions"][ncvar],
                        conformance="7.2.requirement.4",
                    )
                    ok = False

        return ok

    def _check_geometry_attribute(self, parent_ncvar, string, parsed_string):
        """Checks requirements.

        .. versionadded:: (cfdm) 1.8.0

        :Parameters:

            parent_ncvar: `str`
                The netCDF variable name of the parent data variable.

            string: `str`
                The value of the netCDF geometry attribute.

            parsed_string: `list`

        :Returns:

            `bool`

        """
        attribute = {parent_ncvar + ":geometry": string}

        incorrectly_formatted = (
            "geometry attribute",
            "is incorrectly formatted",
        )

        g = self.read_vars

        if len(parsed_string) != 1:
            self._add_message(
                parent_ncvar,
                parent_ncvar,
                message=incorrectly_formatted,
                attribute=attribute,
                conformance="?",
            )
            return False

        for ncvar in parsed_string:
            # Check that the geometry variable exists in the file
            if ncvar not in g["variables"]:
                ncvar, message = self._missing_variable(
                    ncvar, "Geometry variable"
                )
                self._add_message(
                    parent_ncvar,
                    ncvar,
                    message=message,
                    attribute=attribute,
                    conformance="?",
                )
                return False

        return True

    def _check_ancillary_variables(self, field_ncvar, string, parsed_string):
        """Checks requirements.

        :Parameters:

            field_ncvar: `str`

            ancillary_variables: `str`
                The value of the netCDF ancillary_variables attribute.

            parsed_ancillary_variables: `list`

        :Returns:

            `bool`

        """
        attribute = {field_ncvar + ":ancillary_variables": string}

        incorrectly_formatted = (
            "ancillary_variables attribute",
            "is incorrectly formatted",
        )
        incorrect_dimensions = (
            "Ancillary variable",
            "spans incorrect dimensions",
        )

        g = self.read_vars

        if not parsed_string:
            d = self._add_message(
                field_ncvar,
                field_ncvar,
                message=incorrectly_formatted,
                attribute=attribute,
            )

            # Though an error of sorts, set as debug level message;
            # read not terminated
            if g["debug"]:
                logger.debug(
                    f"    Error processing netCDF variable {field_ncvar}: "
                    f"{d['reason']}"
                )  # pragma: no cover

            return False

        parent_dimensions = self._ncdimensions(field_ncvar)

        ok = True
        for ncvar in parsed_string:
            # Check that the variable exists in the file
            if ncvar not in g["internal_variables"]:
                ncvar, message = self._missing_variable(
                    ncvar, "Ancillary variable"
                )
                self._add_message(
                    field_ncvar, ncvar, message=message, attribute=attribute
                )
                return False

            if not self._dimensions_are_subset(
                ncvar, self._ncdimensions(ncvar), parent_dimensions
            ):
                # The ancillary variable's dimensions do NOT span a
                # subset of the parent variable's dimensions
                self._add_message(
                    field_ncvar,
                    ncvar,
                    message=incorrect_dimensions,
                    attribute=attribute,
                    dimensions=g["variable_dimensions"][ncvar],
                )
                ok = False

        return ok

    def _check_auxiliary_or_scalar_coordinate(
        self, parent_ncvar, coord_ncvar, string
    ):
        """Checks requirements.

          * 5.requirement.5
          * 5.requirement.6

        :Parameters:

        parent_ncvar: `str`
            NetCDF name of parent data or domain variable.

        :Returns:

            `bool`

        """
        attribute = {parent_ncvar + ":coordinates": string}

        incorrect_dimensions = (
            "Auxiliary/scalar coordinate variable",
            "spans incorrect dimensions",
        )

        g = self.read_vars

        if coord_ncvar not in g["internal_variables"]:
            coord_ncvar, message = self._missing_variable(
                coord_ncvar, "Auxiliary/scalar coordinate variable"
            )
            self._add_message(
                parent_ncvar,
                coord_ncvar,
                message=message,
                attribute=attribute,
                conformance="5.requirement.5",
            )
            self._add_message(
                parent_ncvar,
                coord_ncvar,
                message=message,
                attribute=attribute,
                conformance="5.requirement.5",
            )
            return False

        # Check that the variable's dimensions span a subset of the
        # parent variable's dimensions (allowing for char variables
        # with a trailing dimension)
        if not self._dimensions_are_subset(
            coord_ncvar,
            self._ncdimensions(coord_ncvar, parent_ncvar=parent_ncvar),
            self._ncdimensions(parent_ncvar),
        ):
            self._add_message(
                parent_ncvar,
                coord_ncvar,
                message=incorrect_dimensions,
                attribute=attribute,
                dimensions=g["variable_dimensions"][coord_ncvar],
                conformance="5.requirement.6",
            )
            return False

        return True

    def _check_tie_point_coordinates(
        self, parent_ncvar, tie_point_ncvar, string
    ):
        """Checks requirements.

        * 8.3.requirement.1
        * 8.3.requirement.5

        :Parameters:

        parent_ncvar: `str`
            NetCDF name of parent data or domain variable.

        :Returns:

            `bool`

        """
        attribute = {parent_ncvar + ":coordinate_interpolation": string}

        incorrect_dimensions = (
            "Tie point coordinate variable",
            "spans incorrect dimensions",
        )

        g = self.read_vars

        if tie_point_ncvar not in g["internal_variables"]:
            ncvar, message = self._missing_variable(
                tie_point_ncvar, "Tie point coordinate variable"
            )
            self._add_message(
                parent_ncvar,
                ncvar,
                message=message,
                attribute=attribute,
                conformance="8.3.requirement.1",
            )
            return False

        # Check that the variable's dimensions span a subset of the
        # parent variable's dimensions (allowing for char variables
        # with a trailing dimension)
        if not self._dimensions_are_subset(
            tie_point_ncvar,
            self._ncdimensions(tie_point_ncvar, parent_ncvar=parent_ncvar),
            self._ncdimensions(parent_ncvar),
        ):
            self._add_message(
                parent_ncvar,
                tie_point_ncvar,
                message=incorrect_dimensions,
                attribute=attribute,
                dimensions=g["variable_dimensions"][tie_point_ncvar],
                conformance="8.3.requirement.5",
            )
            return False

        return True

    def _dimensions_are_subset(self, ncvar, dimensions, parent_dimensions):
        """True if dimensions are a subset of the parent dimensions."""
        if not set(dimensions).issubset(parent_dimensions):
            if not (
                self._is_char(ncvar)
                and set(dimensions[:-1]).issubset(parent_dimensions)
            ):
                return False

        return True

    def _check_grid_mapping(
        self, parent_ncvar, grid_mapping, parsed_grid_mapping
    ):
        """Checks requirements.

          * 5.6.requirement.1
          * 5.6.requirement.2
          * 5.6.requirement.3

        :Parameters:

        parent_ncvar: `str`
            NetCDF name of parent data or domain variable.

            grid_mapping: `str`

            parsed_grid_mapping: `dict`

        :Returns:

            `bool`

        """
        attribute = {parent_ncvar + ":grid_mapping": grid_mapping}

        incorrectly_formatted = (
            "grid_mapping attribute",
            "is incorrectly formatted",
        )

        g = self.read_vars

        if not parsed_grid_mapping:
            self._add_message(
                parent_ncvar,
                parent_ncvar,
                message=incorrectly_formatted,
                attribute=attribute,
                conformance="5.6.requirement.1",
            )
            return False

        ok = True
        for x in parsed_grid_mapping:
            grid_mapping_ncvar, values = list(x.items())[0]
            if grid_mapping_ncvar not in g["internal_variables"]:
                ok = False
                grid_mapping_ncvar, message = self._missing_variable(
                    grid_mapping_ncvar, "Grid mapping variable"
                )
                self._add_message(
                    parent_ncvar,
                    grid_mapping_ncvar,
                    message=message,
                    attribute=attribute,
                    conformance="5.6.requirement.2",
                )
                self._add_message(
                    parent_ncvar,
                    grid_mapping_ncvar,
                    message=message,
                    attribute=attribute,
                    conformance="5.6.requirement.2",
                )

            for coord_ncvar in values:
                if coord_ncvar not in g["internal_variables"]:
                    ok = False
                    coord_ncvar, message = self._missing_variable(
                        coord_ncvar, "Grid mapping coordinate variable"
                    )
                    self._add_message(
                        parent_ncvar,
                        coord_ncvar,
                        message=message,
                        attribute=attribute,
                        conformance="5.6.requirement.3",
                    )
                    self._add_message(
                        parent_ncvar,
                        coord_ncvar,
                        message=message,
                        attribute=attribute,
                        conformance="5.6.requirement.3",
                    )

        if not ok:
            return False

        return True

    def _check_compress(self, parent_ncvar, compress, parsed_compress):
        """Check a compressed dimension is valid and in the file."""
        attribute = {parent_ncvar + ":compress": compress}

        incorrectly_formatted = (
            "compress attribute",
            "is incorrectly formatted",
        )
        missing_dimension = ("Compressed dimension", "is not in file")

        if not parsed_compress:
            self._add_message(
                None,
                parent_ncvar,
                message=incorrectly_formatted,
                attribute=attribute,
            )
            return False

        ok = True

        dimensions = self.read_vars["internal_dimension_sizes"]

        for ncdim in parsed_compress:
            if ncdim not in dimensions:
                self._add_message(
                    None,
                    parent_ncvar,
                    message=missing_dimension,
                    attribute=attribute,
                )
                ok = False

        return ok

    def _check_node_coordinates(
        self,
        field_ncvar,
        geometry_ncvar,
        node_coordinates,
        parsed_node_coordinates,
    ):
        """Check node coordinate variables are valid and in the file."""
        attribute = {geometry_ncvar + ":node_coordinates": node_coordinates}

        g = self.read_vars

        incorrectly_formatted = (
            "node_coordinates attribute",
            "is incorrectly formatted",
        )
        missing_attribute = ("node_coordinates attribute", "is missing")

        if node_coordinates is None:
            self._add_message(
                field_ncvar,
                geometry_ncvar,
                message=missing_attribute,
                attribute=attribute,
            )
            return False

        if not parsed_node_coordinates:
            # There should be at least one node coordinate variable
            self._add_message(
                field_ncvar,
                geometry_ncvar,
                message=incorrectly_formatted,
                attribute=attribute,
            )
            return False

        ok = True

        for ncvar in parsed_node_coordinates:
            # Check that the node coordinate variable exists in the
            # file
            if ncvar not in g["internal_variables"]:
                ncvar, message = self._missing_variable(
                    ncvar, "Node coordinate variable"
                )
                self._add_message(
                    field_ncvar, ncvar, message=message, attribute=attribute
                )
                ok = False

        return ok

    def _check_node_count(
        self, field_ncvar, geometry_ncvar, node_count, parsed_node_count
    ):
        """Check node count variable is valid and exists in the file."""
        attribute = {geometry_ncvar + ":node_count": node_count}

        g = self.read_vars

        if node_count is None:
            return True

        incorrectly_formatted = (
            "node_count attribute",
            "is incorrectly formatted",
        )

        if len(parsed_node_count) != 1:
            self._add_message(
                field_ncvar,
                geometry_ncvar,
                message=incorrectly_formatted,
                attribute=attribute,
            )
            return False

        ok = True

        for ncvar in parsed_node_count:
            # Check that the node count variable exists in the file
            if ncvar not in g["internal_variables"]:
                ncvar, message = self._missing_variable(
                    ncvar, "Node count variable"
                )
                self._add_message(
                    field_ncvar, ncvar, message=message, attribute=attribute
                )
                ok = False

        return ok

    def _check_part_node_count(
        self,
        field_ncvar,
        geometry_ncvar,
        part_node_count,
        parsed_part_node_count,
    ):
        """Check part node count variable is valid and in the file."""
        if part_node_count is None:
            return True

        attribute = {geometry_ncvar + ":part_node_count": part_node_count}

        g = self.read_vars

        incorrectly_formatted = (
            "part_node_count attribute",
            "is incorrectly formatted",
        )

        if len(parsed_part_node_count) != 1:
            self._add_message(
                field_ncvar,
                geometry_ncvar,
                message=incorrectly_formatted,
                attribute=attribute,
            )
            return False

        ok = True

        for ncvar in parsed_part_node_count:
            # Check that the variable exists in the file
            if ncvar not in g["internal_variables"]:
                ncvar, message = self._missing_variable(
                    ncvar, "Part node count variable"
                )
                self._add_message(
                    field_ncvar, ncvar, message=message, attribute=attribute
                )
                ok = False

        return ok

    def _check_interior_ring(
        self, field_ncvar, geometry_ncvar, interior_ring, parsed_interior_ring
    ):
        """Check all interior ring variables exist in the file.

        :Returns:

            `bool`

        """
        if interior_ring is None:
            return True

        attribute = {geometry_ncvar + ":interior_ring": interior_ring}

        g = self.read_vars

        incorrectly_formatted = (
            "interior_ring attribute",
            "is incorrectly formatted",
        )

        if not parsed_interior_ring:
            self._add_message(
                field_ncvar,
                geometry_ncvar,
                message=incorrectly_formatted,
                attribute=attribute,
            )
            return False

        ok = True

        if len(parsed_interior_ring) != 1:
            self._add_message(
                field_ncvar,
                geometry_ncvar,
                message=incorrectly_formatted,
                attribute=attribute,
            )
            return False

        for ncvar in parsed_interior_ring:
            # Check that the variable exists in the file
            if ncvar not in g["internal_variables"]:
                ncvar, message = self._missing_variable(
                    ncvar, "Interior ring variable"
                )
                self._add_message(
                    field_ncvar, ncvar, message=message, attribute=attribute
                )
                ok = False

        return ok

    def _check_instance_dimension(self, parent_ncvar, instance_dimension):
        """Check that the instance dimension name is a netCDF dimension.

        .. versionadded:: (cfdm) 1.7.0

        CF-1.7 Appendix A

        * instance_dimension: An attribute which identifies an index
                              variable and names the instance dimension to
                              which it applies. The index variable
                              indicates that the indexed ragged array
                              representation is being used for a
                              collection of features.

        """
        attribute = {parent_ncvar + ":instance_dimension": instance_dimension}

        missing_dimension = ("Instance dimension", "is not in file")

        if (
            instance_dimension
            not in self.read_vars["internal_dimension_sizes"]
        ):
            self._add_message(
                None,
                parent_ncvar,
                message=missing_dimension,
                attribute=attribute,
            )
            return False

        return True

    def _check_sample_dimension(self, parent_ncvar, sample_dimension):
        """Check that the sample dimension name is a netCDF dimension.

        .. versionadded:: (cfdm) 1.7.0

        CF-1.7 Appendix A

        * sample_dimension: An attribute which identifies a count variable
                            and names the sample dimension to which it
                            applies. The count variable indicates that the
                            contiguous ragged array representation is
                            being used for a collection of features.

        """
        return sample_dimension in self.read_vars["internal_dimension_sizes"]

    def _check_coordinate_interpolation(
        self,
        parent_ncvar,
        coordinate_interpolation,
        parsed_coordinate_interpolation,
    ):
        """Check a TODO.

        .. versionadded:: (cfdm) 1.10.0.0

        :Parameters:

            parent_ncvar: `str`

            coordinate_interpolation: `str`
                A CF coordinate_interpolation attribute string.

            parsed_coordinate_interpolation: `dict`

        :Returns:

            `bool`

        """
        if not parsed_coordinate_interpolation:
            return True

        attribute = {
            parent_ncvar + ":coordinate_interplation": coordinate_interpolation
        }

        g = self.read_vars

        incorrectly_formatted = (
            "coordinate_interpolation attribute",
            "is incorrectly formatted",
        )

        if not parsed_coordinate_interpolation:
            self._add_message(
                parent_ncvar,
                parent_ncvar,
                message=incorrectly_formatted,
                attribute=attribute,
                conformance="TODO",
            )
            return False

        ok = True

        for interp_ncvar, coords in parsed_coordinate_interpolation.items():
            # Check that the interpolation variable exists in the file
            if interp_ncvar not in g["internal_variables"]:
                ncvar, message = self._missing_variable(
                    interp_ncvar, "Interpolation variable"
                )
                self._add_message(
                    parent_ncvar, ncvar, message=message, attribute=attribute
                )
                ok = False

            attrs = g["variable_attributes"][interp_ncvar]
            if "tie_point_mapping" not in attrs:
                self._add_message(
                    parent_ncvar,
                    interp_ncvar,
                    message=(
                        "Interpolation variable",
                        "has no tie_point_mapping attribute",
                    ),
                    attribute=attribute,
                )
                ok = False

            # Check that the tie point coordinate variables exist in
            # the file
            for tie_point_ncvar in coords:
                if tie_point_ncvar not in g["internal_variables"]:
                    ncvar, message = self._missing_variable(
                        tie_point_ncvar, "Tie point coordinate variable"
                    )
                    self._add_message(
                        parent_ncvar,
                        ncvar,
                        message=message,
                        attribute=attribute,
                    )
                    ok = False

        # TODO check tie point variable dimensions

        return ok

    def _split_string_by_white_space(
        self, parent_ncvar, string, variables=False, trailing_colon=False
    ):
        """Split a string by white space.

        .. versionadded:: (cfdm) 1.7.0

        :Parameters:

            parent_ncvar: `str`
                Not used

            string: `str or `None`

            variables: `bool`
                If True then *string* contains internal netCDF variable
                names. (Not sure yet what to do about external names.)

                .. versionadded:: (cfdm) 1.8.6

            trailing_colon: `bool`
                If True then trailing colons are not part of the
                string components that are variable names. Ignored if
                *variables* is False.

                .. versionadded:: (cfdm) 1.10.0.0

        :Returns:

            `list`

        """
        if string is None:
            return []

        try:
            out = string.split()
        except AttributeError:
            out = []
        else:
            if variables and out and self.read_vars["has_groups"]:
                mapping = self.read_vars["flattener_variables"]
                if trailing_colon:
                    out = [
                        (
                            mapping[ncvar[:-1]] + ":"
                            if ncvar.endswith(":")
                            else mapping[ncvar]
                        )
                        for ncvar in out
                    ]
                else:
                    out = [mapping[ncvar] for ncvar in out]

        return out

    def _parse_grid_mapping(self, parent_ncvar, string):
        """Parse a netCDF grid_mapping attribute.

        .. versionadded:: (cfdm) 1.7.0

        """
        g = self.read_vars

        out = []

        if g["CF>=1.7"]:
            # The grid mapping attribute may point to a single netCDF
            # variable OR to multiple variables with associated
            # coordinate variables (CF>=1.7)
            out = self._parse_x(parent_ncvar, string, keys_are_variables=True)
        else:
            # The grid mapping attribute may only point to a single
            # netCDF variable (CF<=1.6)
            out = self._split_string_by_white_space(
                parent_ncvar, string, variables=True
            )

            if len(out) == 1:
                out = [{out[0]: []}]

        return out

    def _parse_x(
        self,
        parent_ncvar,
        string,
        keys_are_variables=False,
        keys_are_dimensions=False,
    ):
        """Parse CF-netCDF strings.

        Handling of CF-compliant strings:
        ---------------------------------

        'area: areacello' ->
            [{'area': ['areacello']}]

        'area: areacello volume: volumecello' ->
            [{'area': ['areacello']}, {'volume': ['volumecello']}]

        'rotated_latitude_longitude' ->
            [{'rotated_latitude_longitude': []}]

        'rotated_latitude_longitude: x y latitude_longitude: lat lon' ->
            [{'rotated_latitude_longitude': ['x', 'y']},
             {'latitude_longitude': ['lat', 'lon']}]

        'rotated_latitude_longitude: x latitude_longitude: lat lon' ->
            [{'rotated_latitude_longitude': ['x']},
             {'latitude_longitude': ['lat', 'lon']}]

        'a: A b: B orog: OROG' ->
            [{'a': ['A']}, {'b': ['B']}, {'orog': ['OROG']}]

        Handling of non-CF-compliant strings:
        -------------------------------------

        'area' ->
            [{'area': []}]

        'a: b: B orog: OROG' ->
            []

        'rotated_latitude_longitude:' ->
            []

        'rotated_latitude_longitude zzz' ->
            []

        .. versionadded:: (cfdm) 1.7.0

        """
        # ============================================================
        # Thanks to Alan Iwi for creating these regular expressions
        # ============================================================

        def subst(s):
            """Substitutes WORD and SEP tokens for regular expressions.

            All WORD tokens are replaced by the expression for a space
            and all SEP tokens are replaced by the expression for the
            end of string.

            """
            return s.replace("WORD", r"[A-Za-z0-9_#]+").replace(
                "SEP", r"(\s+|$)"
            )

        out = []

        pat_value = subst("(?P<value>WORD)SEP")
        pat_values = f"({pat_value})+"

        pat_mapping = subst(
            f"(?P<mapping_name>WORD):SEP(?P<values>{pat_values})"
        )
        pat_mapping_list = f"({pat_mapping})+"

        pat_all = subst(
            f"((?P<sole_mapping>WORD)|(?P<mapping_list>{pat_mapping_list}))$"
        )

        m = re.match(pat_all, string)
        if m is None:
            return []

        sole_mapping = m.group("sole_mapping")
        if sole_mapping:
            out.append({sole_mapping: []})
        else:
            mapping_list = m.group("mapping_list")
            for mapping in re.finditer(pat_mapping, mapping_list):
                term = mapping.group("mapping_name")
                values = [
                    value.group("value")
                    for value in re.finditer(
                        pat_value, mapping.group("values")
                    )
                ]
                out.append({term: values})

        # If there are groups then replace flattened variable names
        # with absolute path names (CF>=1.8)
        g = self.read_vars
        if g["has_groups"]:
            for x in out:
                for key, value in x.copy().items():
                    if keys_are_variables:
                        del x[key]
                        key = g["flattener_variables"][key]

                    x[key] = [
                        g["flattener_variables"][ncvar] for ncvar in value
                    ]

        return out

    def _netCDF4_group(self, nc, name):
        """Return the group of a variable or dimension in the dataset.

        Given a dataset and a variable or dimension name, return the
        group object for the name, and the name within the group.

        .. versionadded:: (cfdm) 1.8.8.1

        :Parameters:

            nc: `netCDF4._netCDF4.Dataset` or `netCDF4._netCDF4.Group`

            name: `str`

        :Returns:

            `netCDF4._netCDF4.Dataset` or `netCDF4._netCDF4.Group`, `str`

        **Examples**

        >>> group, name = n._netCDF4_group(nc, 'time')
        >>> group.name, name
        ('/', 'time')
        >>> group, name = n._netCDF4_group(nc, '/surfacelayer/Z')
        >>> group.name, name
        ('surfacelayer', 'Z')

        """
        group = nc
        path = name.split("/")
        for group_name in path[1:-1]:
            group = group[group_name]

        return group, path[-1]

    def _ugrid_parse_mesh_topology(self, mesh_ncvar, attributes):
        """Parse a UGRID mesh topology or location index set variable.

        Adds a new entry to ``self.read_vars['mesh']``. Adds a
        *location_index_set variable* to
        ``self.read_vars["do_not_create_field"]``.

        .. versionadded:: (cfdm) 1.11.0.0

        :Parameters:

            mesh_ncvar: `str`, optional
                The netCDF name of a netCDF that might be a mesh
                topology variable.

            attributes: `dict`
                The netCDF attributes of *ncvar*.

        :Returns:

            `None`

        """
        g = self.read_vars
        if not self._ugrid_check_mesh_topology(mesh_ncvar):
            return

        # Do not attempt to create a field or domain construct from a
        # mesh topology variable, nor mesh topology connectivity
        # variables.
        do_not_create_field = g["do_not_create_field"]
        if not g["domain"]:
            do_not_create_field.add(mesh_ncvar)

        for attr, value in attributes.items():
            if attr in (
                "face_node_connectivity",
                "face_face_connectivity",
                "face_edge_connectivity",
                "edge_node_connectivity",
                "edge_face_connectivity",
                "volume_node_connectivity",
                "volume_edge_connectivity",
                "volume_face_connectivity",
                "volume_volume_connectivity",
                "volume_shape_type",
            ):
                do_not_create_field.add(value)

        # ------------------------------------------------------------
        # Initialise the Mesh instance
        # ------------------------------------------------------------
        mesh = Mesh(
            mesh_ncvar=mesh_ncvar,
            mesh_attributes=attributes,
            mesh_id=uuid4().hex,
        )

        locations = ("node", "edge", "face")

        # ------------------------------------------------------------
        # Find the discrete axis for each location of the mesh
        # topology
        # ------------------------------------------------------------
        mesh_ncdim = {}
        for location in locations:
            if location == "node":
                node_coordinates = self._split_string_by_white_space(
                    None, attributes["node_coordinates"], variables=True
                )
                ncvar = node_coordinates[0]
            else:
                ncvar = attributes.get(f"{location}_node_connectivity")

            ncdim = self.read_vars["variable_dimensions"].get(ncvar)
            if ncdim is None:
                continue

            if len(ncdim) == 1:
                # Node
                i = 0
            else:
                # Edge or face
                i = self._ugrid_cell_dimension(location, ncvar, mesh)

            mesh_ncdim[location] = ncdim[i]

        mesh.ncdim = mesh_ncdim

        # ------------------------------------------------------------
        # Find the netCDF variable names of the coordinates for each
        # location
        # ------------------------------------------------------------
        coordinates_ncvar = {}
        for location in locations:
            coords_ncvar = attributes.get(f"{location}_coordinates", "")
            coords_ncvar = self._split_string_by_white_space(
                None, coords_ncvar, variables=True
            )
            coordinates_ncvar[location] = coords_ncvar
            for ncvar in coords_ncvar:
                do_not_create_field.add(ncvar)

        mesh.coordinates_ncvar = coordinates_ncvar

        # ------------------------------------------------------------
        # Create auxiliary coordinate constructs for each location
        # ------------------------------------------------------------
        auxiliary_coordinates = {}
        for location in locations:
            auxs = self._ugrid_create_auxiliary_coordinates(
                mesh_ncvar, None, mesh, location
            )
            if auxs:
                auxiliary_coordinates[location] = auxs

        mesh.auxiliary_coordinates = auxiliary_coordinates

        # ------------------------------------------------------------
        # Create the domain topology construct for each location
        # ------------------------------------------------------------
        domain_topologies = {}
        for location in locations:
            domain_topology = self._ugrid_create_domain_topology(
                mesh_ncvar, None, mesh, location
            )
            if domain_topology is not None:
                domain_topologies[location] = domain_topology

        mesh.domain_topologies = domain_topologies

        # ------------------------------------------------------------
        # Create cell connectivity constructs for each location
        # ------------------------------------------------------------
        cell_connectivites = {}
        for location in locations:
            conns = self._ugrid_create_cell_connectivities(
                mesh_ncvar, None, mesh, location
            )
            if conns:
                cell_connectivites[location] = conns

        mesh.cell_connectivities = cell_connectivites

        g["mesh"][mesh_ncvar] = mesh

    def _ugrid_parse_location_index_set(self, parent_attributes):
        """Parse a UGRID location index set variable.

        Adds a new entry to ``self.read_vars['mesh']``. Adds a
        *location_index_set* variable to
        ``self.read_vars["do_not_create_field"]``.

        .. versionadded:: (cfdm) 1.11.0.0

        :Parameters:

            parent_attributes: `dict`
                The attributes of a netCDF variable that include
                "location_index_set" attribute.

        :Returns:

            `None`

        """
        g = self.read_vars

        location_index_set_ncvar = parent_attributes["location_index_set"]
        if location_index_set_ncvar in g["mesh"]:
            # The location index set has already been parsed
            return

        if not self._ugrid_check_location_index_set(location_index_set_ncvar):
            return

        location_index_set_attributes = g["variable_attributes"][
            location_index_set_ncvar
        ]
        location = location_index_set_attributes["location"]
        mesh_ncvar = location_index_set_attributes["mesh"]
        attributes = g["variable_attributes"][mesh_ncvar]

        index_set = self._create_data(location_index_set_ncvar)
        start_index = location_index_set_attributes.get("start_index", 0)
        if start_index:
            index_set -= start_index

        # Do not attempt to create a field or domain construct from a
        # location index set variable
        g["do_not_create_field"].add(location_index_set_ncvar)

        g["mesh"][location_index_set_ncvar] = Mesh(
            mesh_ncvar=mesh_ncvar,
            mesh_attributes=attributes,
            location_index_set_ncvar=location_index_set_ncvar,
            location_index_set_attributes=location_index_set_attributes,
            location=location,
            index_set=index_set,
            mesh_id=uuid4().hex,
        )

    def _ugrid_create_auxiliary_coordinates(
        self,
        parent_ncvar,
        f,
        mesh,
        location,
    ):
        """Create auxiliary coordinate constructs from a UGRID mesh.

        .. versionadded:: (cfdm) 1.11.0.0

        :Parameters:

            parent_ncvar: `str`
                The netCDF variable name of the parent field construct.

            f: `Field`
                The parent field construct.

            mesh: `Mesh`
                The mesh description, as stored in
                ``self.read_vars['mesh']``.

            location: `str`
                The location of the cells in the mesh topology. One of
                ``'node'``, ``'edge'``, ``'face'``, ``'volume'``.

        :Returns:

            `list` of `AuxiliaryCoordinate`
                The auxiliary coordinates, with bounds, for the UGRID
                cells. May be an empty list.

        """
        if location not in mesh.ncdim:
            return []

        # Get the netCDF variable names of the node
        # coordinates. E.g. ("Mesh2_node_x", "Mesh2_node_y")
        nodes_ncvar = mesh.coordinates_ncvar["node"]

        # Get the netCDF variable names of the cell
        # coordinates. E.g. ("Mesh1_face_x", "Mesh1_face_y"), or None
        # if there aren't any.
        coords_ncvar = mesh.coordinates_ncvar.get(location)

        auxs = []
        if coords_ncvar:
            # There are cell coordinates, so turn them into
            # auxiliary coordinate constructs
            #
            # Note: We are assuming that the node coordinates are
            # ordered identically to the [edge|face|volume]
            # coordinates
            # (https://github.com/ugrid-conventions/ugrid-conventions/issues/67)
            for coord_ncvar, node_ncvar in zip(coords_ncvar, nodes_ncvar):
                # This auxiliary coordinate needs creating from
                # a [node|edge|face|volume]_coordinate variable.
                aux = self._create_auxiliary_coordinate(
                    parent_ncvar, coord_ncvar, None
                )
                if location != "node" and not self.implementation.has_bounds(
                    aux
                ):
                    # These auxiliary [edge|face] coordinates don't
                    # have bounds => create bounds from the mesh
                    # nodes.
                    aux = self._ugrid_create_bounds_from_nodes(
                        parent_ncvar,
                        node_ncvar,
                        f,
                        mesh,
                        location,
                        aux=aux,
                    )

                self.implementation.nc_set_node_coordinate_variable(
                    aux, node_ncvar
                )
                auxs.append(aux)

        elif nodes_ncvar:
            # There are no cell coordinates, so create auxiliary
            # coordinate constructs that are derived from an
            # [edge|face|volume]_node_connectivity variable. These
            # will contain only bounds, with no coordinate values.
            for node_ncvar in nodes_ncvar:
                aux = self._ugrid_create_bounds_from_nodes(
                    parent_ncvar,
                    node_ncvar,
                    f,
                    mesh,
                    location,
                )

                self.implementation.nc_set_node_coordinate_variable(
                    aux, node_ncvar
                )
                auxs.append(aux)

        # Apply a location index set
        index_set = mesh.index_set
        if index_set is not None:
            auxs = [aux[index_set] for aux in auxs]

        mesh.auxiliary_coordinates[location] = auxs
        return auxs

    def _ugrid_create_bounds_from_nodes(
        self,
        parent_ncvar,
        node_ncvar,
        f,
        mesh,
        location,
        aux=None,
    ):
        """Create coordinate bounds from UGRID nodes.

        .. versionadded:: (cfdm) 1.11.0.0

        :Parameters:

            parent_ncvar: `str`
                The netCDF variable name of the parent field construct.

            node_ncvar: `str`
                The netCDF variable name of the UGRID node coordinate
                variable.

            f: `Field`
                The parent field construct.

            mesh: `Mesh`
                The mesh description, as stored in
                ``self.read_vars['mesh']``.

            location: `str`
                The location of the cells in the mesh topology. One of
                ``'edge'``, ``'face'``, or ``'volume'``.

            aux: `AuxiliaryCoordinate`, optional
                An existing auxiliary coordinate construct that
                contains the cell coordinates, but has no bounds. By
                default a new auxiliary coordinate construct is
                created that has no coordinates.

        :Returns:

            `AuxiliaryCoordinate`
                The auxiliary coordinate construct, with bounds, for
                the UGRID cells.

        """
        if location not in mesh.ncdim:
            return aux

        g = self.read_vars

        properties = g["variable_attributes"][node_ncvar].copy()
        properties.pop("formula_terms", None)

        bounds = self.implementation.initialise_Bounds()
        if aux is None:
            aux = self.implementation.initialise_AuxiliaryCoordinate()
            self.implementation.set_properties(aux, properties)

        if not g["mask"]:
            self._set_default_FillValue(bounds, node_ncvar)

        connectivity_attr = f"{location}_node_connectivity"
        connectivity_ncvar = mesh.mesh_attributes[connectivity_attr]
        node_connectivity = self._create_data(
            connectivity_ncvar,
            uncompress_override=True,
            compression_index=True,
        )
        node_coordinates = self._create_data(
            node_ncvar, compression_index=True
        )
        start_index = g["variable_attributes"][connectivity_ncvar].get(
            "start_index", 0
        )
        cell_dimension = self._ugrid_cell_dimension(
            location, connectivity_ncvar, mesh
        )

        shape = node_connectivity.shape
        if cell_dimension == 1:
            shape = shape[::-1]

        # Create and set the bounds data
        array = self.implementation.initialise_BoundsFromNodesArray(
            node_connectivity=node_connectivity,
            shape=shape,
            node_coordinates=node_coordinates,
            start_index=start_index,
            cell_dimension=cell_dimension,
            copy=False,
        )
        bounds_data = self._create_Data(
            array,
            units=properties.get("units"),
            calendar=properties.get("calendar"),
            ncvar=node_ncvar,
            compressed=True,
        )
        self.implementation.set_data(bounds, bounds_data, copy=False)

        # Set the original file names
        self.implementation.set_original_filenames(
            bounds, g["variable_filename"][node_ncvar]
        )

        error = self.implementation.set_bounds(aux, bounds, copy=False)
        if error:
            logger.warning(str(error))

        return aux

    def _ugrid_create_domain_topology(self, parent_ncvar, f, mesh, location):
        """Create a domain topology construct.

        .. versionadded:: (cfdm) 1.11.0.0

        :Parameters:

            parent_ncvar: `str`
                The netCDF variable name of the parent field construct.

            f: `Field`
                The parent field construct.

            mesh: `Mesh`
                The mesh description, as stored in
                ``self.read_vars['mesh']``.

            location: `str`
                The location of the cells in the mesh topology. One of
                ``'node'``, ``'edge'``, ``'face'``, ``'volume'``.

        :Returns:

            `DomainTopology` or `None`
                The domain topology construct, or `None` if it could
                not be created.

        """
        attributes = mesh.mesh_attributes

        if location == "node":
            cell = "point"
            connectivity_attr = None
            for loc in ("edge", "face", "volume"):
                connectivity_attr = f"{loc}_node_connectivity"
                if connectivity_attr in attributes:
                    break
        else:
            cell = location
            connectivity_attr = f"{location}_node_connectivity"
            loc = location

        connectivity_ncvar = attributes.get(connectivity_attr)
        if connectivity_ncvar is None:
            # Can't create a domain topology construct without an
            # appropriate connectivity attribute
            return

        if not self._ugrid_check_connectivity_variable(
            parent_ncvar,
            mesh.mesh_ncvar,
            connectivity_ncvar,
            connectivity_attr,
        ):
            return

        # Still here?

        # CF properties
        properties = self.read_vars["variable_attributes"][
            connectivity_ncvar
        ].copy()
        start_index = properties.pop("start_index", 0)
        cell_dimension = self._ugrid_cell_dimension(
            loc, connectivity_ncvar, mesh
        )

        # Create data
        if cell == "point":
            properties["long_name"] = (
                "Maps every point to its connected points"
            )
            indices, kwargs = self._create_netcdfarray(connectivity_ncvar)
            n_nodes = self.read_vars["internal_dimension_sizes"][
                mesh.ncdim[location]
            ]
            array = self.implementation.initialise_PointTopologyArray(
                shape=(n_nodes, nan),
                start_index=start_index,
                cell_dimension=cell_dimension,
                copy=False,
                **{connectivity_attr: indices},
            )
            attributes = kwargs["attributes"]
            data = self._create_Data(
                array,
                units=attributes.get("units"),
                calendar=attributes.get("calendar"),
                ncvar=connectivity_ncvar,
                compressed=True,
            )
        else:
            # Edge or face cells
            data = self._create_data(
                connectivity_ncvar, compression_index=True
            )
            if cell_dimension == 1:
                data = data.transpose()

        # Initialise the domain topology variable
        domain_topology = self.implementation.initialise_DomainTopology(
            cell=cell,
            properties=properties,
            data=data,
            copy=False,
        )

        # Set the netCDF variable name and the original file names
        self.implementation.nc_set_variable(
            domain_topology, connectivity_ncvar
        )
        self.implementation.set_original_filenames(
            domain_topology, self.read_vars["filename"]
        )

        index_set = mesh.index_set
        if index_set is not None:
            # Apply a location index set
            domain_topology = domain_topology[index_set]

        return domain_topology

    def _ugrid_create_cell_connectivities(
        self, parent_ncvar, f, mesh, location
    ):
        """Create a cell connectivity construct.

        Only "face_face_connectivity" is supported.

        .. versionadded:: (cfdm) 1.11.0.0

        :Parameters:

            parent_ncvar: `str`
                The netCDF variable name of the parent field construct.

            f: `Field`
                The parent field construct.

            mesh: `Mesh`
                The mesh description, as stored in
                ``self.read_vars['mesh']``.

            location: `str`
                The location of the cells in the mesh topology. One of
                ``'node'``, ``'edge'``, ``'face'``, ``'volume'``.

        :Returns:

            `list`
                The cell connectivity constructs for this
                location. May be an empty list.

        """
        if location != "face":
            return []

        attributes = mesh.mesh_attributes
        connectivity_attr = f"{location}_{location}_connectivity"

        # Select the connectivity attribute that has the hightest
        # topology dimension
        connectivity_ncvar = attributes.get(connectivity_attr)
        if connectivity_ncvar is None:
            return []

        if not self._ugrid_check_connectivity_variable(
            parent_ncvar,
            mesh.mesh_ncvar,
            connectivity_ncvar,
            connectivity_attr,
        ):
            return []

        # CF properties
        properties = self.read_vars["variable_attributes"][connectivity_ncvar]
        start_index = properties.pop("start_index", 0)
        cell_dimension = self._ugrid_cell_dimension(
            location, connectivity_ncvar, mesh
        )

        # Connectivity data
        indices, kwargs = self._create_netcdfarray(connectivity_ncvar)

        array = self.implementation.initialise_CellConnectivityArray(
            cell_connectivity=indices,
            start_index=start_index,
            cell_dimension=cell_dimension,
            copy=False,
        )
        attributes = kwargs["attributes"]
        data = self._create_Data(
            array,
            units=attributes.get("units"),
            calendar=attributes.get("calendar"),
            ncvar=connectivity_ncvar,
            compressed=True,
        )

        # Initialise the cell connectivity construct
        connectivity = self.implementation.initialise_CellConnectivity(
            connectivity=self.ugrid_cell_connectivity_types()[
                connectivity_attr
            ],
            properties=properties,
            data=data,
            copy=False,
        )

        # Set the netCDF variable name and the original file names
        self.implementation.nc_set_variable(connectivity, connectivity_ncvar)
        self.implementation.set_original_filenames(
            connectivity, self.read_vars["filename"]
        )

        index_set = mesh.index_set
        if index_set is not None:
            # Apply a location index set
            connectivity = connectivity[index_set]

        return [connectivity]

    def _ugrid_cell_dimension(self, location, connectivity_ncvar, mesh):
        """The connectivity variable dimension that indexes the cells.

        .. versionadded:: (cfdm) 1.11.0.0

        :Parameters:

            location: `str`
                The type of the connectivity variable, one of
                ``'node'``, ``'edge'``, ``'face'``, ``'volume'``.

            connectivity_ncvar: `str`
                The netCDF variable name of the UGRID connectivity
                variable.

            mesh: `Mesh`
                The UGRID mesh defintion.

        :Returns:

            `int`
                The position of the dimension of the connectivity
                variable that indexes the cells. Either ``0`` or
                ``1``.

        """
        ncdim = mesh.mesh_attributes.get(f"{location}_dimension")
        if ncdim is None:
            return 0

        try:
            cell_dim = self._ncdimensions(connectivity_ncvar).index(ncdim)
        except IndexError:
            cell_dim = 0

        return cell_dim

    def _ugrid_check_mesh_topology(self, mesh_ncvar):
        """Check a UGRID mesh topology variable.

        These checks are independent of any parent data variable.

        .. versionadded:: (cfdm) 1.11.0.0

        :Parameters:

            mesh_ncvar: `str`
                The name of the netCDF mesh topology variable.

        :Returns:

            `bool`
                Whether or not the mesh topology variable adheres to
                the CF conventions.

        """
        g = self.read_vars

        ok = True

        if mesh_ncvar not in g["internal_variables"]:
            mesh_ncvar, message = self._missing_variable(
                mesh_ncvar, "Mesh topology variable"
            )
            self._add_message(
                mesh_ncvar,
                mesh_ncvar,
                message=message,
                attribute={f"{mesh_ncvar}:mesh": mesh_ncvar},
            )
            ok = False
            return ok

        attributes = g["variable_attributes"][mesh_ncvar]

        node_coordinates = attributes.get("node_coordinates")
        if node_coordinates is None:
            self._add_message(
                mesh_ncvar,
                mesh_ncvar,
                message=("node_coordinates attribute", "is missing"),
            )
            ok = False

        # Check coordinate variables
        for attr in (
            "node_coordinates",
            "edge_coordinates",
            "face_coordinates",
            "volume_coordinates",
        ):
            if attr not in attributes:
                continue

            coordinates = self._split_string_by_white_space(
                None, attributes[attr], variables=True
            )

            n_coordinates = len(coordinates)
            if attr == "node_coordinates":
                n_nodes = n_coordinates
            elif n_coordinates != n_nodes:
                self._add_message(
                    mesh_ncvar,
                    mesh_ncvar,
                    message=(
                        f"{attr} variable",
                        "contains wrong number of variables",
                    ),
                    attribute=attr,
                )
                ok = False

            dims = []
            for ncvar in coordinates:
                if ncvar not in g["internal_variables"]:
                    ncvar, message = self._missing_variable(
                        mesh_ncvar, f"{attr} variable"
                    )
                    self._add_message(
                        mesh_ncvar,
                        ncvar,
                        message=message,
                        attribute=attr,
                    )
                    ok = False
                else:
                    dims = []
                    ncdims = self._ncdimensions(ncvar)
                    if len(ncdims) != 1:
                        self._add_message(
                            mesh_ncvar,
                            ncvar,
                            message=(
                                f"{attr} variable",
                                "spans incorrect dimensions",
                            ),
                            attribute=attr,
                            dimensions=g["variable_dimensions"][ncvar],
                        )
                        ok = False

                    dims.extend(ncdims)

                if len(set(dims)) > 1:
                    self._add_message(
                        mesh_ncvar,
                        ncvar,
                        message=(
                            f"{attr} variables",
                            "span different dimensions",
                        ),
                        attribute=attr,
                    )
                    ok = False

        # Check connectivity variables
        topology_dimension = attributes.get("topology_dimension")
        if topology_dimension is None:
            self._add_message(
                mesh_ncvar,
                mesh_ncvar,
                message=("topology_dimension attribute", "is missing"),
            )
            ok = False
        elif topology_dimension == 2:
            ncvar = attributes.get("face_node_connectivity")
            if ncvar is None:
                self._add_message(
                    mesh_ncvar,
                    ncvar,
                    message=("face_node_connectivity attribute", "is missing"),
                    attribute="face_node_connectivity",
                )
                ok = False
            elif ncvar not in g["internal_variables"]:
                ncvar, message = self._missing_variable(
                    ncvar, "Face node connectivity variable"
                )
                self._add_message(
                    mesh_ncvar,
                    ncvar,
                    message=message,
                    attribute={f"{mesh_ncvar}:face_node_connectivity": ncvar},
                )
                ok = False
        elif topology_dimension == 1:
            ncvar = attributes.get("edge_node_connectivity")
            if ncvar is None:
                self._add_message(
                    mesh_ncvar,
                    mesh_ncvar,
                    message=("edge_node_connectivity attribute", "is missing"),
                    attribute="edge_node_connectivity",
                )
                ok = False
            elif ncvar not in g["internal_variables"]:
                ncvar, message = self._missing_variable(
                    ncvar, "Edge node connectivity variable"
                )
                self._add_message(
                    mesh_ncvar,
                    ncvar,
                    message=message,
                    attribute={f"{mesh_ncvar}:edge_node_connectivity": ncvar},
                )
                ok = False
        elif topology_dimension == 3:
            ncvar = attributes.get("volume_node_connectivity")
            if ncvar is None:
                self._add_message(
                    mesh_ncvar,
                    mesh_ncvar,
                    message=(
                        "volume_node_connectivity attribute",
                        "is missing",
                    ),
                    attribute="volume_node_connectivity",
                )
                ok = False
            elif ncvar not in g["internal_variables"]:
                ncvar, message = self._missing_variable(
                    ncvar, "Volume node connectivity variable"
                )
                self._add_message(
                    mesh_ncvar,
                    ncvar,
                    message=message,
                    attribute={
                        f"{mesh_ncvar}:volume_node_connectivity": ncvar
                    },
                )
                ok = False

            ncvar = attributes.get("volume_shape_type")
            if ncvar is None:
                self._add_message(
                    mesh_ncvar,
                    mesh_ncvar,
                    message=("volume_shape_type attribute", "is missing"),
                )
                ok = False
        else:
            self._add_message(
                mesh_ncvar,
                mesh_ncvar,
                message=("topology_dimension attribute", "has invalid value"),
                attribute={f"{ncvar}:topology_dimension": topology_dimension},
            )
            ok = False

        return ok

    def _ugrid_check_location_index_set(
        self,
        location_index_set_ncvar,
    ):
        """Check a UGRID location index set variable.

        These checks are independent of any parent variable.

        .. versionadded:: (cfdm) 1.11.0.0

        :Parameters:

            location_index_set_ncvar: `str`
                The name of the UGRID location index set netCDF
                variable.

        :Returns:

            `bool`
                Whether or not the location index set variable adheres
                to the CF conventions.

        """
        g = self.read_vars

        ok = True

        if location_index_set_ncvar not in g["internal_variables"]:
            location_index_set_ncvar, message = self._missing_variable(
                location_index_set_ncvar, "Location index set variable"
            )
            self._add_message(
                location_index_set_ncvar,
                location_index_set_ncvar,
                message=message,
            )
            ok = False
            return ok

        location_index_set_attributes = g["variable_attributes"][
            location_index_set_ncvar
        ]

        location = location_index_set_attributes.get("location")
        if location is None:
            self._add_message(
                location_index_set_ncvar,
                location_index_set_ncvar,
                message=("location attribute", "is missing"),
            )
            ok = False
        elif location not in ("node", "edge", "face", "volume"):
            self._add_message(
                location_index_set_ncvar,
                location_index_set_ncvar,
                message=("location attribute", "has invalid value"),
                attribute={f"{location_index_set_ncvar}:location": location},
            )
            ok = False

        mesh_ncvar = location_index_set_attributes.get("mesh")
        if mesh_ncvar is None:
            self._add_message(
                location_index_set_ncvar,
                location_index_set_ncvar,
                message=("mesh attribute", "is missing"),
            )
            ok = False
        elif mesh_ncvar not in g["internal_variables"]:
            mesh_ncvar, message = self._missing_variable(
                mesh_ncvar, "Mesh topology variable"
            )
            self._add_message(
                location_index_set_ncvar,
                mesh_ncvar,
                message=message,
                attribute={f"{location_index_set_ncvar}:mesh": mesh_ncvar},
                variable=location_index_set_ncvar,
            )
            ok = False
        elif mesh_ncvar not in g["mesh"]:
            self._add_message(
                location_index_set_ncvar,
                mesh_ncvar,
                message=("Mesh attribute", "is not a mesh topology variable"),
                attribute={f"{location_index_set_ncvar}:mesh": mesh_ncvar},
            )
            ok = False

        return ok

    def _ugrid_check_field_location_index_set(
        self,
        parent_ncvar,
        location_index_set_ncvar,
    ):
        """Check a UGRID location index set variable.

        These checks are in the context of a parent variable.

        .. versionadded:: (cfdm) 1.11.0.0

        :Parameters:

            parent_ncvar: `str`
                The netCDF variable name of the parent field or domain
                construct.

            location_index_set_ncvar: `str`
                The name of the UGRID location index set netCDF
                variable.

        :Returns:

            `bool`
                Whether or not the location index set variable of a
                field or domain variable adheres to the CF
                conventions.

        """
        g = self.read_vars

        ok = True

        if "mesh" in g["variable_attributes"][parent_ncvar]:
            self._add_message(
                parent_ncvar,
                parent_ncvar,
                ("Location index set variable", "is referenced incorrectly"),
            )
            return False

        if location_index_set_ncvar not in g["internal_variables"]:
            location_index_set_ncvar, message = self._missing_variable(
                location_index_set_ncvar, "Location index set variable"
            )
            self._add_message(
                parent_ncvar,
                location_index_set_ncvar,
                message=message,
                attribute={
                    f"{parent_ncvar}:location_index_set": location_index_set_ncvar
                },
            )
            ok = False
            return ok

        location_index_set_attributes = g["variable_attributes"][
            location_index_set_ncvar
        ]

        location = location_index_set_attributes.get("location")
        if location is None:
            self._add_message(
                parent_ncvar,
                location_index_set_ncvar,
                message=("location attribute", "is missing"),
            )
            ok = False
        elif location not in ("node", "edge", "face", "volume"):
            self._add_message(
                parent_ncvar,
                location_index_set_ncvar,
                message=("location attribute", "has invalid value"),
                attribute={f"{location_index_set_ncvar}:location": location},
            )
            ok = False

        mesh_ncvar = location_index_set_attributes.get("mesh")
        if mesh_ncvar is None:
            self._add_message(
                parent_ncvar,
                location_index_set_ncvar,
                message=("mesh attribute", "is missing"),
            )
            ok = False
        elif mesh_ncvar not in g["internal_variables"]:
            mesh_ncvar, message = self._missing_variable(
                mesh_ncvar, "Mesh topology variable"
            )
            self._add_message(
                parent_ncvar,
                mesh_ncvar,
                message=message,
                attribute={f"{location_index_set_ncvar}:mesh": mesh_ncvar},
                variable=location_index_set_ncvar,
            )
            ok = False
        elif mesh_ncvar not in g["mesh"]:
            self._add_message(
                parent_ncvar,
                location_index_set_ncvar,
                message=("Mesh attribute", "is not a mesh topology variable"),
                attribute={f"{location_index_set_ncvar}:mesh": mesh_ncvar},
            )
            ok = False

        parent_ncdims = self._ncdimensions(parent_ncvar)
        lis_ncdims = self._ncdimensions(location_index_set_ncvar)
        if not set(lis_ncdims).issubset(parent_ncdims):
            self._add_message(
                parent_ncvar,
                location_index_set_ncvar,
                message=(
                    "Location index set variable",
                    "spans incorrect dimensions",
                ),
                attribute="location_index_set",
                dimensions=g["variable_dimensions"][location_index_set_ncvar],
            )
            ok = False

        self._include_component_report(parent_ncvar, location_index_set_ncvar)
        return ok

    def _ugrid_check_field_mesh(
        self,
        parent_ncvar,
        mesh_ncvar,
    ):
        """Check a UGRID mesh topology variable.

        These checks are in the context of a parent variable.

        .. versionadded:: (cfdm) 1.11.0.0

        :Parameters:

            parent_ncvar: `str`
                The netCDF variable name of the parent field or domain
                construct.

        :Returns:

            `bool`
                Whether or not the mesh topology variable of a field
                or domain variable adheres to the CF conventions.

        """
        g = self.read_vars

        ok = True

        parent_attributes = g["variable_attributes"][parent_ncvar]
        if "location_index_set" in parent_attributes:
            self._add_message(
                parent_ncvar,
                parent_ncvar,
                ("Mesh topology variable", "is referenced incorrectly"),
            )
            return False

        if mesh_ncvar not in g["mesh"]:
            self._add_message(
                parent_ncvar,
                parent_ncvar,
                message=(
                    "mesh attribute",
                    "is not a mesh topology variable",
                ),
                attribute={f"{parent_ncvar}:mesh": mesh_ncvar},
            )
            return False

        location = parent_attributes.get("location")
        if location is None:
            self._add_message(
                parent_ncvar,
                parent_ncvar,
                message=("location attribute", "is missing"),
            )
            ok = False
        elif location not in ("node", "edge", "face", "volume"):
            self._add_message(
                parent_ncvar,
                parent_ncvar,
                message=("location attribute", "has invalid value"),
                attribute={f"{parent_ncvar}:location": location},
            )
            ok = False
        elif location not in g["mesh"][mesh_ncvar].domain_topologies:
            self._add_message(
                parent_ncvar,
                mesh_ncvar,
                message=(
                    "Couldn't create domain topology construct",
                    "from UGRID mesh topology variable",
                ),
                attribute={f"{parent_ncvar}:mesh": mesh_ncvar},
            )
            ok = False

        self._include_component_report(parent_ncvar, mesh_ncvar)
        return ok

    def _ugrid_check_connectivity_variable(
        self, parent_ncvar, mesh_ncvar, connectivity_ncvar, connectivity_attr
    ):
        """Check a UGRID connectivity variable.

        .. versionadded:: (cfdm) 1.11.0.0

        :Parameters:

            parent_ncvar: `str`
                The netCDF variable name of the parent field
                construct.

            mesh_ncvar: `str`
                The netCDF variable name of the UGRID mesh topology
                variable.

            connectivity_ncvar: `str`
                The netCDF variable name of the UGRID connectivity
                variable.

            connectivity_attr: `str`
                The name of the UGRID connectivity attribute,
                e.g. ``'face_face_connectivity'``.

        :Returns:

            `bool`
                Whether or not the connectivity variable adheres to
                the CF conventions.

        """
        g = self.read_vars

        ok = True
        if connectivity_ncvar is None:
            self._add_message(
                parent_ncvar,
                connectivity_ncvar,
                message=(f"{connectivity_attr} attribute", "is missing"),
                variable=mesh_ncvar,
            )
            ok = False
            return ok

        if connectivity_ncvar not in g["internal_variables"]:
            connectivity_ncvar, message = self._missing_variable(
                connectivity_ncvar, f"{connectivity_attr} variable"
            )
            self._add_message(
                parent_ncvar,
                connectivity_ncvar,
                message=message,
                attribute={
                    f"{mesh_ncvar}:{connectivity_attr}": connectivity_ncvar
                },
                variable=mesh_ncvar,
            )
            ok = False
            return ok

        parent_ncdims = self._ncdimensions(parent_ncvar)
        connectivity_ncdims = self._ncdimensions(connectivity_ncvar)[0]
        if not connectivity_ncdims[0] not in parent_ncdims:
            self._add_message(
                parent_ncvar,
                mesh_ncvar,
                message=(
                    f"UGRID {connectivity_attr} variable",
                    "spans incorrect dimensions",
                ),
                attribute={
                    f"mesh:{connectivity_attr}": f"{connectivity_ncvar}"
                },
                dimensions=g["variable_dimensions"][connectivity_ncvar],
            )
            ok = False

        return ok

    def _file_global_attribute(self, nc, attr):
        """Return a global attribute from a dataset.

        .. versionadded:: (cfdm) NEXTVERSION

        :Parameters:

            nc: `netCDF4.Dataset` or `h5netcdf.File`
                The dataset.

            attr: `str`
                The global attribute name.

        :Returns:

                The global attribute value.

        """
        try:
            # netCDF4
            return nc.getncattr(attr)
        except AttributeError:
            # h5netcdf
            return nc.attrs[attr]

    def _file_global_attributes(self, nc):
        """Return the global attributes from a dataset.

        .. versionadded:: (cfdm) NEXTVERSION

        :Parameters:

            nc: `netCDF4.Dataset` or `h5netcdf.File`
                The dataset.

        :Returns:

            `dict`-like
                A dictionary of the attribute values keyed by their
                names.

        """
        try:
            # h5netcdf
            return nc.attrs
        except AttributeError:
            # netCDF4
            return {attr: nc.getncattr(attr) for attr in nc.ncattrs()}

    def _file_dimensions(self, nc):
        """Return all dimensions in the root group.

        .. versionadded:: (cfdm) NEXTVERSION

        :Returns:

            `dict`-like
                A dictionary of the dimensions keyed by their names.

        """
        return nc.dimensions

    def _file_dimension(self, nc, dim_name):
        """Return a dimension from the root group of a dataset.

        .. versionadded:: (cfdm) NEXTVERSION

        :Parameters:

            nc: `netCDF4.Dataset` or `h5netcdf.File`
                The dataset.

            dim_name: `str`
                The dimension name.

        :Returns:

            `netCDF.Dimension` or `h5netcdf.Dimension`
                The dimension.

        """
        return self._file_dimensions(nc)[dim_name]

    def _file_dimension_isunlimited(self, nc, dim_name):
        """Return whether a dimension is unlimited.

        .. versionadded:: (cfdm) NEXTVERSION

        :Parameters:

            nc: `netCDF4.Dataset` or `h5netcdf.File`
                The dataset.

            dim_name: `str`
                The dimension name.

        :Returns:

            `bool`
                Whether the dimension is unlimited.

        """
        return self._file_dimension(nc, dim_name).isunlimited()

    def _file_dimension_size(self, nc, dim_name):
        """Return a dimension's size.

        .. versionadded:: (cfdm) NEXTVERSION

        :Parameters:

            nc: `netCDF4.Dataset` or `h5netcdf.File`
                The dataset.

            dim_name: `str`
                The dimension name.

        :Returns:

            `int`
                The dimension size.

        """
        return self._file_dimension(nc, dim_name).size

    def _file_variables(self, nc):
        """Return all variables in the root group.

        .. versionadded:: (cfdm) NEXTVERSION

        :Parameters:

            nc: `netCDF4.Dataset` or `h5netcdf.File`
                The dataset.

        :Returns:

            `dict`-like
                A dictionary of the variables keyed by their names.

        """
        return nc.variables

    def _file_variable(self, nc, var_name):
        """Return a variable.

        .. versionadded:: (cfdm) NEXTVERSION

        :Parameters:

            nc: `netCDF4.Dataset` or `h5netcdf.File`
                The dataset.

            var_name: `str`
                The variable name.

        :Returns:

            `netCDF4.Variable` or `h5netcdf.Variable`
                The variable.

        """
        return self._file_variables(nc)[var_name]

    def _file_variable_attributes(self, var):
        """Return the variable attributes.

        .. versionadded:: (cfdm) NEXTVERSION

        :Parameters:

            var: `netCDF4.Variable` or `h5netcdf.Variable`
                The variable.

        :Returns:

            `dict`
                A dictionary of the attribute values keyed by their
                names.

        """
        try:
            # h5netcdf
            return dict(var.attrs)
        except AttributeError:
            # netCDF4
            return {attr: var.getncattr(attr) for attr in var.ncattrs()}

    def _file_variable_dimensions(self, var):
        """Return the variable dimension names.

        .. versionadded:: (cfdm) NEXTVERSION

        :Parameters:

            var: `netCDF4.Variable` or `h5netcdf.Variable`
                The variable.

        :Returns:

            `tuple` or `str`
                The dimension names.

        """
        return var.dimensions

    def _file_variable_size(self, var):
        """Return the size of a variable's array.

        .. versionadded:: (cfdm) NEXTVERSION

        :Parameters:

            var: `netCDF4.Variable` or `h5netcdf.Variable`
                The variable.

        :Returns:

            `int`
                The array size.

        """
        # Use try/except here because the variable type could differ
        # from that implied by the value of self.read_vars["netCDF4"]
        try:
            # netCDF4
            return var.size
        except AttributeError:
            # h5netcdf
            return prod(var.shape)

    def _get_storage_options(self, filename, parsed_filename):
        """Get the storage options for accessing a file.

        If returned storage options will always include an
        ``'endpoint_url'`` key.

        .. versionadded:: (cfdm) NEXTVERSION

        :Parameters:

            filename: `str`
                The name of the file.

            parsed_filename: `urllib.parse.ParseResult`
                The parsed file name, as returned by
                ``urllib.parse.urlparse(filename)``.

        :Returns:

            `dict`
                The storage options for accessing the file.

        """
        g = self.read_vars
        storage_options = g["storage_options"].copy()

        client_kwargs = storage_options.get("client_kwargs", {})
        if (
            "endpoint_url" not in storage_options
            and "endpoint_url" not in client_kwargs
        ):
            storage_options["endpoint_url"] = (
                f"https://{parsed_filename.netloc}"
            )

        g["file_system_storage_options"].setdefault(filename, storage_options)

        return storage_options

    def _get_hdf5_chunks(self, ncvar):
        """Return a netCDF variable's HDF5 chunks.

        .. versionadded:: (cfdm) NEXTVERSION

        :Parameters:

           ncvar: `str`
                The netCDF variable name.

        :Returns:

            2-tuple:
                The variable's chunking strategy (`None` for netCDF3,
                ``'contiguous'`` or a sequence of `int`) and its
                shape.

        **Examples**

        >>> n._get_hdf5_chunks('tas')
        [1, 324, 432], (12, 324, 432)
        >>> n._get_hdf5_chunks('pr')
        'contiguous', (12, 324, 432)
        >>> n._get_hdf5_chunks('ua')
        None, (12, 324, 432)

        """
        nc = self.read_vars["variable_dataset"][ncvar]

        # 'nc' is the flattened dataset, so replace an 'ncvar' string
        # that contains groups (e.g. '/forecast/tas') with its
        # flattened version (e.g. 'forecast__tas').
        if ncvar.startswith("/"):
            ncvar = ncvar[1:]
            ncvar = ncvar.replace("/", flattener_separator)

        var = nc[ncvar]
        try:
            # netCDF4
            chunks = var.chunking()
        except AttributeError:
            # h5netcdf
            chunks = var.chunks
            if chunks is None:
                chunks = "contiguous"

        return chunks, var.shape

    def _dask_chunks(self, array, ncvar, compressed, construct_type=None):
        """Set the Dask chunking strategy for a netCDF variable.

        .. versionadded:: (cfdm) NEXTVERSION

        :Parameters:

            array:
                The variable data. If the netCDF variable is
                compressed by convention, then *array* is in its
                uncompressed form.

            ncvar: `str`
                The name of the netCDF variable containing the array.

            compressed: `bool`
                Whether or not the netCDF variable is compressed by
                convention.

            construct_type: `str` or `None`
                The type of the construct that contains *array*. Set
                to `None` if the array does not belong to a construct.

        :Returns:

            `str` or `int` or `list`
                The chunks that are suitable for passing to a `Data`
                object containing the variable's array.

        """
        g = self.read_vars

        cfa_write = g["cfa_write"]
        if (
            cfa_write
            and construct_type is not None
            and construct_type in cfa_write
            or "all" in cfa_write
        ):
            # The intention is for this array to be written out as an
            # aggregation variable, so set dask_chunks=None to ensure
            # that each Dask chunk contains exactly one complete
            # fragment.
            dask_chunks = None
        else:
            dask_chunks = g.get("dask_chunks", "storage-aligned")

        storage_chunks = self._netcdf_chunksizes(g["variables"][ncvar])

        # ------------------------------------------------------------
        # None
        # ------------------------------------------------------------
        if dask_chunks is None:
            # No Dask chunking
            return -1

        ndim = array.ndim
        if (
            storage_chunks is not None
            and not compressed
            and len(storage_chunks) > ndim
        ):
            # Remove irrelevant trailing dimensions (e.g. as used by
            # char data-type variables)
            storage_chunks = storage_chunks[:ndim]

        # ------------------------------------------------------------
        # storage-aligned
        # ------------------------------------------------------------
        if dask_chunks == "storage-aligned":
            if compressed or storage_chunks is None:
                # Use "auto" Dask chunking for contiguous variables
                # and variables compressed by convention. (In the
                # latter case, the Dask chunks reflect the
                # uncompressed data, rather than the compressed data
                # found in the file.)
                return "auto"

            # --------------------------------------------------------
            # Strategy for creating storage-aligned Dask chunks:
            #
            # 1) Initialise the Dask chunk as the Dask's "auto" shape.
            #
            # 2) Whilst there are Dask elements that are strictly less
            #    than their corresponding storage elements,
            #    iteratively increase those Dask axis elements whilst
            #    reducing the other Dask axis elements in a manner
            #    such that the total number of Dask chunk elements is
            #    preserved.
            #
            # 3) When all Dask elements have become greater than or
            #    equal to their corresponding storage elements,
            #    replace each Dask element with the largest multiple
            #    of the storage element that doesn't exceed the
            #    current Dask element.
            #
            # Note: If the number of elements in the storage chunk is
            #       less than or equal to the number of elements in
            #       the original Dask chunk, then the storage-aligned
            #       chunk also will also have an amount of elements
            #       that is less than or equal to the number of
            #       elements in the original Dask chunk. Otherwise,
            #       the storage-aligned chunk will have more elements
            #       than the original Dask chunk:
            #
            #                        Chunk shape              Elements
            #       ---------------- ----------------------- ---------
            #       storage:         (50, 100, 150, 20,   5)  75000000
            #       original Dask:   (49, 101, 150,  5, 160) 593880000
            #       storage-aligned: (50, 100, 150, 20,  35) 525000000
            #       ---------------- ----------------------- ---------
            #       storage:         (50, 100, 150, 20,   5)  75000000
            #       original Dask:   (5,   15, 150,  5, 160)   9000000
            #       storage-aligned: (50, 100, 150, 20,   5)  75000000
            # --------------------------------------------------------

            # 1) Initialise the Dask chunk shape
            dask_chunks = normalize_chunks(
                "auto", shape=array.shape, dtype=array.dtype
            )
            dask_chunks = [sizes[0] for sizes in dask_chunks]
            n_dask_elements = prod(dask_chunks)

            # 2) While there are Dask axis elements that are less than
            #    their corresponding storage axis elements,
            #    iteratively increase the those Dask axis elements
            #    whilst reducing the other Dask axis elements so that
            #    the total number of Dask chunk elements is preserved.
            continue_iterating = True
            # print('\nstorage_Chunks =', storage_chunks)
            while continue_iterating:
                # print("in    1):", dask_chunks)

                continue_iterating = False

                # Index locations of Dask elements which are greater
                # than their corresponding storage elements
                dask_gt_storage = []

                # Product of Dask elements which are greater than
                # their corresponding storage element
                p_dask_gt_storage = 1

                # Product of storage elements which are less than or
                # equal to their corresponding Dask element
                p_storage_ge_dask = 1
                for i, (sc, dc) in enumerate(
                    zip(storage_chunks, dask_chunks[:])
                ):
                    if dc > sc:
                        # Dask element is greater than the storage
                        # element
                        dask_gt_storage.append(i)
                        p_dask_gt_storage *= dc
                    else:
                        # Dask element is less than or equal to the
                        # storage element
                        p_storage_ge_dask *= sc

                if not dask_gt_storage:
                    # All Dask elements are less than or equal to
                    # their corresponding storage elements => we can
                    # stop the iteration, after setting the Dask chunk
                    # to the storage chunk.
                    dask_chunks[:] = storage_chunks
                    break

                # Calculate the x that preserves the Dask chunk size
                # (i.e. the number of elements in the Dask chunk) when
                #
                #  i) All Dask elements that are strictly less than
                #     their corresponding storage axis elements have
                #     been replaced with those corresponding larger
                #     values.
                #
                # ii) All other Dask elements have been reduced by
                #     being raised to the power of x.
                #
                # I.e. x is such that
                #
                #      p_storage_ge_dask * p_dask_gt_storage**x = n_dask_elements
                #  =>  x = log(n_dask_elements / p_storage_ge_dask) / log(p_dask_gt_storage)
                #
                # E.g. if the storage chunk shape is (40, 20, 15, 5)
                #      and the Dask chunk shape is (20, 25, 10, 30),
                #      then x is such that
                #
                #      (40 * 15) * (25 * 30)**x = 20 * 25 * 10 * 30
                #   => 600 * 750**x = 150000
                #   => x = log(150000 / 600) / log(750)
                #   => x = 0.834048317232446
                #
                # Note: If we have reached here to calculate x, then
                #       it must be the case that p_dask_gt_storage > 1
                #       and n_dask_elements >
                #       p_storage_ge_dask. Therefore:
                #
                #       a) log(p_dask_gt_storage) > 0
                #       b) x is in the range (-inf, 1], excluding 0
                #       c) x is 1 if no Dask element is less than its
                #          corresponding storage element
                #
                # Note: There are other reasonable methods for
                #       reducing Dask elements. With the method used
                #       here (i.e. using a power of x that is <= 1),
                #       larger values get reduced by a greater factor
                #       than smaller values, thereby promoting the
                #       Dask preference for square-like chunk shapes
                #       (although I suspect that in many cases,
                #       different approaches will give the same
                #       result).
                x = log(n_dask_elements / p_storage_ge_dask) / log(
                    p_dask_gt_storage
                )
                for i, (sc, dc) in enumerate(
                    zip(storage_chunks, dask_chunks[:])
                ):
                    if i in dask_gt_storage:
                        # The Dask element is greater than the storage
                        # element => raise the Dask element to the
                        # power of x.
                        if x == 1:
                            # After being raised to the power of x (=
                            # 1), the Dask element will still be
                            # greater than the storage element, so we
                            # don't need to change it.
                            c = dc
                        else:
                            # x < 1
                            c = dc**x
                            if c < sc:
                                # After being raised to the power of
                                # x, the Dask element has become less
                                # than the storage element => we need
                                # to go round the 2) iteration again,
                                # because this new Dask element will
                                # need increasing to its corresponding
                                # storage element value, with the
                                # possibility of further reductions to
                                # other Dask elements.
                                continue_iterating = True
                    else:
                        # The Dask element is less than or equal to
                        # the storage element, so replace it with the
                        # storage element.
                        c = sc

                    # Update the Dask chunk element
                    dask_chunks[i] = c

            # print("after 2):", dask_chunks)

            # 3) All Dask elements are now greater than or equal to
            #    their corresponding storage elements, so replace each
            #    Dask element with the largest multiple of the storage
            #    element that doesn't exceed the current Dask element.
            #
            # E.g. if the storage chunk is (12, 40, 40) and the
            #      current Dask chunk is (12, 64, 128), then the Dask
            #      chunk will be modified to be (12, 40, 120).
            if dask_gt_storage:
                for i, (sc, dc) in enumerate(
                    zip(storage_chunks, dask_chunks[:])
                ):
                    if i in dask_gt_storage:
                        # Dask element is strictly greater than the
                        # corresponding storage element
                        dc = int(dc)
                        c = dc - (dc % sc)
                        if not c:
                            # Analytically, c must be a positive
                            # integer multiple of sc, but it's
                            # conceivable that rounding errors could
                            # result in c being 0 when it should be
                            # sc.
                            c = sc

                        dask_chunks[i] = c

            # Return the storage-aligned Dask chunks
            # print("aligned:", dask_chunks)
            return dask_chunks

        # ------------------------------------------------------------
        # storage-exact
        # ------------------------------------------------------------
        if dask_chunks == "storage-exact":
            if compressed or storage_chunks is None:
                # Use "auto" Dask chunking for contiguous variables
                # and variables compressed by convention. (In the
                # latter case, the Dask chunks reflect the
                # uncompressed data, rather than the compressed data
                # found in the file.)
                return "auto"

            # Set the Dask chunks to be exactly the storage chunks for
            # chunked variables.
            return storage_chunks

        # ------------------------------------------------------------
        # dict
        # ------------------------------------------------------------
        if isinstance(dask_chunks, dict):
            # For ncdimensions = ('t', 'lat'):
            #
            # {}                                         -> ["auto", "auto"]
            # {'ncdim%t': 12}                            -> [12, "auto"]
            # {'ncdim%t': 12, 'ncdim%lat': 10000}        -> [12, 10000]
            # {'ncdim%t': 12, 'ncdim%lat': "20MB"}       -> [12, "20MB"]
            # {'ncdim%t': 12, 'latitude': -1}            -> [12, -1]
            # {'ncdim%t': 12, 'Y': None}                 -> [12, None]
            # {'ncdim%t': 12, 'ncdim%lat': (30, 90)}     -> [12, (30, 90)]
            # {'ncdim%t': 12, 'ncdim%lat': None, 'X': 5} -> [12, None]
            if not dask_chunks:
                return "auto"

            attributes = g["variable_attributes"]
            chunks = []
            for ncdim in g["variable_dimensions"][ncvar]:
                key = f"ncdim%{ncdim}"
                if key in dask_chunks:
                    chunks.append(dask_chunks[key])
                    continue

                found_coord_attr = False
                dim_coord_attrs = attributes.get(ncdim)
                if dim_coord_attrs is not None:
                    for attr in ("standard_name", "axis"):
                        key = dim_coord_attrs.get(attr)
                        if key in dask_chunks:
                            found_coord_attr = True
                            chunks.append(dask_chunks[key])
                            break

                if not found_coord_attr:
                    # Use "auto" chunks for this dimension
                    chunks.append("auto")

            dask_chunks = chunks

        # ------------------------------------------------------------
        # Return the Dask chunks
        # ------------------------------------------------------------
        return dask_chunks

    def _cache_data_elements(self, data, ncvar):
        """Cache selected element values.

        Updates *data* in-place to store its first, second,
        penultimate, and last element values (as appropriate).

        Doing this here is quite cheap because only the individual
        elements are read from the already-open file, as opposed to
        being retrieved from *data* (which would require a whole dask
        chunk to be read to get each single value).

        However, empirical evidence shows that using netCDF4 to access
        the first and last elements of a large array on disk
        (e.g. shape (1, 75, 1207, 1442)) is slow (e.g. ~2 seconds) and
        doesn't scale well with array size (i.e. it takes
        disproportionally longer for larger arrays). Such arrays are
        usually in field constructs, for which `cf.aggregate` does not
        need to know any array values, so this method should be used
        with caution, if at all, on field construct data.

        .. versionadded:: (cfdm) NEXTVERSION

        :Parameters:

            data: `Data`
                The data to be updated with its cached values.

            ncvar: `str`
                The name of the netCDF variable that contains the
                data.

        :Returns:

            `None`

        """
        if data.data.get_compression_type():
            # Don't get cached elements from arrays compressed by
            # convention, as they'll likely be wrong.
            return

        g = self.read_vars

        # Get the netCDF4.Variable for the data
        if g["has_groups"]:
            group, name = self._netCDF4_group(
                g["variable_grouped_dataset"][ncvar], ncvar
            )
            variable = group.variables.get(name)
        else:
            variable = g["variables"].get(ncvar)

        # Get the required element values
        size = data.size
        ndim = data.ndim

        char = False
        if variable.ndim == ndim + 1:
            dtype = variable.dtype
            if dtype is not str and dtype.kind in "SU":
                # This variable is a netCDF classic style char array
                # with a trailing dimension that needs to be collapsed
                char = True

        if ndim == 1:
            # Also cache the second element for 1-d data, on the
            # assumption that they may well be dimension coordinate
            # data.
            if size == 1:
                indices = (0, -1)
                value = variable[...]
                values = (value, value)
            elif size == 2:
                indices = (0, 1, -1)
                value = variable[-1:]
                values = (variable[:1], value, value)
            else:
                indices = (0, 1, -1)
                values = (variable[:1], variable[1:2], variable[-1:])
        elif ndim == 2 and data.shape[-1] == 2:
            # Assume that 2-d data with a last dimension of size 2
            # contains coordinate bounds, for which it is useful to
            # cache the upper and lower bounds of the the first and
            # last cells.
            indices = (0, 1, -2, -1)
            ndim1 = ndim - 1
            values = (
                variable[(slice(0, 1),) * ndim1 + (slice(0, 1),)],
                variable[(slice(0, 1),) * ndim1 + (slice(1, 2),)],
            )
            if data.size == 2:
                values = values + values
            else:
                values += (
                    variable[(slice(-1, None, 1),) * ndim1 + (slice(0, 1),)],
                    variable[(slice(-1, None, 1),) * ndim1 + (slice(1, 2),)],
                )
        elif size == 1:
            indices = (0, -1)
            value = variable[...]
            values = (value, value)
        elif size == 3:
            indices = (0, 1, -1)
            if char:
                values = variable[...].reshape(3, variable.shape[-1])
            else:
                values = variable[...].flatten()
        else:
            indices = (0, -1)
            values = (
                variable[(slice(0, 1),) * ndim],
                variable[(slice(-1, None, 1),) * ndim],
            )

        # Create a dictionary of the element values
        elements = {}
        for index, value in zip(indices, values):
            if char:
                # Variable is a netCDF classic style char array, so
                # collapse (by concatenation) the outermost (fastest
                # varying) dimension. E.g. [['a','b','c']] becomes
                # ['abc']
                if value.dtype.kind == "U":
                    value = value.astype("S")

                a = netCDF4.chartostring(value)
                shape = a.shape
                a = np.array([x.rstrip() for x in a.flat])
                a = np.reshape(a, shape)
                value = np.ma.masked_where(a == "", a)

            if np.ma.is_masked(value):
                value = np.ma.masked
            else:
                try:
                    value = value.item()
                except (AttributeError, ValueError):
                    # AttributeError: A netCDF string type scalar
                    # variable comes out as Python str object, which
                    # has no 'item' method.
                    #
                    # ValueError: A size-0 array can't be converted to
                    # a Python scalar.
                    pass

            elements[index] = value

        # Store the elements in the data object
        data._set_cached_elements(elements)

    def _netcdf_chunksizes(self, variable):
        """Return the variable chunk sizes.

        .. versionadded:: (cfdm) NEXTVERSION

        :Parameters:

        variable:
                The variable, that has the same API as
                `netCDF4.Variable` or `h5netcdf.Variable`.

        :Returns:

            sequence of `int`
                The chunksizes. If the variable is contiguous
                (i.e. not chunked) then the variable's shape is
                returned.

        **Examples**

        >>> f.chunksizes(variable)
        [1, 324, 432]

        >>> f.chunksizes(variable)
        None

        """
        try:
            # netCDF4
            chunks = variable.chunking()
            if chunks == "contiguous":
                chunks = None
        except AttributeError:
            # h5netcdf
            chunks = variable.chunks

        return chunks

    def _cfa_is_aggregation_variable(self, ncvar):
        """Return True if *ncvar* is a CF-netCDF aggregated variable.

        .. versionadded:: (cfdm) NEXTVERSION

        :Parameters:

            ncvar: `str`
                The name of the netCDF variable.

        :Returns:

            `bool`
                Whether or not *ncvar* is an aggregated variable.

        """
        g = self.read_vars
        return (
            ncvar in g["parsed_aggregated_data"]
            and ncvar not in g["external_variables"]
        )

    def _cfa_parse_aggregated_data(self, ncvar, aggregated_data):
        """Parse a CF-netCDF 'aggregated_data' attribute.

        .. versionadded:: (cfdm) NEXTVERSION

        :Parameters:

            ncvar: `str`
                The netCDF variable name.

            aggregated_data: `str` or `None`
                The CF-netCDF ``aggregated_data`` attribute.

        :Returns:

            `dict`
                The parsed attribute.

        """
        if not aggregated_data:
            return {}

        g = self.read_vars
        fragment_array_variables = g["fragment_array_variables"]
        variables = g["variables"]
        variable_attributes = g["variable_attributes"]

        # Loop round aggregation instruction terms
        out = {}
        for x in self._parse_x(
            ncvar,
            aggregated_data,
            keys_are_variables=True,
        ):
            term, term_ncvar = tuple(x.items())[0]
            term_ncvar = term_ncvar[0]
            out[term] = term_ncvar

            if term_ncvar in fragment_array_variables:
                # We've already processed this term
                continue

            attributes = variable_attributes[term_ncvar]
            array = netcdf_indexer(
                variables[term_ncvar],
                mask=True,
                unpack=True,
                always_masked_array=False,
                orthogonal_indexing=False,
                attributes=attributes,
                copy=False,
            )
            fragment_array_variables[term_ncvar] = array[...]

            if term == "location":
                # Find any URI substitutions stored in the location
                # fragment array variable's "substitutions" attribute
                subs = attributes.get("substitutions")
                override_subs = g["cfa"].get("substitutions", {})
                if subs:
                    # Convert the string "substitution: replacement"
                    # to the dictionary {"substitution":
                    # "replacement"}
                    s = subs.split()
                    subs = {
                        base[:-1]: sub for base, sub in zip(s[::2], s[1::2])
                    }

                    # Apply user-defined URI substitutions, which take
                    # precedence over those defined on the location
                    # fragment array variable.
                    subs.update(override_subs)
                else:
                    subs = override_subs

                g["location_substitutions"][term_ncvar] = subs

        g["parsed_aggregated_data"][ncvar] = out
        return out<|MERGE_RESOLUTION|>--- conflicted
+++ resolved
@@ -992,7 +992,12 @@
 
                 .. versionadded:: (cfdm) NEXTVERSION
 
-<<<<<<< HEAD
+            store_hdf_chunks: `bool`, optional
+                 Storing the HDF5 chunking strategy. See `cfdm.read`
+                 for details.
+
+                .. versionadded:: (cfdm) NEXTVERSION
+
             cfa: `dict`, optional
                 Configure the reading of CF-netCDF aggregation files.
                 See `cfdm.read` for details.
@@ -1002,14 +1007,6 @@
             cfa_write: sequence of `str`, optional
                 Configure the reading of CF-netCDF aggregation files.
                 See `cfdm.read` for details.
-
-                .. versionadded:: (cfdm) NEXTVERSION
-
-=======
->>>>>>> 6e66689f
-            store_hdf_chunks: `bool`, optional
-                 Storing the HDF5 chunking strategy. See `cfdm.read`
-                 for details.
 
                 .. versionadded:: (cfdm) NEXTVERSION
 
