--- conflicted
+++ resolved
@@ -955,12 +955,7 @@
                         group_attributes.update(
                             flattener_attributes[hierarchy]
                         )
-<<<<<<< HEAD
-                        
-                else:                
-=======
                 else:
->>>>>>> b38a2c86
                     # Remove the leading / from the absolute netCDF
                     # variable path
                     ncvar = ncvar[1:]
@@ -1023,7 +1018,6 @@
             dimension_groups[ncdim] = groups
             dimension_basename[ncdim] = ncdim_basename
 
-<<<<<<< HEAD
             dimension_isunlimited[ncdim] = (
                 nc.dimensions[ncdim_org].isunlimited()
             )
@@ -1034,8 +1028,6 @@
                 for name, value in variable_dimensions.items()
             }            
             
-=======
->>>>>>> b38a2c86
         logger.debug("    General read variables:")  # pragma: no cover
         logger.debug(
             "        read_vars['variable_dimensions'] =\n" +
@@ -1129,7 +1121,6 @@
         #       '/forecasts/lon': 'lon',
         #       '/forecasts/model/t': 't'}
         g['dimension_basename'] = dimension_basename
-<<<<<<< HEAD
         
         logger.debug(
             "        read_vars['dimension_isunlimited'] =\n" +
@@ -1140,9 +1131,6 @@
             pformat(g['internal_dimension_sizes'], indent=12)
         )  # pragma: no cover
         
-=======
-
->>>>>>> b38a2c86
         logger.debug("    Groups read vars:")  # pragma: no cover
         logger.debug(
             "        read_vars['variable_groups'] =\n" +
@@ -5227,11 +5215,7 @@
                                                    calendar=calendar,
                                                    copy=False,
                                                    **kwargs)
-<<<<<<< HEAD
-        
-=======
-
->>>>>>> b38a2c86
+
         return data
 
     def _copy_construct(self, construct_type, field_ncvar, ncvar):
