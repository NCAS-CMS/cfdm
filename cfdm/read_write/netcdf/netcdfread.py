--- conflicted
+++ resolved
@@ -548,59 +548,6 @@
         return netCDF4.default_fillvals[data_type]
 
     @_manage_log_level_via_verbosity
-<<<<<<< HEAD
-    def read(self, filename, extra=None, default_version=None,
-             external=None, extra_read_vars=None, _scan_only=False,
-             verbose=None, mask=True, warnings=True, warn_valid=False,
-             domain=False):
-        '''Read fields from a netCDF file on disk or from an OPeNDAP server
-    location.
-
-    The file may be big or little endian.
-
-    NetCDF dimension names are stored in the `ncdim` attributes of the
-    field's DomainAxis objects and netCDF variable names are stored in
-    the `ncvar` attributes of the field and its components
-    (coordinates, coordinate bounds, cell measures and coordinate
-    references, domain ancillaries, field ancillaries).
-
-    :Parameters:
-
-        filename: `str`
-            See `cfdm.read` for details
-
-            .. versionadded:: (cfdm) 1.7.0
-
-        extra: sequence of `str`, optional
-            See `cfdm.read` for details
-
-            .. versionadded:: (cfdm) 1.7.0
-
-        warnings: `bool`, optional
-            See `cfdm.read` for details
-
-        mask: `bool`, optional
-            See `cfdm.read` for details
-
-            .. versionadded:: (cfdm) 1.8.2
-
-        warn_valid: `bool`, optional
-            See `cfdm.read` for details
-
-            .. versionadded:: (cfdm) 1.8.3
-
-        domain: `bool`, optional
-            See `cfdm.read` for details
-
-            .. versionadded:: (cfdm) 1.9.0.0
-
-    :Returns:
-
-        `list`
-            The field or domain constructs in the file.
-
-        '''
-=======
     def read(
         self,
         filename,
@@ -613,6 +560,7 @@
         mask=True,
         warnings=True,
         warn_valid=False,
+        domain=False,
     ):
         """Read fields from a netCDF file on disk or from an OPeNDAP server
         location.
@@ -628,88 +576,39 @@
         :Parameters:
 
             filename: `str`
-                The file name or OPenDAP URL of the dataset.
-
-                Relative paths are allowed, and standard tilde and shell
-                parameter expansions are applied to the string.
-
-                *Parameter example:*
-                  The file ``file.nc`` in the user's home directory could
-                  be described by any of the following:
-                  ``'$HOME/file.nc'``, ``'${HOME}/file.nc'``,
-                  ``'~/file.nc'``, ``'~/tmp/../file.nc'``.
+                See `cfdm.read` for details
+
+                .. versionadded:: (cfdm) 1.7.0
 
             extra: sequence of `str`, optional
-                Create extra, independent fields from the particular types
-                of metadata constructs. The *extra* parameter may be one,
-                or a sequence, of:
-
-                ==========================  ================================
-                *extra*                     Metadata constructs
-                ==========================  ================================
-                ``'field_ancillary'``       Field ancillary constructs
-                ``'domain_ancillary'``      Domain ancillary constructs
-                ``'dimension_coordinate'``  Dimension coordinate constructs
-                ``'auxiliary_coordinate'``  Auxiliary coordinate constructs
-                ``'cell_measure'``          Cell measure constructs
-                ==========================  ================================
-
-                *Parameter example:*
-                  To create fields from auxiliary coordinate constructs:
-                  ``extra='auxiliary_coordinate'`` or
-                  ``extra=['auxiliary_coordinate']``.
-
-                *Parameter example:*
-                  To create fields from domain ancillary and cell measure
-                  constructs: ``extra=['domain_ancillary',
-                  'cell_measure']``.
+                See `cfdm.read` for details
+
+                .. versionadded:: (cfdm) 1.7.0
 
             warnings: `bool`, optional
-                If False then do not print warnings when an output field
-                construct is incomplete due to "structural
-                non-CF-compliance" of the dataset. By default such
-                warnings are displayed.
-
-                Structural non-CF-compliance occurs when it is not
-                possible to unambiguously map an element of the netCDF
-                dataset to an element of the CF data model. Other type on
-                non-CF-compliance are not checked, for example, whether or
-                not controlled vocabularies have been adhered to is not
-                checked.
+                See `cfdm.read` for details
 
             mask: `bool`, optional
-                If False then do not mask by convention when reading the
-                data of field or metadata constructs from disk. By default
-                data is masked by convention.
-
-                The masking by convention of a netCDF array depends on the
-                values of any of the netCDF variable attributes
-                ``_FillValue`` and ``missing_value``,``valid_min``,
-                ``valid_max``, ``valid_range``. See the CF conventions for
-                details.
+                See `cfdm.read` for details
 
                 .. versionadded:: (cfdm) 1.8.2
 
             warn_valid: `bool`, optional
-                If True then print a warning for the presence of
-                ``valid_min``, ``valid_max`` or ``valid_range`` properties
-                on field constructs and metadata constructs that have
-                data. By default no such warning is printed
-
-                "Out-of-range" data values in the file, as defined by any
-                of these properties, are by default automatically masked,
-                which may not be as intended. See the *mask* parameter for
-                turning off all automatic masking.
+                See `cfdm.read` for details
 
                 .. versionadded:: (cfdm) 1.8.3
 
+            domain: `bool`, optional
+                See `cfdm.read` for details
+
+                .. versionadded:: (cfdm) 1.9.0.0
+
         :Returns:
 
             `list`
-                The fields in the file.
-
-        """
->>>>>>> af488d12
+                The field or domain constructs in the file.
+
+        """
         # ------------------------------------------------------------
         # Initialise netCDF read parameters
         # ------------------------------------------------------------
@@ -774,16 +673,11 @@
             # structure
             "has_groups": False,
             # Keep a list of flattened file names
-<<<<<<< HEAD
-            'flat_files': [],
-
+            "flat_files": [],
             # --------------------------------------------------------
             # Domains
             # --------------------------------------------------------
-            'domain': bool(domain),
-=======
-            "flat_files": [],
->>>>>>> af488d12
+            "domain": bool(domain),
         }
 
         g = self.read_vars
@@ -798,29 +692,17 @@
         if extra_read_vars:
             g.update(deepcopy(extra_read_vars))
 
-<<<<<<< HEAD
         compression = {}
 
         # ------------------------------------------------------------
         # Parse field parameter
         # ------------------------------------------------------------
-        g['get_constructs'] = {
-            'auxiliary_coordinate': self.implementation.get_auxiliary_coordinates,
-            'cell_measure': self.implementation.get_cell_measures,
-            'dimension_coordinate': self.implementation.get_dimension_coordinates,
-            'domain_ancillary': self.implementation.get_domain_ancillaries,
-            'field_ancillary': self.implementation.get_field_ancillaries,
-=======
-        # ----------------------------------------------------------------
-        # Parse field parameter
-        # ----------------------------------------------------------------
         g["get_constructs"] = {
             "auxiliary_coordinate": self.implementation.get_auxiliary_coordinates,
             "cell_measure": self.implementation.get_cell_measures,
             "dimension_coordinate": self.implementation.get_dimension_coordinates,
             "domain_ancillary": self.implementation.get_domain_ancillaries,
             "field_ancillary": self.implementation.get_field_ancillaries,
->>>>>>> af488d12
         }
 
         # Parse the 'external' keyword parameter
@@ -922,15 +804,9 @@
 
         g["file_version"] = LooseVersion(file_version)
 
-<<<<<<< HEAD
         # Set minimum/maximum versions
-        for vn in ('1.6', '1.7', '1.8', '1.9'):
-            g['CF>='+vn] = (g['file_version'] >= g['version'][vn])
-=======
-        # Set minimum versions
         for vn in ("1.6", "1.7", "1.8", "1.9"):
             g["CF>=" + vn] = g["file_version"] >= g["version"][vn]
->>>>>>> af488d12
 
         # ------------------------------------------------------------
         # Create a dictionary keyed by netCDF variable names where
@@ -1422,13 +1298,8 @@
                 # --- End: for
 
                 if (
-<<<<<<< HEAD
-                        sample_dimension is not None
-                        and instance_dimension is not None
-=======
                     sample_dimension is not None
                     and instance_dimension is not None
->>>>>>> af488d12
                 ):
                     # ------------------------------------------------
                     # There are DSG indexed contiguous ragged arrays
@@ -1498,11 +1369,7 @@
         if g["CF>=1.7"]:
             logger.info(
                 "    External variables: {}".format(
-<<<<<<< HEAD
-                    sorted(g['external_variables'])
-=======
                     sorted(g["external_variables"])
->>>>>>> af488d12
                 )
             )  # pragma: no cover
             logger.info(
@@ -1519,8 +1386,7 @@
         # Create a field/domain from every netCDF variable (apart from
         # special variables that have already been identified as such)
         # ------------------------------------------------------------
-<<<<<<< HEAD
-        if g['domain']:
+        if g["domain"]:
             logger.info(
                 "    Reading CF-netCDF domain variables only "
                 "(ignoring CF-netCDF data variables)"
@@ -1532,50 +1398,30 @@
             )  # pragma: no cover
 
         all_fields_or_domains = OrderedDict()
-        for ncvar in g['variables']:
-            if ncvar not in g['do_not_create_field']:
+        for ncvar in g["variables"]:
+            if ncvar not in g["do_not_create_field"]:
                 field_or_domain = self._create_field_or_domain(
-                    ncvar, domain=g['domain']
+                    ncvar, domain=g["domain"]
                 )
                 if field_or_domain is not None:
                     all_fields_or_domains[ncvar] = field_or_domain
-=======
-        all_fields = OrderedDict()
-        for ncvar in g["variables"]:
-            if ncvar not in g["do_not_create_field"]:
-                all_fields[ncvar] = self._create_field(ncvar)
->>>>>>> af488d12
         # --- End: for
 
         # ------------------------------------------------------------
         # Check for unreferenced external variables (CF>=1.7)
         # ------------------------------------------------------------
-<<<<<<< HEAD
-        if g['CF>=1.7']:
-            unreferenced_external_variables = (
-                g['external_variables'].difference(
-                    g['referenced_external_variables']
-                )
-            )
-=======
         if g["CF>=1.7"]:
             unreferenced_external_variables = g[
                 "external_variables"
             ].difference(g["referenced_external_variables"])
->>>>>>> af488d12
             for ncvar in unreferenced_external_variables:
                 self._add_message(
                     None,
                     ncvar,
                     message=("External variable", "is not referenced in file"),
                     attribute={
-<<<<<<< HEAD
-                        'external_variables': netcdf_external_variables
-                    }
-=======
                         "external_variables": netcdf_external_variables
                     },
->>>>>>> af488d12
                 )
         # --- End: if
 
@@ -1599,25 +1445,16 @@
                 fields_or_domains[ncvar] = f
         # --- End: for
 
-<<<<<<< HEAD
-        referenced_variables = [ncvar
-                                for ncvar in sorted(all_fields_or_domains)
-                                if not self._is_unreferenced(ncvar)]
-        unreferenced_variables = [ncvar
-                                  for ncvar in sorted(all_fields_or_domains)
-                                  if self._is_unreferenced(ncvar)]
-=======
         referenced_variables = [
             ncvar
-            for ncvar in sorted(all_fields)
+            for ncvar in sorted(all_fields_or_domains)
             if not self._is_unreferenced(ncvar)
         ]
         unreferenced_variables = [
             ncvar
-            for ncvar in sorted(all_fields)
+            for ncvar in sorted(all_fields_or_domains)
             if self._is_unreferenced(ncvar)
         ]
->>>>>>> af488d12
 
         for ncvar in referenced_variables[:]:
             if all(
@@ -1650,41 +1487,33 @@
         # variables that are referenced by other netCDF variables.
         # ------------------------------------------------------------
         self_referenced = {}
-<<<<<<< HEAD
-        if g['extra'] and not g['domain']:
+        if g["extra"] and not g["domain"]:
             fields_or_domains0 = list(fields_or_domains.values())
-            for construct_type in g['extra']:
+            for construct_type in g["extra"]:
                 for f in fields_or_domains0:
-                    for construct in (
-                            g['get_constructs'][construct_type](f).values()):
-=======
-        if g["extra"]:
-            fields0 = list(fields.values())
-            for construct_type in g["extra"]:
-                for f in fields0:
                     for construct in g["get_constructs"][construct_type](
                         f
                     ).values():
->>>>>>> af488d12
                         ncvar = self.implementation.nc_get_variable(construct)
                         if ncvar not in all_fields_or_domains:
                             continue
 
                         if ncvar not in fields_or_domains:
-                            fields_or_domains[ncvar] = (
-                                all_fields_or_domains[ncvar]
-                            )
+                            fields_or_domains[ncvar] = all_fields_or_domains[
+                                ncvar
+                            ]
                         else:
-                            self_referenced[ncvar] = (
-                                all_fields_or_domains[ncvar]
-                            )
+                            self_referenced[ncvar] = all_fields_or_domains[
+                                ncvar
+                            ]
         # --- End: if
 
         if not self_referenced:
             items = fields_or_domains.items()
         else:
-            items = (tuple(fields_or_domains.items())
-                     + tuple(self_referenced.items()))
+            items = tuple(fields_or_domains.items()) + tuple(
+                self_referenced.items()
+            )
 
         out = [x[1] for x in sorted(items)]
 
@@ -1700,7 +1529,7 @@
                     x.dataset_compliance(display=True)
         # --- End: if
 
-        if warn_valid and not g['domain']:
+        if warn_valid and not g["domain"]:
             # --------------------------------------------------------
             # Warn for the presence of field 'valid_min',
             # 'valid_max'or 'valid_range' properties. (Introduced at
@@ -3060,19 +2889,13 @@
 
         return ncvar, message
 
-<<<<<<< HEAD
     def _create_field_or_domain(self, field_ncvar, domain=False):
-        '''Create a field or domain for a given netCDF variable.
-=======
-    def _create_field(self, field_ncvar):
-        """Create a field for a given netCDF variable.
->>>>>>> af488d12
+        """Create a field or domain for a given netCDF variable.
 
         .. versionadded:: (cfdm) 1.7.0
 
         :Parameters:
 
-<<<<<<< HEAD
         field_ncvar: `str`
             The name of the netCDF variable to be turned into a field
             or domain construct.
@@ -3083,30 +2906,22 @@
             and parsed into field constructs.
 
             .. versionadded:: (cfdm) 1.9.0.0
-=======
-            field_ncvar: `str`
-                The name of the netCDF variable to be turned into a field.
->>>>>>> af488d12
 
         :Returns:
 
-<<<<<<< HEAD
         Field or Domain construct
-=======
-            Field construct
->>>>>>> af488d12
 
         """
         g = self.read_vars
 
         field = not domain
         if field:
-            construct_type = 'Field'
+            construct_type = "Field"
         else:
-            construct_type = 'Domain'
+            construct_type = "Domain"
 
         # Reset the dimensions of a domain variable
-        g['domain_ncdimensions'] = {}
+        g["domain_ncdimensions"] = {}
 
         # Reset 'domain_ancillary_key'
         g["domain_ancillary_key"] = {}
@@ -3119,14 +2934,9 @@
         }
 
         logger.info(
-<<<<<<< HEAD
             "    Converting netCDF variable {}({}) to a {}:".format(
-                field_ncvar, ', '.join(dimensions), construct_type)
-=======
-            "    Converting netCDF variable {}({}) to a Field:".format(
-                field_ncvar, ", ".join(dimensions)
-            )
->>>>>>> af488d12
+                field_ncvar, ", ".join(dimensions), construct_type
+            )
         )  # pragma: no cover
 
         # ------------------------------------------------------------
@@ -3148,47 +2958,27 @@
             + pformat(field_properties, indent=12)
         )  # pragma: no cover
 
-<<<<<<< HEAD
         if field:
             # Take cell_methods out of the data variable's properties
             # since it will need special processing once the domain
             # has been defined
-            cell_methods_string = field_properties.pop('cell_methods', None)
+            cell_methods_string = field_properties.pop("cell_methods", None)
 
             # Take add_offset and scale_factor out of the data
             # variable's properties since they will be dealt with by
             # the variable's Data object. Makes sure we note that they
             # were there so we can adjust the field's data type
             # accordingly.
-            values = [field_properties.pop(k, None)
-                      for k in ('add_offset', 'scale_factor')]
-            unpacked_dtype = (values != [None, None])
+            values = [
+                field_properties.pop(k, None)
+                for k in ("add_offset", "scale_factor")
+            ]
+            unpacked_dtype = values != [None, None]
             if unpacked_dtype:
                 try:
                     values.remove(None)
                 except ValueError:
                     pass
-=======
-        # Take cell_methods out of the data variable's properties
-        # since it will need special processing once the domain has
-        # been defined
-        cell_methods_string = field_properties.pop("cell_methods", None)
-
-        # Take add_offset and scale_factor out of the data variable's
-        # properties since they will be dealt with by the variable's
-        # Data object. Makes sure we note that they were there so we
-        # can adjust the field's data type accordingly.
-        values = [
-            field_properties.pop(k, None)
-            for k in ("add_offset", "scale_factor")
-        ]
-        unpacked_dtype = values != [None, None]
-        if unpacked_dtype:
-            try:
-                values.remove(None)
-            except ValueError:
-                pass
->>>>>>> af488d12
 
                 unpacked_dtype = numpy.result_type(*values)
         # --- End: if
@@ -3208,11 +2998,7 @@
 
         self.implementation.set_properties(f, field_properties, copy=True)
 
-<<<<<<< HEAD
-        if field and not g['mask']:
-=======
-        if not g["mask"]:
->>>>>>> af488d12
+        if field and not g["mask"]:
             # --------------------------------------------------------
             # Masking has been turned off, so make sure that there is
             # a fill value recorded on the field so that masking may
@@ -3224,17 +3010,11 @@
         # Store the netCDF variable name of the field/domain
         self.implementation.nc_set_variable(f, field_ncvar)
 
-<<<<<<< HEAD
         # ------------------------------------------------------------
         # Store the netCDF global attributes for the field/domain
         # ------------------------------------------------------------
-        x = g['global_attributes'].copy()
-        for k, v in g['global_attributes'].items():
-=======
-        # Store the field's netCDF global attributes
         x = g["global_attributes"].copy()
         for k, v in g["global_attributes"].items():
->>>>>>> af488d12
             if (
                 k not in g["variable_attributes"][field_ncvar]
                 and k not in g["variable_group_attributes"][field_ncvar]
@@ -3285,10 +3065,8 @@
         # Add axes and non-scalar dimension coordinates to the
         # field/domain
         # ------------------------------------------------------------
-        has_dimensions_attr = self.implementation.has_property(
-            f, 'dimensions'
-        )
-        ndim = g['variables'][field_ncvar].ndim
+        has_dimensions_attr = self.implementation.has_property(f, "dimensions")
+        ndim = g["variables"][field_ncvar].ndim
 
         if field:
             if has_dimensions_attr and ndim < 1:
@@ -3298,19 +3076,14 @@
                 # to be ignored. CF>=1.9 (Introduced at v1.9.0.0)
                 # ----------------------------------------------------
                 logger.info(
-                    "        {} is a domain variable".format(
-                        field_ncvar)
+                    "        {} is a domain variable".format(field_ncvar)
                 )  # pragma: no cover
 
                 return None
 
             ncdimensions = None
         else:
-            if (
-                    not g['CF>=1.9']
-                    or not has_dimensions_attr
-                    or ndim >= 1
-            ):
+            if not g["CF>=1.9"] or not has_dimensions_attr or ndim >= 1:
                 # ----------------------------------------------------
                 # This netCDF variable is not scalar, or does not have
                 # a 'dimensions' attribute. Therefore it is not a
@@ -3318,8 +3091,7 @@
                 # (Introduced at v1.9.0.0)
                 # ----------------------------------------------------
                 logger.info(
-                    "        {} is not a domain variable".format(
-                        field_ncvar)
+                    "        {} is not a domain variable".format(field_ncvar)
                 )  # pragma: no cover
 
                 return None
@@ -3330,15 +3102,16 @@
             # v1.9.0.0)
             # --------------------------------------------------------
             domain_dimensions = self.implementation.del_property(
-                f, 'dimensions', None
+                f, "dimensions", None
             )
 
             ncdimensions = self._split_string_by_white_space(
                 field_ncvar, domain_dimensions, variables=True
             )
 
-        field_ncdimensions = self._ncdimensions(field_ncvar,
-                                                ncdimensions=ncdimensions)
+        field_ncdimensions = self._ncdimensions(
+            field_ncvar, ncdimensions=ncdimensions
+        )
 
         field_groups = g["variable_groups"][field_ncvar]
 
@@ -3398,14 +3171,8 @@
             else:
                 # There is no dimension coordinate for this dimension,
                 # so just create a domain axis with the correct size.
-<<<<<<< HEAD
-                if ncdim in g['new_dimensions']:
-                    size = g['new_dimensions'][ncdim]
-=======
-
                 if ncdim in g["new_dimensions"]:
                     size = g["new_dimensions"][ncdim]
->>>>>>> af488d12
                 else:
                     size = g["internal_dimension_sizes"][ncdim]
 
@@ -3439,34 +3206,21 @@
         # Add the data to the field
         # ------------------------------------------------------------
         if field:
-            data = self._create_data(field_ncvar, f,
-                                     unpacked_dtype=unpacked_dtype)
-
-<<<<<<< HEAD
+            data = self._create_data(
+                field_ncvar, f, unpacked_dtype=unpacked_dtype
+            )
+
             logger.detail(
                 "        [d] Inserting {!r}".format(data)
             )  # pragma: no cover
-=======
-        logger.detail(
-            f"        [d] Inserting {data.__class__.__name__}{data.shape}"
-        )  # pragma: no cover
->>>>>>> af488d12
 
             self.implementation.set_data(f, data, axes=data_axes, copy=False)
 
-<<<<<<< HEAD
         # ------------------------------------------------------------
         # Add scalar dimension coordinates and auxiliary coordinates
         # to the field/domain
         # ------------------------------------------------------------
-        coordinates = self.implementation.del_property(f, 'coordinates', None)
-=======
-        # ----------------------------------------------------------------
-        # Add scalar dimension coordinates and auxiliary coordinates to
-        # the field
-        # ----------------------------------------------------------------
         coordinates = self.implementation.del_property(f, "coordinates", None)
->>>>>>> af488d12
 
         if coordinates is not None:
             parsed_coordinates = self._split_string_by_white_space(
@@ -3478,11 +3232,7 @@
                 if ncvar in field_ncdimensions:
                     continue
 
-<<<<<<< HEAD
                 cf_compliant = self._check_auxiliary_or_scalar_coordinate(
-=======
-                cf_compliant = self._check_auxiliary_scalar_coordinate(
->>>>>>> af488d12
                     field_ncvar, ncvar, coordinates
                 )
                 if not cf_compliant:
@@ -4010,18 +3760,19 @@
         # ------------------------------------------------------------
         # Add field ancillaries to the field
         # ------------------------------------------------------------
-<<<<<<< HEAD
         if field:
             ancillary_variables = self.implementation.del_property(
-                f, 'ancillary_variables', None)
+                f, "ancillary_variables", None
+            )
             if ancillary_variables is not None:
                 parsed_ancillary_variables = self._split_string_by_white_space(
-                    field_ncvar,
-                    ancillary_variables, variables=True)
+                    field_ncvar, ancillary_variables, variables=True
+                )
                 cf_compliant = self._check_ancillary_variables(
                     field_ncvar,
                     ancillary_variables,
-                    parsed_ancillary_variables)
+                    parsed_ancillary_variables,
+                )
                 if not cf_compliant:
                     pass
                 else:
@@ -4029,66 +3780,27 @@
                         # Set dimensions
                         axes = self._get_domain_axes(ncvar)
 
-                        if ncvar in g['field_ancillary']:
-                            field_anc = g['field_ancillary'][ncvar].copy()
+                        if ncvar in g["field_ancillary"]:
+                            field_anc = g["field_ancillary"][ncvar].copy()
                         else:
                             field_anc = self._create_field_ancillary(ncvar)
-                            g['field_ancillary'][ncvar] = field_anc
+                            g["field_ancillary"][ncvar] = field_anc
 
                         # Insert the field ancillary
                         logger.detail(
                             "        [j] Inserting {!r}".format(field_anc)
                         )  # pragma: no cover
                         key = self.implementation.set_field_ancillary(
-                            field=f, construct=field_anc, axes=axes,
-                            copy=False)
+                            field=f, construct=field_anc, axes=axes, copy=False
+                        )
                         self._reference(ncvar, field_ncvar)
-=======
-        ancillary_variables = self.implementation.del_property(
-            f, "ancillary_variables", None
-        )
-        if ancillary_variables is not None:
-            parsed_ancillary_variables = self._split_string_by_white_space(
-                field_ncvar, ancillary_variables, variables=True
-            )
-            cf_compliant = self._check_ancillary_variables(
-                field_ncvar, ancillary_variables, parsed_ancillary_variables
-            )
-            if not cf_compliant:
-                pass
-            else:
-                for ncvar in parsed_ancillary_variables:
-                    # Set dimensions
-                    axes = self._get_domain_axes(ncvar)
-
-                    if ncvar in g["field_ancillary"]:
-                        field_anc = g["field_ancillary"][ncvar].copy()
-                    else:
-                        field_anc = self._create_field_ancillary(ncvar)
-                        g["field_ancillary"][ncvar] = field_anc
-
-                    # Insert the field ancillary
-                    logger.detail(
-                        "        [j] Inserting {!r}".format(field_anc)
-                    )  # pragma: no cover
-                    key = self.implementation.set_field_ancillary(
-                        field=f, construct=field_anc, axes=axes, copy=False
-                    )
-                    self._reference(ncvar, field_ncvar)
->>>>>>> af488d12
 
                         ncvar_to_key[ncvar] = key
         # --- End: if
 
-<<<<<<< HEAD
         # Add the structural read report to the field/domain
-        dataset_compliance = g['dataset_compliance'][field_ncvar]
-        components = dataset_compliance['non-compliance']
-=======
-        # Add the structural read report to the field
         dataset_compliance = g["dataset_compliance"][field_ncvar]
         components = dataset_compliance["non-compliance"]
->>>>>>> af488d12
         if components:
             dataset_compliance = {field_ncvar: dataset_compliance}
         else:
@@ -4748,20 +4460,15 @@
             if not domain_ancillary:
                 g["bounds"][field_ncvar][ncvar] = bounds_ncvar
 
-            if attribute == 'climatology':
+            if attribute == "climatology":
                 self.implementation.set_climatology(c)
 
             # --------------------------------------------------------
             # Geometries
             # --------------------------------------------------------
             if (
-<<<<<<< HEAD
-                    geometry is not None
-                    and bounds_ncvar in geometry['node_coordinates']
-=======
                 geometry is not None
                 and bounds_ncvar in geometry["node_coordinates"]
->>>>>>> af488d12
             ):
                 # Record the netCDF node dimension name
                 count = self.implementation.get_count(bounds)
@@ -5351,15 +5058,9 @@
         dimensions = g["variable_dimensions"][ncvar]
 
         if (
-<<<<<<< HEAD
-                (uncompress_override is not None and uncompress_override)
-                or not compression
-                or not set(compression).intersection(dimensions)
-=======
             (uncompress_override is not None and uncompress_override)
             or not compression
             or not set(compression).intersection(dimensions)
->>>>>>> af488d12
         ):
             # --------------------------------------------------------
             # The array is not compressed (or not to be uncompressed)
@@ -5825,65 +5526,55 @@
 
         return coordref
 
-<<<<<<< HEAD
     def _ncdimensions(self, ncvar, ncdimensions=None):
-        '''Return a list of the netCDF dimensions corresponding to a netCDF
-    variable.
-=======
-    def _ncdimensions(self, ncvar):
         """Return a list of the netCDF dimensions corresponding to a netCDF
         variable.
->>>>>>> af488d12
-
-        If the variable has been compressed then the *implied
-        uncompressed* dimensions are returned.
-
-        .. versionadded:: (cfdm) 1.7.0
-
-        :Parameters:
-
-            ncvar: `str`
-                The netCDF variable name.
-
-<<<<<<< HEAD
-        ncdimensions: sequence of `str`, optional
-            Use these netCDF dimensions, rather than retrieving them
-            from the netCDF variable itself. This allows the
-            dimensions of a domain variable to be parsed. Note that
-            this only parameter only needs to be used once because the
-            parsed domain dimensions are automatically stored in
-            `self.read_var['domain_ncdimensions'][ncvar]`.
-
-            .. versionadded:: (cfdm) 1.9.0.0
-
-    :Returns:
-=======
+
+            If the variable has been compressed then the *implied
+            uncompressed* dimensions are returned.
+
+            .. versionadded:: (cfdm) 1.7.0
+
+            :Parameters:
+
+                ncvar: `str`
+                    The netCDF variable name.
+
+            ncdimensions: sequence of `str`, optional
+                Use these netCDF dimensions, rather than retrieving them
+                from the netCDF variable itself. This allows the
+                dimensions of a domain variable to be parsed. Note that
+                this only parameter only needs to be used once because the
+                parsed domain dimensions are automatically stored in
+                `self.read_var['domain_ncdimensions'][ncvar]`.
+
+                .. versionadded:: (cfdm) 1.9.0.0
+
         :Returns:
->>>>>>> af488d12
-
-            `list`
-                The list of netCDF dimension names spanned by the netCDF
-                variable.
-
-        **Examples:**
-
-        >>> n._ncdimensions('humidity')
-        ['time', 'lat', 'lon']
+
+
+                `list`
+                    The list of netCDF dimension names spanned by the netCDF
+                    variable.
+
+            **Examples:**
+
+            >>> n._ncdimensions('humidity')
+            ['time', 'lat', 'lon']
 
         """
         g = self.read_vars
 
         variable = g["variables"][ncvar]
 
-<<<<<<< HEAD
         if ncdimensions is None:
             domain = False
-            domain_ncdimensions = g['domain_ncdimensions'].get(ncvar)
+            domain_ncdimensions = g["domain_ncdimensions"].get(ncvar)
             if domain_ncdimensions is None:
                 # Get dimensions from the netCDF variable array
-                ncdimensions = g['variable_dimensions'][ncvar]
+                ncdimensions = g["variable_dimensions"][ncvar]
             else:
-                # Use the pre-recored domain variable dimensions
+                # Use the pre-recorded domain variable dimensions
                 ncdimensions = domain_ncdimensions
                 domain = True
         else:
@@ -5891,9 +5582,6 @@
         # --- End: if
 
         ncdimensions = list(ncdimensions)
-=======
-        ncdimensions = list(g["variable_dimensions"][ncvar])
->>>>>>> af488d12
 
         if self._is_char(ncvar) and variable.ndim >= 1:
             # Remove the trailing string-length dimension
@@ -5952,7 +5640,7 @@
 
         if domain:
             # Record the domain variable dimensions
-            g['domain_ncdimensions'][ncvar] = out
+            g["domain_ncdimensions"][ncvar] = out
 
         return out
 
@@ -6365,13 +6053,6 @@
             # Check that the variable exists in the file, or if not
             # that it is listed in the 'external_variables' global
             # file attribute
-<<<<<<< HEAD
-            if not unknown_external and ncvar not in g['variables']:
-                self._add_message(field_ncvar, ncvar,
-                                  message=missing_variable,
-                                  attribute=attribute,
-                                  conformance='7.2.requirement.3')
-=======
             if not unknown_external and ncvar not in g["variables"]:
                 self._add_message(
                     field_ncvar,
@@ -6380,22 +6061,13 @@
                     attribute=attribute,
                     conformance="7.2.requirement.3",
                 )
->>>>>>> af488d12
                 ok = False
                 continue
 
             if not unknown_external:
                 dimensions = self._ncdimensions(ncvar)
-<<<<<<< HEAD
-                if (
-                        not unknown_external
-                        and not self._dimensions_are_subset(
-                            ncvar, dimensions,
-                            parent_dimensions)
-=======
                 if not unknown_external and not self._dimensions_are_subset(
                     ncvar, dimensions, parent_dimensions
->>>>>>> af488d12
                 ):
                     # The cell measure variable's dimensions do NOT span a
                     # subset of the parent variable's dimensions.
@@ -6549,40 +6221,25 @@
 
         return ok
 
-<<<<<<< HEAD
-    def _check_auxiliary_or_scalar_coordinate(self, parent_ncvar,
-                                              coord_ncvar, string):
-        '''Checks requirements
-=======
-    def _check_auxiliary_scalar_coordinate(
-        self, field_ncvar, coord_ncvar, string
+    def _check_auxiliary_or_scalar_coordinate(
+        self, parent_ncvar, coord_ncvar, string
     ):
         """Checks requirements
->>>>>>> af488d12
 
           * 5.requirement.5
           * 5.requirement.6
 
         :Parameters:
 
-<<<<<<< HEAD
         parent_ncvar: `str`
             NetCDF name of parent data or domain variable.
-=======
-            field_ncvar: `str`
->>>>>>> af488d12
 
         :Returns:
 
             `bool`
 
-<<<<<<< HEAD
-        '''
-        attribute = {parent_ncvar+':coordinates': string}
-=======
-        """
-        attribute = {field_ncvar + ":coordinates": string}
->>>>>>> af488d12
+        """
+        attribute = {parent_ncvar + ":coordinates": string}
 
         incorrect_dimensions = (
             "Auxiliary/scalar coordinate variable",
@@ -6602,49 +6259,33 @@
                 attribute=attribute,
                 conformance="5.requirement.5",
             )
-<<<<<<< HEAD
-            self._add_message(parent_ncvar, coord_ncvar,
-                              message=message, attribute=attribute,
-                              conformance='5.requirement.5')
-=======
->>>>>>> af488d12
+            self._add_message(
+                parent_ncvar,
+                coord_ncvar,
+                message=message,
+                attribute=attribute,
+                conformance="5.requirement.5",
+            )
             return False
 
         # Check that the variable's dimensions span a subset of the
         # parent variable's dimensions (allowing for char variables
         # with a trailing dimension)
-<<<<<<< HEAD
         dimensions = self._ncdimensions(coord_ncvar)
         parent_dimensions = self._ncdimensions(parent_ncvar)
-
-        if not self._dimensions_are_subset(coord_ncvar,
-                                           self._ncdimensions(coord_ncvar),
-                                           self._ncdimensions(parent_ncvar)):
-            d = self._add_message(
-                parent_ncvar, coord_ncvar,
-                message=incorrect_dimensions,
-                attribute=attribute,
-                dimensions=g['variable_dimensions'][coord_ncvar],
-                conformance='5.requirement.6'
-=======
-        dimensions = self._ncdimensions(coord_ncvar)  # noqa: F841
-        parent_dimensions = self._ncdimensions(field_ncvar)  # noqa: F841
-        # TODO SLB is there something missing here? Both variables above
-        # are unused, hence the 'noqa' marks there for now.
 
         if not self._dimensions_are_subset(
             coord_ncvar,
             self._ncdimensions(coord_ncvar),
-            self._ncdimensions(field_ncvar),
+            self._ncdimensions(parent_ncvar),
         ):
-            self._add_message(
-                field_ncvar,
+            d = self._add_message(
+                parent_ncvar,
                 coord_ncvar,
                 message=incorrect_dimensions,
                 attribute=attribute,
                 dimensions=g["variable_dimensions"][coord_ncvar],
                 conformance="5.requirement.6",
->>>>>>> af488d12
             )
             return False
 
@@ -6661,16 +6302,10 @@
 
         return True
 
-<<<<<<< HEAD
-    def _check_grid_mapping(self, parent_ncvar, grid_mapping,
-                            parsed_grid_mapping):
-        '''Checks requirements
-=======
     def _check_grid_mapping(
-        self, field_ncvar, grid_mapping, parsed_grid_mapping
+        self, parent_ncvar, grid_mapping, parsed_grid_mapping
     ):
         """Checks requirements
->>>>>>> af488d12
 
           * 5.6.requirement.1
           * 5.6.requirement.2
@@ -6678,12 +6313,8 @@
 
         :Parameters:
 
-<<<<<<< HEAD
         parent_ncvar: `str`
             NetCDF name of parent data or domain variable.
-=======
-            field_ncvar: `str`
->>>>>>> af488d12
 
             grid_mapping: `str`
 
@@ -6693,13 +6324,8 @@
 
             `bool`
 
-<<<<<<< HEAD
-        '''
-        attribute = {parent_ncvar+':grid_mapping': grid_mapping}
-=======
-        """
-        attribute = {field_ncvar + ":grid_mapping": grid_mapping}
->>>>>>> af488d12
+        """
+        attribute = {parent_ncvar + ":grid_mapping": grid_mapping}
 
         incorrectly_formatted = (
             "grid_mapping attribute",
@@ -6709,20 +6335,13 @@
         g = self.read_vars
 
         if not parsed_grid_mapping:
-<<<<<<< HEAD
-            self._add_message(parent_ncvar, parent_ncvar,
-                              message=incorrectly_formatted,
-                              attribute=attribute,
-                              conformance='5.6.requirement.1')
-=======
             self._add_message(
-                field_ncvar,
-                field_ncvar,
+                parent_ncvar,
+                parent_ncvar,
                 message=incorrectly_formatted,
                 attribute=attribute,
                 conformance="5.6.requirement.1",
             )
->>>>>>> af488d12
             return False
 
         ok = True
@@ -6740,13 +6359,13 @@
                     attribute=attribute,
                     conformance="5.6.requirement.2",
                 )
-<<<<<<< HEAD
-                self._add_message(parent_ncvar, grid_mapping_ncvar,
-                                  message=message,
-                                  attribute=attribute,
-                                  conformance='5.6.requirement.2')
-=======
->>>>>>> af488d12
+                self._add_message(
+                    parent_ncvar,
+                    grid_mapping_ncvar,
+                    message=message,
+                    attribute=attribute,
+                    conformance="5.6.requirement.2",
+                )
 
             for coord_ncvar in values:
                 if coord_ncvar not in g["internal_variables"]:
@@ -6761,13 +6380,13 @@
                         attribute=attribute,
                         conformance="5.6.requirement.3",
                     )
-<<<<<<< HEAD
-                    self._add_message(parent_ncvar, coord_ncvar,
-                                      message=message,
-                                      attribute=attribute,
-                                      conformance='5.6.requirement.3')
-=======
->>>>>>> af488d12
+                    self._add_message(
+                        parent_ncvar,
+                        coord_ncvar,
+                        message=message,
+                        attribute=attribute,
+                        conformance="5.6.requirement.3",
+                    )
         # --- End: for
 
         if not ok:
@@ -7265,7 +6884,4 @@
         for group_name in path[1:-1]:
             group = group[group_name]
 
-        return group, path[-1]
-
-
-# --- End: class+        return group, path[-1]