import logging
import operator
import os
import re
import struct
import subprocess
import tempfile

from ast import literal_eval
from collections import OrderedDict
from copy import deepcopy
from distutils.version import LooseVersion
from functools import reduce

import numpy
import netCDF4

import netcdf_flattener

from ...decorators import _manage_log_level_via_verbosity

from .. import IORead


_cached_temporary_files = {}

logger = logging.getLogger(__name__)

_flattener_separator = netcdf_flattener._Flattener._Flattener__new_separator


class NetCDFRead(IORead):
    """A container for instantiating Fields from a netCDF dataset."""

    _code0 = {
        # Physically meaningful and corresponding to constructs
        "Cell measures variable": 100,
        "cell_measures attribute": 101,
        "Bounds variable": 200,
        "bounds attribute": 201,
        "Ancillary variable": 120,
        "ancillary_variables attribute": 121,
        "Formula terms variable": 130,
        "formula_terms attribute": 131,
        "Bounds formula terms variable": 132,
        "Bounds formula_terms attribute": 133,
        "Auxiliary/scalar coordinate variable": 140,
        "coordinates attribute": 141,
        "Grid mapping variable": 150,
        "grid_mapping attribute": 151,
        "Grid mapping coordinate variable": 152,
        "Cell method interval": 160,
        "External variable": 170,
        "Geometry variable": 180,
        "geometry attribute": 181,
        "Node coordinate variable": 190,
        # Purely structural
        "Compressed dimension": 300,
        "compress attribute": 301,
        "Instance dimension": 310,
        "instance_dimension attribute": 311,
        "Count dimension": 320,
        "count_dimension attribute": 321,
    }

    _code1 = {
        "is incorrectly formatted": 2,
        "is not in file": 3,
        "spans incorrect dimensions": 4,
        (
            "is not in file nor referenced by the external_variables global "
            "attribute"
        ): 5,
        "has incompatible terms": 6,
        "that spans the vertical dimension has no bounds": 7,
        (
            "that does not span the vertical dimension is inconsistent with "
            "the formula_terms of the parametric coordinate variable"
        ): 8,
        "is not referenced in file": 9,
        "exists in the file": 10,
        "does not exist in file": 11,
        "exists in multiple external files": 12,
        "has incorrect size": 13,
        "is missing": 14,
        "is not used by data variable": 15,
        "not in node_coordinates": 16,
        "is not locatable in the group hierarchy": 17,
    }

    def cf_datum_parameters(self):
        """Datum-defining parameters names."""
        return (
            "earth_radius",
            "geographic_crs_name",
            "geoid_name",
            "geopotential_datum_name",
            "horizontal_datum_name",
            "inverse_flattening",
            "longitude_of_prime_meridian",
            "prime_meridian_name",
            "reference_ellipsoid_name",
            "semi_major_axis",
            "semi_minor_axis",
            "towgs84",
        )

    def cf_coordinate_reference_coordinates(self):
        """Maps canonical names to applicable coordinates.

        Specifically it is a mapping of each coordinate reference
        canonical name to the coordinates to which it applies. The
        coordinates are defined by their standard names.

        A coordinate reference canonical name is either the value of the
        grid_mapping_name attribute of a grid mapping variable (e.g.
        'lambert_azimuthal_equal_area'), or the standard name of a
        vertical coordinate variable with a formula_terms attribute
        (e.g. ocean_sigma_coordinate').

        """
        return {
            "albers_conical_equal_area": (
                "projection_x_coordinate",
                "projection_y_coordinate",
                "latitude",
                "longitude",
            ),
            "azimuthal_equidistant": (
                "projection_x_coordinate",
                "projection_y_coordinate",
                "latitude",
                "longitude",
            ),
            "geostationary": (
                "projection_x_coordinate",
                "projection_y_coordinate",
                "latitude",
                "longitude",
            ),
            "lambert_azimuthal_equal_area": (
                "projection_x_coordinate",
                "projection_y_coordinate",
                "latitude",
                "longitude",
            ),
            "lambert_conformal_conic": (
                "projection_x_coordinate",
                "projection_y_coordinate",
                "latitude",
                "longitude",
            ),
            "lambert_cylindrical_equal_area": (
                "projection_x_coordinate",
                "projection_y_coordinate",
                "latitude",
                "longitude",
            ),
            "latitude_longitude": (
                "latitude",
                "longitude",
            ),
            "mercator": (
                "projection_x_coordinate",
                "projection_y_coordinate",
                "latitude",
                "longitude",
            ),
            "orthographic": (
                "projection_x_coordinate",
                "projection_y_coordinate",
                "latitude",
                "longitude",
            ),
            "polar_stereographic": (
                "projection_x_coordinate",
                "projection_y_coordinate",
                "latitude",
                "longitude",
            ),
            "rotated_latitude_longitude": (
                "grid_latitude",
                "grid_longitude",
                "latitude",
                "longitude",
            ),
            "sinusoidal": (
                "projection_x_coordinate",
                "projection_y_coordinate",
                "latitude",
                "longitude",
            ),
            "stereographic": (
                "projection_x_coordinate",
                "projection_y_coordinate",
                "latitude",
                "longitude",
            ),
            "transverse_mercator": (
                "projection_x_coordinate",
                "projection_y_coordinate",
                "latitude",
                "longitude",
            ),
            "vertical_perspective": (
                "projection_x_coordinate",
                "projection_y_coordinate",
                "latitude",
                "longitude",
            ),
            "atmosphere_ln_pressure_coordinate": (
                "atmosphere_ln_pressure_coordinate",
            ),
            "atmosphere_sigma_coordinate": ("atmosphere_sigma_coordinate",),
            "atmosphere_hybrid_sigma_pressure_coordinate": (
                "atmosphere_hybrid_sigma_pressure_coordinate",
            ),
            "atmosphere_hybrid_height_coordinate": (
                "atmosphere_hybrid_height_coordinate",
            ),
            "atmosphere_sleve_coordinate": ("atmosphere_sleve_coordinate",),
            "ocean_sigma_coordinate": ("ocean_sigma_coordinate",),
            "ocean_s_coordinate": ("ocean_s_coordinate",),
            "ocean_sigma_z_coordinate": ("ocean_sigma_z_coordinate",),
            "ocean_double_sigma_coordinate": (
                "ocean_double_sigma_coordinate",
            ),
        }

    def _is_unreferenced(self, ncvar):
        """True if a netCDF variable is not referenced by another.

        Return True if the netCDF variable is not referenced by any
        other netCDF variable.

        .. versionadded:: (cfdm) 1.7.0

        .. seealso:: `_reference`

        :Parameters:

            ncvar: `str`
                The netCDF variable name.

        :Returns:

            `bool`

        **Examples:**

        >>> x = r._is_unreferenced('tas')

        """
        return self.read_vars["references"].get(ncvar, 0) <= 0

    def _reference(self, ncvar, referencing_ncvar):
        """Increment by one the reference count to a netCDF variable.

        .. versionadded:: (cfdm) 1.7.0

        .. seealso:: _is_unreferenced

        :Parameters:

            ncvar: `str`
                The netCDF variable name.

            referencing_ncvar: `str`
                The netCDF name of the the variable that is doing the
                referencing.

                .. versionaddedd:: (cfdm) 1.8.6.0

        :Returns:

            `int`
                The new reference count.

        **Examples:**

        >>> r._reference('longitude')

        """
        g = self.read_vars

        count = g["references"].setdefault(ncvar, 0)
        count += 1
        g["references"][ncvar] = count

        # Keep a note of which variables are doing the referencing
        g["referencers"].setdefault(ncvar, set()).add(referencing_ncvar)

        return count

    def file_close(self):
        """Close all netCDF files that have been opened.

        Includes the input file being read, any external files, and any
        temporary flattened files.

        :Returns:

            `None`

        **Examples:**

        >>> r.file_close()

        """
        for nc in self.read_vars["datasets"]:
            nc.close()

        # Close temporary flattened files
        for flat_file in self.read_vars["flat_files"]:
            flat_file.close()

        # Close the original grouped file (v1.8.8.1)
        if "nc_grouped" in self.read_vars:
            self.read_vars["nc_grouped"].close()

    def file_open(self, filename, flatten=True, verbose=None):
        """Open the netCDf file for reading.

        If the file has hierarchical groups then a flattened version of it
        is returned, and the original grouped file remains open.

        .. versionadded:: (cfdm) 1.7.0

        :Paramters:

            filename: `str`
                As for the *filename* parameter for initialising a
                `netCDF.Dataset` instance.

            flatten: `bool`, optional
                If False then do not flatten a grouped file. Ignored if
                the file has no groups.

                .. versionadded:: (cfdm) 1.8.6

        :Returns:

            `netCDF4.Dataset`
                A `netCDF4.Dataset` object for the file.

        **Examples:**

        >>> r.file_open('file.nc')

        """
        try:
            nc = netCDF4.Dataset(filename, "r")
        except RuntimeError as error:
            raise RuntimeError(f"{error}: {filename}")

        # ------------------------------------------------------------
        # If the file has a group structure then flatten it (CF>=1.8)
        # ------------------------------------------------------------
        g = self.read_vars

        if flatten and nc.groups:
            # Create a diskless, non-persistent container for the
            # flattened file
            flat_file = tempfile.NamedTemporaryFile(
                mode="wb",
                dir=tempfile.gettempdir(),
                prefix="cfdm_flat_",
                suffix=".nc",
                delete=True,
            )

            flat_nc = netCDF4.Dataset(
                flat_file, "w", diskless=True, persist=False
            )
            flat_nc.set_fill_off()

            # Flatten the file
            netcdf_flattener.flatten(
                nc, flat_nc, lax_mode=True, _copy_data=False
            )

            # Store the original grouped file. This is primarily
            # because the unlimited dimensions in the flattened
            # dataset have size 0, since it contains no
            # data. (v1.8.8.1)
            g["nc_grouped"] = nc

            nc = flat_nc

            g["has_groups"] = True
            g["flat_files"].append(flat_file)

        g["nc"] = nc
        return nc

    @classmethod
    def cdl_to_netcdf(cls, filename):
        """Create a temporary netCDF-4 file from a CDL text file.

        :Parameters:

            filename: `str`
                The name of the CDL file.

        :Returns:

            `str`
                The name of the new netCDF file.

        """
        x = tempfile.NamedTemporaryFile(
            mode="wb", dir=tempfile.gettempdir(), prefix="cfdm_", suffix=".nc"
        )
        tmpfile = x.name

        # ----------------------------------------------------------------
        # Need to cache the TemporaryFile object so that it doesn't get
        # deleted too soon
        # ----------------------------------------------------------------
        _cached_temporary_files[tmpfile] = x

        subprocess.run(["ncgen", "-knc4", "-o", tmpfile, filename], check=True)

        return tmpfile

    @classmethod
    def is_netcdf_file(cls, filename):
        """Return `True` if the file is a netCDF file.

        Note that the file type is determined by inspecting the file's
        contents and any file suffix is not not considered.

        :Parameters:

            filename: `str`
                The name of the file.

        :Returns:

            `bool`
                `True` if the file is netCDF, otherwise `False`

        **Examples:**

        >>> {{package}}.{{class}}.is_netcdf_file('file.nc')
        True

        """
        # Assume that URLs are in netCDF format
        if filename.startswith("http://"):
            return True

        # Read the magic number
        try:
            fh = open(filename, "rb")
            magic_number = struct.unpack("=L", fh.read(4))[0]
        except Exception:
            magic_number = None

        try:
            fh.close()
        except Exception:
            pass

        if magic_number in (
            21382211,
            1128547841,
            1178880137,
            38159427,
            88491075,
        ):
            return True
        else:
            return False

    def is_cdl_file(cls, filename):
        """True if the file is in CDL format.

        Return True if the file is a CDL text representation of a
        netCDF file.

        Note that the file type is determined by inspecting the file's
        contents and any file suffix is not not considered. The file is
        assumed to be a CDL file if it is a text file that starts with
        "netcdf ".

        .. versionaddedd:: 1.7.8

        :Parameters:

            filename: `str`
                The name of the file.

        :Returns:

            `bool`
                `True` if the file is CDL, otherwise `False`

        **Examples:**

        >>> {{package}}.{{class}}.is_cdl_file('file.nc')
        False

        """
        # Read the magic number
        cdl = False
        try:
            fh = open(filename, "rt")
        except UnicodeDecodeError:
            pass
        except Exception:
            pass
        else:
            try:
                line = fh.readline()

                # Match comment and blank lines at the top of the file
                while re.match(r"^\s*//|^\s*$", line):
                    line = fh.readline()

                if line.startswith("netcdf "):
                    cdl = True
            except UnicodeDecodeError:
                pass

        try:
            fh.close()
        except Exception:
            pass

        return cdl

    def default_netCDF_fill_value(self, ncvar):
        """The default netCDF fill value for a variable.

        :Parameters:

            ncvar: `str`
                The netCDF variable name of the variable.

        :Returns:

                The default fill value for the netCDF variable.

        **Examples:**

        >>> n.default_netCDF_fill_value('ua')
        9.969209968386869e+36

        """
        data_type = self.read_vars["variables"][ncvar].dtype.str[-2:]
        return netCDF4.default_fillvals[data_type]

    @_manage_log_level_via_verbosity
    def read(
        self,
        filename,
        extra=None,
        default_version=None,
        external=None,
        extra_read_vars=None,
        _scan_only=False,
        verbose=None,
        mask=True,
        warnings=True,
        warn_valid=False,
        domain=False,
    ):
        """Reads a netCDF dataset from file or OPenDAP URL.

        Read fields from a netCDF file on disk or from an OPeNDAP
        server location.

        The file may be big or little endian.

        NetCDF dimension names are stored in the `ncdim` attributes of the
        field's DomainAxis objects and netCDF variable names are stored in
        the `ncvar` attributes of the field and its components
        (coordinates, coordinate bounds, cell measures and coordinate
        references, domain ancillaries, field ancillaries).

        :Parameters:

            filename: `str`
                See `cfdm.read` for details

                .. versionadded:: (cfdm) 1.7.0

            extra: sequence of `str`, optional
                See `cfdm.read` for details

                .. versionadded:: (cfdm) 1.7.0

            warnings: `bool`, optional
                See `cfdm.read` for details

            mask: `bool`, optional
                See `cfdm.read` for details

                .. versionadded:: (cfdm) 1.8.2

            warn_valid: `bool`, optional
                See `cfdm.read` for details

                .. versionadded:: (cfdm) 1.8.3

            domain: `bool`, optional
                See `cfdm.read` for details

                .. versionadded:: (cfdm) 1.9.0.0

        :Returns:

            `list`
                The field or domain constructs in the file.

        """
        # ------------------------------------------------------------
        # Initialise netCDF read parameters
        # ------------------------------------------------------------
        self.read_vars = {
            "new_dimensions": {},
            "formula_terms": {},
            "compression": {},
            # Verbose?
            "verbose": verbose,
            # Warnings?
            "warnings": warnings,
            "dataset_compliance": {None: {"non-compliance": {}}},
            "component_report": {},
            "auxiliary_coordinate": {},
            "cell_measure": {},
            "dimension_coordinate": {},
            "domain_ancillary": {},
            "domain_ancillary_key": None,
            "field_ancillary": {},
            "coordinates": {},
            "bounds": {},
            # --------------------------------------------------------
            # Geometry containers, keyed by their netCDF geometry
            # container variable names.
            # --------------------------------------------------------
            "geometries": {},
            # Map data variables to their geometry variable names
            "variable_geometry": {},
            "do_not_create_field": set(),
            "references": {},
            "referencers": {},
            # --------------------------------------------------------
            # External variables
            # --------------------------------------------------------
            # Variables listed by the global external_variables
            # attribute
            "external_variables": set(),
            # External variables that are actually referenced from
            # within the parent file
            "referenced_external_variables": set(),
            # --------------------------------------------------------
            # Coordinate references
            # --------------------------------------------------------
            # Grid mapping attributes that describe horizontal datum
            "datum_parameters": self.cf_datum_parameters(),
            # Vertical coordinate reference constructs, keyed by the
            # netCDF variable name of their parent parametric vertical
            # coordinate variable.
            #
            # E.g. {'ocean_s_coordinate':
            #        <CoordinateReference: ocean_s_coordinate>}
            "vertical_crs": {},
            #
            "version": {},
            # Auto mask?
            "mask": bool(mask),
            # Warn for the presence of valid_[min|max|range]
            # attributes?
            "warn_valid": bool(warn_valid),
            "valid_properties": set(("valid_min", "valid_max", "valid_range")),
            # Assume a priori that the dataset does not have a group
            # structure
            "has_groups": False,
            # Keep a list of flattened file names
            "flat_files": [],
            # --------------------------------------------------------
            # Domains
            # --------------------------------------------------------
            "domain": bool(domain),
        }

        g = self.read_vars

        # Set versions
        for version in ("1.6", "1.7", "1.8", "1.9"):
            g["version"][version] = LooseVersion(version)

        # ------------------------------------------------------------
        # Add custom read vars
        # ------------------------------------------------------------
        if extra_read_vars:
            g.update(deepcopy(extra_read_vars))

        compression = {}

        # ------------------------------------------------------------
        # Parse field parameter
        # ------------------------------------------------------------
        g["get_constructs"] = {
            "auxiliary_coordinate": self.implementation.get_auxiliary_coordinates,
            "cell_measure": self.implementation.get_cell_measures,
            "dimension_coordinate": self.implementation.get_dimension_coordinates,
            "domain_ancillary": self.implementation.get_domain_ancillaries,
            "field_ancillary": self.implementation.get_field_ancillaries,
        }

        # Parse the 'external' keyword parameter
        if external:
            if isinstance(external, str):
                external = (external,)
        else:
            external = ()

        g["external_files"] = set(external)

        # Parse 'extra' keyword parameter
        if extra:
            if isinstance(extra, str):
                extra = (extra,)

            for f in extra:
                if f not in g["get_constructs"]:
                    raise ValueError(
                        f"Can't read: Bad parameter value: extra={extra!r}"
                    )
        # --- End: if
        g["extra"] = extra

        filename = os.path.expanduser(os.path.expandvars(filename))

        if os.path.isdir(filename):
            raise IOError(f"Can't read directory {filename}")

        if not os.path.isfile(filename):
            raise IOError(f"Can't read non-existent file {filename}")

        g["filename"] = filename

        # ------------------------------------------------------------
        # Open the netCDF file to be read
        # ------------------------------------------------------------
        nc = self.file_open(filename, flatten=True, verbose=None)
        logger.info(
            f"Reading netCDF file: {filename}\n"
            f"    Input netCDF dataset:\n        {nc}\n"
        )  # pragma: no cover

        # ----------------------------------------------------------------
        # Put the file's global attributes into the global
        # 'global_attributes' dictionary
        # ----------------------------------------------------------------
        global_attributes = {}
        for attr in map(str, nc.ncattrs()):
            try:
                value = nc.getncattr(attr)
                if isinstance(value, str):
                    try:
                        global_attributes[attr] = str(value)
                    except UnicodeEncodeError:
                        global_attributes[attr] = value.encode(errors="ignore")
                else:
                    global_attributes[attr] = value
            except UnicodeDecodeError:
                pass
        # --- End: for

        g["global_attributes"] = global_attributes
        logger.debug(
            f"    Global attributes:\n        {g['global_attributes']}"
        )  # pragma: no cover

        # ------------------------------------------------------------
        # Find the CF version for the file
        # ------------------------------------------------------------
        Conventions = g["global_attributes"].get("Conventions", "")

        all_conventions = re.split(",", Conventions)
        if all_conventions[0] == Conventions:
            all_conventions = re.split(r"\s+", Conventions)

        file_version = None
        for c in all_conventions:
            if not re.match(r"^CF-\d", c):
                continue

            file_version = re.sub("^CF-", "", c)

        if not file_version:
            if default_version is not None:
                # Assume the default version provided by the user
                file_version = default_version
            else:
                # Assume the file has the same version of the CFDM
                # implementation
                file_version = self.implementation.get_cf_version()
        # --- End: if

        g["file_version"] = LooseVersion(file_version)

        # Set minimum/maximum versions
        for vn in ("1.6", "1.7", "1.8", "1.9"):
            g["CF>=" + vn] = g["file_version"] >= g["version"][vn]

        # ------------------------------------------------------------
        # Create a dictionary keyed by netCDF variable names where
        # each key's value is a dictionary of that variable's netCDF
        # attributes. E.g. attributes['tas']['units']='K'
        # ------------------------------------------------------------
        variable_attributes = {}
        variable_dimensions = {}
        variable_dataset = {}
        variable_filename = {}
        variables = {}
        variable_groups = {}
        variable_group_attributes = {}
        variable_basename = {}
        variable_grouped_dataset = {}

        dimension_groups = {}
        dimension_basename = {}

        dimension_isunlimited = {}

        # ------------------------------------------------------------
        # For grouped files (CF>=1.8) map:
        #
        # * each flattened variable name to its absolute path
        # * each flattened dimension name to its absolute path
        # * each group to its group attributes
        #
        # ------------------------------------------------------------
        has_groups = g["has_groups"]

        flattener_variables = {}
        flattener_dimensions = {}
        flattener_attributes = {}

        if has_groups:
            flattener_name_mapping_variables = getattr(
                nc, "__flattener_name_mapping_variables", None
            )
            if flattener_name_mapping_variables is not None:
                if isinstance(flattener_name_mapping_variables, str):
                    flattener_name_mapping_variables = [
                        flattener_name_mapping_variables
                    ]
                flattener_variables = dict(
                    tuple(x.split(": "))
                    for x in flattener_name_mapping_variables
                )

            flattener_name_mapping_dimensions = getattr(
                nc, "__flattener_name_mapping_dimensions", None
            )
            if flattener_name_mapping_dimensions is not None:
                if isinstance(flattener_name_mapping_dimensions, str):
                    flattener_name_mapping_dimensions = [
                        flattener_name_mapping_dimensions
                    ]
                flattener_dimensions = dict(
                    tuple(x.split(": "))
                    for x in flattener_name_mapping_dimensions
                )

                # Remove a leading / (slash) from dimensions in the
                # root group
                for key, value in flattener_dimensions.items():
                    if value.startswith("/") and value.count("/") == 1:
                        flattener_dimensions[key] = value[1:]
            # --- End: if

            flattener_name_mapping_attributes = getattr(
                nc, "__flattener_name_mapping_attributes", None
            )
            if flattener_name_mapping_attributes is not None:
                if isinstance(flattener_name_mapping_attributes, str):
                    flattener_name_mapping_attributes = [
                        flattener_name_mapping_attributes
                    ]
                flattener_attributes = dict(
                    tuple(x.split(": "))
                    for x in flattener_name_mapping_attributes
                )

                # Remove group attributes from the global attributes,
                # and vice versa.
                for flat_attr in flattener_attributes.copy():
                    attr = flattener_attributes.pop(flat_attr)

                    x = attr.split("/")
                    groups = x[1:-1]

                    if groups:
                        g["global_attributes"].pop(flat_attr)

                        group_attr = x[-1]
                        flattener_attributes.setdefault(tuple(groups), {})[
                            group_attr
                        ] = nc.getncattr(flat_attr)
            # --- End: if

            # Remove flattener attributes from the global attributes
            for attr in (
                "__flattener_name_mapping_variables",
                "__flattener_name_mapping_dimensions",
                "__flattener_name_mapping_attributes",
            ):
                g["global_attributes"].pop(attr, None)
        # --- End: if

        for ncvar in nc.variables:
            ncvar_basename = ncvar
            groups = ()
            group_attributes = {}

            variable = nc.variables[ncvar]

            # --------------------------------------------------------
            # Specify the group structure for each variable (CF>=1.8)
            # TODO
            # If the file only has the root group then this dictionary
            # will be empty. Variables in the root group when there
            # are sub-groups will have dictionary values of None.
            # --------------------------------------------------------
            if has_groups:
                # Replace the flattened variable name with its
                # absolute path.
                ncvar_flat = ncvar
                ncvar = flattener_variables[ncvar]

                groups = tuple(ncvar.split("/")[1:-1])

                if groups:
                    # This variable is in a group. Remove the group
                    # structure that was prepended to the netCDF
                    # variable name by the netCDF flattener.
                    ncvar_basename = re.sub(
                        f"^{_flattener_separator.join(groups)}{_flattener_separator}",
                        "",
                        ncvar_flat,
                    )

                    # ------------------------------------------------
                    # Group attributes. Note that, currently,
                    # sub-group attributes supercede all parent group
                    # attributes (but not global attributes).
                    # ------------------------------------------------
                    group_attributes = {}
                    for i in range(1, len(groups) + 1):
                        hierarchy = groups[:i]
                        if hierarchy not in flattener_attributes:
                            continue

                        group_attributes.update(
                            flattener_attributes[hierarchy]
                        )
                else:
                    # Remove the leading / from the absolute netCDF
                    # variable path
                    ncvar = ncvar[1:]
                    flattener_variables[ncvar] = ncvar

                variable_grouped_dataset[ncvar] = g["nc_grouped"]
            # --- End: if

            variable_attributes[ncvar] = {}
            for attr in map(str, variable.ncattrs()):
                try:
                    variable_attributes[ncvar][attr] = variable.getncattr(attr)
                    if isinstance(variable_attributes[ncvar][attr], str):
                        try:
                            variable_attributes[ncvar][attr] = str(
                                variable_attributes[ncvar][attr]
                            )
                        except UnicodeEncodeError:
                            variable_attributes[ncvar][
                                attr
                            ] = variable_attributes[ncvar][attr].encode(
                                errors="ignore"
                            )
                except UnicodeDecodeError:
                    pass
            # --- End: for

            variable_dimensions[ncvar] = tuple(variable.dimensions)
            variable_dataset[ncvar] = nc
            variable_filename[ncvar] = g["filename"]
            variables[ncvar] = variable

            variable_basename[ncvar] = ncvar_basename
            variable_groups[ncvar] = groups
            variable_group_attributes[ncvar] = group_attributes
        # --- End: for

        # Populate dimensions_groups abd dimension_basename
        # dictionaries
        for ncdim in nc.dimensions:
            ncdim_org = ncdim
            ncdim_basename = ncdim
            groups = ()
            ncdim_basename = ncdim

            if has_groups:
                # Replace the flattened variable name with its
                # absolute path.
                ncdim_flat = ncdim
                ncdim = flattener_dimensions[ncdim_flat]

                groups = tuple(ncdim.split("/")[1:-1])

                if groups:
                    # This dimension is in a group.
                    ncdim_basename = re.sub(
                        "^{_flattener_separator.join(groups)}{_flattener_separator}",
                        "",
                        ncdim_flat,
                    )
            # --- End: if

            dimension_groups[ncdim] = groups
            dimension_basename[ncdim] = ncdim_basename

            dimension_isunlimited[ncdim] = nc.dimensions[
                ncdim_org
            ].isunlimited()

        if has_groups:
            variable_dimensions = {
                name: tuple([flattener_dimensions[ncdim] for ncdim in value])
                for name, value in variable_dimensions.items()
            }

        logger.debug(
            "    General read variables:\n"
            "        read_vars['variable_dimensions'] =\n"
            f"            {variable_dimensions}"
        )  # pragma: no cover

        # The netCDF attributes for each variable
        #
        # E.g. {'grid_lon': {'standard_name': 'grid_longitude'}}
        g["variable_attributes"] = variable_attributes

        # The netCDF dimensions for each variable
        #
        # E.g. {'grid_lon_bounds': ('grid_longitude', 'bounds2')}
        g["variable_dimensions"] = variable_dimensions

        # The netCDF4 dataset object for each variable
        g["variable_dataset"] = variable_dataset

        # The original gouped dataset for each variable (empty if the
        # original dataset is not grouped) v1.8.8.1
        g["variable_grouped_dataset"] = variable_grouped_dataset

        # The name of the file containing the each variable
        g["variable_filename"] = variable_filename

        # The netCDF4 variable object for each variable
        g["variables"] = variables

        # The netCDF4 dataset objects that have been opened (i.e. the
        # for parent file and any external files)
        g["datasets"] = [nc]

        # The names of the variable in the parent files
        # (i.e. excluding any external variables)
        g["internal_variables"] = set(variables)

        # The netCDF dimensions of the parent file
        internal_dimension_sizes = {}
        for name, dimension in nc.dimensions.items():
            if (
                has_groups
                and dimension_isunlimited[flattener_dimensions[name]]
            ):
                # For grouped datasets, get the unlimited dimension
                # size from the original grouped dataset, because
                # unlimited dimensions have size 0 in the flattened
                # dataset (because it contains no data) (v1.8.8.1)
                group, ncdim = self._netCDF4_group(
                    g["nc_grouped"], flattener_dimensions[name]
                )
                internal_dimension_sizes[name] = group.dimensions[ncdim].size
            else:
                internal_dimension_sizes[name] = dimension.size

        if g["has_groups"]:
            internal_dimension_sizes = {
                flattener_dimensions[name]: value
                for name, value in internal_dimension_sizes.items()
            }

        g["internal_dimension_sizes"] = internal_dimension_sizes

        # The group structure for each variable. Variables in the root
        # group have a group structure of ().
        #
        # E.g. {'lat': (),
        #       '/forecasts/lon': ('forecasts',)
        #       '/forecasts/model/t': 'forecasts', 'model')}
        g["variable_groups"] = variable_groups

        # The group attributes that apply to each variable
        #
        # E.g. {'latitude': {},
        #       'eastward_wind': {'model': 'climate1'}}
        g["variable_group_attributes"] = variable_group_attributes

        # Mapped components of a flattened version of the netCDF file
        g["flattener_variables"] = flattener_variables
        g["flattener_dimensions"] = flattener_dimensions
        g["flattener_attributes"] = flattener_attributes

        # The basename of each variable. I.e. the dimension name
        # without its prefixed group structure.
        #
        # E.g. {'lat': 'lat',
        #       '/forecasts/lon': 'lon',
        #       '/forecasts/model/t': 't'}
        g["variable_basename"] = variable_basename

        # The unlimited status of each dimension
        #
        # E.g. {'/forecast/lat': False, 'bounds2': False, 'lon':
        #       False}
        g["dimension_isunlimited"] = dimension_isunlimited

        # The group structure for each dimension. Dimensions in the
        # root group have a group structure of ().
        #
        # E.g. {'lat': (),
        #       '/forecasts/lon': ('forecasts',)
        #       '/forecasts/model/t': 9'forecasts', 'model')}
        g["dimension_groups"] = dimension_groups

        # The basename of each dimension. I.e. the dimension name
        # without its prefixed group structure.
        #
        # E.g. {'lat': 'lat',
        #       '/forecasts/lon': 'lon',
        #       '/forecasts/model/t': 't'}
        g["dimension_basename"] = dimension_basename

        logger.debug(
            "        read_vars['dimension_isunlimited'] =\n"
            f"            {g['dimension_isunlimited']}\n"
            "        read_vars['internal_dimension_sizes'] =\n"
            f"            {g['internal_dimension_sizes']}\n"
            "    Groups read vars:\n"
            "        read_vars['variable_groups'] =\n"
            f"            {g['variable_groups']}\n"
            "        read_vars['variable_basename'] =\n"
            f"            {variable_basename}\n"
            "        read_vars['dimension_groups'] =\n"
            f"            {g['dimension_groups']}\n"
            "        read_vars['dimension_basename'] =\n"
            f"            {g['dimension_basename']}\n"
            "        read_vars['flattener_variables'] =\n"
            f"            {g['flattener_variables']}\n"
            "        read_vars['flattener_dimensions'] =\n"
            f"            {g['flattener_dimensions']}\n"
            "        read_vars['flattener_attributes'] =\n"
            f"            {g['flattener_attributes']}\n"
            f"    netCDF dimensions: {internal_dimension_sizes}"
        )  # pragma: no cover

        # ------------------------------------------------------------
        # List variables
        #
        # Identify and parse all list variables
        # ------------------------------------------------------------
        for ncvar, dimensions in variable_dimensions.items():
            if dimensions != (ncvar,):
                continue

            # This variable is a Unidata coordinate variable
            compress = variable_attributes[ncvar].get("compress")
            if compress is None:
                continue

            # This variable is a list variable for gathering
            # arrays
            self._parse_compression_gathered(ncvar, compress)

            # Do not attempt to create a field from a list
            # variable
            g["do_not_create_field"].add(ncvar)

        # ------------------------------------------------------------
        # DSG variables (CF>=1.6)
        #
        # Identify and parse all DSG count and DSG index variables
        # ------------------------------------------------------------
        if g["CF>=1.6"]:
            featureType = g["global_attributes"].get("featureType")
            if featureType is not None:
                g["featureType"] = featureType

                sample_dimension = None
                for ncvar, attributes in variable_attributes.items():
                    if "sample_dimension" not in attributes:
                        continue

                    # ------------------------------------------------
                    # This variable is a count variable for DSG
                    # contiguous ragged arrays
                    # ------------------------------------------------
                    sample_dimension = attributes["sample_dimension"]

                    if has_groups:
                        sample_dimension = g["flattener_dimensions"].get(
                            sample_dimension, sample_dimension
                        )

                    cf_compliant = self._check_sample_dimension(
                        ncvar, sample_dimension
                    )
                    if not cf_compliant:
                        sample_dimension = None
                    else:
                        self._parse_ragged_contiguous_compression(
                            ncvar, sample_dimension
                        )

                        # Do not attempt to create a field from a
                        # count variable
                        g["do_not_create_field"].add(ncvar)
                # --- End: for

                instance_dimension = None
                for ncvar, attributes in variable_attributes.items():
                    if "instance_dimension" not in attributes:
                        continue

                    # ------------------------------------------------
                    # This variable is an index variable for DSG
                    # indexed ragged arrays
                    # ------------------------------------------------
                    instance_dimension = attributes["instance_dimension"]

                    if has_groups:
                        instance_dimension = g["flattener_dimensions"].get(
                            instance_dimension, instance_dimension
                        )

                    cf_compliant = self._check_instance_dimension(
                        ncvar, instance_dimension
                    )
                    if not cf_compliant:
                        instance_dimension = None
                    else:
                        self._parse_indexed_compression(
                            ncvar, instance_dimension
                        )

                        # Do not attempt to create a field from a
                        # index variable
                        g["do_not_create_field"].add(ncvar)
                # --- End: for

                if (
                    sample_dimension is not None
                    and instance_dimension is not None
                ):
                    # ------------------------------------------------
                    # There are DSG indexed contiguous ragged arrays
                    # ------------------------------------------------
                    self._parse_indexed_contiguous_compression(
                        sample_dimension, instance_dimension
                    )
        # --- End: if

        # ------------------------------------------------------------
        # Identify and parse all geometry container variables
        # (CF>=1.8)
        # ------------------------------------------------------------
        if g["CF>=1.8"]:
            for ncvar, attributes in variable_attributes.items():
                if "geometry" not in attributes:
                    # This data variable does not have a geometry
                    # container
                    continue

                geometry_ncvar = self._parse_geometry(
                    ncvar, variable_attributes
                )

                if not geometry_ncvar:
                    # The geometry container has already been parsed,
                    # or a sufficiently compliant geometry container
                    # could not be found.
                    continue

                # Do not attempt to create a field construct from a
                # node coordinate variable
                g["do_not_create_field"].add(geometry_ncvar)

        logger.debug(
            "    Compression read vars:\n"
            "        read_vars['compression'] =\n"
            f"            {g['compression']}"
        )  # pragma: no cover

        # ------------------------------------------------------------
        # Parse external variables (CF>=1.7)
        # ------------------------------------------------------------
        if g["CF>=1.7"]:
            netcdf_external_variables = global_attributes.pop(
                "external_variables", None
            )
            parsed_external_variables = self._split_string_by_white_space(
                None, netcdf_external_variables
            )
            parsed_external_variables = self._check_external_variables(
                netcdf_external_variables, parsed_external_variables
            )
            g["external_variables"] = set(parsed_external_variables)

        # Now that all of the variables have been scanned, customize
        # the read parameters.
        self._customize_read_vars()

        if _scan_only:
            return self.read_vars

        # ------------------------------------------------------------
        # Get external variables (CF>=1.7)
        # ------------------------------------------------------------
        if g["CF>=1.7"]:
            logger.info(
                f"    External variables: {g['external_variables']}\n"
                f"    External files    : {g['external_files']}"
            )  # pragma: no cover

            if g["external_files"] and g["external_variables"]:
                self._get_variables_from_external_files(
                    netcdf_external_variables
                )

        # ------------------------------------------------------------
        # Create a field/domain from every netCDF variable (apart from
        # special variables that have already been identified as such)
        # ------------------------------------------------------------
        if g["domain"]:
            logger.info(
                "    Reading CF-netCDF domain variables only "
                "(ignoring CF-netCDF data variables)"
            )  # pragma: no cover
        else:
            logger.info(
                "    Reading CF-netCDF data variables only "
                "(ignoring CF-netCDF domain variables)"
            )  # pragma: no cover

        all_fields_or_domains = OrderedDict()
        for ncvar in g["variables"]:
            if ncvar not in g["do_not_create_field"]:
<<<<<<< HEAD
                field_or_domain = self._create_field_or_domain(
                    ncvar, domain=g["domain"]
                )
                if field_or_domain is not None:
                    all_fields_or_domains[ncvar] = field_or_domain
        # --- End: for
=======
                all_fields[ncvar] = self._create_field(ncvar)
>>>>>>> cac972c9

        # ------------------------------------------------------------
        # Check for unreferenced external variables (CF>=1.7)
        # ------------------------------------------------------------
        if g["CF>=1.7"]:
            unreferenced_external_variables = g[
                "external_variables"
            ].difference(g["referenced_external_variables"])
            for ncvar in unreferenced_external_variables:
                self._add_message(
                    None,
                    ncvar,
                    message=("External variable", "is not referenced in file"),
                    attribute={
                        "external_variables": netcdf_external_variables
                    },
                )
        # --- End: if

        logger.debug(
            "    Reference read vars:\n"
            "        read_vars['references'] =\n"
            f"            {g['references']}\n"
            "        read_vars['referencers'] =\n"
            f"            {g['referencers']}"
        )  # pragma: no cover

        # ------------------------------------------------------------
        # Discard fields/domains created from netCDF variables that
        # are referenced by other netCDF variables
        # ------------------------------------------------------------
        fields_or_domains = OrderedDict()
        for ncvar, f in all_fields_or_domains.items():
            if self._is_unreferenced(ncvar):
                fields_or_domains[ncvar] = f
        # --- End: for

        referenced_variables = [
            ncvar
            for ncvar in sorted(all_fields_or_domains)
            if not self._is_unreferenced(ncvar)
        ]
        unreferenced_variables = [
            ncvar
            for ncvar in sorted(all_fields_or_domains)
            if self._is_unreferenced(ncvar)
        ]

        for ncvar in referenced_variables[:]:
            if all(
                referencer in referenced_variables
                for referencer in g["referencers"][ncvar]
            ):
                referenced_variables.remove(ncvar)
                unreferenced_variables.append(ncvar)
                fields_or_domains[ncvar] = all_fields_or_domains[ncvar]
        # --- End: for

        logger.info(
            "    Referenced netCDF variables:\n        "
            + "\n        ".join(referenced_variables)
        )  # pragma: no cover
        if g["do_not_create_field"]:
            logger.info(
                "        "
                + "\n        ".join(
                    [ncvar for ncvar in sorted(g["do_not_create_field"])]
                )
            )  # pragma: no cover
        logger.info(
            "    Unreferenced netCDF variables:\n        "
            + "\n        ".join(unreferenced_variables)
        )  # pragma: no cover

        # ------------------------------------------------------------
        # If requested, reinstate fields/domains created from netCDF
        # variables that are referenced by other netCDF variables.
        # ------------------------------------------------------------
        self_referenced = {}
        if g["extra"] and not g["domain"]:
            fields_or_domains0 = list(fields_or_domains.values())
            for construct_type in g["extra"]:
                for f in fields_or_domains0:
                    for construct in g["get_constructs"][construct_type](
                        f
                    ).values():
                        ncvar = self.implementation.nc_get_variable(construct)
                        if ncvar not in all_fields_or_domains:
                            continue

                        if ncvar not in fields_or_domains:
                            fields_or_domains[ncvar] = all_fields_or_domains[
                                ncvar
                            ]
                        else:
                            self_referenced[ncvar] = all_fields_or_domains[
                                ncvar
                            ]
        # --- End: if

        if not self_referenced:
            items = fields_or_domains.items()
        else:
            items = tuple(fields_or_domains.items()) + tuple(
                self_referenced.items()
            )

        out = [x[1] for x in sorted(items)]

        if warnings:
            for x in out:
                qq = x.dataset_compliance()
                if qq:
                    logger.warning(
                        "WARNING: Field incomplete due to "
                        f"non-CF-compliant dataset: {x!r}\n"
                        f"Report:\n{qq}"
                    )  # pragma: no cover

        if warn_valid and not g["domain"]:
            # --------------------------------------------------------
            # Warn for the presence of field 'valid_min',
            # 'valid_max'or 'valid_range' properties. (Introduced at
            # v1.8.3)
            # --------------------------------------------------------
            for f in out:
                # Check field constructs
                self._check_valid(f, f)

                # Check constructs with data
                for c in self.implementation.get_constructs(
                    f, data=True
                ).values():
                    self._check_valid(f, c)
        # --- End: if

        # ------------------------------------------------------------
        # Close all opened netCDF files
        # ------------------------------------------------------------
        self.file_close()

        # ------------------------------------------------------------
        # Return the fields/domains
        # ------------------------------------------------------------
        return out

    def _check_valid(self, field, construct):
        """Warns when valid_[min|max|range] properties exist on data.

        Issue a warning if a construct with data has
        valid_[min|max|range] properties.

        .. versionadded:: (cfdm) 1.8.3

        :Parameters:

            field: `Field`
                The parent field construct.

            construct: Construct or Bounds
                The construct that may have valid_[min|max|range]
                properties. May also be the parent field construct or
                Bounds.

        :Returns:

            `None`

        """
        # Check the bounds, if any.
        if self.implementation.has_bounds(construct):
            bounds = self.implementation.get_bounds(construct)
            self._check_valid(field, bounds)

        x = sorted(
            self.read_vars["valid_properties"].intersection(
                self.implementation.get_properties(construct)
            )
        )
        if not x:
            return

        # Still here?
        if self.implementation.is_field(construct):
            construct = ""
        else:
            construct = f" {construct!r} with"

        message = (
            f"WARNING: {field!r} has {construct} {', '.join(x)} "
            "{self._plural(x, 'property')}. "
        )
        print(message)

    def _plural(self, x, singular):
        """Pluralises a singular word if *x* is not of length one.

        Return the plural of a word if *x* has zero elements or more
        than one element, otherwise return the word unchanged.

        :Parameters:

            x: sequence

            singular: `str`
                The word in it's singular form.

        :Returns:

            `str`
                The word in its singular or plural form.

        **Examples:**

        >>> n._plural([1, 2], 'property')
        'properties'
        >>> n._plural([1], 'property')
        'property'
        >>> n._plural([], 'property')
        'properties'

        """
        if len(x) == 1:
            return singular

        if singular[-1] == "y":
            return singular[:-1] + "ies"

        raise ValueError(f"Can't pluralise {singular}")

    def _set_default_FillValue(self, construct, ncvar):
        """Ensure there is a fill value recorded on the construct.

        The motivation for this is that masking can later be
        applied manually on the construct after the masking has
        been turned off.

        .. versionadded:: (cfdm) 1.8.3

        """
        _FillValue = self.implementation.get_property(
            construct, "_FillValue", None
        )
        if _FillValue is None:
            self.implementation.set_properties(
                construct,
                {"_FillValue": self.default_netCDF_fill_value(ncvar)},
            )

    def _customize_read_vars(self):
        """Customize the read parameters.

        .. versionadded:: (cfdm) 1.7.3

        """
        pass  # TODO do something here?

    def _get_variables_from_external_files(self, netcdf_external_variables):
        """Get external variables from external files.

        ..versionadded:: (cfdm) 1.7.0

        :Parameters:

            netcdf_external_variables: `str`
                The un-parsed netCDF external_variables attribute in the
                parent file.

                *Parmaeter example:*
                  ``external_variables='areacello'``

        :Returns:

            `None`

        """
        attribute = {"external_variables": netcdf_external_variables}

        read_vars = self.read_vars.copy()
        verbose = read_vars["verbose"]

        external_variables = read_vars["external_variables"]
        external_files = read_vars["external_files"]
        datasets = read_vars["datasets"]
        parent_dimension_sizes = read_vars["internal_dimension_sizes"]

        keys = (
            "variable_attributes",
            "variable_dimensions",
            "variable_dataset",
            "variable_filename",
            "variable_groups",
            "variable_group_attributes",
            "variable_basename",
            "variables",
        )

        found = []

        for external_file in external_files:

            logger.info(
                "\nScanning external file:\n-----------------------"
            )  # pragma: no cover

            external_read_vars = self.read(
                external_file, _scan_only=True, verbose=verbose
            )

            logger.info(
                "Finished scanning external file\n"
            )  # pragma: no cover

            # Reset self.read_vars
            self.read_vars = read_vars

            datasets.append(external_read_vars["nc"])

            for ncvar in external_variables.copy():
                if ncvar not in external_read_vars["internal_variables"]:
                    # The external variable name is not in this
                    # external file
                    continue

                if ncvar in found:
                    # Error: The external variable exists in more than
                    # one external file
                    external_variables.add(ncvar)
                    for key in keys:
                        self.read_vars[key].pop(ncvar)

                    self._add_message(
                        None,
                        ncvar,
                        message=(
                            "External variable",
                            "exists in multiple external files",
                        ),
                        attribute=attribute,
                    )
                    continue

                # Still here? Then the external variable exists in
                # this external file
                found.append(ncvar)

                # Check that the external variable dimensions exist in
                # parent file, with the same sizes.
                ok = True
                for d in external_read_vars["variable_dimensions"][ncvar]:
                    size = parent_dimension_sizes.get(d)
                    if size is None:
                        ok = False
                        self._add_message(
                            None,
                            ncvar,
                            message=(
                                "External variable dimension",
                                "does not exist in file",
                            ),
                            attribute=attribute,
                        )
                    elif (
                        external_read_vars["internal_dimension_sizes"][d]
                        != size
                    ):
                        ok = False
                        self._add_message(
                            None,
                            ncvar,
                            message=(
                                "External variable dimension",
                                "has incorrect size",
                            ),
                            attribute=attribute,
                        )
                    else:
                        continue
                # --- End: for

                if ok:
                    # Update the read parameters so that this external
                    # variable looks like it is an internal variable
                    for key in keys:
                        self.read_vars[key][ncvar] = external_read_vars[key][
                            ncvar
                        ]

                    # Remove this ncvar from the set of external variables
                    external_variables.remove(ncvar)
            # --- End: for
        # --- End: for

    def _parse_compression_gathered(self, ncvar, compress):
        """Parse a list variable for compressing arrays by gathering."""
        g = self.read_vars

        logger.info(
            f"        List variable: compress = {compress}"
        )  # pragma: no cover

        gathered_ncdimension = g["variable_dimensions"][ncvar][0]

        parsed_compress = self._split_string_by_white_space(
            ncvar, compress, variables=True
        )
        cf_compliant = self._check_compress(ncvar, compress, parsed_compress)
        if not cf_compliant:
            return

        list_variable = self._create_List(ncvar)

        g["compression"][gathered_ncdimension] = {
            "gathered": {
                "list_variable": list_variable,
                "implied_ncdimensions": parsed_compress,
                "sample_dimension": gathered_ncdimension,
            }
        }

    def _parse_ragged_contiguous_compression(self, ncvar, sample_dimension):
        """Parse a count variable for DSG contiguous ragged arrays.

        :Parameters:

            ncvar: `str`
                The netCDF variable name of the count variable (section
                9.3.3).

            sample_dimension: `str`
                The netCDF dimension name of the sample dimension (section
                9.3.3).

        :Returns:

            `str`
                The made-up netCDF dimension name of the element dimension.

        """
        g = self.read_vars

        logger.info(
            f"    count variable: sample_dimension = {sample_dimension}"
        )  # pragma: no cover

        instance_dimension = g["variable_dimensions"][ncvar][0]

        elements_per_instance = self._create_Count(
            ncvar=ncvar, ncdim=instance_dimension
        )

        # Make up a netCDF dimension name for the element dimension
        featureType = g["featureType"].lower()
        if featureType in ("timeseries", "trajectory", "profile"):
            element_dimension = featureType
        elif featureType == "timeseriesprofile":
            element_dimension = "profile"
        elif featureType == "trajectoryprofile":
            element_dimension = "profile"
        else:
            element_dimension = "element"

        logger.info(
            f"    featureType = {g['featureType']}"
        )  # pragma: no cover

        element_dimension = self._set_ragged_contiguous_parameters(
            elements_per_instance=elements_per_instance,
            sample_dimension=sample_dimension,
            element_dimension=element_dimension,
            instance_dimension=instance_dimension,
        )

        return element_dimension

    def _parse_indexed_compression(self, ncvar, instance_dimension):
        """Parse an index variable for DSG indexed ragged arrays.

        The CF-netCDF index variable contains the zero-based index of the
        feature to which each element belongs. It is identifiable by the
        presence of an attribute, "instance_dimension", which names the
        dimension of the instance variables. For those indices of the
        sample dimension into which data have not yet been written, the
        index variable should be pre-filled with missing values.

        :Parameters:

            ncvar: `str`
                The netCDF variable name of the index variable.

            instance_dimension: `str`
                The netCDF variable name of the instance dimension.

        :Returns:

            `str`
                An invented netCDF name for the element dimension,
                e.g. ``'timeseriesprofile'``.

        """
        g = self.read_vars

        # Read the data of the index variable
        ncdim = g["variable_dimensions"][ncvar][0]

        index = self._create_Index(ncvar, ncdim=ncdim)

        # Make up a netCDF dimension name for the element dimension
        featureType = g["featureType"].lower()
        if featureType in ("timeseries", "trajectory", "profile"):
            element_dimension = featureType.lower()
        elif featureType == "timeseriesprofile":
            element_dimension = "timeseries"
        elif featureType == "trajectoryprofile":
            element_dimension = "trajectory"
        else:
            element_dimension = "element"

        logger.info(
            f"    featureType = {g['featureType']}"
        )  # pragma: no cover

        element_dimension = self._set_ragged_indexed_parameters(
            index=index,
            indexed_sample_dimension=g["variable_dimensions"][ncvar][0],
            element_dimension=element_dimension,
            instance_dimension=instance_dimension,
        )

        return element_dimension

    def _parse_indexed_contiguous_compression(
        self, sample_dimension, instance_dimension
    ):
        """Parse an index variable for indexed contiguous ragged arrays.

        :Parameters:

            sample_dimension: `str`
                The netCDF dimension name of the sample dimension.

            element_dimension_1: `str`
                The name of the implied element dimension whose size is the
                maximum number of sub-features in any instance.

        """
        g = self.read_vars

        profile_dimension = g["compression"][sample_dimension][
            "ragged_contiguous"
        ]["profile_dimension"]

        logger.debug(
            "    Pre-processing indexed and contiguous compression "
            f"for instance dimension: {instance_dimension}\n"
            f"        sample_dimension  : {sample_dimension}\n"
            f"        instance_dimension: {instance_dimension}\n"
            f"        profile_dimension : {profile_dimension}"
        )  # pragma: no cover

        contiguous = g["compression"][sample_dimension]["ragged_contiguous"]
        indexed = g["compression"][profile_dimension]["ragged_indexed"]

        # The indices of the sample dimension which define the start
        # positions of each instances profiles
        profile_indices = indexed["index_variable"]

        # profiles_per_instance is a numpy array
        profiles_per_instance = indexed["elements_per_instance"]

        elements_per_profile = contiguous["count_variable"]

        instance_dimension_size = indexed["instance_dimension_size"]
        element_dimension_1_size = int(profiles_per_instance.max())
        element_dimension_2_size = int(
            self.implementation.get_data_maximum(elements_per_profile)
        )

        g["compression"][sample_dimension]["ragged_indexed_contiguous"] = {
            "count_variable": elements_per_profile,
            "index_variable": profile_indices,
            "implied_ncdimensions": (
                instance_dimension,
                indexed["element_dimension"],
                contiguous["element_dimension"],
            ),
            "instance_dimension_size": instance_dimension_size,
            "element_dimension_1_size": element_dimension_1_size,
            "element_dimension_2_size": element_dimension_2_size,
        }

        del g["compression"][sample_dimension]["ragged_contiguous"]

        logger.debug(
            f"    Created read_vars['compression'][{sample_dimension!r}]"
            "['ragged_indexed_contiguous']\n"
            f"    Implied dimensions: {sample_dimension} -> "
            f"{g['compression'][sample_dimension]['ragged_indexed_contiguous']['implied_ncdimensions']}\n"
            "    Removed "
            f"read_vars['compression'][{sample_dimension!r}]['ragged_contiguous']"
        )  # pragma: no cover

    def _parse_geometry(self, parent_ncvar, attributes):
        """Parse a geometry container variable.

        .. versionadded:: (cfdm) 1.8.0

        :Parameters:

            parent_ncvar: `str`
                The netCDF variable name of the parent data variable.

            attributes: `dict`
                All attributes of *all* netCDF variables, keyed by netCDF
                variable name.

        :Returns:

            `str` or `None`
                 The new geometry netCDF variable name, or `None` if a)
                 the container has already been parsed or b) a
                 sufficiently compliant geometry container could not be
                 found.

        """
        g = self.read_vars

        geometry_attribute = attributes[parent_ncvar]["geometry"]

        parsed_geometry = self._split_string_by_white_space(
            parent_ncvar, geometry_attribute, variables=True
        )

        cf_compliant = self._check_geometry_attribute(
            parent_ncvar, geometry_attribute, parsed_geometry
        )
        if not cf_compliant:
            return

        geometry_ncvar = parsed_geometry[0]

        if geometry_ncvar in g["geometries"]:
            # We've already parsed this geometry container, so record
            # the fact that this parent netCDF variable has this
            # geometry variable and return.
            g["variable_geometry"][parent_ncvar] = geometry_ncvar
            return

        logger.info(
            f"    Geometry container = {geometry_ncvar!r}\n"
            "        netCDF attributes: {attributes[geometry_ncvar]}"
        )  # pragma: no cover

        geometry_type = attributes[geometry_ncvar].get("geometry_type")

        g["geometries"][geometry_ncvar] = {"geometry_type": geometry_type}

        node_coordinates = attributes[geometry_ncvar].get("node_coordinates")
        node_count = attributes[geometry_ncvar].get("node_count")
        part_node_count = attributes[geometry_ncvar].get("part_node_count")
        interior_ring = attributes[geometry_ncvar].get("interior_ring")

        parsed_node_coordinates = self._split_string_by_white_space(
            geometry_ncvar, node_coordinates, variables=True
        )
        parsed_interior_ring = self._split_string_by_white_space(
            geometry_ncvar, interior_ring, variables=True
        )
        parsed_node_count = self._split_string_by_white_space(
            geometry_ncvar, node_count, variables=True
        )
        parsed_part_node_count = self._split_string_by_white_space(
            geometry_ncvar, part_node_count, variables=True
        )

        logger.info(
            f"        parsed_node_coordinates = {parsed_node_coordinates}\n"
            f"        parsed_interior_ring    = {parsed_interior_ring}\n"
            f"        parsed_node_count       = {parsed_node_count}\n"
            f"        parsed_part_node_count  = {parsed_part_node_count}"
        )  # pragma: no cover

        cf_compliant = True

        if interior_ring is not None and part_node_count is None:
            attribute = {
                parent_ncvar
                + ":geometry": attributes[parent_ncvar]["geometry"]
            }
            self._add_message(
                parent_ncvar,
                geometry_ncvar,
                message=("part_node_count attribute", "is missing"),
                attribute=attribute,
            )
            cf_compliant = False

        cf_compliant = cf_compliant & self._check_node_coordinates(
            parent_ncvar,
            geometry_ncvar,
            node_coordinates,
            parsed_node_coordinates,
        )

        cf_compliant = cf_compliant & self._check_node_count(
            parent_ncvar, geometry_ncvar, node_count, parsed_node_count
        )

        cf_compliant = cf_compliant & self._check_part_node_count(
            parent_ncvar,
            geometry_ncvar,
            part_node_count,
            parsed_part_node_count,
        )

        cf_compliant = cf_compliant & self._check_interior_ring(
            parent_ncvar, geometry_ncvar, interior_ring, parsed_interior_ring
        )

        if not cf_compliant:
            return

        part_dimension = None

        # Find the netCDF dimension for the total number of nodes
        node_dimension = g["variable_dimensions"][parsed_node_coordinates[0]][
            0
        ]

        logger.info(
            f"        node_dimension = {node_dimension!r}"
        )  # pragma: no cover

        if node_count is None:
            # --------------------------------------------------------
            # There is no node_count variable, so all geometries must
            # be size 1 point geometries => we can create a node_count
            # variable in this case.
            # --------------------------------------------------------
            nodes_per_geometry = self.implementation.initialise_Count()
            size = g["nc"].dimensions[node_dimension].size
            ones = self.implementation.initialise_Data(
                array=numpy.ones((size,), dtype="int32"), copy=False
            )
            self.implementation.set_data(nodes_per_geometry, data=ones)

            # --------------------------------------------------------
            # Cell dimension can not be taken from the node_count
            # variable (because it doesn't exist), so it has to be
            # taken from one of the node_coordinate variables,
            # instead.
            # --------------------------------------------------------
            geometry_dimension = g["variable_dimensions"][
                parsed_node_coordinates[0]
            ][0]
        else:
            # Find the netCDF dimension for the total number of cells
            node_count = parsed_node_count[0]
            geometry_dimension = g["variable_dimensions"][node_count][0]

            nodes_per_geometry = self._create_Count(
                ncvar=node_count, ncdim=geometry_dimension
            )

            # --------------------------------------------------------
            # Create a node count variable (which does not contain any
            # data)
            # --------------------------------------------------------
            nc = self._create_NodeCount(ncvar=node_count)
            g["geometries"][geometry_ncvar]["node_count"] = nc

            # Do not attempt to create a field construct from a
            # netCDF part node count variable
            g["do_not_create_field"].add(node_count)

        # Record the netCDF node dimension as the sample dimension of
        # the count variable
        self.implementation.nc_set_sample_dimension(
            nodes_per_geometry, self._ncdim_abspath(node_dimension)
        )

        if part_node_count is None:
            # --------------------------------------------------------
            # There is no part_count variable, i.e. cell has exactly
            # one part.
            #
            # => we can treat the nodes as a contiguous ragged array
            # --------------------------------------------------------
            self._set_ragged_contiguous_parameters(
                elements_per_instance=nodes_per_geometry,
                sample_dimension=node_dimension,
                element_dimension="node",
                instance_dimension=geometry_dimension,
            )
        else:
            # --------------------------------------------------------
            # There is a part node count variable.
            #
            # => we must treat the nodes as an indexed contiguous
            # ragged array
            # --------------------------------------------------------
            part_node_count = parsed_part_node_count[0]

            # Do not attempt to create a field construct from a
            # netCDF part node count variable
            g["do_not_create_field"].add(part_node_count)

            part_dimension = g["variable_dimensions"][part_node_count][0]
            g["geometries"][geometry_ncvar]["part_dimension"] = part_dimension

            parts = self._create_Count(
                ncvar=part_node_count, ncdim=part_dimension
            )

            total_number_of_parts = self.implementation.get_data_size(parts)

            parts_data = self.implementation.get_data(parts)

            nodes_per_geometry_data = self.implementation.get_data(
                nodes_per_geometry
            )

            index = self.implementation.initialise_Index()
            self.implementation.set_data(index, data=parts_data)

            instance_index = 0
            i = 0
            for cell_no in range(
                self.implementation.get_data_size(nodes_per_geometry)
            ):
                n_nodes_in_this_cell = int(nodes_per_geometry_data[cell_no])

                # Initialise partial_node_count, a running count of
                # how many nodes there are in this geometry
                n_nodes = 0

                for k in range(i, total_number_of_parts):
                    index.data[k] = instance_index
                    n_nodes += int(parts_data[k])
                    if n_nodes >= n_nodes_in_this_cell:
                        instance_index += 1
                        i += k + 1
                        break
            # --- End: for

            self._set_ragged_contiguous_parameters(
                elements_per_instance=parts,
                sample_dimension=node_dimension,
                element_dimension="node",
                instance_dimension=part_dimension,
            )

            indexed_sample_dimension = g["variable_dimensions"][
                part_node_count
            ][0]

            self._set_ragged_indexed_parameters(
                index=index,
                indexed_sample_dimension=indexed_sample_dimension,
                element_dimension="part",
                instance_dimension=geometry_dimension,
            )

            self._parse_indexed_contiguous_compression(
                sample_dimension=node_dimension,
                instance_dimension=geometry_dimension,
            )

            # --------------------------------------------------------
            # Create a part node count variable (which does not
            # contain any data)
            # --------------------------------------------------------
            pnc = self._create_PartNodeCount(
                ncvar=part_node_count, ncdim=part_dimension
            )
            g["geometries"][geometry_ncvar]["part_node_count"] = pnc

            # Do not attempt to create a field construct from a
            # netCDF part node count variable
            g["do_not_create_field"].add(part_node_count)

            # --------------------------------------------------------
            # Create an interior ring variable (do this after setting
            # up the indexed ragged array compression parameters).
            # --------------------------------------------------------
            if parsed_interior_ring:
                interior_ring = parsed_interior_ring[0]
                part_dimension = g["variable_dimensions"][interior_ring][0]
                i_r = self._create_InteriorRing(
                    ncvar=interior_ring, ncdim=part_dimension
                )
                g["geometries"][geometry_ncvar]["interior_ring"] = i_r

                # Record that this netCDF interor ring variable spans
                # a compressed dimension
                g["compression"][indexed_sample_dimension].setdefault(
                    "netCDF_variables", set()
                ).update(parsed_interior_ring)

                # Do not attempt to create a field from an
                # interior ring variable
                g["do_not_create_field"].add(interior_ring)
        # --- End: if

        # Record which the netCDF node variables span the compressed
        # dimension
        g["compression"][node_dimension].setdefault(
            "netCDF_variables", set()
        ).update(parsed_node_coordinates)

        # Do not attempt to create field constructs from netCDF node
        # coordinate variables
        g["do_not_create_field"].update(parsed_node_coordinates)

        g["geometries"][geometry_ncvar].update(
            {
                "node_coordinates": parsed_node_coordinates,
                "geometry_dimension": geometry_dimension,
                "node_dimension": node_dimension,
            }
        )

        # Record the fact that this parent netCDF variable has a
        # geometry variable
        g["variable_geometry"][parent_ncvar] = geometry_ncvar

        return geometry_ncvar

    def _set_ragged_contiguous_parameters(
        self,
        elements_per_instance=None,
        sample_dimension=None,
        element_dimension=None,
        instance_dimension=None,
    ):
        """Set the DSG ragged contiguous compression global attributes.

        .. versionadded:: (cfdm) 1.7.0

        :Parameters:

            elements_per_instance: `Count`

            sample_dimension: `str`

            element_dimension: `str`

            instance_dimension: `str`

        :Returns:

            `str`
               The element dimension, possibly modified to make sure that it
               is unique.

        """
        g = self.read_vars

        instance_dimension_size = self.implementation.get_data_size(
            elements_per_instance
        )
        element_dimension_size = int(
            self.implementation.get_data_maximum(elements_per_instance)
        )

        # Make sure that the element dimension name is unique
        base = element_dimension
        n = 0
        while (
            element_dimension in g["internal_dimension_sizes"]
            or element_dimension in g["new_dimensions"]
            or element_dimension in g["variables"]
        ):
            n += 1
            element_dimension = f"{base}_{n}"

        g["new_dimensions"][element_dimension] = element_dimension_size

        g["compression"].setdefault(sample_dimension, {})[
            "ragged_contiguous"
        ] = {
            "count_variable": elements_per_instance,
            "implied_ncdimensions": (instance_dimension, element_dimension),
            "profile_dimension": instance_dimension,
            "element_dimension": element_dimension,
            "element_dimension_size": element_dimension_size,
            "instance_dimension_size": instance_dimension_size,
        }

        return element_dimension

    def _set_ragged_indexed_parameters(
        self,
        index=None,
        indexed_sample_dimension=None,
        element_dimension=None,
        instance_dimension=None,
    ):
        """Set the DSG ragged indexed compression global attributes.

        .. versionadded:: (cfdm) 1.7.0

        :Parameters:

            index: `Index`

            element_dimension: `str`

            instance_dimension: `str`

        :Returns:

            `str`
               The element dimension, possibly modified to make sure that it
               is unique.

        """
        g = self.read_vars

        (_, count) = numpy.unique(index.data.array, return_counts=True)

        # The number of elements per instance. For the instances array
        # example above, the elements_per_instance array is [7, 5, 7].
        elements_per_instance = count  # self._create_Data(array=count)

        instance_dimension_size = g["internal_dimension_sizes"][
            instance_dimension
        ]
        element_dimension_size = int(elements_per_instance.max())

        base = element_dimension
        n = 0
        while (
            element_dimension in g["internal_dimension_sizes"]
            or element_dimension in g["new_dimensions"]
            or element_dimension in g["variables"]
        ):
            n += 1
            element_dimension = f"{base}_{n}"

        g["compression"].setdefault(indexed_sample_dimension, {})[
            "ragged_indexed"
        ] = {
            "elements_per_instance": elements_per_instance,
            "index_variable": index,
            "implied_ncdimensions": (instance_dimension, element_dimension),
            "element_dimension": element_dimension,
            "instance_dimension_size": instance_dimension_size,
            "element_dimension_size": element_dimension_size,
        }

        g["new_dimensions"][element_dimension] = element_dimension_size

        logger.debug(
            "    Created "
            f"read_vars['compression'][{indexed_sample_dimension!r}]['ragged_indexed']"
        )  # pragma: no cover

        return element_dimension

    def _check_external_variables(
        self, external_variables, parsed_external_variables
    ):
        """Check that named external variables do not exist in the file.

        .. versionadded:: (cfdm) 1.7.0

        :Parameters:

            external_variables: `str`
                The external_variables attribute as found in the file.

            parsed_external_variables: `list`
                The external_variables attribute parsed into a list of
                external variable names.

        :Returns:

            `list`
                The external variable names, less those which are also netCDF
                variables in the file.

        """
        g = self.read_vars

        attribute = {"external_variables": external_variables}
        message = ("External variable", "exists in the file")

        out = []

        for ncvar in parsed_external_variables:
            if ncvar not in g["internal_variables"]:
                out.append(ncvar)
            else:
                self._add_message(
                    None, ncvar, message=message, attribute=attribute
                )
        # --- End: for

        return out

    def _check_formula_terms(
        self, field_ncvar, coord_ncvar, formula_terms, z_ncdim=None
    ):
        """Check formula_terms for CF-compliance.

        .. versionadded:: (cfdm) 1.7.0

        :Parameters:

            field_ncvar: `str`

            coord_ncvar: `str`

            formula_terms: `str`
                A CF-netCDF formula_terms attribute.

        """
        # ============================================================
        # CF-1.7 7.1. Cell Boundaries
        #
        # If a parametric coordinate variable with a formula_terms
        # attribute (section 4.3.2) also has a bounds attribute, its
        # boundary variable must have a formula_terms attribute
        # too. In this case the same terms would appear in both (as
        # specified in Appendix D), since the transformation from the
        # parametric coordinate values to physical space is realized
        # through the same formula.  For any term that depends on the
        # vertical dimension, however, the variable names appearing in
        # the formula terms would differ from those found in the
        # formula_terms attribute of the coordinate variable itself
        # because the boundary variables for formula terms are
        # two-dimensional while the formula terms themselves are
        # one-dimensional.
        #
        # Whenever a formula_terms attribute is attached to a boundary
        # variable, the formula terms may additionally be identified
        # using a second method: variables appearing in the vertical
        # coordinates' formula_terms may be declared to be coordinate,
        # scalar coordinate or auxiliary coordinate variables, and
        # those coordinates may have bounds attributes that identify
        # their boundary variables. In that case, the bounds attribute
        # of a formula terms variable must be consistent with the
        # formula_terms attribute of the boundary variable. Software
        # digesting legacy datasets (constructed prior to version 1.7
        # of this standard) may have to rely in some cases on the
        # first method of identifying the formula term variables and
        # in other cases, on the second. Starting from version 1.7,
        # however, the first method will be sufficient.
        # ============================================================

        g = self.read_vars

        attribute = {coord_ncvar + ":formula_terms": formula_terms}

        g["formula_terms"].setdefault(coord_ncvar, {"coord": {}, "bounds": {}})

        parsed_formula_terms = self._parse_x(coord_ncvar, formula_terms)

        incorrectly_formatted = (
            "formula_terms attribute",
            "is incorrectly formatted",
        )

        if not parsed_formula_terms:
            self._add_message(
                field_ncvar,
                coord_ncvar,
                message=incorrectly_formatted,
                attribute=attribute,
            )
            return False

        self._ncdimensions(field_ncvar)

        for x in parsed_formula_terms:
            term, values = list(x.items())[0]

            g["formula_terms"][coord_ncvar]["coord"][term] = None

            if len(values) != 1:
                self._add_message(
                    field_ncvar,
                    coord_ncvar,
                    message=incorrectly_formatted,
                    attribute=attribute,
                )
                continue

            ncvar = values[0]

            if ncvar not in g["internal_variables"]:
                ncvar, message = self._check_missing_variable(
                    ncvar, "Formula terms variable"
                )

                self._add_message(
                    field_ncvar, ncvar, message=message, attribute=attribute
                )
                continue

            g["formula_terms"][coord_ncvar]["coord"][term] = ncvar
        # --- End: for

        bounds_ncvar = g["variable_attributes"][coord_ncvar].get("bounds")

        if bounds_ncvar is None:
            # --------------------------------------------------------
            # Parametric Z coordinate does not have bounds
            # --------------------------------------------------------
            for term in g["formula_terms"][coord_ncvar]["coord"]:
                g["formula_terms"][coord_ncvar]["bounds"][term] = None
        else:
            # --------------------------------------------------------
            # Parametric Z coordinate has bounds
            # --------------------------------------------------------
            bounds_formula_terms = g["variable_attributes"][bounds_ncvar].get(
                "formula_terms"
            )
            if bounds_formula_terms is not None:
                # ----------------------------------------------------
                # Parametric Z coordinate has bounds, and the bounds
                # variable has a formula_terms attribute
                # ----------------------------------------------------
                bounds_attribute = {
                    bounds_ncvar + ":formula_terms": bounds_formula_terms
                }

                parsed_bounds_formula_terms = self._parse_x(
                    bounds_ncvar, bounds_formula_terms
                )

                if not parsed_bounds_formula_terms:
                    self._add_message(
                        field_ncvar,
                        bounds_ncvar,
                        message=(
                            "Bounds formula_terms attribute",
                            "is incorrectly formatted",
                        ),
                        attribute=attribute,
                        variable=coord_ncvar,
                    )

                for x in parsed_bounds_formula_terms:
                    term, values = list(x.items())[0]

                    g["formula_terms"][coord_ncvar]["bounds"][term] = None

                    if len(values) != 1:
                        self._add_message(
                            field_ncvar,
                            bounds_ncvar,
                            message=(
                                "Bounds formula_terms attribute",
                                "is incorrectly formatted",
                            ),
                            attribute=bounds_attribute,
                            variable=coord_ncvar,
                        )
                        continue

                    ncvar = values[0]

                    if ncvar not in g["internal_variables"]:
                        ncvar, message = self._check_missing_variable(
                            ncvar, "Bounds formula terms variable"
                        )

                        self._add_message(
                            field_ncvar,
                            ncvar,
                            message=message,
                            attribute=bounds_attribute,
                            variable=coord_ncvar,
                        )
                        continue

                    if term not in g["formula_terms"][coord_ncvar]["coord"]:
                        self._add_message(
                            field_ncvar,
                            bounds_ncvar,
                            message=(
                                "Bounds formula_terms attribute",
                                "has incompatible terms",
                            ),
                            attribute=bounds_attribute,
                            variable=coord_ncvar,
                        )
                        continue

                    parent_ncvar = g["formula_terms"][coord_ncvar]["coord"][
                        term
                    ]

                    d_ncdims = g["variable_dimensions"][parent_ncvar]
                    dimensions = g["variable_dimensions"][ncvar]

                    if z_ncdim not in d_ncdims:
                        if ncvar != parent_ncvar:
                            self._add_message(
                                field_ncvar,
                                bounds_ncvar,
                                message=(
                                    "Bounds formula terms variable",
                                    "that does not span the vertical "
                                    "dimension is inconsistent with the "
                                    "formula_terms of the parametric "
                                    "coordinate variable",
                                ),
                                attribute=bounds_attribute,
                                variable=coord_ncvar,
                            )
                            continue
                        # --- End: if
                    elif len(dimensions) != len(d_ncdims) + 1:
                        self._add_message(
                            field_ncvar,
                            bounds_ncvar,
                            message=(
                                "Bounds formula terms variable",
                                "spans incorrect dimensions",
                            ),
                            attribute=bounds_attribute,
                            dimensions=dimensions,
                            variable=coord_ncvar,
                        )
                        continue
                    # WRONG - need to account for char arrays:
                    elif d_ncdims != dimensions[:-1]:
                        self._add_message(
                            field_ncvar,
                            bounds_ncvar,
                            message=(
                                "Bounds formula terms variable",
                                "spans incorrect dimensions",
                            ),
                            attribute=bounds_attribute,
                            dimensions=dimensions,
                            variable=coord_ncvar,
                        )
                        continue

                    # Still here?
                    g["formula_terms"][coord_ncvar]["bounds"][term] = ncvar
                # --- End: for

                if set(g["formula_terms"][coord_ncvar]["coord"]) != set(
                    g["formula_terms"][coord_ncvar]["bounds"]
                ):
                    self._add_message(
                        field_ncvar,
                        bounds_ncvar,
                        message=(
                            "Bounds formula_terms attribute",
                            "has incompatible terms",
                        ),
                        attribute=bounds_attribute,
                        variable=coord_ncvar,
                    )

            else:
                # ----------------------------------------------------
                # Parametric Z coordinate has bounds, but the bounds
                # variable does not have a formula_terms attribute =>
                # Infer the formula terms bounds variables from the
                # coordinates
                # ----------------------------------------------------
                for term, ncvar in g["formula_terms"][coord_ncvar][
                    "coord"
                ].items():
                    g["formula_terms"][coord_ncvar]["bounds"][term] = None

                    if z_ncdim not in self._ncdimensions(ncvar):
                        g["formula_terms"][coord_ncvar]["bounds"][term] = ncvar
                        continue

                    is_coordinate_with_bounds = False
                    for c_ncvar in g["coordinates"][field_ncvar]:
                        if ncvar != c_ncvar:
                            continue

                        is_coordinate_with_bounds = True

                        if z_ncdim not in g["variable_dimensions"][c_ncvar]:
                            # Coordinates do not span the Z dimension
                            g["formula_terms"][coord_ncvar]["bounds"][
                                term
                            ] = ncvar
                        else:
                            # Coordinates span the Z dimension
                            b = g["bounds"][field_ncvar].get(ncvar)
                            if b is not None:
                                g["formula_terms"][coord_ncvar]["bounds"][
                                    term
                                ] = b
                            else:
                                is_coordinate_with_bounds = False
                        # --- End: if

                        break
                    # --- End: for

                    if not is_coordinate_with_bounds:
                        self._add_message(
                            field_ncvar,
                            ncvar,
                            message=(
                                "Formula terms variable",
                                "that spans the vertical dimension "
                                "has no bounds",
                            ),
                            attribute=attribute,
                            variable=coord_ncvar,
                        )
                # --- End: for
            # --- End: if
        # --- End: if

    def _check_missing_variable(self, ncvar, message0):
        """Return the name of a missing variable with a message.

        .. versionaddedd:: (cfdm) 1.8.6.0

         :Parameters:

             ncvar: `str`

             message0: `str`

         :Returns:

             `str`, `tuple`
                 The (possibly modified) netCDF variable name, and the
                 appropriate full message about it being missing.

        """
        if self.read_vars["has_groups"]:
            message = (message0, "is not locatable in the group hierarchy")
            if ncvar.startswith("REF_NOT_FOUND:_"):
                ncvar = ncvar.replace("REF_NOT_FOUND:_", "", 1)
        else:
            message = (message0, "is not in file")

        return ncvar, message

    def _create_field_or_domain(self, field_ncvar, domain=False):
        """Create a field or domain for a given netCDF variable.

        .. versionadded:: (cfdm) 1.7.0

        :Parameters:

        field_ncvar: `str`
            The name of the netCDF variable to be turned into a field
            or domain construct.

        domain: `bool`, otpional
            If True then only read and parse domain variables into
            domain consrtucts. By default only data variables are read
            and parsed into field constructs.

            .. versionadded:: (cfdm) 1.9.0.0

        :Returns:

        Field or Domain construct

        """
        g = self.read_vars

        field = not domain
        if field:
            construct_type = "Field"
        else:
            construct_type = "Domain"

        # Reset the dimensions of a domain variable
        g["domain_ncdimensions"] = {}

        # Reset 'domain_ancillary_key'
        g["domain_ancillary_key"] = {}

        dimensions = g["variable_dimensions"][field_ncvar]
        g["dataset_compliance"][field_ncvar] = {
            "CF version": self.implementation.get_cf_version(),
            "dimensions": dimensions,
            "non-compliance": {},
        }

        logger.info(
<<<<<<< HEAD
            "    Converting netCDF variable {}({}) to a {}:".format(
                field_ncvar, ", ".join(dimensions), construct_type
            )
=======
            "    Converting netCDF variable "
            f"{field_ncvar}({', '.join(dimensions)}) to a Field:"
>>>>>>> cac972c9
        )  # pragma: no cover

        # ------------------------------------------------------------
        # Combine the global and group properties with the data
        # variable properties, giving precedence to those of the data
        # variable and then those of any groups.
        # ------------------------------------------------------------
        field_properties = g["global_attributes"].copy()

        if g["has_groups"]:
            field_properties.update(
                g["variable_group_attributes"][field_ncvar]
            )

        field_properties.update(g["variable_attributes"][field_ncvar])

        logger.debug(
            "        netCDF attributes:\n" f"            {field_properties}"
        )  # pragma: no cover

        if field:
            # Take cell_methods out of the data variable's properties
            # since it will need special processing once the domain
            # has been defined
            cell_methods_string = field_properties.pop("cell_methods", None)

            # Take add_offset and scale_factor out of the data
            # variable's properties since they will be dealt with by
            # the variable's Data object. Makes sure we note that they
            # were there so we can adjust the field's data type
            # accordingly.
            values = [
                field_properties.pop(k, None)
                for k in ("add_offset", "scale_factor")
            ]
            unpacked_dtype = values != [None, None]
            if unpacked_dtype:
                try:
                    values.remove(None)
                except ValueError:
                    pass

                unpacked_dtype = numpy.result_type(*values)
        # --- End: if

        # Initialise node_coordinates_as_bounds
        g["node_coordinates_as_bounds"] = set()

        # ------------------------------------------------------------
        # Initialize the field/domain
        # ------------------------------------------------------------
        if field:
            # Create a field construct
            f = self.implementation.initialise_Field()
        else:
            # Create a domain construct
            f = self.implementation.initialise_Domain()

        self.implementation.set_properties(f, field_properties, copy=True)

        if field and not g["mask"]:
            # --------------------------------------------------------
            # Masking has been turned off, so make sure that there is
            # a fill value recorded on the field so that masking may
            # later be applied manually, if required. (Introduced at
            # v1.8.2)
            # --------------------------------------------------------
            self._set_default_FillValue(f, field_ncvar)

        # Store the netCDF variable name of the field/domain
        self.implementation.nc_set_variable(f, field_ncvar)

        # ------------------------------------------------------------
        # Store the netCDF global attributes for the field/domain
        # ------------------------------------------------------------
        x = g["global_attributes"].copy()
        for k, v in g["global_attributes"].items():
            if (
                k not in g["variable_attributes"][field_ncvar]
                and k not in g["variable_group_attributes"][field_ncvar]
            ):
                x[k] = None
        # --- End: for

        self.implementation.nc_set_global_attributes(f, x)

        # ------------------------------------------------------------
        # Store the data/domain variable's group-level attributes
        # ------------------------------------------------------------
        if g["has_groups"]:
            x = g["variable_group_attributes"][field_ncvar].copy()
            for k, v in g["variable_group_attributes"][field_ncvar].items():
                if k not in g["variable_attributes"][field_ncvar]:
                    x[k] = None
            # --- End: for

            self.implementation.nc_set_group_attributes(f, x)

        # ------------------------------------------------------------
        # Remove the field/domain construct's "geometry" property,
        # saving its value
        # ------------------------------------------------------------
        if g["CF>=1.8"]:
            geometry = self.implementation.del_property(f, "geometry", None)
            if geometry is not None:
                self.implementation.nc_set_geometry_variable(f, geometry)
        # --- End: if

        # Map netCDF dimension names to domain axis names.
        #
        # For example: {'lat': 'dim0', 'time': 'dim1'}
        ncdim_to_axis = {}
        g["ncdim_to_axis"] = ncdim_to_axis

        ncscalar_to_axis = {}

        # Map netCDF variable names to internal identifiers
        #
        # For example: {'dimensioncoordinate1': 'time'}
        ncvar_to_key = {}

        data_axes = []

        # ------------------------------------------------------------
        # Add axes and non-scalar dimension coordinates to the
        # field/domain
        # ------------------------------------------------------------
        has_dimensions_attr = self.implementation.has_property(f, "dimensions")
        ndim = g["variables"][field_ncvar].ndim

        if field:
            if has_dimensions_attr and ndim < 1:
                # ----------------------------------------------------
                # This netCDF scalar variable has a 'dimensions'
                # attribute. Therefore it is a domain variable and is
                # to be ignored. CF>=1.9 (Introduced at v1.9.0.0)
                # ----------------------------------------------------
                logger.info(
                    "        {} is a domain variable".format(field_ncvar)
                )  # pragma: no cover

                return None

            ncdimensions = None
        else:
            if not g["CF>=1.9"] or not has_dimensions_attr or ndim >= 1:
                # ----------------------------------------------------
                # This netCDF variable is not scalar, or does not have
                # a 'dimensions' attribute. Therefore it is not a
                # domain variable and is to be ignored. CF>=1.9
                # (Introduced at v1.9.0.0)
                # ----------------------------------------------------
                logger.info(
                    "        {} is not a domain variable".format(field_ncvar)
                )  # pragma: no cover

                return None

            # --------------------------------------------------------
            # Get the netCDF dimensions for the domain variable from
            # the 'dimensions' property. CF>=1.9. (Introduced at
            # v1.9.0.0)
            # --------------------------------------------------------
            domain_dimensions = self.implementation.del_property(
                f, "dimensions", None
            )

            ncdimensions = self._split_string_by_white_space(
                field_ncvar, domain_dimensions, variables=True
            )

        field_ncdimensions = self._ncdimensions(
            field_ncvar, ncdimensions=ncdimensions
        )

        field_groups = g["variable_groups"][field_ncvar]

        for ncdim in field_ncdimensions:
            ncvar, method = self._find_coordinate_variable(
                field_ncvar, field_groups, ncdim
            )

            if ncvar is not None:
                # There is a Unidata coordinate variable for this
                # dimension, so create a domain axis and dimension
                # coordinate
                if ncvar in g["dimension_coordinate"]:
                    coord = self._copy_construct(
                        "dimension_coordinate", field_ncvar, ncvar
                    )
                else:
                    coord = self._create_dimension_coordinate(
                        field_ncvar, ncvar, f
                    )
                    g["dimension_coordinate"][ncvar] = coord

                domain_axis = self._create_domain_axis(
                    self.implementation.get_construct_data_size(coord), ncdim
                )

                logger.detail(
                    f"        [a] Inserting {domain_axis!r}"
                )  # pragma: no cover
                axis = self.implementation.set_domain_axis(
                    field=f, construct=domain_axis, copy=False
                )

                logger.detail(
                    f"        [b] Inserting {coord!r}{method}"
                )  # pragma: no cover
                dim = self.implementation.set_dimension_coordinate(
                    field=f, construct=coord, axes=[axis], copy=False
                )

                self._reference(ncvar, field_ncvar)
                if coord.has_bounds():
                    bounds = self.implementation.get_bounds(coord)
                    self._reference(
                        self.implementation.nc_get_variable(bounds),
                        field_ncvar,
                    )

                # Set unlimited status of axis
                #                if nc.dimensions[ncdim].isunlimited():
                if g["dimension_isunlimited"][ncdim]:
                    self.implementation.nc_set_unlimited_axis(f, axis)

                ncvar_to_key[ncvar] = dim
                g["coordinates"].setdefault(field_ncvar, []).append(ncvar)

            else:
                # There is no dimension coordinate for this dimension,
                # so just create a domain axis with the correct size.
                if ncdim in g["new_dimensions"]:
                    size = g["new_dimensions"][ncdim]
                else:
                    size = g["internal_dimension_sizes"][ncdim]

                domain_axis = self._create_domain_axis(size, ncdim)
                logger.detail(
                    f"        [c] Inserting {domain_axis!r}"
                )  # pragma: no cover
                axis = self.implementation.set_domain_axis(
                    field=f, construct=domain_axis, copy=False
                )

                # Set unlimited status of axis
                try:
                    # if nc.dimensions[ncdim].isunlimited():
                    if g["dimension_isunlimited"][ncdim]:
                        self.implementation.nc_set_unlimited_axis(f, axis)
                except KeyError:
                    # This dimension is not in the netCDF file (as
                    # might be the case for an element dimension
                    # implied by a ragged array).
                    pass
            # --- End: if

            # Update data dimension name and set dimension size
            data_axes.append(axis)

            ncdim_to_axis[ncdim] = axis
        # --- End: for

        # ------------------------------------------------------------
        # Add the data to the field
        # ------------------------------------------------------------
        if field:
            data = self._create_data(
                field_ncvar, f, unpacked_dtype=unpacked_dtype
            )

            logger.detail(
                "        [d] Inserting {!r}".format(data)
            )  # pragma: no cover

            self.implementation.set_data(f, data, axes=data_axes, copy=False)

        # ------------------------------------------------------------
        # Add scalar dimension coordinates and auxiliary coordinates
        # to the field/domain
        # ------------------------------------------------------------
        coordinates = self.implementation.del_property(f, "coordinates", None)

        if coordinates is not None:
            parsed_coordinates = self._split_string_by_white_space(
                field_ncvar, coordinates, variables=True
            )

            for ncvar in parsed_coordinates:
                # Skip dimension coordinates which are in the list
                if ncvar in field_ncdimensions:
                    continue

                cf_compliant = self._check_auxiliary_or_scalar_coordinate(
                    field_ncvar, ncvar, coordinates
                )
                if not cf_compliant:
                    continue

                # Set dimensions for this variable
                dimensions = self._get_domain_axes(ncvar)

                if ncvar in g["auxiliary_coordinate"]:
                    coord = g["auxiliary_coordinate"][ncvar].copy()
                else:
                    coord = self._create_auxiliary_coordinate(
                        field_ncvar, ncvar, f
                    )
                    g["auxiliary_coordinate"][ncvar] = coord

                # ----------------------------------------------------
                # Turn a
                # ----------------------------------------------------
                is_scalar_dimension_coordinate = False
                scalar = False
                if not dimensions:
                    scalar = True
                    if self._is_char_or_string(ncvar):
                        # String valued scalar coordinate. T turn it
                        # into a 1-d auxiliary coordinate construct.
                        domain_axis = self._create_domain_axis(1)
                        logger.detail(
                            f"        [d] Inserting {domain_axis!r}"
                        )  # pragma: no cover
                        dim = self.implementation.set_domain_axis(
                            f, domain_axis
                        )

                        dimensions = [dim]

                        coord = self.implementation.construct_insert_dimension(
                            construct=coord, position=0
                        )
                        g["auxiliary_coordinate"][ncvar] = coord
                    else:
                        # Numeric valued scalar coordinate
                        is_scalar_dimension_coordinate = True
                # --- End: if

                if is_scalar_dimension_coordinate:
                    # Insert a domain axis and dimension coordinate
                    # derived from a numeric scalar auxiliary
                    # coordinate.

                    # First turn the scalar auxiliary corodinate into
                    # a 1-d auxiliary coordinate construct
                    coord = self.implementation.construct_insert_dimension(
                        construct=coord, position=0
                    )

                    # Now turn the 1-d size 1 auxiliary coordinate
                    # into a dimension coordinate
                    coord = self.implementation.initialise_DimensionCoordinate_from_AuxiliaryCoordinate(
                        auxiliary_coordinate=coord, copy=False
                    )

                    domain_axis = self._create_domain_axis(
                        self.implementation.get_construct_data_size(coord)
                    )
                    logger.detail(
                        f"        [e] Inserting {domain_axis!r}"
                    )  # pragma: no cover
                    axis = self.implementation.set_domain_axis(
                        field=f, construct=domain_axis, copy=False
                    )

                    logger.detail(
                        f"        [e] Inserting {coord!r}"
                    )  # pragma: no cover
                    dim = self.implementation.set_dimension_coordinate(
                        f, coord, axes=[axis], copy=False
                    )

                    self._reference(ncvar, field_ncvar)
                    if self.implementation.has_bounds(coord):
                        bounds = self.implementation.get_bounds(coord)
                        self._reference(
                            self.implementation.nc_get_variable(bounds),
                            field_ncvar,
                        )

                    dimensions = [axis]
                    ncvar_to_key[ncvar] = dim

                    g["dimension_coordinate"][ncvar] = coord
                    del g["auxiliary_coordinate"][ncvar]
                else:
                    # Insert auxiliary coordinate
                    logger.detail(
                        f"        [f] Inserting {coord!r}"
                    )  # pragma: no cover

                    aux = self.implementation.set_auxiliary_coordinate(
                        f, coord, axes=dimensions, copy=False
                    )

                    self._reference(ncvar, field_ncvar)
                    if self.implementation.has_bounds(coord):
                        bounds = self.implementation.get_bounds(coord)
                        self._reference(
                            self.implementation.nc_get_variable(bounds),
                            field_ncvar,
                        )

                    ncvar_to_key[ncvar] = aux

                if scalar:
                    ncscalar_to_axis[ncvar] = dimensions[0]
            # --- End: for
        # --- End: if

        # ------------------------------------------------------------
        # Add auxiliary coordinate constructs from geometry node
        # coordinates that are not already bounds of existing
        # auxiliary coordinate constructs (CF>=1.8)
        # ------------------------------------------------------------
        geometry = self._get_geometry(field_ncvar)
        if geometry is not None:
            for node_ncvar in geometry["node_coordinates"]:
                found = any(
                    [
                        (self.implementation.get_bounds_ncvar(a) == node_ncvar)
                        for a in f.auxiliary_coordinates.values()
                    ]
                )
                # TODO: remove explicit API dependency:
                # f.auxiliary_coordinates.values()
                if found:
                    continue

                #
                if node_ncvar in g["auxiliary_coordinate"]:
                    coord = g["auxiliary_coordinate"][node_ncvar].copy()
                else:
                    coord = self._create_auxiliary_coordinate(
                        field_ncvar=field_ncvar,
                        ncvar=None,
                        f=f,
                        bounds_ncvar=node_ncvar,
                        nodes=True,
                    )

                    geometry_type = geometry["geometry_type"]
                    if geometry_type is not None:
                        self.implementation.set_geometry(coord, geometry_type)

                    g["auxiliary_coordinate"][node_ncvar] = coord

                # Insert auxiliary coordinate
                logger.detail(
                    f"        [f] Inserting {coord!r}"
                )  # pragma: no cover

                # TODO check that geometry_dimension is a dimension of
                # the data variable
                geometry_dimension = geometry["geometry_dimension"]
                if geometry_dimension not in g["ncdim_to_axis"]:
                    raise ValueError(
                        f"Geometry dimension {geometry_dimension!r} is not in "
                        f"read_vars['ncdim_to_axis']: {g['ncdim_to_axis']}"
                    )

                aux = self.implementation.set_auxiliary_coordinate(
                    f,
                    coord,
                    axes=(g["ncdim_to_axis"][geometry_dimension],),
                    copy=False,
                )

                self._reference(node_ncvar, field_ncvar)
                ncvar_to_key[node_ncvar] = aux
        # --- End: if

        # ------------------------------------------------------------
        # Add coordinate reference constructs from formula_terms
        # properties
        # ------------------------------------------------------------
        for key, coord in self.implementation.get_coordinates(field=f).items():
            coord_ncvar = self.implementation.nc_get_variable(coord)

            if coord_ncvar is None:
                # This might be the case if the coordinate construct
                # just contains geometry nodes
                continue

            formula_terms = g["variable_attributes"][coord_ncvar].get(
                "formula_terms"
            )
            if formula_terms is None:
                # This coordinate does not have a formula_terms
                # attribute
                continue

            if coord_ncvar not in g["formula_terms"]:
                self._check_formula_terms(
                    field_ncvar,
                    coord_ncvar,
                    formula_terms,
                    z_ncdim=g["variable_dimensions"][coord_ncvar][0],
                )

            ok = True
            domain_ancillaries = []
            for term, ncvar in g["formula_terms"][coord_ncvar][
                "coord"
            ].items():
                if ncvar is None:
                    continue

                # Set dimensions
                axes = self._get_domain_axes(ncvar)

                if ncvar in g["domain_ancillary"]:
                    domain_anc = self._copy_construct(
                        "domain_ancillary", field_ncvar, ncvar
                    )
                else:
                    bounds = g["formula_terms"][coord_ncvar]["bounds"].get(
                        term
                    )
                    if bounds == ncvar:
                        bounds = None

                    domain_anc = self._create_domain_ancillary(
                        field_ncvar, ncvar, f, bounds_ncvar=bounds
                    )

                if len(axes) == len(self._ncdimensions(ncvar)):
                    domain_ancillaries.append((ncvar, domain_anc, axes))
                else:
                    # The domain ancillary variable spans a dimension
                    # that is not spanned by its parent data variable
                    self._add_message(
                        field_ncvar,
                        ncvar,
                        message=(
                            "Formula terms variable",
                            "spans incorrect dimensions",
                        ),
                        attribute={
                            coord_ncvar + ":formula_terms": formula_terms
                        },
                        dimensions=g["variable_dimensions"][ncvar],
                    )
                    ok = False
            # --- End: for

            if not ok:
                # Move on to the next coordinate
                continue

            # Still here? Create a formula terms coordinate reference.
            for ncvar, domain_anc, axes in domain_ancillaries:
                logger.detail(
                    f"        [g] Inserting {domain_anc!r}"
                )  # pragma: no cover

                da_key = self.implementation.set_domain_ancillary(
                    field=f, construct=domain_anc, axes=axes, copy=False
                )

                self._reference(ncvar, field_ncvar)
                if self.implementation.has_bounds(domain_anc):
                    bounds = self.implementation.get_bounds(domain_anc)
                    self._reference(
                        self.implementation.nc_get_variable(bounds),
                        field_ncvar,
                    )

                if ncvar not in ncvar_to_key:
                    ncvar_to_key[ncvar] = da_key

                g["domain_ancillary"][ncvar] = domain_anc
                g["domain_ancillary_key"][ncvar] = da_key

            coordinate_reference = self._create_formula_terms_ref(
                f, key, coord, g["formula_terms"][coord_ncvar]["coord"]
            )

            self.implementation.set_coordinate_reference(
                field=f, construct=coordinate_reference, copy=False
            )

            logger.detail(
                f"        [l] Inserting {coordinate_reference!r}"
            )  # pragma: no cover

            g["vertical_crs"][key] = coordinate_reference
        # --- End: for

        # ------------------------------------------------------------
        # Add grid mapping coordinate references (do this after
        # formula terms)
        # ------------------------------------------------------------
        grid_mapping = self.implementation.del_property(
            f, "grid_mapping", None
        )
        if grid_mapping is not None:
            parsed_grid_mapping = self._parse_grid_mapping(
                field_ncvar, grid_mapping
            )

            cf_compliant = self._check_grid_mapping(
                field_ncvar, grid_mapping, parsed_grid_mapping
            )
            if not cf_compliant:
                logger.warning(
                    f"        Bad grid_mapping: {grid_mapping}"
                )  # pragma: no cover
            else:
                for x in parsed_grid_mapping:
                    grid_mapping_ncvar, coordinates = list(x.items())[0]

                    parameters = g["variable_attributes"][
                        grid_mapping_ncvar
                    ].copy()

                    # Convert netCDF variable names to internal identifiers
                    coordinates = [
                        ncvar_to_key[ncvar]
                        for ncvar in coordinates
                        if ncvar in ncvar_to_key
                    ]

                    # ------------------------------------------------
                    # Find the datum and coordinate conversion for the
                    # grid mapping
                    # ------------------------------------------------
                    datum_parameters = {}
                    coordinate_conversion_parameters = {}
                    for parameter, value in parameters.items():
                        if parameter in g["datum_parameters"]:
                            datum_parameters[parameter] = value
                        else:
                            coordinate_conversion_parameters[parameter] = value
                    # --- End: for

                    datum = self.implementation.initialise_Datum(
                        parameters=datum_parameters
                    )

                    coordinate_conversion = (
                        self.implementation.initialise_CoordinateConversion(
                            parameters=coordinate_conversion_parameters
                        )
                    )

                    create_new = True

                    if not coordinates:
                        # DCH ALERT
                        # what to do about duplicate standard names? TODO
                        name = parameters.get("grid_mapping_name", None)
                        for (
                            n
                        ) in self.cf_coordinate_reference_coordinates().get(
                            name, ()
                        ):
                            for (
                                key,
                                coord,
                            ) in self.implementation.get_coordinates(
                                field=f
                            ).items():
                                if n == self.implementation.get_property(
                                    coord, "standard_name", None
                                ):
                                    coordinates.append(key)
                        # --- End: for

                        # Add the datum to already existing vertical
                        # coordinate references
                        for vcr in g["vertical_crs"].values():
                            self.implementation.set_datum(
                                coordinate_reference=vcr, datum=datum
                            )
                    else:
                        for vcoord, vcr in g["vertical_crs"].items():
                            if vcoord in coordinates:
                                # Add the datum to an already existing
                                # vertical coordinate reference
                                logger.detail(
                                    f"        [k] Inserting {datum!r} into {vcr!r}"
                                )  # pragma: no cover

                                self.implementation.set_datum(
                                    coordinate_reference=vcr, datum=datum
                                )
                                coordinates.remove(vcoord)
                                create_new = bool(coordinates)
                    # --- End: if

                    if create_new:
                        coordref = (
                            self.implementation.initialise_CoordinateReference()
                        )

                        self.implementation.set_datum(
                            coordinate_reference=coordref, datum=datum
                        )

                        self.implementation.set_coordinate_conversion(
                            coordinate_reference=coordref,
                            coordinate_conversion=coordinate_conversion,
                        )

                        self.implementation.set_coordinate_reference_coordinates(
                            coordref, coordinates
                        )

                        self.implementation.nc_set_variable(
                            coordref, grid_mapping_ncvar
                        )

                        key = self.implementation.set_coordinate_reference(
                            field=f, construct=coordref, copy=False
                        )

                        logger.detail(
                            f"        [l] Inserting {coordref!r}"
                        )  # pragma: no cover

                        self._reference(grid_mapping_ncvar, field_ncvar)
                        ncvar_to_key[grid_mapping_ncvar] = key
                # --- End: for
            # --- End: if
        # --- End: if

        # ------------------------------------------------------------
        # Add cell measures to the field/domain
        # ------------------------------------------------------------
        measures = self.implementation.del_property(f, "cell_measures", None)
        if measures is not None:
            parsed_cell_measures = self._parse_x(field_ncvar, measures)

            cf_compliant = self._check_cell_measures(
                field_ncvar, measures, parsed_cell_measures
            )
            if cf_compliant:
                for x in parsed_cell_measures:
                    measure, ncvars = list(x.items())[0]
                    ncvar = ncvars[0]

                    # Set the domain axes for the cell measure
                    axes = self._get_domain_axes(ncvar, allow_external=True)

                    if ncvar in g["cell_measure"]:
                        # Copy the cell measure from one that already
                        # exists
                        cell = g["cell_measure"][ncvar].copy()
                    else:
                        cell = self._create_cell_measure(measure, ncvar)
                        g["cell_measure"][ncvar] = cell

                    logger.detail(
                        f"        [h] Inserting {cell!r}"
                    )  # pragma: no cover

                    key = self.implementation.set_cell_measure(
                        field=f, construct=cell, axes=axes, copy=False
                    )

                    # Count a reference to the cell measure ...
                    if ncvar != field_ncvar:
                        # ... but only if it is not the same as its
                        # parent data variable (introduced at v1.8.6).
                        self._reference(ncvar, field_ncvar)

                    ncvar_to_key[ncvar] = key

                    if ncvar in g["external_variables"]:
                        g["referenced_external_variables"].add(ncvar)
        # --- End: if

        # ------------------------------------------------------------
        # Add cell methods to the field
        # ------------------------------------------------------------
        if field and cell_methods_string is not None:
            name_to_axis = ncdim_to_axis.copy()
            name_to_axis.update(ncscalar_to_axis)

            cell_methods = self._parse_cell_methods(
                cell_methods_string, field_ncvar
            )

            for properties in cell_methods:
                axes = properties.pop("axes")

                if g["has_groups"]:
                    # Replace flattened names with absolute names
                    axes = [
                        g["flattener_dimensions"].get(
                            axis, g["flattener_variables"].get(axis, axis)
                        )
                        for axis in axes
                    ]

                # Replace names with domain axis keys
                axes = [name_to_axis.get(axis, axis) for axis in axes]

                method = properties.pop("method", None)

                cell_method = self._create_cell_method(
                    axes, method, properties
                )

                logger.detail(
                    f"        [i] Inserting {method!r} cell method"
                )  # pragma: no cover

                self.implementation.set_cell_method(
                    field=f, construct=cell_method, copy=False
                )

        # ------------------------------------------------------------
        # Add field ancillaries to the field
        # ------------------------------------------------------------
        if field:
            ancillary_variables = self.implementation.del_property(
                f, "ancillary_variables", None
            )
            if ancillary_variables is not None:
                parsed_ancillary_variables = self._split_string_by_white_space(
                    field_ncvar, ancillary_variables, variables=True
                )
                cf_compliant = self._check_ancillary_variables(
                    field_ncvar,
                    ancillary_variables,
                    parsed_ancillary_variables,
                )
                if not cf_compliant:
                    pass
                else:
                    for ncvar in parsed_ancillary_variables:
                        # Set dimensions
                        axes = self._get_domain_axes(ncvar)

                        if ncvar in g["field_ancillary"]:
                            field_anc = g["field_ancillary"][ncvar].copy()
                        else:
                            field_anc = self._create_field_ancillary(ncvar)
                            g["field_ancillary"][ncvar] = field_anc

<<<<<<< HEAD
                        # Insert the field ancillary
                        logger.detail(
                            "        [j] Inserting {!r}".format(field_anc)
                        )  # pragma: no cover
                        key = self.implementation.set_field_ancillary(
                            field=f, construct=field_anc, axes=axes, copy=False
                        )
                        self._reference(ncvar, field_ncvar)
=======
                    # Insert the field ancillary
                    logger.detail(
                        f"        [j] Inserting {field_anc!r}"
                    )  # pragma: no cover
                    key = self.implementation.set_field_ancillary(
                        field=f, construct=field_anc, axes=axes, copy=False
                    )
                    self._reference(ncvar, field_ncvar)
>>>>>>> cac972c9

                        ncvar_to_key[ncvar] = key
        # --- End: if

        # Add the structural read report to the field/domain
        dataset_compliance = g["dataset_compliance"][field_ncvar]
        components = dataset_compliance["non-compliance"]
        if components:
            dataset_compliance = {field_ncvar: dataset_compliance}
        else:
            dataset_compliance = {}

        self.implementation.set_dataset_compliance(f, dataset_compliance)

        # Return the finished field/domain
        return f

    def _find_coordinate_variable(self, field_ncvar, field_groups, ncdim):
        """Find a coordinate variable for a data-dimension combination.

        Find a Unidata coordinate variable for a particular CF-netCDF
        data variable and netCDF dimension combination.

        .. versionadded:: (cfdm) 1.8.6

        :Parameters:

            field_ncvar: `str`

            field_groups: `tuple`

            ncdim: `str`

        :Returns:

            (`str`, `str`) or (`None`, str`)
                The second item is a message saying how the coordinate
                variable was discovered.

        """
        g = self.read_vars

        ncdim_groups = g["dimension_groups"].get(ncdim, ())
        n_ncdim_groups = len(ncdim_groups)

        if g["variable_dimensions"].get(ncdim) == (ncdim,):
            # There is a Unidata coordinate variable for this
            # dimension, so create a domain axis and dimension
            # coordinate
            return ncdim, ""

        if not g["has_groups"]:
            # This file has no group structure and there is no
            # coordinate variable for this dimension
            return None, ""

        # ------------------------------------------------------------
        # File has groups. Look for a coordiante variable by proximal
        # and lateral search techniques
        # ------------------------------------------------------------
        proximal_candidates = {}
        lateral_candidates = {}

        for ncvar, ncdims in g["variable_dimensions"].items():
            if ncvar == field_ncvar:
                # A data variable can not be its own coordinate
                # variable
                continue

            if ncdims != (ncdim,):
                # This variable does not span the correct dimension
                continue

            if g["variable_basename"][ncvar] != g["dimension_basename"][ncdim]:
                # This variable does not have the same basename as the
                # dimension. E.g. if ncdim is '/forecast/lon' and
                # ncvar is '/forecast/model/lat' then their basenames
                # are 'lon' and 'lat' respectively.
                continue

            ncvar_groups = g["variable_groups"][ncvar]

            if ncvar_groups[:n_ncdim_groups] != ncdim_groups:
                # The variable's group is not the same as, nor a
                # subgroup of, the local apex group.
                continue

            if field_groups[: len(ncvar_groups)] == ncvar_groups:
                # Group is acceptable for proximal search
                proximal_candidates[ncvar] = ncvar_groups
            else:
                # Group is acceptable for lateral search
                lateral_candidates[ncvar] = ncvar_groups
        # --- End: for

        if proximal_candidates:
            # Choose the coordinate variable closest to the field by
            # proximal search
            ncvars = [
                k
                for k in sorted(
                    proximal_candidates.items(),
                    reverse=True,
                    key=lambda item: len(item[1]),
                )
            ]
            ncvar = ncvars[0][0]
            return ncvar, " (found by proximal serach)"

        if lateral_candidates:
            # Choose the coordinate variable that is closest the local
            # apex group by proximal search. If more than one such
            # vaiable exists then lateral search has failed.
            ncvars = [
                k
                for k in sorted(
                    lateral_candidates.items(), key=lambda item: len(item[1])
                )
            ]
            ncvar, group = ncvars[0]

            if len(lateral_candidates) == 1:
                # There is a unique coordinate variable found by
                # lateral search that is closest to the local apex
                # group
                return ncvar, " (found by lateral serach)"
            else:
                group2 = ncvars[1][1]
                if len(group) < len(group2):
                    # There is a unique coordinate variable found by
                    # lateral search that is closest to the local apex
                    # group
                    return ncvar, " (found by lateral serach)"

                # Two coordinate variables found by lateral search are
                # the same distance from the local apex group
                lateral_candidates = []
        # --- End: if

        if lateral_candidates:
            self._add_message(
                field_ncvar,
                field_ncvar,
                message=(
                    "Multiple coordinate variable candidates",
                    "identified by lateral search",
                ),
                dimensions=g["variable_dimensions"][field_ncvar],
            )

        return None, ""

    def _is_char_or_string(self, ncvar):
        """True if the netCDf variable has string or char datatype.

        .. versionadded:: (cfdm) 1.8.0

        :Parameters:

            ncvar: `str`
                The name of the netCDF variable.

        :Returns:

            `bool`

        **Examples:**

            >>> n._is_char_or_string('regions')
            True

        """
        datatype = self.read_vars["variables"][ncvar].dtype
        return datatype == str or datatype.kind in "SU"

    def _is_char(self, ncvar):
        """Return True if the netCDf variable has char datatype.

        .. versionadded:: (cfdm) 1.7.0

        :Parameters:

            ncvar: `str`
                The name of the netCDF variable.

        :Returns:

            `bool`

        **Examples:**

            >>> n._is_char('regions')
            True

        """
        datatype = self.read_vars["variables"][ncvar].dtype
        return datatype != str and datatype.kind in "SU"

    def _get_geometry(self, field_ncvar, return_ncvar=False):
        """Return a geometry container for this field construct.

        .. versionadded:: (cfdm) 1.8.0

        :Parameters:

            field_ncvar: `str`
                The netCDF varibale name for the field construct.

            return_ncvar: `bool`
                If True then return the netCDF variable name of the
                geometry instead.

        :Returns:

            `dict` or `str` or None`
                A `dict` containing geometry container information, or the
                netCDF geometry container name. If there is no geometry
                container for this data variable, or if the dataset
                version is CF<=1.7, then `None` is returned.

        """
        g = self.read_vars
        if g["CF>=1.8"]:
            geometry_ncvar = g["variable_geometry"].get(field_ncvar)
            if return_ncvar:
                if geometry_ncvar in g["geometries"]:
                    return geometry_ncvar

                return

            return g["geometries"].get(geometry_ncvar)

    def _add_message(
        self,
        field_ncvar,
        ncvar,
        message=None,
        attribute=None,
        dimensions=None,
        variable=None,
        conformance=None,
    ):
        """Stores and logs a message about an issue with a field.

        .. versionadded:: (cfdm) 1.7.0

        :Parameters:

            field_ncvar: `str`
                The netCDF variable name of the field.

                *Parameter example:*
                  ``field_ncvar='tas'``

            ncvar: `str`
                The netCDF variable name of the field component that has
                the problem.

                *Parameter example:*
                  ``field_ncvar='rotated_latitude_longitude'``

            message: (`str`, `str`), optional

            attribute: `str`, optional
                The name and value of the netCDF attribute that has a problem.

                *Parameter example:*
                  ``attribute={'tas:cell_measures': 'area: areacella'}``

            dimensions: sequence of `str`, optional
                The netCDF dimensions of the variable that has a problem.

                *Parameter example:*
                  ``dimensions=('lat', 'lon')``

            variable: `str`, optional

        """
        g = self.read_vars

        if message is not None:
            try:
                code = self._code0[message[0]] * 1000 + self._code1[message[1]]
            except KeyError:
                code = None

            message = " ".join(message)
        else:
            code = None

        d = {
            "code": code,
            "attribute": attribute,
            "reason": message,
        }

        if dimensions is not None:
            d["dimensions"] = dimensions

        if variable is None:
            variable = ncvar

        g["dataset_compliance"][field_ncvar]["non-compliance"].setdefault(
            ncvar, []
        ).append(d)

        e = g["component_report"].setdefault(variable, {})
        e.setdefault(ncvar, []).append(d)

        if dimensions is None:  # pragma: no cover
            dimensions = ""  # pragma: no cover
        else:  # pragma: no cover
            dimensions = "(" + ", ".join(dimensions) + ")"  # pragma: no cover

        logger.info(
            "    Error processing netCDF variable "
            f"{ncvar}{dimensions}: {d['reason']}"
        )  # pragma: no cover

        return d

    def _get_domain_axes(self, ncvar, allow_external=False):
        """Find a domain axis identifier for the variable's dimensions.

        Return the domain axis identifiers that correspond to a
        netCDF variable's netCDF dimensions.

        .. versionadded:: (cfdm) 1.7.0

        :Parameter:

            ncvar: `str`
                The netCDF variable name.

            allow_external: `bool`
                If True and *ncvar* is an external variable then return an
                empty list.

        :Returns:

            `list`

        **Examples:**

        >>> r._get_domain_axes('areacello')
        ['domainaxis0', 'domainaxis1']

        >>> r._get_domain_axes('areacello', allow_external=True)
        []

        """
        g = self.read_vars

        if allow_external and ncvar in g["external_variables"]:
            axes = []
        else:
            ncdim_to_axis = g["ncdim_to_axis"]
            ncdimensions = self._ncdimensions(ncvar)

            axes = [
                ncdim_to_axis[ncdim]
                for ncdim in ncdimensions
                if ncdim in ncdim_to_axis
            ]

        return axes

    def _ncdim_abspath(self, ncdim):
        """Return the absolute path of the netCDF dimension name.

        If the file has no groups, then the netCDF dimension is returned
        unchanged.

        .. versionadded:: (cfdm) 1.8.6

        :Parameters:

            ncdim: `str` or `None`
                The (falttened) netCDF dimension name.

        :Returns:

            `str` or `None`
                The (absolute path of the) netCDF dimension name.

        """
        g = self.read_vars
        if ncdim is None or not g["has_groups"]:
            return ncdim

        # Replace the netCDF dimension name with its full group
        # path. E.g. if dimension 'time' is in group '/forecast' then
        # it will be renamed '/forecast/time'. (CF>=1.8)
        return g["flattener_dimensions"].get(ncdim, ncdim)

    def _create_auxiliary_coordinate(
        self, field_ncvar, ncvar, f, bounds_ncvar=None, nodes=False
    ):
        """Create an auxiliary coordinate construct.

        .. versionadded:: (cfdm) 1.7.0

        :Parameters:

            field_ncvar: `str`
                The netCDF variable name of the parent field construct.

            ncvar: `str` or `None`
                The netCDF name of the variable. See the *nodes*
                parameter.

            field: field construct
                The parent field construct.

            bounds_ncvar: `str`, optional
                The netCDF variable name of the coordinate bounds.

            nodes: `bool`
                Set to True only if and only if the coordinate construct
                is to be created with only bounds from a node coordinates
                variable, whose netCDF name is given by *bounds_ncvar*. In
                this case *ncvar* must be `None`.

        :Returns:

                The auxiliary coordinate construct.

        """
        return self._create_bounded_construct(
            field_ncvar=field_ncvar,
            ncvar=ncvar,
            f=f,
            auxiliary=True,
            bounds_ncvar=bounds_ncvar,
            nodes=nodes,
        )

    def _create_dimension_coordinate(
        self, field_ncvar, ncvar, f, bounds_ncvar=None
    ):
        """Create a dimension coordinate construct.

        .. versionadded:: (cfdm) 1.7.0

        :Parameters:

            field_ncvar: `str`
                The netCDF variable name of the parent field construct.

            ncvar: `str`
                The netCDF name of the variable.

            field: field construct
                The parent field construct.

            bounds_ncvar: `str`, optional
                The netCDF variable name of the coordinate bounds.

        :Returns:

                The dimension coordinate construct.

        """
        return self._create_bounded_construct(
            field_ncvar=field_ncvar,
            ncvar=ncvar,
            f=f,
            dimension=True,
            bounds_ncvar=bounds_ncvar,
        )

    def _create_domain_ancillary(
        self, field_ncvar, ncvar, f, bounds_ncvar=None
    ):
        """Create a domain ancillary construct object.

        .. versionadded:: (cfdm) 1.7.0

        :Returns:

            The domain ancillary construct.

        """
        return self._create_bounded_construct(
            field_ncvar=field_ncvar,
            ncvar=ncvar,
            f=f,
            domain_ancillary=True,
            bounds_ncvar=bounds_ncvar,
        )

    def _create_bounded_construct(
        self,
        field_ncvar,
        ncvar,
        f,
        dimension=False,
        auxiliary=False,
        domain_ancillary=False,
        bounds_ncvar=None,
        has_coordinates=True,
        nodes=False,
    ):
        """Create a variable which might have bounds.

        .. versionadded:: (cfdm) 1.7.0

        :Parameters:

            ncvar: `str` or `None`
                The netCDF name of the variable. See the *nodes*
                parameter.

            f: `Field`
                The parent field construct.

            dimension: `bool`, optional
                If True then a dimension coordinate construct is created.

            auxiliary: `bool`, optional
                If True then an auxiliary coordinate consrtruct is created.

            domain_ancillary: `bool`, optional
                If True then a domain ancillary construct is created.

            nodes: `bool`
                Set to True only if and only if the coordinate construct
                is to be created with only bounds from a node coordinates
                variable, whose netCDF name is given by *bounds_ncvar*. In
                this case *ncvar* must be `None`.

        :Returns:

            `DimensionCoordinate` or `AuxiliaryCoordinate` or `DomainAncillary`
                The new construct.

        """
        g = self.read_vars
        nc = g["nc"]

        g["bounds"][field_ncvar] = {}
        g["coordinates"][field_ncvar] = []

        if ncvar is not None:
            properties = g["variable_attributes"][ncvar].copy()
            properties.pop("formula_terms", None)
        else:
            properties = {}

        # ------------------------------------------------------------
        # Look for a geometry container
        # ------------------------------------------------------------
        geometry = self._get_geometry(field_ncvar)

        attribute = "bounds"  # TODO Bad default? consider if bounds != None

        # If there are bounds then find the name of the attribute that
        # names them, and the netCDF variable name of the bounds.
        if bounds_ncvar is None:
            bounds_ncvar = properties.pop("bounds", None)
            if bounds_ncvar is None:
                bounds_ncvar = properties.pop("climatology", None)
                if bounds_ncvar is not None:
                    attribute = "climatology"
                elif geometry:
                    bounds_ncvar = properties.pop("nodes", None)
                    if bounds_ncvar is not None:
                        attribute = "nodes"
        elif nodes:
            attribute = "nodes"

        if dimension:
            properties.pop("compress", None)
            c = self.implementation.initialise_DimensionCoordinate()
        elif auxiliary:
            c = self.implementation.initialise_AuxiliaryCoordinate()
        elif domain_ancillary:
            c = self.implementation.initialise_DomainAncillary()
        else:
            raise ValueError(
                "Must set exactly one of the dimension, auxiliary or "
                "domain_ancillary parameters to True"
            )

        self.implementation.set_properties(c, properties)

        if not g["mask"]:
            self._set_default_FillValue(c, ncvar)

        data = None
        if has_coordinates and ncvar is not None:
            data = self._create_data(ncvar, c)
            self.implementation.set_data(c, data, copy=False)

        # ------------------------------------------------------------
        # Add any bounds
        # ------------------------------------------------------------
        if bounds_ncvar:
            if g["has_groups"]:
                # Replace a flattened name with an absolute name
                bounds_ncvar = g["flattener_variables"].get(
                    bounds_ncvar, bounds_ncvar
                )

            if attribute == "nodes":
                # Check geomerty node coordinate boounds
                cf_compliant = self._check_geometry_node_coordinates(
                    field_ncvar, bounds_ncvar, geometry
                )
            else:
                # Check "normal" boounds
                cf_compliant = self._check_bounds(
                    field_ncvar, ncvar, attribute, bounds_ncvar
                )

            if not cf_compliant:
                bounds_ncvar = None

        if bounds_ncvar:
            bounds = self.implementation.initialise_Bounds()

            bounds_properties = g["variable_attributes"][bounds_ncvar].copy()
            bounds_properties.pop("formula_terms", None)
            self.implementation.set_properties(bounds, bounds_properties)

            if not g["mask"]:
                self._set_default_FillValue(bounds, bounds_ncvar)

            bounds_data = self._create_data(
                bounds_ncvar, bounds, parent_ncvar=ncvar
            )

            self.implementation.set_data(bounds, bounds_data, copy=False)

            # Store the netCDF variable name
            self.implementation.nc_set_variable(bounds, bounds_ncvar)

            # Store the netCDF bounds dimension name
            bounds_ncdim = self._ncdim_abspath(
                g["variable_dimensions"][bounds_ncvar][-1]
            )

            # Set the netCDF trailing bounds dimension name. (But not
            # if it is a dimension of its parent coordinate
            # variable. This can sometimes happen if the bounds are
            # node coordinates.)
            if bounds_ncdim not in g["variable_dimensions"].get(ncvar, ()):
                self.implementation.nc_set_dimension(bounds, bounds_ncdim)

            # Set the bounds on the parent construct
            error = self.implementation.set_bounds(c, bounds, copy=False)
            if error:
                logger.warning(f"WARNING: {error}")

            if not domain_ancillary:
                g["bounds"][field_ncvar][ncvar] = bounds_ncvar

            if attribute == "climatology":
                self.implementation.set_climatology(c)

            # --------------------------------------------------------
            # Geometries
            # --------------------------------------------------------
            if (
                geometry is not None
                and bounds_ncvar in geometry["node_coordinates"]
            ):
                # Record the netCDF node dimension name
                count = self.implementation.get_count(bounds)
                node_ncdim = self.implementation.nc_get_sample_dimension(count)

                self.implementation.nc_set_dimension(
                    bounds, self._ncdim_abspath(node_ncdim)
                )

                geometry_type = geometry["geometry_type"]
                if geometry_type is not None:
                    self.implementation.set_geometry(c, geometry_type)

                g["node_coordinates_as_bounds"].add(bounds_ncvar)

                if self.implementation.get_data_ndim(bounds) == 2:
                    # Insert a size 1 part dimension
                    bounds = self.implementation.bounds_insert_dimension(
                        bounds=bounds, position=1
                    )
                    self.implementation.set_bounds(c, bounds, copy=False)

                # Add a node count variable
                nc = geometry.get("node_count")
                if nc is not None:
                    self.implementation.set_node_count(parent=c, node_count=nc)

                # Add a part node count variable
                pnc = geometry.get("part_node_count")
                if pnc is not None:
                    self.implementation.set_part_node_count(
                        parent=c, part_node_count=pnc
                    )

                # Add an interior ring variable
                interior_ring = geometry.get("interior_ring")
                if interior_ring is not None:
                    self.implementation.set_interior_ring(
                        parent=c, interior_ring=interior_ring
                    )
        # --- End: if

        # Store the netCDF variable name
        self.implementation.nc_set_variable(c, ncvar)

        if not domain_ancillary:
            g["coordinates"][field_ncvar].append(ncvar)

        # ---------------------------------------------------------
        # Return the bounded variable
        # ---------------------------------------------------------
        return c

    def _create_cell_measure(self, measure, ncvar):
        """Create a cell measure object.

        .. versionadded:: (cfdm) 1.7.0

        :Parameters:

            measure: `str`
                The cell measure.

                *Parameter example:*
                   ``measure='area'``

            ncvar: `str`
                The netCDF name of the cell measure variable.

                *Parameter example:*
                   ``ncvar='areacello'``

        :Returns:

            `CellMeasure`
                The new item.

        """
        g = self.read_vars

        # Initialise the cell measure construct
        cell_measure = self.implementation.initialise_CellMeasure(
            measure=measure
        )

        # Store the netCDF variable name
        self.implementation.nc_set_variable(cell_measure, ncvar)

        if ncvar in g["external_variables"]:
            # The cell measure variable is in an unknown external file
            self.implementation.nc_set_external(construct=cell_measure)
        else:
            # The cell measure variable is in this file or in a known
            # external file
            self.implementation.set_properties(
                cell_measure, g["variable_attributes"][ncvar]
            )

            if not g["mask"]:
                self._set_default_FillValue(cell_measure, ncvar)

            data = self._create_data(ncvar, cell_measure)
            self.implementation.set_data(cell_measure, data, copy=False)

        return cell_measure

    def _create_Count(self, ncvar, ncdim):
        """Create a count variable.

        .. versionadded:: (cfdm) 1.7.0

        :Parameters:

            ncvar: `str`
                The name of the netCDF count variable.

                *Parameter example:*
                   ``ncvar='row_size'``

            ncdim: `str`
                The name of the count variable's netCDF dimension.

                *Parameter example:*
                   ``ncdim='profile'``

        :Returns:

                 Count variable instance

        """
        g = self.read_vars

        # Initialise the count variable
        variable = self.implementation.initialise_Count()

        # Set the CF properties
        properties = g["variable_attributes"][ncvar]
        sample_ncdim = properties.pop("sample_dimension", None)
        self.implementation.set_properties(variable, properties)

        if not g["mask"]:
            self._set_default_FillValue(variable, ncvar)

        # Set the netCDF variable name
        self.implementation.nc_set_variable(variable, ncvar)

        # Set the netCDF sample dimension name
        if sample_ncdim is not None:
            self.implementation.nc_set_sample_dimension(
                variable, self._ncdim_abspath(sample_ncdim)
            )

        # Set the name of the netCDF dimension spaned by the variable
        # (which, for indexed contiguous ragged arrays, will not be the
        # same as the netCDF instance dimension)
        self.implementation.nc_set_dimension(
            variable, self._ncdim_abspath(ncdim)
        )

        data = self._create_data(ncvar, variable, uncompress_override=True)

        self.implementation.set_data(variable, data, copy=False)

        return variable

    def _create_Index(self, ncvar, ncdim):
        """Create an index variable.

        .. versionadded:: (cfdm) 1.7.0

        :Parameters:

            ncvar: `str`
                The name of the netCDF index variable.

                *Parameter example:*
                  ``ncvar='landpoints'``

            ncdim: `str`
                The name of the index variable's netCDF dimension.

                *Parameter example:*
                  ``ncdim='profile'``

        :Returns:

                Index variable instance

        """
        g = self.read_vars

        # Initialise the index variable
        variable = self.implementation.initialise_Index()

        # Set the CF properties
        properties = g["variable_attributes"][ncvar]
        properties.pop("instance_dimension", None)
        self.implementation.set_properties(variable, properties)

        if not g["mask"]:
            self._set_default_FillValue(variable, ncvar)

        # Set the netCDF variable name
        self.implementation.nc_set_variable(variable, ncvar)

        # Set the netCDF sample dimension name
        sample_ncdim = ncdim
        self.implementation.nc_set_sample_dimension(
            variable, self._ncdim_abspath(sample_ncdim)
        )

        # Set the name of the netCDF dimension spaned by the variable
        # (which, for indexed contiguous ragged arrays, will not be
        # the same as the netCDF sample dimension)
        self.implementation.nc_set_dimension(
            variable, self._ncdim_abspath(ncdim)
        )

        # Set the data
        data = self._create_data(ncvar, variable, uncompress_override=True)
        self.implementation.set_data(variable, data, copy=False)

        return variable

    def _create_InteriorRing(self, ncvar, ncdim):
        """Create an interior ring variable.

        .. versionadded:: (cfdm) 1.8.0

        :Parameters:

            ncvar: `str`
                The name of the netCDF interior ring variable.

                *Parameter example:*
                  ``ncvar='interior_ring'``

            ncdim: `str`
                The name of the part dimension.

                *Parameter example:*
                  ``ncdim='part'``

        :Returns:

                Interior ring variable instance

        """
        g = self.read_vars

        # Initialise the interior ring variable
        variable = self.implementation.initialise_InteriorRing()

        # Store the netCDF variable name
        self.implementation.nc_set_variable(variable, ncvar)
        self.implementation.nc_set_dimension(
            variable, self._ncdim_abspath(ncdim)
        )

        properties = g["variable_attributes"][ncvar]
        self.implementation.set_properties(variable, properties)

        if not g["mask"]:
            self._set_default_FillValue(variable, ncvar)

        data = self._create_data(ncvar, variable)
        self.implementation.set_data(variable, data, copy=False)

        return variable

    def _create_List(self, ncvar):
        """Create a netCDF list variable (List).

        .. versionadded:: (cfdm) 1.7.0

        :Parameters:

            ncvar: `str`
                The name of the netCDF list variable.

                *Parameter example:*
                   ``ncvar='landpoints'``

        :Returns:

            `List`

        """
        # Initialise the list variable
        variable = self.implementation.initialise_List()

        # Store the netCDF variable name
        self.implementation.nc_set_variable(variable, ncvar)

        properties = self.read_vars["variable_attributes"][ncvar]
        properties.pop("compress", None)
        self.implementation.set_properties(variable, properties)

        if not self.read_vars["mask"]:
            self._set_default_FillValue(variable, ncvar)

        data = self._create_data(ncvar, variable, uncompress_override=True)
        self.implementation.set_data(variable, data, copy=False)

        return variable

    def _create_NodeCount(self, ncvar):
        """Create a node count variable.

        .. versionadded:: (cfdm) 1.8.0

        :Parameters:

            ncvar: `str`
                The netCDF node count variable name.

                *Parameter example:*
                  ``ncvar='node_count'``

        :Returns:

                Node count variable instance

        """
        g = self.read_vars

        # Initialise the interior ring variable
        variable = self.implementation.initialise_NodeCount()

        # Store the netCDF variable name
        self.implementation.nc_set_variable(variable, ncvar)

        properties = g["variable_attributes"][ncvar]
        self.implementation.set_properties(variable, properties)

        if not g["mask"]:
            self._set_default_FillValue(variable, ncvar)

        return variable

    def _create_PartNodeCount(self, ncvar, ncdim):
        """Create a part node count variable.

        .. versionadded:: (cfdm) 1.8.0

        :Parameters:

            ncvar: `str`
                The name of the netCDF part node count variable.

                *Parameter example:*
                  ``ncvar='part_node_count'``

            ncdim: `str`
                The name of the part dimension.

                *Parameter example:*
                  ``ncdim='part'``

        :Returns:

                Part node count variable instance

        """
        g = self.read_vars

        # Initialise the interior ring variable
        variable = self.implementation.initialise_PartNodeCount()

        # Store the netCDF variable name
        self.implementation.nc_set_variable(variable, ncvar)
        self.implementation.nc_set_dimension(
            variable, self._ncdim_abspath(ncdim)
        )

        properties = g["variable_attributes"][ncvar]
        self.implementation.set_properties(variable, properties)

        if not g["mask"]:
            self._set_default_FillValue(variable, ncvar)

        return variable

    def _create_cell_method(self, axes, method, qualifiers):
        """Create a cell method object.

        .. versionadded:: (cfdm) 1.7.0

        :Parameters:

            axes: `tuple`

            method: 'str`

            properties: `dict`

        :Returns:

            `CellMethod`

        """
        return self.implementation.initialise_CellMethod(
            axes=axes, method=method, qualifiers=qualifiers
        )

    def _create_netcdfarray(self, ncvar, unpacked_dtype=False):
        """Set the Data attribute of a variable.

        .. versionadded:: (cfdm) 1.7.0

        :Parameters:

            ncvar: `str`

            unpacked_dtype: `False` or `numpy.dtype`, optional

        :Returns:

            `NetCDFArray`

        """
        g = self.read_vars

        if g["has_groups"]:
            # Get the variable from the original grouped file. This is
            # primarily so that unlimited dimensions don't come out
            # with size 0 (v1.8.8.1)
            group, name = self._netCDF4_group(
                g["variable_grouped_dataset"][ncvar], ncvar
            )
            #            path = ncvar.split('/')
            #            for group_name in path[1:-1]:
            #                group = group[group_name]
            variable = group.variables.get(name)
        else:
            variable = g["variables"].get(ncvar)

        if variable is None:
            return None

        dtype = variable.dtype
        if dtype is str:
            # netCDF string types have a dtype of `str`, which needs
            # to be reset as a numpy.dtype, but we don't know what
            # without reading the data, so set it to None for now.
            dtype = None

        if dtype is not None and unpacked_dtype is not False:
            dtype = numpy.result_type(dtype, unpacked_dtype)

        ndim = variable.ndim
        shape = variable.shape
        size = variable.size

        if size < 2:
            size = int(size)

        if self._is_char(ncvar) and ndim >= 1:
            # Has a trailing string-length dimension
            strlen = shape[-1]
            shape = shape[:-1]
            size /= strlen
            ndim -= 1
            dtype = numpy.dtype(f"S{strlen}")

        filename = g["variable_filename"][ncvar]

        # Find the group that this variable is in. The group will be
        # None if the variable is in the root group.
        if g["has_groups"]:
            group = g["variable_groups"].get(ncvar, ())
            if group:
                # Make sure that we use the variable name without any
                # group structure prepended to it
                ncvar = g["variable_basename"][ncvar]
        else:
            # This variable is in the root group
            group = None

            # TODO: think using e.g. '/forecasts/model1' has the value for
            # nc_set_variable. What about nc_set_dimension?

        return self.implementation.initialise_NetCDFArray(
            filename=filename,
            ncvar=ncvar,
            group=group,
            dtype=dtype,
            ndim=ndim,
            shape=shape,
            size=size,
            mask=g["mask"],
        )

    def _create_data(
        self,
        ncvar,
        construct=None,
        unpacked_dtype=False,
        uncompress_override=None,
        parent_ncvar=None,
    ):
        """Create a data object (Data).

        .. versionadded:: (cfdm) 1.7.0

        :Parameters:

            ncvar: `str`
                The name of the netCDF variable that contains the data.

            construct: optional

            unpacked_dtype: `False` or `numpy.dtype`, optional

            uncompress_override: `bool`, optional

        :Returns:

            `Data`

        """
        g = self.read_vars

        array = self._create_netcdfarray(ncvar, unpacked_dtype=unpacked_dtype)
        if array is None:
            return None

        units = g["variable_attributes"][ncvar].get("units", None)
        calendar = g["variable_attributes"][ncvar].get("calendar", None)

        if parent_ncvar is not None:
            if units is None:
                units = g["variable_attributes"][parent_ncvar].get(
                    "units", None
                )

            if calendar is None:
                calendar = g["variable_attributes"][parent_ncvar].get(
                    "calendar", None
                )
        # --- End: if

        compression = g["compression"]

        dimensions = g["variable_dimensions"][ncvar]

        if (
            (uncompress_override is not None and uncompress_override)
            or not compression
            or not set(compression).intersection(dimensions)
        ):
            # --------------------------------------------------------
            # The array is not compressed (or not to be uncompressed)
            # --------------------------------------------------------
            pass

        else:
            # --------------------------------------------------------
            # The array is compressed
            # --------------------------------------------------------
            # Loop round the dimensions of data variable, as they
            # appear in the netCDF file
            for ncdim in dimensions:
                if ncdim in compression:
                    # This dimension represents two or more compressed
                    # dimensions
                    c = compression[ncdim]
                    if ncvar not in c.get("netCDF_variables", (ncvar,)):
                        # This variable is not compressed, even though
                        # it spans a dimension that is compressed for
                        # some other variables For example, this sort
                        # of situation may arise with simple
                        # geometries.
                        continue

                    if "gathered" in c:
                        # --------------------------------------------
                        # Compression by gathering. Note the
                        # uncompressed dimensions exist as internal
                        # dimensions.
                        # --------------------------------------------
                        c = c["gathered"]
                        uncompressed_shape = tuple(
                            [
                                g["internal_dimension_sizes"][dim]
                                for dim in self._ncdimensions(ncvar)
                            ]
                        )
                        compressed_dimension = g["variable_dimensions"][
                            ncvar
                        ].index(c["sample_dimension"])
                        array = self._create_gathered_array(
                            gathered_array=self._create_Data(array),
                            uncompressed_shape=uncompressed_shape,
                            compressed_dimension=compressed_dimension,
                            list_variable=c["list_variable"],
                        )
                    elif "ragged_indexed_contiguous" in c:
                        # --------------------------------------------
                        # Contiguous indexed ragged array. Check this
                        # before ragged_indexed and ragged_contiguous
                        # because both of these will exist for an
                        # indexed and contiguous array.
                        # --------------------------------------------
                        c = c["ragged_indexed_contiguous"]

                        i = dimensions.index(ncdim)
                        if i != 0:
                            raise ValueError(
                                "Data can only be created when the netCDF "
                                "dimension spanned by the data variable is the "
                                "left-most dimension in the ragged array."
                            )

                        uncompressed_shape = list(array.shape)
                        uncompressed_shape[i : i + 1] = [
                            c["instance_dimension_size"],
                            c["element_dimension_1_size"],
                            c["element_dimension_2_size"],
                        ]
                        uncompressed_shape = tuple(uncompressed_shape)

                        array = self._create_ragged_indexed_contiguous_array(
                            ragged_indexed_contiguous_array=self._create_Data(
                                array
                            ),
                            uncompressed_shape=uncompressed_shape,
                            count_variable=c["count_variable"],
                            index_variable=c["index_variable"],
                        )

                    elif "ragged_contiguous" in c:
                        # --------------------------------------------
                        # Contiguous ragged array
                        # --------------------------------------------
                        c = c["ragged_contiguous"]

                        i = dimensions.index(ncdim)
                        if i != 0:
                            raise ValueError(
                                "Data can only be created when the netCDF "
                                "dimension spanned by the data variable is the "
                                "left-most dimension in the ragged array."
                            )

                        uncompressed_shape = list(array.shape)
                        uncompressed_shape[i : i + 1] = [
                            c["instance_dimension_size"],
                            c["element_dimension_size"],
                        ]
                        uncompressed_shape = tuple(uncompressed_shape)

                        array = self._create_ragged_contiguous_array(
                            ragged_contiguous_array=self._create_Data(array),
                            uncompressed_shape=uncompressed_shape,
                            count_variable=c["count_variable"],
                        )
                    elif "ragged_indexed" in c:
                        # --------------------------------------------
                        # Indexed ragged array
                        # --------------------------------------------
                        c = c["ragged_indexed"]

                        i = dimensions.index(ncdim)
                        if i != 0:
                            raise ValueError(
                                "Data can only be created when the netCDF "
                                "dimension spanned by the data variable is the "
                                "left-most dimension in the ragged array."
                            )

                        uncompressed_shape = list(array.shape)
                        uncompressed_shape[i : i + 1] = [
                            c["instance_dimension_size"],
                            c["element_dimension_size"],
                        ]
                        uncompressed_shape = tuple(uncompressed_shape)

                        array = self._create_ragged_indexed_array(
                            ragged_indexed_array=self._create_Data(array),
                            uncompressed_shape=uncompressed_shape,
                            index_variable=c["index_variable"],
                        )
                    else:
                        raise ValueError(
                            f"Bad compression vibes. c.keys()={list(c.keys())}"
                        )
        # --- End: if

        return self._create_Data(array, units=units, calendar=calendar)

    def _create_domain_axis(self, size, ncdim=None):
        """Create a domain axis construct.

        .. versionadded:: (cfdm) 1.7.0

        :Parameters:

            size: `int`

            ncdim: `str, optional

        :Returns:

            Domain axis construct

        """
        domain_axis = self.implementation.initialise_DomainAxis(size=size)
        self.implementation.nc_set_dimension(
            domain_axis, self._ncdim_abspath(ncdim)
        )

        return domain_axis

    def _create_field_ancillary(self, ncvar):
        """Create a field ancillary construct.

        .. versionadded:: (cfdm) 1.7.0

        :Parameters:

            ncvar: `str`
                The netCDF name of the field ancillary variable.

        :Returns:

            Field ancillary construct

        """
        # Create a field ancillary object
        field_ancillary = self.implementation.initialise_FieldAncillary()

        # Insert properties
        self.implementation.set_properties(
            field_ancillary,
            self.read_vars["variable_attributes"][ncvar],
            copy=True,
        )

        if not self.read_vars["mask"]:
            self._set_default_FillValue(field_ancillary, ncvar)

        # Insert data
        data = self._create_data(ncvar, field_ancillary)
        self.implementation.set_data(field_ancillary, data, copy=False)

        # Store the netCDF variable name
        self.implementation.nc_set_variable(field_ancillary, ncvar)

        return field_ancillary

    def _parse_cell_methods(self, cell_methods_string, field_ncvar=None):
        """Parse a CF cell_methods string.

        .. versionadded:: (cfdm) 1.7.0

        :Parameters:

            cell_methods_string: `str`
                A CF cell methods string.

        :Returns:

            `list` of `dict`

        **Examples:**

        >>> c = parse_cell_methods('t: minimum within years '
        ...                        't: mean over ENSO years)')

        """
        if field_ncvar:
            attribute = {field_ncvar + ":cell_methods": cell_methods_string}

        incorrect_interval = (
            "Cell method interval",
            "is incorrectly formatted",
        )

        out = []

        if not cell_methods_string:
            return out

        # ------------------------------------------------------------
        # Split the cell_methods string into a list of strings ready
        # for parsing. For example:
        #
        #   'lat: mean (interval: 1 hour)'
        #
        # would be split up into:
        #
        #   ['lat:', 'mean', '(', 'interval:', '1', 'hour', ')']
        # ------------------------------------------------------------
        cell_methods = re.sub(r"\((?=[^\s])", "( ", cell_methods_string)
        cell_methods = re.sub(r"(?<=[^\s])\)", " )", cell_methods).split()

        while cell_methods:
            cm = {}

            axes = []
            while cell_methods:
                if not cell_methods[0].endswith(":"):
                    break

                # TODO Check that "name" ends with colon? How? ('lat: mean
                #      (area-weighted) or lat: mean (interval: 1 degree_north comment:
                #      area-weighted)')

                axis = cell_methods.pop(0)[:-1]

                axes.append(axis)
            # --- End: while
            cm["axes"] = axes

            if not cell_methods:
                out.append(cm)
                break

            # Method
            cm["method"] = cell_methods.pop(0)

            if not cell_methods:
                out.append(cm)
                break

            # Climatological statistics, and statistics which apply to
            # portions of cells
            while cell_methods[0] in ("within", "where", "over"):
                attr = cell_methods.pop(0)
                cm[attr] = cell_methods.pop(0)
                if not cell_methods:
                    break
            # --- End: while
            if not cell_methods:
                out.append(cm)
                break

            # interval and comment
            intervals = []
            if cell_methods[0].endswith("("):
                cell_methods.pop(0)

                if not (re.search(r"^(interval|comment):$", cell_methods[0])):
                    cell_methods.insert(0, "comment:")

                while not re.search(r"^\)$", cell_methods[0]):
                    term = cell_methods.pop(0)[:-1]

                    if term == "interval":
                        interval = cell_methods.pop(0)
                        if cell_methods[0] != ")":
                            units = cell_methods.pop(0)
                        else:
                            units = None

                        try:
                            parsed_interval = literal_eval(interval)
                        except (SyntaxError, ValueError):
                            if not field_ncvar:
                                raise ValueError(incorrect_interval)

                            self._add_message(
                                field_ncvar,
                                field_ncvar,
                                message=incorrect_interval,
                            )
                            return []

                        try:
                            data = self.implementation.initialise_Data(
                                array=parsed_interval, units=units, copy=False
                            )
                        except Exception:
                            if not field_ncvar:
                                raise ValueError(incorrect_interval)

                            self._add_message(
                                field_ncvar,
                                field_ncvar,
                                message=incorrect_interval,
                                attribute=attribute,
                            )
                            return []

                        intervals.append(data)
                        continue
                    # --- End: if

                    if term == "comment":
                        comment = []
                        while cell_methods:
                            if cell_methods[0].endswith(")"):
                                break
                            if cell_methods[0].endswith(":"):
                                break
                            comment.append(cell_methods.pop(0))
                        # --- End: while
                        cm["comment"] = " ".join(comment)
                # --- End: while

                if cell_methods[0].endswith(")"):
                    cell_methods.pop(0)
            # --- End: if

            n_intervals = len(intervals)
            if n_intervals > 1 and n_intervals != len(axes):
                if not field_ncvar:
                    raise ValueError(incorrect_interval)

                self._add_message(
                    field_ncvar,
                    field_ncvar,
                    message=incorrect_interval,
                    attribute=attribute,
                )
                return []

            if intervals:
                cm["interval"] = intervals

            out.append(cm)
        # --- End: while

        return out

    def _create_formula_terms_ref(self, f, key, coord, formula_terms):
        """Create a formula terms coordinate reference.

        Specifically, create a coordinate reference of a netCDF
        formula terms attribute.

        .. versionadded:: (cfdm) 1.7.0

        If the coordinate object has properties 'standard_name' or
        'computed_standard_name' then they are copied to coordinate
        conversion parameters.

        :Parameters:

            f: `Field`

            key: `str`
                The internal identifier of the coordinate.

            coord: `Coordinate`

            formula_terms: `dict`
                The formula_terms attribute value from the netCDF file.

                *Parameter example:*
                  ``formula_terms={'a':'a','b':'b','orog':'surface_altitude'}``

        :Returns:

            `CoordinateReference`

        """
        g = self.read_vars

        domain_ancillaries = {}
        parameters = {}

        for term, ncvar in formula_terms.items():
            # The term's value is a domain ancillary of the field, so
            # we put its identifier into the coordinate reference.
            domain_ancillaries[term] = g["domain_ancillary_key"].get(ncvar)

        for name in ("standard_name", "computed_standard_name"):
            value = self.implementation.get_property(coord, name, None)
            if value is not None:
                parameters[name] = value
        # --- End: for

        datum_parameters = {}
        coordinate_conversion_parameters = {}
        for x, value in parameters.items():
            if x in g["datum_parameters"]:
                datum_parameters[x] = value
            else:
                coordinate_conversion_parameters[x] = value
        # --- End: for

        datum = self.implementation.initialise_Datum(
            parameters=datum_parameters
        )

        coordinate_conversion = (
            self.implementation.initialise_CoordinateConversion(
                parameters=coordinate_conversion_parameters,
                domain_ancillaries=domain_ancillaries,
            )
        )

        coordref = self.implementation.initialise_CoordinateReference()

        self.implementation.set_coordinate_reference_coordinates(
            coordinate_reference=coordref, coordinates=[key]
        )

        self.implementation.set_datum(
            coordinate_reference=coordref, datum=datum
        )

        self.implementation.set_coordinate_conversion(
            coordinate_reference=coordref,
            coordinate_conversion=coordinate_conversion,
        )

        return coordref

    def _ncdimensions(self, ncvar, ncdimensions=None):
        """Lists the netCDF dimensions associated with a variable.

            If the variable has been compressed then the *implied
            uncompressed* dimensions are returned.

            .. versionadded:: (cfdm) 1.7.0

            :Parameters:

                ncvar: `str`
                    The netCDF variable name.

            ncdimensions: sequence of `str`, optional
                Use these netCDF dimensions, rather than retrieving them
                from the netCDF variable itself. This allows the
                dimensions of a domain variable to be parsed. Note that
                this only parameter only needs to be used once because the
                parsed domain dimensions are automatically stored in
                `self.read_var['domain_ncdimensions'][ncvar]`.

                .. versionadded:: (cfdm) 1.9.0.0

        :Returns:


                `list`
                    The list of netCDF dimension names spanned by the netCDF
                    variable.

            **Examples:**

            >>> n._ncdimensions('humidity')
            ['time', 'lat', 'lon']

        """
        g = self.read_vars

        variable = g["variables"][ncvar]

        if ncdimensions is None:
            domain = False
            domain_ncdimensions = g["domain_ncdimensions"].get(ncvar)
            if domain_ncdimensions is None:
                # Get dimensions from the netCDF variable array
                ncdimensions = g["variable_dimensions"][ncvar]
            else:
                # Use the pre-recorded domain variable dimensions
                ncdimensions = domain_ncdimensions
                domain = True
        else:
            domain = True
        # --- End: if

        ncdimensions = list(ncdimensions)

        if self._is_char(ncvar) and variable.ndim >= 1:
            # Remove the trailing string-length dimension
            ncdimensions.pop()

        # Check for dimensions which have been compressed. If there
        # are any, then return the netCDF dimensions for the
        # uncompressed variable.
        compression = g["compression"]

        if compression and set(compression).intersection(ncdimensions):
            for ncdim in ncdimensions:
                if ncdim in compression:
                    c = compression[ncdim]

                    if ncvar not in c.get("netCDF_variables", (ncvar,)):
                        # This variable is not compressed, even though
                        # it spans a dimension that is compressed for
                        # some other variables For example, this sort
                        # of situation may arise with simple
                        # geometries.
                        continue

                    i = ncdimensions.index(ncdim)

                    if "gathered" in c:
                        # Compression by gathering
                        ncdimensions[i : i + 1] = c["gathered"][
                            "implied_ncdimensions"
                        ]
                    elif "ragged_indexed_contiguous" in c:
                        # Indexed contiguous ragged array.
                        #
                        # Check this before ragged_indexed and
                        # ragged_contiguous because both of these will
                        # exist for an array that is both indexed and
                        # contiguous.
                        ncdimensions[i : i + 1] = c[
                            "ragged_indexed_contiguous"
                        ]["implied_ncdimensions"]
                    elif "ragged_contiguous" in c:
                        # Contiguous ragged array
                        ncdimensions[i : i + 1] = c["ragged_contiguous"][
                            "implied_ncdimensions"
                        ]
                    elif "ragged_indexed" in c:
                        # Indexed ragged array
                        ncdimensions[i : i + 1] = c["ragged_indexed"][
                            "implied_ncdimensions"
                        ]

                    break
        # --- End: if

        out = list(map(str, ncdimensions))

        if domain:
            # Record the domain variable dimensions
            g["domain_ncdimensions"][ncvar] = out

        return out

    def _create_gathered_array(
        self,
        gathered_array=None,
        uncompressed_shape=None,
        compressed_dimension=None,
        list_variable=None,
    ):
        """Creates Data for a compressed-by-gathering netCDF variable.

        Specifically, a `Data` object is created.

        .. versionadded:: (cfdm) 1.7.0

        :Parameters:

            gathered_array: `NetCDFArray`

            list_variable: `List`

        :Returns:

            `Data`

        """
        uncompressed_ndim = len(uncompressed_shape)
        uncompressed_size = int(reduce(operator.mul, uncompressed_shape, 1))

        return self.implementation.initialise_GatheredArray(
            compressed_array=gathered_array,
            ndim=uncompressed_ndim,
            shape=uncompressed_shape,
            size=uncompressed_size,
            compressed_dimension=compressed_dimension,
            list_variable=list_variable,
        )

    def _create_ragged_contiguous_array(
        self,
        ragged_contiguous_array,
        uncompressed_shape=None,
        count_variable=None,
    ):
        """Creates Data for a contiguous ragged array variable.

        Creates a `Data` object for a compressed-by-contiguous-ragged-
        array netCDF variable.

        .. versionadded:: (cfdm) 1.7.0

        :Parameters:

            ragged_contiguous_array: `Data`

            uncompressed_shape; `tuple`

            count_variable: `Count`

        :Returns:

            `Data`

        """
        uncompressed_ndim = len(uncompressed_shape)
        uncompressed_size = int(reduce(operator.mul, uncompressed_shape, 1))

        return self.implementation.initialise_RaggedContiguousArray(
            compressed_array=ragged_contiguous_array,
            ndim=uncompressed_ndim,
            shape=uncompressed_shape,
            size=uncompressed_size,
            count_variable=count_variable,
        )

    def _create_ragged_indexed_array(
        self,
        ragged_indexed_array,
        uncompressed_shape=None,
        index_variable=None,
    ):
        """Creates Data for an indexed ragged array variable.

        .. versionadded:: (cfdm) 1.7.0

        :Returns:

            `Data`

        """
        uncompressed_ndim = len(uncompressed_shape)
        uncompressed_size = int(reduce(operator.mul, uncompressed_shape, 1))

        return self.implementation.initialise_RaggedIndexedArray(
            compressed_array=ragged_indexed_array,
            ndim=uncompressed_ndim,
            shape=uncompressed_shape,
            size=uncompressed_size,
            index_variable=index_variable,
        )

    def _create_ragged_indexed_contiguous_array(
        self,
        ragged_indexed_contiguous_array,
        uncompressed_shape=None,
        count_variable=None,
        index_variable=None,
    ):
        """Creates Data for an indexed contiguous ragged array variable.

        .. versionadded:: (cfdm) 1.7.0

        :Returns:

            `Data`

        """
        uncompressed_ndim = len(uncompressed_shape)
        uncompressed_size = int(reduce(operator.mul, uncompressed_shape, 1))

        return self.implementation.initialise_RaggedIndexedContiguousArray(
            compressed_array=ragged_indexed_contiguous_array,
            ndim=uncompressed_ndim,
            shape=uncompressed_shape,
            size=uncompressed_size,
            count_variable=count_variable,
            index_variable=index_variable,
        )

    def _create_Data(
        self, array=None, units=None, calendar=None, ncvar=None, **kwargs
    ):
        """Create a Data object.

        .. versionadded:: (cfdm) 1.7.0

        :Parameters:

            ncvar: `str`
                The netCDF variable from which to get units and calendar.

        """
        data = self.implementation.initialise_Data(
            array=array, units=units, calendar=calendar, copy=False, **kwargs
        )

        return data

    def _copy_construct(self, construct_type, field_ncvar, ncvar):
        """Return a copy of an existing construct.

        .. versionadded:: (cfdm) 1.7.0

        :Parameters:

            construct_type: `str`
                E.g. 'dimension_coordinate'

            field_ncvar: `str
                The netCDF variable name of the field that will contain the
                copy of the construct.

            ncvar: `str`
                The netCDF variable name of the construct.

        :Returns:

                A copy of the construct.

        """
        g = self.read_vars

        component_report = g["component_report"].get(ncvar)

        if component_report is not None:
            for var, report in component_report.items():
                g["dataset_compliance"][field_ncvar][
                    "non-compliance"
                ].setdefault(var, []).extend(report)

        return self.implementation.copy_construct(g[construct_type][ncvar])

    # ================================================================
    # Methods for checking CF compliance
    #
    # These methods (whose names all start with "_check") check the
    # minimum required for mapping the file to CFDM structural
    # elements. General CF compliance is not checked (e.g. whether or
    # not grid mapping variable has a grid_mapping_name attribute).
    # ================================================================
    def _check_bounds(
        self, field_ncvar, parent_ncvar, attribute, bounds_ncvar
    ):
        """Check a bounds variable spans the correct dimensions.

        .. versionadded:: (cfdm) 1.7.0

        Checks that

        * The bounds variable has exactly one more dimension than the
          parent variable

        * The bounds variable's dimensions, other than the trailing
          dimension are the same, and in the same order, as the parent
          variable's dimensions.

        :Parameters:

            nc: `netCDF4.Dataset`
                The netCDF dataset object.

            parent_ncvar: `str`
                The netCDF variable name of the parent variable.

            bounds_ncvar: `str`
                The netCDF variable name of the bounds.

        :Returns:

            `bool`

        """
        attribute = {parent_ncvar + ":" + attribute: bounds_ncvar}

        incorrect_dimensions = (
            "Bounds variable",
            "spans incorrect dimensions",
        )

        g = self.read_vars

        if bounds_ncvar not in g["internal_variables"]:
            bounds_ncvar, message = self._check_missing_variable(
                bounds_ncvar, "Bounds variable"
            )
            self._add_message(
                field_ncvar,
                bounds_ncvar,
                message=message,
                attribute=attribute,
                variable=parent_ncvar,
            )
            return False

        ok = True

        c_ncdims = self._ncdimensions(parent_ncvar)
        b_ncdims = self._ncdimensions(bounds_ncvar)

        if len(b_ncdims) == len(c_ncdims) + 1:
            if c_ncdims != b_ncdims[:-1]:
                self._add_message(
                    field_ncvar,
                    bounds_ncvar,
                    message=incorrect_dimensions,
                    attribute=attribute,
                    dimensions=g["variable_dimensions"][bounds_ncvar],
                    variable=parent_ncvar,
                )
                ok = False

        else:
            self._add_message(
                field_ncvar,
                bounds_ncvar,
                message=incorrect_dimensions,
                attribute=attribute,
                dimensions=g["variable_dimensions"][bounds_ncvar],
                variable=parent_ncvar,
            )
            ok = False

        return ok

    def _check_geometry_node_coordinates(
        self, field_ncvar, node_ncvar, geometry
    ):
        """Check a geometry node corodinate variable.

        .. versionadded:: (cfdm) 1.8.6

        :Parameters:

            field_ncvar: `str`
                The netCDF variable name of the parent data variable.

            node_ncvar: `str`
                The netCDF variable name of the node coordinate variable.

            geometry: `dict`

        :Returns:

            `bool`

        """
        g = self.read_vars

        geometry_ncvar = g["variable_geometry"].get(field_ncvar)

        attribute = {
            field_ncvar
            + ":"
            + geometry_ncvar: " ".join(geometry["node_coordinates"])
        }

        if node_ncvar not in g["internal_variables"]:
            node_ncvar, message = self._check_missing_variable(
                node_ncvar, "Node coordinate variable"
            )
            self._add_message(
                field_ncvar,
                node_ncvar,
                message=message,
                attribute=attribute,
                variable=field_ncvar,
            )
            return False

        ok = True

        if node_ncvar not in geometry.get("node_coordinates", ()):
            self._add_message(
                field_ncvar,
                node_ncvar,
                message=(
                    "Node coordinate variable",
                    "not in node_coordinates",
                ),
                attribute=attribute,
                variable=field_ncvar,
            )
            ok = False

        return ok

    def _check_cell_measures(self, field_ncvar, string, parsed_string):
        """Checks requirements.

        * 7.2.requirement.1
        * 7.2.requirement.3
        * 7.2.requirement.4

        .. versionadded:: (cfdm) 1.7.0

        :Parameters:

            field_ncvar: `str`

            string: `str`
                The value of the netCDF cell_measures attribute.

            parsed_string: `list`

        :Returns:

            `bool`

        """
        attribute = {field_ncvar + ":cell_measures": string}

        incorrectly_formatted = (
            "cell_measures attribute",
            "is incorrectly formatted",
        )
        incorrect_dimensions = (
            "Cell measures variable",
            "spans incorrect dimensions",
        )
        missing_variable = (
            "Cell measures variable",
            "is not in file nor referenced by the external_variables "
            "global attribute",
        )

        g = self.read_vars

        if not parsed_string:
            self._add_message(
                field_ncvar,
                field_ncvar,
                message=incorrectly_formatted,
                attribute=attribute,
                conformance="7.2.requirement.1",
            )
            return False

        parent_dimensions = self._ncdimensions(field_ncvar)
        external_variables = g["external_variables"]

        ok = True
        for x in parsed_string:
            measure, values = list(x.items())[0]
            if len(values) != 1:
                self._add_message(
                    field_ncvar,
                    field_ncvar,
                    message=incorrectly_formatted,
                    attribute=attribute,
                    conformance="7.2.requirement.1",
                )
                ok = False
                continue

            ncvar = values[0]

            unknown_external = ncvar in external_variables

            # Check that the variable exists in the file, or if not
            # that it is listed in the 'external_variables' global
            # file attribute
            if not unknown_external and ncvar not in g["variables"]:
                self._add_message(
                    field_ncvar,
                    ncvar,
                    message=missing_variable,
                    attribute=attribute,
                    conformance="7.2.requirement.3",
                )
                ok = False
                continue

            if not unknown_external:
                dimensions = self._ncdimensions(ncvar)
                if not unknown_external and not self._dimensions_are_subset(
                    ncvar, dimensions, parent_dimensions
                ):
                    # The cell measure variable's dimensions do NOT span a
                    # subset of the parent variable's dimensions.
                    self._add_message(
                        field_ncvar,
                        ncvar,
                        message=incorrect_dimensions,
                        attribute=attribute,
                        dimensions=g["variable_dimensions"][ncvar],
                        conformance="7.2.requirement.4",
                    )
                    ok = False
        # --- End: for

        return ok

    def _check_geometry_attribute(self, field_ncvar, string, parsed_string):
        """Checks requirements.

        .. versionadded:: (cfdm) 1.8.0

        :Parameters:

            field_ncvar: `str`

            string: `str`
                The value of the netCDF geometry attribute.

            parsed_string: `list`

        :Returns:

            `bool`

        """
        attribute = {field_ncvar + ":geometry": string}

        incorrectly_formatted = (
            "geometry attribute",
            "is incorrectly formatted",
        )

        g = self.read_vars

        if len(parsed_string) != 1:
            self._add_message(
                field_ncvar,
                field_ncvar,
                message=incorrectly_formatted,
                attribute=attribute,
                conformance="?",
            )
            return False

        for ncvar in parsed_string:
            # Check that the variable exists in the file, or if not
            # that it is listed in the 'external_variables' global
            # file attribute
            if ncvar not in g["variables"]:
                ncvar, message = self._check_missing_variable(
                    ncvar, "Geometry variable"
                )
                self._add_message(
                    field_ncvar,
                    ncvar,
                    message=message,
                    attribute=attribute,
                    conformance="?",
                )
                return False
        # --- End: for

        return True

    def _check_ancillary_variables(self, field_ncvar, string, parsed_string):
        """Checks requirements.

        :Parameters:

            field_ncvar: `str`

            ancillary_variables: `str`
                The value of the netCDF ancillary_variables attribute.

            parsed_ancillary_variables: `list`

        :Returns:

            `bool`

        """
        attribute = {field_ncvar + ":ancillary_variables": string}

        incorrectly_formatted = (
            "ancillary_variables attribute",
            "is incorrectly formatted",
        )
        incorrect_dimensions = (
            "Ancillary variable",
            "spans incorrect dimensions",
        )

        g = self.read_vars

        if not parsed_string:
            d = self._add_message(
                field_ncvar,
                field_ncvar,
                message=incorrectly_formatted,
                attribute=attribute,
            )

            # Though an error of sorts, set as debug level message;
            # read not terminated
            logger.debug(
                f"    Error processing netCDF variable {field_ncvar}: {d['reason']}"
            )  # pragma: no cover

            return False

        parent_dimensions = self._ncdimensions(field_ncvar)

        ok = True
        for ncvar in parsed_string:
            # Check that the variable exists in the file
            if ncvar not in g["internal_variables"]:
                ncvar, message = self._check_missing_variable(
                    ncvar, "Ancillary variable"
                )
                self._add_message(
                    field_ncvar, ncvar, message=message, attribute=attribute
                )
                return False

            if not self._dimensions_are_subset(
                ncvar, self._ncdimensions(ncvar), parent_dimensions
            ):
                # The ancillary variable's dimensions do NOT span a
                # subset of the parent variable's dimensions
                self._add_message(
                    field_ncvar,
                    ncvar,
                    message=incorrect_dimensions,
                    attribute=attribute,
                    dimensions=g["variable_dimensions"][ncvar],
                )
                ok = False

        return ok

    def _check_auxiliary_or_scalar_coordinate(
        self, parent_ncvar, coord_ncvar, string
    ):
        """Checks requirements.

          * 5.requirement.5
          * 5.requirement.6

        :Parameters:

        parent_ncvar: `str`
            NetCDF name of parent data or domain variable.

        :Returns:

            `bool`

        """
        attribute = {parent_ncvar + ":coordinates": string}

        incorrect_dimensions = (
            "Auxiliary/scalar coordinate variable",
            "spans incorrect dimensions",
        )

        g = self.read_vars

        if coord_ncvar not in g["internal_variables"]:
            coord_ncvar, message = self._check_missing_variable(
                coord_ncvar, "Auxiliary/scalar coordinate variable"
            )
            self._add_message(
                field_ncvar,
                coord_ncvar,
                message=message,
                attribute=attribute,
                conformance="5.requirement.5",
            )
            self._add_message(
                parent_ncvar,
                coord_ncvar,
                message=message,
                attribute=attribute,
                conformance="5.requirement.5",
            )
            return False

        # Check that the variable's dimensions span a subset of the
        # parent variable's dimensions (allowing for char variables
        # with a trailing dimension)
<<<<<<< HEAD
        dimensions = self._ncdimensions(coord_ncvar)
        parent_dimensions = self._ncdimensions(parent_ncvar)

=======
>>>>>>> cac972c9
        if not self._dimensions_are_subset(
            coord_ncvar,
            self._ncdimensions(coord_ncvar),
            self._ncdimensions(parent_ncvar),
        ):
            d = self._add_message(
                parent_ncvar,
                coord_ncvar,
                message=incorrect_dimensions,
                attribute=attribute,
                dimensions=g["variable_dimensions"][coord_ncvar],
                conformance="5.requirement.6",
            )
            return False

        return True

    def _dimensions_are_subset(self, ncvar, dimensions, parent_dimensions):
        """True if dimensions are a subset of the parent dimensions."""
        if not set(dimensions).issubset(parent_dimensions):
            if not (
                self._is_char(ncvar)
                and set(dimensions[:-1]).issubset(parent_dimensions)
            ):
                return False

        return True

    def _check_grid_mapping(
        self, parent_ncvar, grid_mapping, parsed_grid_mapping
    ):
        """Checks requirements.

          * 5.6.requirement.1
          * 5.6.requirement.2
          * 5.6.requirement.3

        :Parameters:

        parent_ncvar: `str`
            NetCDF name of parent data or domain variable.

            grid_mapping: `str`

            parsed_grid_mapping: `dict`

        :Returns:

            `bool`

        """
        attribute = {parent_ncvar + ":grid_mapping": grid_mapping}

        incorrectly_formatted = (
            "grid_mapping attribute",
            "is incorrectly formatted",
        )

        g = self.read_vars

        if not parsed_grid_mapping:
            self._add_message(
                parent_ncvar,
                parent_ncvar,
                message=incorrectly_formatted,
                attribute=attribute,
                conformance="5.6.requirement.1",
            )
            return False

        ok = True
        for x in parsed_grid_mapping:
            grid_mapping_ncvar, values = list(x.items())[0]
            if grid_mapping_ncvar not in g["internal_variables"]:
                ok = False
                grid_mapping_ncvar, message = self._check_missing_variable(
                    grid_mapping_ncvar, "Grid mapping variable"
                )
                self._add_message(
                    field_ncvar,
                    grid_mapping_ncvar,
                    message=message,
                    attribute=attribute,
                    conformance="5.6.requirement.2",
                )
                self._add_message(
                    parent_ncvar,
                    grid_mapping_ncvar,
                    message=message,
                    attribute=attribute,
                    conformance="5.6.requirement.2",
                )

            for coord_ncvar in values:
                if coord_ncvar not in g["internal_variables"]:
                    ok = False
                    coord_ncvar, message = self._check_missing_variable(
                        coord_ncvar, "Grid mapping coordinate variable"
                    )
                    self._add_message(
                        field_ncvar,
                        coord_ncvar,
                        message=message,
                        attribute=attribute,
                        conformance="5.6.requirement.3",
                    )
                    self._add_message(
                        parent_ncvar,
                        coord_ncvar,
                        message=message,
                        attribute=attribute,
                        conformance="5.6.requirement.3",
                    )
        # --- End: for

        if not ok:
            return False

        return True

    def _check_compress(self, parent_ncvar, compress, parsed_compress):
        """Check a compressed dimension is valid and in the file."""
        attribute = {parent_ncvar + ":compress": compress}

        incorrectly_formatted = (
            "compress attribute",
            "is incorrectly formatted",
        )
        missing_dimension = ("Compressed dimension", "is not in file")

        if not parsed_compress:
            self._add_message(
                None,
                parent_ncvar,
                message=incorrectly_formatted,
                attribute=attribute,
            )
            return False

        ok = True

        dimensions = self.read_vars["internal_dimension_sizes"]

        for ncdim in parsed_compress:
            if ncdim not in dimensions:
                self._add_message(
                    None,
                    parent_ncvar,
                    message=missing_dimension,
                    attribute=attribute,
                )
                ok = False
        # --- End: for

        return ok

    def _check_node_coordinates(
        self,
        field_ncvar,
        geometry_ncvar,
        node_coordinates,
        parsed_node_coordinates,
    ):
        """Check node coordinate variables are valid and in the file."""
        attribute = {geometry_ncvar + ":node_coordinates": node_coordinates}

        g = self.read_vars

        incorrectly_formatted = (
            "node_coordinates attribute",
            "is incorrectly formatted",
        )
        missing_attribute = ("node_coordinates attribute", "is missing")

        if node_coordinates is None:
            self._add_message(
                field_ncvar,
                geometry_ncvar,
                message=missing_attribute,
                attribute=attribute,
            )
            return False

        if not parsed_node_coordinates:
            # There should be at least one node coordinate variable
            self._add_message(
                field_ncvar,
                geometry_ncvar,
                message=incorrectly_formatted,
                attribute=attribute,
            )
            return False

        ok = True

        for ncvar in parsed_node_coordinates:
            # Check that the node coordinate variable exists in the
            # file
            if ncvar not in g["internal_variables"]:
                ncvar, message = self._check_missing_variable(
                    ncvar,
                    "Node coordinate variable",
                )
                self._add_message(
                    field_ncvar, ncvar, message=message, attribute=attribute
                )
                ok = False
        # --- End: for

        return ok

    def _check_node_count(
        self, field_ncvar, geometry_ncvar, node_count, parsed_node_count
    ):
        """Check node count variable is valid and exists in the file."""
        attribute = {geometry_ncvar + ":node_count": node_count}

        g = self.read_vars

        if node_count is None:
            return True

        incorrectly_formatted = (
            "node_count attribute",
            "is incorrectly formatted",
        )

        if len(parsed_node_count) != 1:
            self._add_message(
                field_ncvar,
                geometry_ncvar,
                message=incorrectly_formatted,
                attribute=attribute,
            )
            return False

        ok = True

        for ncvar in parsed_node_count:
            # Check that the node count variable exists in the file
            if ncvar not in g["internal_variables"]:
                ncvar, message = self._check_missing_variable(
                    ncvar,
                    "Node count variable",
                )
                self._add_message(
                    field_ncvar, ncvar, message=message, attribute=attribute
                )
                ok = False
        # --- End: for

        return ok

    def _check_part_node_count(
        self,
        field_ncvar,
        geometry_ncvar,
        part_node_count,
        parsed_part_node_count,
    ):
        """Check part node count variable is valid and in the file."""
        if part_node_count is None:
            return True

        attribute = {geometry_ncvar + ":part_node_count": part_node_count}

        g = self.read_vars

        incorrectly_formatted = (
            "part_node_count attribute",
            "is incorrectly formatted",
        )

        if len(parsed_part_node_count) != 1:
            self._add_message(
                field_ncvar,
                geometry_ncvar,
                message=incorrectly_formatted,
                attribute=attribute,
            )
            return False

        ok = True

        for ncvar in parsed_part_node_count:
            # Check that the variable exists in the file
            if ncvar not in g["internal_variables"]:
                ncvar, message = self._check_missing_variable(
                    ncvar,
                    "Part node count variable",
                )
                self._add_message(
                    field_ncvar, ncvar, message=message, attribute=attribute
                )
                ok = False
        # --- End: for

        return ok

    def _check_interior_ring(
        self, field_ncvar, geometry_ncvar, interior_ring, parsed_interior_ring
    ):
        """Check all interior ring variables exist in the file.

        :Returns:

            `bool`

        """
        if interior_ring is None:
            return True

        attribute = {geometry_ncvar + ":interior_ring": interior_ring}

        g = self.read_vars

        incorrectly_formatted = (
            "interior_ring attribute",
            "is incorrectly formatted",
        )

        if not parsed_interior_ring:
            self._add_message(
                field_ncvar,
                geometry_ncvar,
                message=incorrectly_formatted,
                attribute=attribute,
            )
            return False

        ok = True

        if len(parsed_interior_ring) != 1:
            self._add_message(
                field_ncvar,
                geometry_ncvar,
                message=incorrectly_formatted,
                attribute=attribute,
            )
            return False

        for ncvar in parsed_interior_ring:
            # Check that the variable exists in the file
            if ncvar not in g["internal_variables"]:
                ncvar, message = self._check_missing_variable(
                    ncvar, "Interior ring variable"
                )
                self._add_message(
                    field_ncvar, ncvar, message=message, attribute=attribute
                )
                ok = False
        # --- End: for

        return ok

    def _check_instance_dimension(self, parent_ncvar, instance_dimension):
        """Check that the instance dimension name is a netCDF dimension.

        .. versionadded:: (cfdm) 1.7.0

        CF-1.7 Appendix A

        * instance_dimension: An attribute which identifies an index
                              variable and names the instance dimension to
                              which it applies. The index variable
                              indicates that the indexed ragged array
                              representation is being used for a
                              collection of features.

        """
        attribute = {parent_ncvar + ":instance_dimension": instance_dimension}

        missing_dimension = ("Instance dimension", "is not in file")

        if (
            instance_dimension
            not in self.read_vars["internal_dimension_sizes"]
        ):
            self._add_message(
                None,
                parent_ncvar,
                message=missing_dimension,
                attribute=attribute,
            )
            return False

        return True

    def _check_sample_dimension(self, parent_ncvar, sample_dimension):
        """Check that the sample dimension name is a netCDF dimension.

        .. versionadded:: (cfdm) 1.7.0

        CF-1.7 Appendix A

        * sample_dimension: An attribute which identifies a count variable
                            and names the sample dimension to which it
                            applies. The count variable indicates that the
                            contiguous ragged array representation is
                            being used for a collection of features.

        """
        return sample_dimension in self.read_vars["internal_dimension_sizes"]

    def _split_string_by_white_space(
        self, parent_ncvar, string, variables=False
    ):
        """Split a string by white space.

        .. versionadded:: (cfdm) 1.7.0

        :Parameters:

            parent_ncvar: `str`
                Not used

            string: `str or `None`

            variables: `bool`
                If True then *string* contains internal netCDF variable
                names. (Not sure yet what to do about external names.)

                .. versionadded:: (cfdm) 1.8.6

        :Returns:

            `list`

        """
        if string is None:
            return []

        try:
            out = string.split()
        except AttributeError:
            return []
        else:
            if variables and out and self.read_vars["has_groups"]:
                mapping = self.read_vars["flattener_variables"]
                out = [mapping[ncvar] for ncvar in out]

            return out

    def _parse_grid_mapping(self, parent_ncvar, string):
        """Parse a netCDF grid_mapping attribute.

        .. versionadded:: (cfdm) 1.7.0

        """
        g = self.read_vars

        out = []

        if g["CF>=1.7"]:
            # The grid mapping attribute may point to a single netCDF
            # variable OR to multiple variables with associated
            # coordinate variables (CF>=1.7)
            out = self._parse_x(parent_ncvar, string, keys_are_variables=True)
        else:
            # The grid mapping attribute may only point to a single
            # netCDF variable (CF<=1.6)
            out = self._split_string_by_white_space(
                parent_ncvar, string, variables=True
            )

            if len(out) == 1:
                out = [{out[0]: []}]
        # --- End: if

        return out

    def _parse_x(self, parent_ncvar, string, keys_are_variables=False):
        """Parse CF-netCDF strings.

        Handling of CF-compliant strings:
        ---------------------------------

        'area: areacello' ->
            [{'area': ['areacello']}]

        'area: areacello volume: volumecello' ->
            [{'area': ['areacello']}, {'volume': ['volumecello']}]

        'rotated_latitude_longitude' ->
            [{'rotated_latitude_longitude': []}]

        'rotated_latitude_longitude: x y latitude_longitude: lat lon' ->
            [{'rotated_latitude_longitude': ['x', 'y']},
             {'latitude_longitude': ['lat', 'lon']}]

        'rotated_latitude_longitude: x latitude_longitude: lat lon' ->
            [{'rotated_latitude_longitude': ['x']},
             {'latitude_longitude': ['lat', 'lon']}]

        'a: A b: B orog: OROG' ->
            [{'a': ['A']}, {'b': ['B']}, {'orog': ['OROG']}]

        Handling of non-CF-compliant strings:
        -------------------------------------

        'area' ->
            [{'area': []}]

        'a: b: B orog: OROG' ->
            []

        'rotated_latitude_longitude:' ->
            []

        'rotated_latitude_longitude zzz' ->
            []

        .. versionadded:: (cfdm) 1.7.0

        """
        # ============================================================
        # Thanks to Alan Iwi for creating these regular expressions
        # ============================================================

        def subst(s):
            """Substitutes WORD and SEP tokens for regular expressions.

            All WORD tokens are replaced by the expression for a space
            and all SEP tokens are replaced by the expression for the
            end of string.

            """
            return s.replace("WORD", r"[A-Za-z0-9_#]+").replace(
                "SEP", r"(\s+|$)"
            )

        out = []

        pat_value = subst("(?P<value>WORD)SEP")
        pat_values = f"({pat_value})+"

        pat_mapping = subst(
            f"(?P<mapping_name>WORD):SEP(?P<values>{pat_values})"
        )
        pat_mapping_list = f"({pat_mapping})+"

        pat_all = subst(
            f"((?P<sole_mapping>WORD)|(?P<mapping_list>{pat_mapping_list}))$"
        )

        m = re.match(pat_all, string)

        if m is None:
            return []

        sole_mapping = m.group("sole_mapping")
        if sole_mapping:
            out.append({sole_mapping: []})
        else:
            mapping_list = m.group("mapping_list")
            for mapping in re.finditer(pat_mapping, mapping_list):
                term = mapping.group("mapping_name")
                values = [
                    value.group("value")
                    for value in re.finditer(
                        pat_value, mapping.group("values")
                    )
                ]
                out.append({term: values})
        # --- End: if

        # If there are groups then replace flattened variable names
        # with absolute path names (CF>=1.8)
        g = self.read_vars
        if g["has_groups"]:
            for x in out:
                for key, value in x.copy().items():
                    if keys_are_variables:
                        del x[key]
                        key = g["flattener_variables"][key]

                    x[key] = [
                        g["flattener_variables"][ncvar] for ncvar in value
                    ]
        # --- End: if

        return out

    def _netCDF4_group(self, nc, name):
        """Return the group of a variable or dimension in the dataset.

        Given a dataset and a variable or dimension name, return the
        group object for the name, and the name within the group.

        .. versionadded:: 1.8.8.1

        :Parameters:

            nc: `netCDF4._netCDF4.Dataset` or `netCDF4._netCDF4.Group`

            name: `str`

        :Returns:

            `netCDF4._netCDF4.Dataset` or `netCDF4._netCDF4.Group`, `str`

        **Examples:**

        >>> group, name = n._netCDF4_group(nc, 'time')
        >>> group.name, name
        ('/', 'time')
        >>> group, name = n._netCDF4_group(nc, '/surfacelayer/Z')
        >>> group.name, name
        ('surfacelayer', 'Z')

        """
        group = nc
        path = name.split("/")
        for group_name in path[1:-1]:
            group = group[group_name]

        return group, path[-1]<|MERGE_RESOLUTION|>--- conflicted
+++ resolved
@@ -1363,16 +1363,11 @@
         all_fields_or_domains = OrderedDict()
         for ncvar in g["variables"]:
             if ncvar not in g["do_not_create_field"]:
-<<<<<<< HEAD
                 field_or_domain = self._create_field_or_domain(
                     ncvar, domain=g["domain"]
                 )
                 if field_or_domain is not None:
                     all_fields_or_domains[ncvar] = field_or_domain
-        # --- End: for
-=======
-                all_fields[ncvar] = self._create_field(ncvar)
->>>>>>> cac972c9
 
         # ------------------------------------------------------------
         # Check for unreferenced external variables (CF>=1.7)
@@ -2864,14 +2859,8 @@
         }
 
         logger.info(
-<<<<<<< HEAD
-            "    Converting netCDF variable {}({}) to a {}:".format(
-                field_ncvar, ", ".join(dimensions), construct_type
-            )
-=======
             "    Converting netCDF variable "
-            f"{field_ncvar}({', '.join(dimensions)}) to a Field:"
->>>>>>> cac972c9
+            f"{field_ncvar}({', '.join(dimensions)}) to a {construct_type}:"
         )  # pragma: no cover
 
         # ------------------------------------------------------------
@@ -3716,28 +3705,16 @@
                             field_anc = self._create_field_ancillary(ncvar)
                             g["field_ancillary"][ncvar] = field_anc
 
-<<<<<<< HEAD
                         # Insert the field ancillary
                         logger.detail(
-                            "        [j] Inserting {!r}".format(field_anc)
+                            f"        [j] Inserting {field_anc!r}"
                         )  # pragma: no cover
                         key = self.implementation.set_field_ancillary(
                             field=f, construct=field_anc, axes=axes, copy=False
                         )
                         self._reference(ncvar, field_ncvar)
-=======
-                    # Insert the field ancillary
-                    logger.detail(
-                        f"        [j] Inserting {field_anc!r}"
-                    )  # pragma: no cover
-                    key = self.implementation.set_field_ancillary(
-                        field=f, construct=field_anc, axes=axes, copy=False
-                    )
-                    self._reference(ncvar, field_ncvar)
->>>>>>> cac972c9
 
                         ncvar_to_key[ncvar] = key
-        # --- End: if
 
         # Add the structural read report to the field/domain
         dataset_compliance = g["dataset_compliance"][field_ncvar]
@@ -6153,12 +6130,9 @@
         # Check that the variable's dimensions span a subset of the
         # parent variable's dimensions (allowing for char variables
         # with a trailing dimension)
-<<<<<<< HEAD
         dimensions = self._ncdimensions(coord_ncvar)
         parent_dimensions = self._ncdimensions(parent_ncvar)
 
-=======
->>>>>>> cac972c9
         if not self._dimensions_are_subset(
             coord_ncvar,
             self._ncdimensions(coord_ncvar),
