--- conflicted
+++ resolved
@@ -10,18 +10,13 @@
 from functools import reduce
 from math import log, nan, prod
 from numbers import Integral
-<<<<<<< HEAD
 from os.path import isdir, isfile, join
-=======
-from pprint import pformat
->>>>>>> 4104eecf
 from typing import Any
 from uuid import uuid4
 
 import h5netcdf
 import netCDF4
 import numpy as np
-import zarr
 from dask.array.core import normalize_chunks
 from dask.base import tokenize
 from packaging.version import Version
@@ -32,11 +27,7 @@
 from ...decorators import _manage_log_level_via_verbosity
 from ...functions import abspath, is_log_level_debug, is_log_level_detail
 from .. import IORead
-<<<<<<< HEAD
-from ..exceptions import FileTypeError
-=======
 from ..exceptions import DatasetTypeError
->>>>>>> 4104eecf
 from .flatten import netcdf_flatten
 from .flatten.config import (
     flattener_attribute_map,
@@ -703,6 +694,8 @@
             `zarr.hierarchy.Group`
 
         """
+        import zarr
+        
         nc = zarr.open(filename)
         self.read_vars["file_opened_with"] = "zarr"
         return nc
@@ -819,11 +812,11 @@
 
         """
         # Assume that non-local URIs are netCDF or zarr
-        u =  urisplit(filename)
+        u = urisplit(filename)
         if u.scheme not in (None, "file"):
             if file_type and len(file_type) == 1 and file_type[0] == 'Zarr':
-                # Assume that a non-local URI is zarr if 'file_type'
-                # indicates Zarr
+                # Assume that a non-local URI is zarr if indicated by
+                # 'file_type'
                 return 'Zarr'
             
             # Assume that a non-local URI is netCDF if it's not Zarr
@@ -839,6 +832,8 @@
             # Read the first 4 bytes from the file
             fh = open(filename, "rb")
             magic_number = struct.unpack("=L", fh.read(4))[0]
+        except FileNotFoundError:
+            raise
         except Exception:
             # Can't read 4 bytes from the file, so it can't be netCDF
             # or CDL.
@@ -1002,11 +997,7 @@
 
                 .. versionadded:: (cfdm) 1.11.2.0
 
-<<<<<<< HEAD
-            store_hdf_chunks: `bool`, optional
-=======
             store_dataset_chunks: `bool`, optional
->>>>>>> 4104eecf
                  Storing the dataset chunking strategy. See
                  `cfdm.read` for details.
 
@@ -1090,14 +1081,9 @@
         # ------------------------------------------------------------
         ftype = self.ftype(filename, file_type)
         if not ftype:
-<<<<<<< HEAD
-            raise FileTypeError(
-                f"Can't interpret {filename} as a netCDF, CDL, or "
+            raise DatasetTypeError(
+                f"Can't interpret {filename} as a netCDF, CDL or "
                 "Zarr dataset"
-=======
-            raise DatasetTypeError(
-                f"Can't interpret {filename} as a netCDF or CDL dataset"
->>>>>>> 4104eecf
             )
 
         if file_type and ftype not in file_type:
@@ -10782,13 +10768,9 @@
     def _file_variable_dimensions(self, var):
         """Return the variable dimension names.
 
-<<<<<<< HEAD
         .. versionadded:: (cfdm) NEXTVERSION
      
        :Parameters:
-=======
-        .. versionadded:: (cfdm) 1.11.2.0
->>>>>>> 4104eecf
 
             var: `netCDF4.Variable`, `h5netcdf.Variable`, or `zarr.Array`
                 The variable.
@@ -10803,7 +10785,8 @@
             # netCDF4, h5netcdf
             return var.dimensions
         except AttributeError:
-            # zarr
+            # TODOZARR check for zarr3 first
+            # zarr2
             return var.attrs["_ARRAY_DIMENSIONS"]
 
     def _file_variable_size(self, var):
@@ -10873,11 +10856,7 @@
         return storage_options
 
     def _get_dataset_chunks(self, ncvar):
-<<<<<<< HEAD
         """Return a netCDF variable's dataset storage chunks.
-=======
-        """Return a netCDF variable's dataset chunks.
->>>>>>> 4104eecf
 
         .. versionadded:: (cfdm) 1.11.2.0
 
