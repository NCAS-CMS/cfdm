import logging
import operator
import os
import re
import struct
import subprocess
import tempfile

from ast import literal_eval
from collections import OrderedDict
from copy import deepcopy
from distutils.version import LooseVersion
from functools import reduce
from pprint import pformat

import numpy
import netCDF4

import netcdf_flattener

from ...decorators import _manage_log_level_via_verbosity

from .. import IORead


_cached_temporary_files = {}

logger = logging.getLogger(__name__)

_flattener_separator = netcdf_flattener._Flattener._Flattener__new_separator


class NetCDFRead(IORead):
    """A container for instantiating Fields from a netCDF dataset."""

    _code0 = {
        # Physically meaningful and corresponding to constructs
        "Cell measures variable": 100,
        "cell_measures attribute": 101,
        "Bounds variable": 200,
        "bounds attribute": 201,
        "Ancillary variable": 120,
        "ancillary_variables attribute": 121,
        "Formula terms variable": 130,
        "formula_terms attribute": 131,
        "Bounds formula terms variable": 132,
        "Bounds formula_terms attribute": 133,
        "Auxiliary/scalar coordinate variable": 140,
        "coordinates attribute": 141,
        "Grid mapping variable": 150,
        "grid_mapping attribute": 151,
        "Grid mapping coordinate variable": 152,
        "Cell method interval": 160,
        "External variable": 170,
        "Geometry variable": 180,
        "geometry attribute": 181,
        "Node coordinate variable": 190,
        # Purely structural
        "Compressed dimension": 300,
        "compress attribute": 301,
        "Instance dimension": 310,
        "instance_dimension attribute": 311,
        "Count dimension": 320,
        "count_dimension attribute": 321,
    }

    _code1 = {
        "is incorrectly formatted": 2,
        "is not in file": 3,
        "spans incorrect dimensions": 4,
        (
            "is not in file nor referenced by the external_variables global "
            "attribute"
        ): 5,
        "has incompatible terms": 6,
        "that spans the vertical dimension has no bounds": 7,
        (
            "that does not span the vertical dimension is inconsistent with "
            "the formula_terms of the parametric coordinate variable"
        ): 8,
        "is not referenced in file": 9,
        "exists in the file": 10,
        "does not exist in file": 11,
        "exists in multiple external files": 12,
        "has incorrect size": 13,
        "is missing": 14,
        "is not used by data variable": 15,
        "not in node_coordinates": 16,
        "is not locatable in the group hierarchy": 17,
    }

    def cf_datum_parameters(self):
        """Datum-defining parameters names."""
        return (
            "earth_radius",
            "geographic_crs_name",
            "geoid_name",
            "geopotential_datum_name",
            "horizontal_datum_name",
            "inverse_flattening",
            "longitude_of_prime_meridian",
            "prime_meridian_name",
            "reference_ellipsoid_name",
            "semi_major_axis",
            "semi_minor_axis",
            "towgs84",
        )

    def cf_coordinate_reference_coordinates(self):
        """Maps canonical names to applicable coordinates.

        Specifically it is a mapping of each coordinate reference
        canonical name to the coordinates to which it applies. The
        coordinates are defined by their standard names.

        A coordinate reference canonical name is either the value of the
        grid_mapping_name attribute of a grid mapping variable (e.g.
        'lambert_azimuthal_equal_area'), or the standard name of a
        vertical coordinate variable with a formula_terms attribute
        (e.g. ocean_sigma_coordinate').

        """
        return {
            "albers_conical_equal_area": (
                "projection_x_coordinate",
                "projection_y_coordinate",
                "latitude",
                "longitude",
            ),
            "azimuthal_equidistant": (
                "projection_x_coordinate",
                "projection_y_coordinate",
                "latitude",
                "longitude",
            ),
            "geostationary": (
                "projection_x_coordinate",
                "projection_y_coordinate",
                "latitude",
                "longitude",
            ),
            "lambert_azimuthal_equal_area": (
                "projection_x_coordinate",
                "projection_y_coordinate",
                "latitude",
                "longitude",
            ),
            "lambert_conformal_conic": (
                "projection_x_coordinate",
                "projection_y_coordinate",
                "latitude",
                "longitude",
            ),
            "lambert_cylindrical_equal_area": (
                "projection_x_coordinate",
                "projection_y_coordinate",
                "latitude",
                "longitude",
            ),
            "latitude_longitude": (
                "latitude",
                "longitude",
            ),
            "mercator": (
                "projection_x_coordinate",
                "projection_y_coordinate",
                "latitude",
                "longitude",
            ),
            "orthographic": (
                "projection_x_coordinate",
                "projection_y_coordinate",
                "latitude",
                "longitude",
            ),
            "polar_stereographic": (
                "projection_x_coordinate",
                "projection_y_coordinate",
                "latitude",
                "longitude",
            ),
            "rotated_latitude_longitude": (
                "grid_latitude",
                "grid_longitude",
                "latitude",
                "longitude",
            ),
            "sinusoidal": (
                "projection_x_coordinate",
                "projection_y_coordinate",
                "latitude",
                "longitude",
            ),
            "stereographic": (
                "projection_x_coordinate",
                "projection_y_coordinate",
                "latitude",
                "longitude",
            ),
            "transverse_mercator": (
                "projection_x_coordinate",
                "projection_y_coordinate",
                "latitude",
                "longitude",
            ),
            "vertical_perspective": (
                "projection_x_coordinate",
                "projection_y_coordinate",
                "latitude",
                "longitude",
            ),
            "atmosphere_ln_pressure_coordinate": (
                "atmosphere_ln_pressure_coordinate",
            ),
            "atmosphere_sigma_coordinate": ("atmosphere_sigma_coordinate",),
            "atmosphere_hybrid_sigma_pressure_coordinate": (
                "atmosphere_hybrid_sigma_pressure_coordinate",
            ),
            "atmosphere_hybrid_height_coordinate": (
                "atmosphere_hybrid_height_coordinate",
            ),
            "atmosphere_sleve_coordinate": ("atmosphere_sleve_coordinate",),
            "ocean_sigma_coordinate": ("ocean_sigma_coordinate",),
            "ocean_s_coordinate": ("ocean_s_coordinate",),
            "ocean_sigma_z_coordinate": ("ocean_sigma_z_coordinate",),
            "ocean_double_sigma_coordinate": (
                "ocean_double_sigma_coordinate",
            ),
        }

    def _is_unreferenced(self, ncvar):
        """True if a netCDF variable is not referenced by another.

        Return True if the netCDF variable is not referenced by any
        other netCDF variable.

        .. versionadded:: (cfdm) 1.7.0

        .. seealso:: `_reference`

        :Parameters:

            ncvar: `str`
                The netCDF variable name.

        :Returns:

            `bool`

        **Examples:**

        >>> x = r._is_unreferenced('tas')

        """
        return self.read_vars["references"].get(ncvar, 0) <= 0

    def _reference(self, ncvar, referencing_ncvar):
        """Increment by one the reference count to a netCDF variable.

        .. versionadded:: (cfdm) 1.7.0

        .. seealso:: _is_unreferenced

        :Parameters:

            ncvar: `str`
                The netCDF variable name.

            referencing_ncvar: `str`
                The netCDF name of the the variable that is doing the
                referencing.

                .. versionaddedd:: (cfdm) 1.8.6.0

        :Returns:

            `int`
                The new reference count.

        **Examples:**

        >>> r._reference('longitude')

        """
        g = self.read_vars

        count = g["references"].setdefault(ncvar, 0)
        count += 1
        g["references"][ncvar] = count

        # Keep a note of which variables are doing the referencing
        g["referencers"].setdefault(ncvar, set()).add(referencing_ncvar)

        return count

    def file_close(self):
        """Close all netCDF files that have been opened.

        Includes the input file being read, any external files, and any
        temporary flattened files.

        :Returns:

            `None`

        **Examples:**

        >>> r.file_close()

        """
        for nc in self.read_vars["datasets"]:
            nc.close()

        # Close temporary flattened files
        for flat_file in self.read_vars["flat_files"]:
            flat_file.close()

        # Close the original grouped file (v1.8.8.1)
        if "nc_grouped" in self.read_vars:
            self.read_vars["nc_grouped"].close()

    def file_open(self, filename, flatten=True, verbose=None):
        """Open the netCDf file for reading.

        If the file has hierarchical groups then a flattened version of it
        is returned, and the original grouped file remains open.

        .. versionadded:: (cfdm) 1.7.0

        :Paramters:

            filename: `str`
                As for the *filename* parameter for initialising a
                `netCDF.Dataset` instance.

            flatten: `bool`, optional
                If False then do not flatten a grouped file. Ignored if
                the file has no groups.

                .. versionadded:: (cfdm) 1.8.6

        :Returns:

            `netCDF4.Dataset`
                A `netCDF4.Dataset` object for the file.

        **Examples:**

        >>> r.file_open('file.nc')

        """
        try:
            nc = netCDF4.Dataset(filename, "r")
        except RuntimeError as error:
            raise RuntimeError("{}: {}".format(error, filename))

        # ------------------------------------------------------------
        # If the file has a group structure then flatten it (CF>=1.8)
        # ------------------------------------------------------------
        g = self.read_vars

        if flatten and nc.groups:
            # Create a diskless, non-persistent container for the
            # flattened file
            flat_file = tempfile.NamedTemporaryFile(
                mode="wb",
                dir=tempfile.gettempdir(),
                prefix="cfdm_flat_",
                suffix=".nc",
                delete=True,
            )

            flat_nc = netCDF4.Dataset(
                flat_file, "w", diskless=True, persist=False
            )
            flat_nc.set_fill_off()

            # Flatten the file
            netcdf_flattener.flatten(
                nc, flat_nc, lax_mode=True, _copy_data=False
            )

            # Store the original grouped file. This is primarily
            # because the unlimited dimensions in the flattened
            # dataset have size 0, since it contains no
            # data. (v1.8.8.1)
            g["nc_grouped"] = nc

            nc = flat_nc

            g["has_groups"] = True
            g["flat_files"].append(flat_file)

        g["nc"] = nc
        return nc

    @classmethod
    def cdl_to_netcdf(cls, filename):
        """Create a temporary netCDF-4 file from a CDL text file.

        :Parameters:

            filename: `str`
                The name of the CDL file.

        :Returns:

            `str`
                The name of the new netCDF file.

        """
        x = tempfile.NamedTemporaryFile(
            mode="wb", dir=tempfile.gettempdir(), prefix="cfdm_", suffix=".nc"
        )
        tmpfile = x.name

        # ----------------------------------------------------------------
        # Need to cache the TemporaryFile object so that it doesn't get
        # deleted too soon
        # ----------------------------------------------------------------
        _cached_temporary_files[tmpfile] = x

        subprocess.run(["ncgen", "-knc4", "-o", tmpfile, filename], check=True)

        return tmpfile

    @classmethod
    def is_netcdf_file(cls, filename):
        """Return `True` if the file is a netCDF file.

        Note that the file type is determined by inspecting the file's
        contents and any file suffix is not not considered.

        :Parameters:

            filename: `str`
                The name of the file.

        :Returns:

            `bool`
                `True` if the file is netCDF, otherwise `False`

        **Examples:**

        >>> {{package}}.{{class}}.is_netcdf_file('file.nc')
        True

        """
        # Assume that URLs are in netCDF format
        if filename.startswith("http://"):
            return True

        # Read the magic number
        try:
            fh = open(filename, "rb")
            magic_number = struct.unpack("=L", fh.read(4))[0]
        except Exception:
            magic_number = None

        try:
            fh.close()
        except Exception:
            pass

        if magic_number in (
            21382211,
            1128547841,
            1178880137,
            38159427,
            88491075,
        ):
            return True
        else:
            return False

    def is_cdl_file(cls, filename):
        """True if the file is in CDL format.

        Return True if the file is a CDL text representation of a
        netCDF file.

        Note that the file type is determined by inspecting the file's
        contents and any file suffix is not not considered. The file is
        assumed to be a CDL file if it is a text file that starts with
        "netcdf ".

        .. versionaddedd:: 1.7.8

        :Parameters:

            filename: `str`
                The name of the file.

        :Returns:

            `bool`
                `True` if the file is CDL, otherwise `False`

        **Examples:**

        >>> {{package}}.{{class}}.is_cdl_file('file.nc')
        False

        """
        # Read the magic number
        cdl = False
        try:
            fh = open(filename, "rt")
        except UnicodeDecodeError:
            pass
        except Exception:
            pass
        else:
            try:
                line = fh.readline()

                # Match comment and blank lines at the top of the file
                while re.match(r"^\s*//|^\s*$", line):
                    line = fh.readline()

                if line.startswith("netcdf "):
                    cdl = True
            except UnicodeDecodeError:
                pass
        # --- End: try

        try:
            fh.close()
        except Exception:
            pass

        return cdl

    def default_netCDF_fill_value(self, ncvar):
        """The default netCDF fill value for a variable.

        :Parameters:

            ncvar: `str`
                The netCDF variable name of the variable.

        :Returns:

                The default fill value for the netCDF variable.

        **Examples:**

        >>> n.default_netCDF_fill_value('ua')
        9.969209968386869e+36

        """
        data_type = self.read_vars["variables"][ncvar].dtype.str[-2:]
        return netCDF4.default_fillvals[data_type]

    @_manage_log_level_via_verbosity
    def read(
        self,
        filename,
        extra=None,
        default_version=None,
        external=None,
        extra_read_vars=None,
        _scan_only=False,
        verbose=None,
        mask=True,
        warnings=True,
        warn_valid=False,
        domain=False,
    ):
        """Reads a netCDF dataset from file or OPenDAP URL.

        Read fields from a netCDF file on disk or from an OPeNDAP
        server location.

        The file may be big or little endian.

        NetCDF dimension names are stored in the `ncdim` attributes of the
        field's DomainAxis objects and netCDF variable names are stored in
        the `ncvar` attributes of the field and its components
        (coordinates, coordinate bounds, cell measures and coordinate
        references, domain ancillaries, field ancillaries).

        :Parameters:

            filename: `str`
                See `cfdm.read` for details

                .. versionadded:: (cfdm) 1.7.0

            extra: sequence of `str`, optional
                See `cfdm.read` for details

                .. versionadded:: (cfdm) 1.7.0

            warnings: `bool`, optional
                See `cfdm.read` for details

            mask: `bool`, optional
                See `cfdm.read` for details

                .. versionadded:: (cfdm) 1.8.2

            warn_valid: `bool`, optional
                See `cfdm.read` for details

                .. versionadded:: (cfdm) 1.8.3

            domain: `bool`, optional
                See `cfdm.read` for details

                .. versionadded:: (cfdm) 1.9.0.0

        :Returns:

            `list`
                The field or domain constructs in the file.

        """
        # ------------------------------------------------------------
        # Initialise netCDF read parameters
        # ------------------------------------------------------------
        self.read_vars = {
            "new_dimensions": {},
            "formula_terms": {},
            "compression": {},
            # Verbose?
            "verbose": verbose,
            # Warnings?
            "warnings": warnings,
            "dataset_compliance": {None: {"non-compliance": {}}},
            "component_report": {},
            "auxiliary_coordinate": {},
            "cell_measure": {},
            "dimension_coordinate": {},
            "domain_ancillary": {},
            "domain_ancillary_key": None,
            "field_ancillary": {},
            "coordinates": {},
            "bounds": {},
            # --------------------------------------------------------
            # Geometry containers, keyed by their netCDF geometry
            # container variable names.
            # --------------------------------------------------------
            "geometries": {},
            # Map data variables to their geometry variable names
            "variable_geometry": {},
            "do_not_create_field": set(),
            "references": {},
            "referencers": {},
            # --------------------------------------------------------
            # External variables
            # --------------------------------------------------------
            # Variables listed by the global external_variables
            # attribute
            "external_variables": set(),
            # External variables that are actually referenced from
            # within the parent file
            "referenced_external_variables": set(),
            # --------------------------------------------------------
            # Coordinate references
            # --------------------------------------------------------
            # Grid mapping attributes that describe horizontal datum
            "datum_parameters": self.cf_datum_parameters(),
            # Vertical coordinate reference constructs, keyed by the
            # netCDF variable name of their parent parametric vertical
            # coordinate variable.
            #
            # E.g. {'ocean_s_coordinate':
            #        <CoordinateReference: ocean_s_coordinate>}
            "vertical_crs": {},
            #
            "version": {},
            # Auto mask?
            "mask": bool(mask),
            # Warn for the presence of valid_[min|max|range]
            # attributes?
            "warn_valid": bool(warn_valid),
            "valid_properties": set(("valid_min", "valid_max", "valid_range")),
            # Assume a priori that the dataset does not have a group
            # structure
            "has_groups": False,
            # Keep a list of flattened file names
            "flat_files": [],
            # --------------------------------------------------------
            # Domains
            # --------------------------------------------------------
            "domain": bool(domain),
        }

        g = self.read_vars

        # Set versions
        for version in ("1.6", "1.7", "1.8", "1.9"):
            g["version"][version] = LooseVersion(version)

        # ------------------------------------------------------------
        # Add custom read vars
        # ------------------------------------------------------------
        if extra_read_vars:
            g.update(deepcopy(extra_read_vars))

        compression = {}

        # ------------------------------------------------------------
        # Parse field parameter
        # ------------------------------------------------------------
        g["get_constructs"] = {
            "auxiliary_coordinate": self.implementation.get_auxiliary_coordinates,
            "cell_measure": self.implementation.get_cell_measures,
            "dimension_coordinate": self.implementation.get_dimension_coordinates,
            "domain_ancillary": self.implementation.get_domain_ancillaries,
            "field_ancillary": self.implementation.get_field_ancillaries,
        }

        # Parse the 'external' keyword parameter
        if external:
            if isinstance(external, str):
                external = (external,)
        else:
            external = ()

        g["external_files"] = set(external)

        # Parse 'extra' keyword parameter
        if extra:
            if isinstance(extra, str):
                # TODO SLB: field variable not used, is this right?
                field = (extra,)  # noqa: F841

            for f in extra:
                if f not in g["get_constructs"]:
                    raise ValueError(
                        "Can't read: Bad parameter value: extra={!r}".format(
                            extra
                        )
                    )
        # --- End: if
        g["extra"] = extra

        filename = os.path.expanduser(os.path.expandvars(filename))

        if os.path.isdir(filename):
            raise IOError("Can't read directory {}".format(filename))

        if not os.path.isfile(filename):
            raise IOError("Can't read non-existent file {}".format(filename))

        g["filename"] = filename

        # ------------------------------------------------------------
        # Open the netCDF file to be read
        # ------------------------------------------------------------
        nc = self.file_open(filename, flatten=True, verbose=None)
        logger.info(
            "Reading netCDF file: {}".format(filename)
        )  # pragma: no cover
        logger.info(
            "    Input netCDF dataset:\n        {}\n".format(nc)
        )  # pragma: no cover

        # ----------------------------------------------------------------
        # Put the file's global attributes into the global
        # 'global_attributes' dictionary
        # ----------------------------------------------------------------
        global_attributes = {}
        for attr in map(str, nc.ncattrs()):
            try:
                value = nc.getncattr(attr)
                if isinstance(value, str):
                    try:
                        global_attributes[attr] = str(value)
                    except UnicodeEncodeError:
                        global_attributes[attr] = value.encode(errors="ignore")
                else:
                    global_attributes[attr] = value
            except UnicodeDecodeError:
                pass
        # --- End: for

        g["global_attributes"] = global_attributes
        logger.debug(
            "    Global attributes:\n"
            + pformat(g["global_attributes"], indent=4)
        )  # pragma: no cover

        # ------------------------------------------------------------
        # Find the CF version for the file
        # ------------------------------------------------------------
        Conventions = g["global_attributes"].get("Conventions", "")

        all_conventions = re.split(",", Conventions)
        if all_conventions[0] == Conventions:
            all_conventions = re.split(r"\s+", Conventions)

        file_version = None
        for c in all_conventions:
            if not re.match(r"^CF-\d", c):
                continue

            file_version = re.sub("^CF-", "", c)

        if not file_version:
            if default_version is not None:
                # Assume the default version provided by the user
                file_version = default_version
            else:
                # Assume the file has the same version of the CFDM
                # implementation
                file_version = self.implementation.get_cf_version()
        # --- End: if

        g["file_version"] = LooseVersion(file_version)

        # Set minimum/maximum versions
        for vn in ("1.6", "1.7", "1.8", "1.9"):
            g["CF>=" + vn] = g["file_version"] >= g["version"][vn]

        # ------------------------------------------------------------
        # Create a dictionary keyed by netCDF variable names where
        # each key's value is a dictionary of that variable's netCDF
        # attributes. E.g. attributes['tas']['units']='K'
        # ------------------------------------------------------------
        variable_attributes = {}
        variable_dimensions = {}
        variable_dataset = {}
        variable_filename = {}
        variables = {}
        variable_groups = {}
        variable_group_attributes = {}
        variable_basename = {}
        variable_grouped_dataset = {}

        dimension_groups = {}
        dimension_basename = {}

        dimension_isunlimited = {}

        # ------------------------------------------------------------
        # For grouped files (CF>=1.8) map:
        #
        # * each flattened variable name to its absolute path
        # * each flattened dimension name to its absolute path
        # * each group to its group attributes
        #
        # ------------------------------------------------------------
        has_groups = g["has_groups"]

        flattener_variables = {}
        flattener_dimensions = {}
        flattener_attributes = {}

        if has_groups:
            flattener_name_mapping_variables = getattr(
                nc, "__flattener_name_mapping_variables", None
            )
            if flattener_name_mapping_variables is not None:
                if isinstance(flattener_name_mapping_variables, str):
                    flattener_name_mapping_variables = [
                        flattener_name_mapping_variables
                    ]
                flattener_variables = dict(
                    tuple(x.split(": "))
                    for x in flattener_name_mapping_variables
                )

            flattener_name_mapping_dimensions = getattr(
                nc, "__flattener_name_mapping_dimensions", None
            )
            if flattener_name_mapping_dimensions is not None:
                if isinstance(flattener_name_mapping_dimensions, str):
                    # TODO SLB check with DCH that this is a correct fix for
                    # suspected copy/paste error from:
                    # ..._attributes = [ ..._attributes ]
                    # (correctly raised by flake8 as use of undefined name)
                    flattener_name_mapping_dimensions = [
                        flattener_name_mapping_dimensions
                    ]
                flattener_dimensions = dict(
                    tuple(x.split(": "))
                    for x in flattener_name_mapping_dimensions
                )

                # Remove a leading / (slash) from dimensions in the
                # root group
                for key, value in flattener_dimensions.items():
                    if value.startswith("/") and value.count("/") == 1:
                        flattener_dimensions[key] = value[1:]
            # --- End: if

            flattener_name_mapping_attributes = getattr(
                nc, "__flattener_name_mapping_attributes", None
            )
            if flattener_name_mapping_attributes is not None:
                if isinstance(flattener_name_mapping_attributes, str):
                    flattener_name_mapping_attributes = [
                        flattener_name_mapping_attributes
                    ]
                flattener_attributes = dict(
                    tuple(x.split(": "))
                    for x in flattener_name_mapping_attributes
                )

                # Remove group attributes from the global attributes,
                # and vice versa.
                for flat_attr in flattener_attributes.copy():
                    attr = flattener_attributes.pop(flat_attr)

                    x = attr.split("/")
                    groups = x[1:-1]

                    if groups:
                        g["global_attributes"].pop(flat_attr)

                        group_attr = x[-1]
                        flattener_attributes.setdefault(tuple(groups), {})[
                            group_attr
                        ] = nc.getncattr(flat_attr)
            # --- End: if

            # Remove flattener attributes from the global attributes
            for attr in (
                "__flattener_name_mapping_variables",
                "__flattener_name_mapping_dimensions",
                "__flattener_name_mapping_attributes",
            ):
                g["global_attributes"].pop(attr, None)
        # --- End: if

        for ncvar in nc.variables:
            ncvar_basename = ncvar
            groups = ()
            group_attributes = {}

            variable = nc.variables[ncvar]

            # --------------------------------------------------------
            # Specify the group structure for each variable (CF>=1.8)
            # TODO
            # If the file only has the root group then this dictionary
            # will be empty. Variables in the root group when there
            # are sub-groups will have dictionary values of None.
            # --------------------------------------------------------
            if has_groups:
                # Replace the flattened variable name with its
                # absolute path.
                ncvar_flat = ncvar
                ncvar = flattener_variables[ncvar]

                groups = tuple(ncvar.split("/")[1:-1])

                if groups:
                    # This variable is in a group. Remove the group
                    # structure that was prepended to the netCDF
                    # variable name by the netCDF flattener.
                    ncvar_basename = re.sub(
                        "^{}{}".format(
                            _flattener_separator.join(groups),
                            _flattener_separator,
                        ),
                        "",
                        ncvar_flat,
                    )

                    # ------------------------------------------------
                    # Group attributes. Note that, currently,
                    # sub-group attributes supercede all parent group
                    # attributes (but not global attributes).
                    # ------------------------------------------------
                    group_attributes = {}
                    for i in range(1, len(groups) + 1):
                        hierarchy = groups[:i]
                        if hierarchy not in flattener_attributes:
                            continue

                        group_attributes.update(
                            flattener_attributes[hierarchy]
                        )
                else:
                    # Remove the leading / from the absolute netCDF
                    # variable path
                    ncvar = ncvar[1:]
                    flattener_variables[ncvar] = ncvar

                variable_grouped_dataset[ncvar] = g["nc_grouped"]
            # --- End: if

            variable_attributes[ncvar] = {}
            for attr in map(str, variable.ncattrs()):
                try:
                    variable_attributes[ncvar][attr] = variable.getncattr(attr)
                    if isinstance(variable_attributes[ncvar][attr], str):
                        try:
                            variable_attributes[ncvar][attr] = str(
                                variable_attributes[ncvar][attr]
                            )
                        except UnicodeEncodeError:
                            variable_attributes[ncvar][
                                attr
                            ] = variable_attributes[ncvar][attr].encode(
                                errors="ignore"
                            )
                except UnicodeDecodeError:
                    pass
            # --- End: for

            variable_dimensions[ncvar] = tuple(variable.dimensions)
            variable_dataset[ncvar] = nc
            variable_filename[ncvar] = g["filename"]
            variables[ncvar] = variable

            variable_basename[ncvar] = ncvar_basename
            variable_groups[ncvar] = groups
            variable_group_attributes[ncvar] = group_attributes
        # --- End: for

        # Populate dimensions_groups abd dimension_basename
        # dictionaries
        for ncdim in nc.dimensions:
            ncdim_org = ncdim
            ncdim_basename = ncdim
            groups = ()
            ncdim_basename = ncdim

            if has_groups:
                # Replace the flattened variable name with its
                # absolute path.
                ncdim_flat = ncdim
                ncdim = flattener_dimensions[ncdim_flat]

                groups = tuple(ncdim.split("/")[1:-1])

                if groups:
                    # This dimension is in a group.
                    ncdim_basename = re.sub(
                        "^{}{}".format(
                            _flattener_separator.join(groups),
                            _flattener_separator,
                        ),
                        "",
                        ncdim_flat,
                    )
            # --- End: if

            dimension_groups[ncdim] = groups
            dimension_basename[ncdim] = ncdim_basename

            dimension_isunlimited[ncdim] = nc.dimensions[
                ncdim_org
            ].isunlimited()

        if has_groups:
            variable_dimensions = {
                name: tuple([flattener_dimensions[ncdim] for ncdim in value])
                for name, value in variable_dimensions.items()
            }

        logger.debug("    General read variables:")  # pragma: no cover
        logger.debug(
            "        read_vars['variable_dimensions'] =\n"
            + pformat(variable_dimensions, indent=12)
        )  # pragma: no cover

        # The netCDF attributes for each variable
        #
        # E.g. {'grid_lon': {'standard_name': 'grid_longitude'}}
        g["variable_attributes"] = variable_attributes

        # The netCDF dimensions for each variable
        #
        # E.g. {'grid_lon_bounds': ('grid_longitude', 'bounds2')}
        g["variable_dimensions"] = variable_dimensions

        # The netCDF4 dataset object for each variable
        g["variable_dataset"] = variable_dataset

        # The original gouped dataset for each variable (empty if the
        # original dataset is not grouped) v1.8.8.1
        g["variable_grouped_dataset"] = variable_grouped_dataset

        # The name of the file containing the each variable
        g["variable_filename"] = variable_filename

        # The netCDF4 variable object for each variable
        g["variables"] = variables

        # The netCDF4 dataset objects that have been opened (i.e. the
        # for parent file and any external files)
        g["datasets"] = [nc]

        # The names of the variable in the parent files
        # (i.e. excluding any external variables)
        g["internal_variables"] = set(variables)

        # The netCDF dimensions of the parent file
        internal_dimension_sizes = {}
        for name, dimension in nc.dimensions.items():
            if (
                has_groups
                and dimension_isunlimited[flattener_dimensions[name]]
            ):
                # For grouped datasets, get the unlimited dimension
                # size from the original grouped dataset, because
                # unlimited dimensions have size 0 in the flattened
                # dataset (because it contains no data) (v1.8.8.1)
                group, ncdim = self._netCDF4_group(
                    g["nc_grouped"], flattener_dimensions[name]
                )
                internal_dimension_sizes[name] = group.dimensions[ncdim].size
            else:
                internal_dimension_sizes[name] = dimension.size

        if g["has_groups"]:
            internal_dimension_sizes = {
                flattener_dimensions[name]: value
                for name, value in internal_dimension_sizes.items()
            }

        g["internal_dimension_sizes"] = internal_dimension_sizes

        # The group structure for each variable. Variables in the root
        # group have a group structure of ().
        #
        # E.g. {'lat': (),
        #       '/forecasts/lon': ('forecasts',)
        #       '/forecasts/model/t': 'forecasts', 'model')}
        g["variable_groups"] = variable_groups

        # The group attributes that apply to each variable
        #
        # E.g. {'latitude': {},
        #       'eastward_wind': {'model': 'climate1'}}
        g["variable_group_attributes"] = variable_group_attributes

        # Mapped components of a flattened version of the netCDF file
        g["flattener_variables"] = flattener_variables
        g["flattener_dimensions"] = flattener_dimensions
        g["flattener_attributes"] = flattener_attributes

        # The basename of each variable. I.e. the dimension name
        # without its prefixed group structure.
        #
        # E.g. {'lat': 'lat',
        #       '/forecasts/lon': 'lon',
        #       '/forecasts/model/t': 't'}
        g["variable_basename"] = variable_basename

        # The unlimited status of each dimension
        #
        # E.g. {'/forecast/lat': False, 'bounds2': False, 'lon':
        #       False}
        g["dimension_isunlimited"] = dimension_isunlimited

        # The group structure for each dimension. Dimensions in the
        # root group have a group structure of ().
        #
        # E.g. {'lat': (),
        #       '/forecasts/lon': ('forecasts',)
        #       '/forecasts/model/t': 9'forecasts', 'model')}
        g["dimension_groups"] = dimension_groups

        # The basename of each dimension. I.e. the dimension name
        # without its prefixed group structure.
        #
        # E.g. {'lat': 'lat',
        #       '/forecasts/lon': 'lon',
        #       '/forecasts/model/t': 't'}
        g["dimension_basename"] = dimension_basename

        logger.debug(
            "        read_vars['dimension_isunlimited'] =\n"
            + pformat(g["dimension_isunlimited"], indent=12)
        )  # pragma: no cover
        logger.debug(
            "        read_vars['internal_dimension_sizes'] =\n"
            + pformat(g["internal_dimension_sizes"], indent=12)
        )  # pragma: no cover

        logger.debug("    Groups read vars:")  # pragma: no cover
        logger.debug(
            "        read_vars['variable_groups'] =\n"
            + pformat(g["variable_groups"], indent=12)
        )  # pragma: no cover
        logger.debug(
            "        read_vars['variable_basename'] =\n"
            + pformat(variable_basename, indent=12)
        )  # pragma: no cover
        logger.debug(
            "        read_vars['dimension_groups'] =\n"
            + pformat(g["dimension_groups"], indent=12)
        )  # pragma: no cover
        logger.debug(
            "        read_vars['dimension_basename'] =\n"
            + pformat(g["dimension_basename"], indent=12)
        )  # pragma: no cover

        logger.debug(
            "        read_vars['flattener_variables'] =\n"
            + pformat(g["flattener_variables"], indent=12)
        )  # pragma: no cover
        logger.debug(
            "        read_vars['flattener_dimensions'] =\n"
            + pformat(g["flattener_dimensions"], indent=12)
        )  # pragma: no cover
        logger.debug(
            "        read_vars['flattener_attributes'] =\n"
            + pformat(g["flattener_attributes"], indent=12)
        )  # pragma: no cover

        logger.debug(
            "    netCDF dimensions: " + pformat(internal_dimension_sizes)
        )  # pragma: no cover

        # ------------------------------------------------------------
        # List variables
        #
        # Identify and parse all list variables
        # ------------------------------------------------------------
        for ncvar, dimensions in variable_dimensions.items():
            if dimensions != (ncvar,):
                continue

            # This variable is a Unidata coordinate variable
            compress = variable_attributes[ncvar].get("compress")
            if compress is None:
                continue

            # This variable is a list variable for gathering
            # arrays
            self._parse_compression_gathered(ncvar, compress)

            # Do not attempt to create a field from a list
            # variable
            g["do_not_create_field"].add(ncvar)

        # ------------------------------------------------------------
        # DSG variables (CF>=1.6)
        #
        # Identify and parse all DSG count and DSG index variables
        # ------------------------------------------------------------
        if g["CF>=1.6"]:
            featureType = g["global_attributes"].get("featureType")
            if featureType is not None:
                g["featureType"] = featureType

                sample_dimension = None
                for ncvar, attributes in variable_attributes.items():
                    if "sample_dimension" not in attributes:
                        continue

                    # ------------------------------------------------
                    # This variable is a count variable for DSG
                    # contiguous ragged arrays
                    # ------------------------------------------------
                    sample_dimension = attributes["sample_dimension"]

                    if has_groups:
                        sample_dimension = g["flattener_dimensions"].get(
                            sample_dimension, sample_dimension
                        )

                    cf_compliant = self._check_sample_dimension(
                        ncvar, sample_dimension
                    )
                    if not cf_compliant:
                        sample_dimension = None
                    else:
                        self._parse_ragged_contiguous_compression(
                            ncvar, sample_dimension
                        )

                        # Do not attempt to create a field from a
                        # count variable
                        g["do_not_create_field"].add(ncvar)
                # --- End: for

                instance_dimension = None
                for ncvar, attributes in variable_attributes.items():
                    if "instance_dimension" not in attributes:
                        continue

                    # ------------------------------------------------
                    # This variable is an index variable for DSG
                    # indexed ragged arrays
                    # ------------------------------------------------
                    instance_dimension = attributes["instance_dimension"]

                    if has_groups:
                        instance_dimension = g["flattener_dimensions"].get(
                            instance_dimension, instance_dimension
                        )

                    cf_compliant = self._check_instance_dimension(
                        ncvar, instance_dimension
                    )
                    if not cf_compliant:
                        instance_dimension = None
                    else:
                        self._parse_indexed_compression(
                            ncvar, instance_dimension
                        )

                        # Do not attempt to create a field from a
                        # index variable
                        g["do_not_create_field"].add(ncvar)
                # --- End: for

                if (
                    sample_dimension is not None
                    and instance_dimension is not None
                ):
                    # ------------------------------------------------
                    # There are DSG indexed contiguous ragged arrays
                    # ------------------------------------------------
                    self._parse_indexed_contiguous_compression(
                        sample_dimension, instance_dimension
                    )
        # --- End: if

        # ------------------------------------------------------------
        # Identify and parse all geometry container variables
        # (CF>=1.8)
        # ------------------------------------------------------------
        if g["CF>=1.8"]:
            for ncvar, attributes in variable_attributes.items():
                if "geometry" not in attributes:
                    # This data variable does not have a geometry
                    # container
                    continue

                geometry_ncvar = self._parse_geometry(
                    ncvar, variable_attributes
                )

                if not geometry_ncvar:
                    # The geometry container has already been parsed,
                    # or a sufficiently compliant geometry container
                    # could not be found.
                    continue

                # Do not attempt to create a field construct from a
                # node coordinate variable
                g["do_not_create_field"].add(geometry_ncvar)
        # --- End: if

        logger.debug("    Compression read vars:")  # pragma: no cover
        logger.debug(
            "        read_vars['compression'] =\n"
            + pformat(g["compression"], indent=12)
        )  # pragma: no cover

        # ------------------------------------------------------------
        # Parse external variables (CF>=1.7)
        # ------------------------------------------------------------
        if g["CF>=1.7"]:
            netcdf_external_variables = global_attributes.pop(
                "external_variables", None
            )
            parsed_external_variables = self._split_string_by_white_space(
                None, netcdf_external_variables
            )
            parsed_external_variables = self._check_external_variables(
                netcdf_external_variables, parsed_external_variables
            )
            g["external_variables"] = set(parsed_external_variables)

        # Now that all of the variables have been scanned, customize
        # the read parameters.
        self._customize_read_vars()

        if _scan_only:
            return self.read_vars

        # ------------------------------------------------------------
        # Get external variables (CF>=1.7)
        # ------------------------------------------------------------
        if g["CF>=1.7"]:
            logger.info(
                "    External variables: {}".format(
                    sorted(g["external_variables"])
                )
            )  # pragma: no cover
            logger.info(
                "    External files    : {}".format(g["external_files"]),
            )  # pragma: no cover

            if g["external_files"] and g["external_variables"]:
                self._get_variables_from_external_files(
                    netcdf_external_variables
                )
        # --- End: if

        # ------------------------------------------------------------
        # Create a field/domain from every netCDF variable (apart from
        # special variables that have already been identified as such)
        # ------------------------------------------------------------
        if g["domain"]:
            logger.info(
                "    Reading CF-netCDF domain variables only "
                "(ignoring CF-netCDF data variables)"
            )  # pragma: no cover
        else:
            logger.info(
                "    Reading CF-netCDF data variables only "
                "(ignoring CF-netCDF domain variables)"
            )  # pragma: no cover

        all_fields_or_domains = OrderedDict()
        for ncvar in g["variables"]:
            if ncvar not in g["do_not_create_field"]:
                field_or_domain = self._create_field_or_domain(
                    ncvar, domain=g["domain"]
                )
                if field_or_domain is not None:
                    all_fields_or_domains[ncvar] = field_or_domain
        # --- End: for

        # ------------------------------------------------------------
        # Check for unreferenced external variables (CF>=1.7)
        # ------------------------------------------------------------
        if g["CF>=1.7"]:
            unreferenced_external_variables = g[
                "external_variables"
            ].difference(g["referenced_external_variables"])
            for ncvar in unreferenced_external_variables:
                self._add_message(
                    None,
                    ncvar,
                    message=("External variable", "is not referenced in file"),
                    attribute={
                        "external_variables": netcdf_external_variables
                    },
                )
        # --- End: if

        logger.debug("    Reference read vars:")  # pragma: no cover
        logger.debug(
            "        read_vars['references'] =\n"
            + pformat(g["references"], indent=12)
        )  # pragma: no cover
        logger.debug(
            "        read_vars['referencers'] =\n"
            + pformat(g["referencers"], indent=12)
        )  # pragma: no cover

        # ------------------------------------------------------------
        # Discard fields/domains created from netCDF variables that
        # are referenced by other netCDF variables
        # ------------------------------------------------------------
        fields_or_domains = OrderedDict()
        for ncvar, f in all_fields_or_domains.items():
            if self._is_unreferenced(ncvar):
                fields_or_domains[ncvar] = f
        # --- End: for

        referenced_variables = [
            ncvar
            for ncvar in sorted(all_fields_or_domains)
            if not self._is_unreferenced(ncvar)
        ]
        unreferenced_variables = [
            ncvar
            for ncvar in sorted(all_fields_or_domains)
            if self._is_unreferenced(ncvar)
        ]

        for ncvar in referenced_variables[:]:
            if all(
                referencer in referenced_variables
                for referencer in g["referencers"][ncvar]
            ):
                referenced_variables.remove(ncvar)
                unreferenced_variables.append(ncvar)
                fields_or_domains[ncvar] = all_fields_or_domains[ncvar]
        # --- End: for

        logger.info(
            "    Referenced netCDF variables:\n        "
            + "\n        ".join(referenced_variables)
        )  # pragma: no cover
        if g["do_not_create_field"]:
            logger.info(
                "        "
                + "\n        ".join(
                    [ncvar for ncvar in sorted(g["do_not_create_field"])]
                )
            )  # pragma: no cover
        logger.info(
            "    Unreferenced netCDF variables:\n        "
            + "\n        ".join(unreferenced_variables)
        )  # pragma: no cover

        # ------------------------------------------------------------
        # If requested, reinstate fields/domains created from netCDF
        # variables that are referenced by other netCDF variables.
        # ------------------------------------------------------------
        self_referenced = {}
        if g["extra"] and not g["domain"]:
            fields_or_domains0 = list(fields_or_domains.values())
            for construct_type in g["extra"]:
                for f in fields_or_domains0:
                    for construct in g["get_constructs"][construct_type](
                        f
                    ).values():
                        ncvar = self.implementation.nc_get_variable(construct)
                        if ncvar not in all_fields_or_domains:
                            continue

                        if ncvar not in fields_or_domains:
                            fields_or_domains[ncvar] = all_fields_or_domains[
                                ncvar
                            ]
                        else:
                            self_referenced[ncvar] = all_fields_or_domains[
                                ncvar
                            ]
        # --- End: if

        if not self_referenced:
            items = fields_or_domains.items()
        else:
            items = tuple(fields_or_domains.items()) + tuple(
                self_referenced.items()
            )

        out = [x[1] for x in sorted(items)]

        if warnings:
            for x in out:
                qq = x.dataset_compliance()
                if qq:
                    logger.warning(
                        "WARNING: Field incomplete due to "
                        "non-CF-compliant dataset: {!r}".format(x)
                    )
                    logger.warning("Report:")
                    x.dataset_compliance(display=True)
        # --- End: if

        if warn_valid and not g["domain"]:
            # --------------------------------------------------------
            # Warn for the presence of field 'valid_min',
            # 'valid_max'or 'valid_range' properties. (Introduced at
            # v1.8.3)
            # --------------------------------------------------------
            for f in out:
                # Check field constructs
                self._check_valid(f, f)

                # Check constructs with data
                for c in self.implementation.get_constructs(
                    f, data=True
                ).values():
                    self._check_valid(f, c)
        # --- End: if

        # ------------------------------------------------------------
        # Close all opened netCDF files
        # ------------------------------------------------------------
        self.file_close()

        # ------------------------------------------------------------
        # Return the fields/domains
        # ------------------------------------------------------------
        return out

    def _check_valid(self, field, construct):
        """Warns when valid_[min|max|range] properties exist on data.

        Issue a warning if a construct with data has
        valid_[min|max|range] properties.

        .. versionadded:: (cfdm) 1.8.3

        :Parameters:

            field: `Field`
                The parent field construct.

            construct: Construct or Bounds
                The construct that may have valid_[min|max|range]
                properties. May also be the parent field construct or
                Bounds.

        :Returns:

            `None`

        """
        # Check the bounds, if any.
        if self.implementation.has_bounds(construct):
            bounds = self.implementation.get_bounds(construct)
            self._check_valid(field, bounds)

        x = sorted(
            self.read_vars["valid_properties"].intersection(
                self.implementation.get_properties(construct)
            )
        )
        if not x:
            return

        # Still here?
        if self.implementation.is_field(construct):
            construct = ""
        else:
            construct = " {!r} with".format(construct)

        message = (
            "WARNING: {!r} has {} {} {}. "
            "Set warn_valid=False to suppress warning.".format(
                field, construct, ", ".join(x), self._plural(x, "property")
            )
        )
        print(message)

    def _plural(self, x, singular):
        """Pluralises a singular word if *x* is not of length one.

        Return the plural of a word if *x* has zero elements or more
        than one element, otherwise return the word unchanged.

        :Parameters:

            x: sequence

            singular: `str`
                The word in it's singular form.

        :Returns:

            `str`
                The word in its singular or plural form.

        **Examples:**

        >>> n._plural([1, 2], 'property')
        'properties'
        >>> n._plural([1], 'property')
        'property'
        >>> n._plural([], 'property')
        'properties'

        """
        if len(x) == 1:
            return singular

        if singular[-1] == "y":
            return singular[:-1] + "ies"

        raise ValueError("Can't (yet) pluralise {}".format(singular))

    def _set_default_FillValue(self, construct, ncvar):
        """Ensure there is a fill value recorded on the construct.

        The motivation for this is that masking can later be
        applied manually on the construct after the masking has
        been turned off.

        .. versionadded:: (cfdm) 1.8.3

        """
        _FillValue = self.implementation.get_property(
            construct, "_FillValue", None
        )
        if _FillValue is None:
            self.implementation.set_properties(
                construct,
                {"_FillValue": self.default_netCDF_fill_value(ncvar)},
            )

    def _customize_read_vars(self):
        """Customize the read parameters.

        .. versionadded:: (cfdm) 1.7.3

        """
        pass  # TODO do something here?

    def _get_variables_from_external_files(self, netcdf_external_variables):
        """Get external variables from external files.

        ..versionadded:: (cfdm) 1.7.0

        :Parameters:

            netcdf_external_variables: `str`
                The un-parsed netCDF external_variables attribute in the
                parent file.

                *Parmaeter example:*
                  ``external_variables='areacello'``

        :Returns:

            `None`

        """
        attribute = {"external_variables": netcdf_external_variables}

        read_vars = self.read_vars.copy()
        verbose = read_vars["verbose"]

        external_variables = read_vars["external_variables"]
        external_files = read_vars["external_files"]
        datasets = read_vars["datasets"]
        parent_dimension_sizes = read_vars["internal_dimension_sizes"]

        keys = (
            "variable_attributes",
            "variable_dimensions",
            "variable_dataset",
            "variable_filename",
            "variable_groups",
            "variable_group_attributes",
            "variable_basename",
            "variables",
        )

        found = []

        for external_file in external_files:

            logger.info(
                "\nScanning external file:\n-----------------------"
            )  # pragma: no cover

            external_read_vars = self.read(
                external_file, _scan_only=True, verbose=verbose
            )

            logger.info(
                "Finished scanning external file\n"
            )  # pragma: no cover

            # Reset self.read_vars
            self.read_vars = read_vars

            datasets.append(external_read_vars["nc"])

            for ncvar in external_variables.copy():
                if ncvar not in external_read_vars["internal_variables"]:
                    # The external variable name is not in this
                    # external file
                    continue

                if ncvar in found:
                    # Error: The external variable exists in more than
                    # one external file
                    external_variables.add(ncvar)
                    for key in keys:
                        self.read_vars[key].pop(ncvar)

                    self._add_message(
                        None,
                        ncvar,
                        message=(
                            "External variable",
                            "exists in multiple external files",
                        ),
                        attribute=attribute,
                    )
                    continue

                # Still here? Then the external variable exists in
                # this external file
                found.append(ncvar)

                # Check that the external variable dimensions exist in
                # parent file, with the same sizes.
                ok = True
                for d in external_read_vars["variable_dimensions"][ncvar]:
                    size = parent_dimension_sizes.get(d)
                    if size is None:
                        ok = False
                        self._add_message(
                            None,
                            ncvar,
                            message=(
                                "External variable dimension",
                                "does not exist in file",
                            ),
                            attribute=attribute,
                        )
                    elif (
                        external_read_vars["internal_dimension_sizes"][d]
                        != size
                    ):
                        ok = False
                        self._add_message(
                            None,
                            ncvar,
                            message=(
                                "External variable dimension",
                                "has incorrect size",
                            ),
                            attribute=attribute,
                        )
                    else:
                        continue
                # --- End: for

                if ok:
                    # Update the read parameters so that this external
                    # variable looks like it is an internal variable
                    for key in keys:
                        self.read_vars[key][ncvar] = external_read_vars[key][
                            ncvar
                        ]

                    # Remove this ncvar from the set of external variables
                    external_variables.remove(ncvar)
            # --- End: for
        # --- End: for

    def _parse_compression_gathered(self, ncvar, compress):
        """Parse a list variable for compressing arrays by gathering."""
        g = self.read_vars

        logger.info(
            "        List variable: compress = {}".format(compress),
        )  # pragma: no cover

        gathered_ncdimension = g["variable_dimensions"][ncvar][0]

        parsed_compress = self._split_string_by_white_space(
            ncvar, compress, variables=True
        )
        cf_compliant = self._check_compress(ncvar, compress, parsed_compress)
        if not cf_compliant:
            return

        list_variable = self._create_List(ncvar)

        g["compression"][gathered_ncdimension] = {
            "gathered": {
                "list_variable": list_variable,
                "implied_ncdimensions": parsed_compress,
                "sample_dimension": gathered_ncdimension,
            }
        }

    def _parse_ragged_contiguous_compression(self, ncvar, sample_dimension):
        """Parse a count variable for DSG contiguous ragged arrays.

        :Parameters:

            ncvar: `str`
                The netCDF variable name of the count variable (section
                9.3.3).

            sample_dimension: `str`
                The netCDF dimension name of the sample dimension (section
                9.3.3).

        :Returns:

            `str`
                The made-up netCDF dimension name of the element dimension.

        """
        g = self.read_vars

        logger.info(
            "    count variable: sample_dimension = {}".format(
                sample_dimension
            ),
        )  # pragma: no cover

        instance_dimension = g["variable_dimensions"][ncvar][0]

        elements_per_instance = self._create_Count(
            ncvar=ncvar, ncdim=instance_dimension
        )

        # Make up a netCDF dimension name for the element dimension
        featureType = g["featureType"].lower()
        if featureType in ("timeseries", "trajectory", "profile"):
            element_dimension = featureType
        elif featureType == "timeseriesprofile":
            element_dimension = "profile"
        elif featureType == "trajectoryprofile":
            element_dimension = "profile"
        else:
            element_dimension = "element"

        logger.info(
            "    featureType = {}".format(g["featureType"])
        )  # pragma: no cover

        element_dimension = self._set_ragged_contiguous_parameters(
            elements_per_instance=elements_per_instance,
            sample_dimension=sample_dimension,
            element_dimension=element_dimension,
            instance_dimension=instance_dimension,
        )

        return element_dimension

    def _parse_indexed_compression(self, ncvar, instance_dimension):
        """Parse an index variable for DSG indexed ragged arrays.

        The CF-netCDF index variable contains the zero-based index of the
        feature to which each element belongs. It is identifiable by the
        presence of an attribute, "instance_dimension", which names the
        dimension of the instance variables. For those indices of the
        sample dimension into which data have not yet been written, the
        index variable should be pre-filled with missing values.

        :Parameters:

            ncvar: `str`
                The netCDF variable name of the index variable.

            instance_dimension: `str`
                The netCDF variable name of the instance dimension.

        :Returns:

            `str`
                An invented netCDF name for the element dimension,
                e.g. ``'timeseriesprofile'``.

        """
        g = self.read_vars

        # Read the data of the index variable
        ncdim = g["variable_dimensions"][ncvar][0]

        index = self._create_Index(ncvar, ncdim=ncdim)

        # Make up a netCDF dimension name for the element dimension
        featureType = g["featureType"].lower()
        if featureType in ("timeseries", "trajectory", "profile"):
            element_dimension = featureType.lower()
        elif featureType == "timeseriesprofile":
            element_dimension = "timeseries"
        elif featureType == "trajectoryprofile":
            element_dimension = "trajectory"
        else:
            element_dimension = "element"

        logger.info(
            "    featureType = {}".format(g["featureType"])
        )  # pragma: no cover

        element_dimension = self._set_ragged_indexed_parameters(
            index=index,
            indexed_sample_dimension=g["variable_dimensions"][ncvar][0],
            element_dimension=element_dimension,
            instance_dimension=instance_dimension,
        )

        return element_dimension

    def _parse_indexed_contiguous_compression(
        self, sample_dimension, instance_dimension
    ):
        """Parse an index variable for indexed contiguous ragged arrays.

        :Parameters:

            sample_dimension: `str`
                The netCDF dimension name of the sample dimension.

            element_dimension_1: `str`
                The name of the implied element dimension whose size is the
                maximum number of sub-features in any instance.

        """
        g = self.read_vars

        logger.debug(
            "    Pre-processing indexed and contiguous compression "
            "for instance dimension: {}".format(instance_dimension)
        )  # pragma: no cover

        profile_dimension = g["compression"][sample_dimension][
            "ragged_contiguous"
        ]["profile_dimension"]

        logger.debug(
            "        sample_dimension  : {}".format(sample_dimension)
        )  # pragma: no cover
        logger.debug(
            "        instance_dimension: {}".format(instance_dimension)
        )  # pragma: no cover
        logger.debug(
            "        profile_dimension : {}".format(profile_dimension)
        )  # pragma: no cover

        contiguous = g["compression"][sample_dimension]["ragged_contiguous"]
        indexed = g["compression"][profile_dimension]["ragged_indexed"]

        # The indices of the sample dimension which define the start
        # positions of each instances profiles
        profile_indices = indexed["index_variable"]

        # profiles_per_instance is a numpy array
        profiles_per_instance = indexed["elements_per_instance"]

        elements_per_profile = contiguous["count_variable"]

        instance_dimension_size = indexed["instance_dimension_size"]
        element_dimension_1_size = int(profiles_per_instance.max())
        element_dimension_2_size = int(
            self.implementation.get_data_maximum(elements_per_profile)
        )

        g["compression"][sample_dimension]["ragged_indexed_contiguous"] = {
            "count_variable": elements_per_profile,
            "index_variable": profile_indices,
            "implied_ncdimensions": (
                instance_dimension,
                indexed["element_dimension"],
                contiguous["element_dimension"],
            ),
            "instance_dimension_size": instance_dimension_size,
            "element_dimension_1_size": element_dimension_1_size,
            "element_dimension_2_size": element_dimension_2_size,
        }

        logger.debug(
            "    Created read_vars['compression'][{!r}]"
            "['ragged_indexed_contiguous']".format(sample_dimension)
        )  # pragma: no cover

        logger.debug(
            "    Implied dimensions: {} -> {}".format(
                sample_dimension,
                g["compression"][sample_dimension][
                    "ragged_indexed_contiguous"
                ]["implied_ncdimensions"],
            )
        )  # pragma: no cover

        del g["compression"][sample_dimension]["ragged_contiguous"]

        logger.debug(
            "    Removed "
            "read_vars['compression'][{!r}]['ragged_contiguous']".format(
                sample_dimension
            )
        )  # pragma: no cover

    def _parse_geometry(self, parent_ncvar, attributes):
        """Parse a geometry container variable.

        .. versionadded:: (cfdm) 1.8.0

        :Parameters:

            parent_ncvar: `str`
                The netCDF variable name of the parent data variable.

            attributes: `dict`
                All attributes of *all* netCDF variables, keyed by netCDF
                variable name.

        :Returns:

            `str` or `None`
                 The new geometry netCDF variable name, or `None` if a)
                 the container has already been parsed or b) a
                 sufficiently compliant geometry container could not be
                 found.

        """
        g = self.read_vars

        geometry_attribute = attributes[parent_ncvar]["geometry"]

        parsed_geometry = self._split_string_by_white_space(
            parent_ncvar, geometry_attribute, variables=True
        )

        cf_compliant = self._check_geometry_attribute(
            parent_ncvar, geometry_attribute, parsed_geometry
        )
        if not cf_compliant:
            return

        geometry_ncvar = parsed_geometry[0]

        if geometry_ncvar in g["geometries"]:
            # We've already parsed this geometry container, so record
            # the fact that this parent netCDF variable has this
            # geometry variable and return.
            g["variable_geometry"][parent_ncvar] = geometry_ncvar
            return

        logger.info(
            "    Geometry container = {!r}".format(geometry_ncvar)
        )  # pragma: no cover
        logger.debug(
            "        netCDF attributes: {}".format(
                pformat(attributes[geometry_ncvar], indent=12)
            )
        )  # pragma: no cover

        geometry_type = attributes[geometry_ncvar].get("geometry_type")

        g["geometries"][geometry_ncvar] = {"geometry_type": geometry_type}

        node_coordinates = attributes[geometry_ncvar].get("node_coordinates")
        node_count = attributes[geometry_ncvar].get("node_count")
        part_node_count = attributes[geometry_ncvar].get("part_node_count")
        interior_ring = attributes[geometry_ncvar].get("interior_ring")

        parsed_node_coordinates = self._split_string_by_white_space(
            geometry_ncvar, node_coordinates, variables=True
        )
        parsed_interior_ring = self._split_string_by_white_space(
            geometry_ncvar, interior_ring, variables=True
        )
        parsed_node_count = self._split_string_by_white_space(
            geometry_ncvar, node_count, variables=True
        )
        parsed_part_node_count = self._split_string_by_white_space(
            geometry_ncvar, part_node_count, variables=True
        )

        logger.info(
            "        parsed_node_coordinates = {}".format(
                parsed_node_coordinates
            )
        )  # pragma: no cover
        logger.info(
            "        parsed_interior_ring    = {}".format(parsed_interior_ring)
        )  # pragma: no cover
        logger.info(
            "        parsed_node_count       = {}".format(parsed_node_count)
        )  # pragma: no cover
        logger.info(
            "        parsed_part_node_count  = {}".format(
                parsed_part_node_count
            )
        )  # pragma: no cover

        cf_compliant = True

        if interior_ring is not None and part_node_count is None:
            attribute = {
                parent_ncvar
                + ":geometry": attributes[parent_ncvar]["geometry"]
            }
            self._add_message(
                parent_ncvar,
                geometry_ncvar,
                message=("part_node_count attribute", "is missing"),
                attribute=attribute,
            )
            cf_compliant = False

        cf_compliant = cf_compliant & self._check_node_coordinates(
            parent_ncvar,
            geometry_ncvar,
            node_coordinates,
            parsed_node_coordinates,
        )

        cf_compliant = cf_compliant & self._check_node_count(
            parent_ncvar, geometry_ncvar, node_count, parsed_node_count
        )

        cf_compliant = cf_compliant & self._check_part_node_count(
            parent_ncvar,
            geometry_ncvar,
            part_node_count,
            parsed_part_node_count,
        )

        cf_compliant = cf_compliant & self._check_interior_ring(
            parent_ncvar, geometry_ncvar, interior_ring, parsed_interior_ring
        )

        if not cf_compliant:
            return

        part_dimension = None

        # Find the netCDF dimension for the total number of nodes
        node_dimension = g["variable_dimensions"][parsed_node_coordinates[0]][
            0
        ]

        logger.info(
            "        node_dimension = {!r}".format(node_dimension)
        )  # pragma: no cover

        if node_count is None:
            # --------------------------------------------------------
            # There is no node_count variable, so all geometries must
            # be size 1 point geometries => we can create a node_count
            # variable in this case.
            # --------------------------------------------------------
            nodes_per_geometry = self.implementation.initialise_Count()
            size = g["nc"].dimensions[node_dimension].size
            ones = self.implementation.initialise_Data(
                array=numpy.ones((size,), dtype="int32"), copy=False
            )
            self.implementation.set_data(nodes_per_geometry, data=ones)

            # --------------------------------------------------------
            # Cell dimension can not be taken from the node_count
            # variable (because it doesn't exist), so it has to be
            # taken from one of the node_coordinate variables,
            # instead.
            # --------------------------------------------------------
            geometry_dimension = g["variable_dimensions"][
                parsed_node_coordinates[0]
            ][0]
        else:
            # Find the netCDF dimension for the total number of cells
            node_count = parsed_node_count[0]
            geometry_dimension = g["variable_dimensions"][node_count][0]

            nodes_per_geometry = self._create_Count(
                ncvar=node_count, ncdim=geometry_dimension
            )

            # --------------------------------------------------------
            # Create a node count variable (which does not contain any
            # data)
            # --------------------------------------------------------
            nc = self._create_NodeCount(ncvar=node_count)
            g["geometries"][geometry_ncvar]["node_count"] = nc

            # Do not attempt to create a field construct from a
            # netCDF part node count variable
            g["do_not_create_field"].add(node_count)

        # Record the netCDF node dimension as the sample dimension of
        # the count variable
        self.implementation.nc_set_sample_dimension(
            nodes_per_geometry, self._ncdim_abspath(node_dimension)
        )

        if part_node_count is None:
            # --------------------------------------------------------
            # There is no part_count variable, i.e. cell has exactly
            # one part.
            #
            # => we can treat the nodes as a contiguous ragged array
            # --------------------------------------------------------
            self._set_ragged_contiguous_parameters(
                elements_per_instance=nodes_per_geometry,
                sample_dimension=node_dimension,
                element_dimension="node",
                instance_dimension=geometry_dimension,
            )
        else:
            # --------------------------------------------------------
            # There is a part node count variable.
            #
            # => we must treat the nodes as an indexed contiguous
            # ragged array
            # --------------------------------------------------------
            part_node_count = parsed_part_node_count[0]

            # Do not attempt to create a field construct from a
            # netCDF part node count variable
            g["do_not_create_field"].add(part_node_count)

            part_dimension = g["variable_dimensions"][part_node_count][0]
            g["geometries"][geometry_ncvar]["part_dimension"] = part_dimension

            parts = self._create_Count(
                ncvar=part_node_count, ncdim=part_dimension
            )

            total_number_of_parts = self.implementation.get_data_size(parts)

            parts_data = self.implementation.get_data(parts)

            nodes_per_geometry_data = self.implementation.get_data(
                nodes_per_geometry
            )

            index = self.implementation.initialise_Index()
            self.implementation.set_data(index, data=parts_data)

            instance_index = 0
            i = 0
            for cell_no in range(
                self.implementation.get_data_size(nodes_per_geometry)
            ):
                n_nodes_in_this_cell = int(nodes_per_geometry_data[cell_no])

                # Initialise partial_node_count, a running count of
                # how many nodes there are in this geometry
                n_nodes = 0

                for k in range(i, total_number_of_parts):
                    index.data[k] = instance_index
                    n_nodes += int(parts_data[k])
                    if n_nodes >= n_nodes_in_this_cell:
                        instance_index += 1
                        i += k + 1
                        break
            # --- End: for

            self._set_ragged_contiguous_parameters(
                elements_per_instance=parts,
                sample_dimension=node_dimension,
                element_dimension="node",
                instance_dimension=part_dimension,
            )

            indexed_sample_dimension = g["variable_dimensions"][
                part_node_count
            ][0]

            self._set_ragged_indexed_parameters(
                index=index,
                indexed_sample_dimension=indexed_sample_dimension,
                element_dimension="part",
                instance_dimension=geometry_dimension,
            )

            self._parse_indexed_contiguous_compression(
                sample_dimension=node_dimension,
                instance_dimension=geometry_dimension,
            )

            # --------------------------------------------------------
            # Create a part node count variable (which does not
            # contain any data)
            # --------------------------------------------------------
            pnc = self._create_PartNodeCount(
                ncvar=part_node_count, ncdim=part_dimension
            )
            g["geometries"][geometry_ncvar]["part_node_count"] = pnc

            # Do not attempt to create a field construct from a
            # netCDF part node count variable
            g["do_not_create_field"].add(part_node_count)

            # --------------------------------------------------------
            # Create an interior ring variable (do this after setting
            # up the indexed ragged array compression parameters).
            # --------------------------------------------------------
            if parsed_interior_ring:
                interior_ring = parsed_interior_ring[0]
                part_dimension = g["variable_dimensions"][interior_ring][0]
                i_r = self._create_InteriorRing(
                    ncvar=interior_ring, ncdim=part_dimension
                )
                g["geometries"][geometry_ncvar]["interior_ring"] = i_r

                # Record that this netCDF interor ring variable spans
                # a compressed dimension
                g["compression"][indexed_sample_dimension].setdefault(
                    "netCDF_variables", set()
                ).update(parsed_interior_ring)

                # Do not attempt to create a field from an
                # interior ring variable
                g["do_not_create_field"].add(interior_ring)
        # --- End: if

        # Record which the netCDF node variables span the compressed
        # dimension
        g["compression"][node_dimension].setdefault(
            "netCDF_variables", set()
        ).update(parsed_node_coordinates)

        # Do not attempt to create field constructs from netCDF node
        # coordinate variables
        g["do_not_create_field"].update(parsed_node_coordinates)

        g["geometries"][geometry_ncvar].update(
            {
                "node_coordinates": parsed_node_coordinates,
                "geometry_dimension": geometry_dimension,
                "node_dimension": node_dimension,
            }
        )

        # Record the fact that this parent netCDF variable has a
        # geometry variable
        g["variable_geometry"][parent_ncvar] = geometry_ncvar

        return geometry_ncvar

    def _set_ragged_contiguous_parameters(
        self,
        elements_per_instance=None,
        sample_dimension=None,
        element_dimension=None,
        instance_dimension=None,
    ):
        """Set the DSG ragged contiguous compression global attributes.

        .. versionadded:: (cfdm) 1.7.0

        :Parameters:

            elements_per_instance: `Count`

            sample_dimension: `str`

            element_dimension: `str`

            instance_dimension: `str`

        :Returns:

            `str`
               The element dimension, possibly modified to make sure that it
               is unique.

        """
        g = self.read_vars

        instance_dimension_size = self.implementation.get_data_size(
            elements_per_instance
        )
        element_dimension_size = int(
            self.implementation.get_data_maximum(elements_per_instance)
        )

        # Make sure that the element dimension name is unique
        base = element_dimension
        n = 0
        while (
            element_dimension in g["internal_dimension_sizes"]
            or element_dimension in g["new_dimensions"]
            or element_dimension in g["variables"]
        ):
            n += 1
            element_dimension = "{0}_{1}".format(base, n)

        g["new_dimensions"][element_dimension] = element_dimension_size

        g["compression"].setdefault(sample_dimension, {})[
            "ragged_contiguous"
        ] = {
            "count_variable": elements_per_instance,
            "implied_ncdimensions": (instance_dimension, element_dimension),
            "profile_dimension": instance_dimension,
            "element_dimension": element_dimension,
            "element_dimension_size": element_dimension_size,
            "instance_dimension_size": instance_dimension_size,
        }

        return element_dimension

    def _set_ragged_indexed_parameters(
        self,
        index=None,
        indexed_sample_dimension=None,
        element_dimension=None,
        instance_dimension=None,
    ):
        """Set the DSG ragged indexed compression global attributes.

        .. versionadded:: (cfdm) 1.7.0

        :Parameters:

            index: `Index`

            element_dimension: `str`

            instance_dimension: `str`

        :Returns:

            `str`
               The element dimension, possibly modified to make sure that it
               is unique.

        """
        g = self.read_vars

        (_, count) = numpy.unique(index.data.array, return_counts=True)

        # The number of elements per instance. For the instances array
        # example above, the elements_per_instance array is [7, 5, 7].
        elements_per_instance = count  # self._create_Data(array=count)

        instance_dimension_size = g["internal_dimension_sizes"][
            instance_dimension
        ]
        element_dimension_size = int(elements_per_instance.max())

        base = element_dimension
        n = 0
        while (
            element_dimension in g["internal_dimension_sizes"]
            or element_dimension in g["new_dimensions"]
            or element_dimension in g["variables"]
        ):
            n += 1
            element_dimension = "{0}_{1}".format(base, n)

        g["compression"].setdefault(indexed_sample_dimension, {})[
            "ragged_indexed"
        ] = {
            "elements_per_instance": elements_per_instance,
            "index_variable": index,
            "implied_ncdimensions": (instance_dimension, element_dimension),
            "element_dimension": element_dimension,
            "instance_dimension_size": instance_dimension_size,
            "element_dimension_size": element_dimension_size,
        }

        g["new_dimensions"][element_dimension] = element_dimension_size

        logger.debug(
            "    Created "
            "read_vars['compression'][{!r}]['ragged_indexed']".format(
                indexed_sample_dimension
            )
        )  # pragma: no cover

        return element_dimension

    def _check_external_variables(
        self, external_variables, parsed_external_variables
    ):
        """Check that named external variables do not exist in the file.

        .. versionadded:: (cfdm) 1.7.0

        :Parameters:

            external_variables: `str`
                The external_variables attribute as found in the file.

            parsed_external_variables: `list`
                The external_variables attribute parsed into a list of
                external variable names.

        :Returns:

            `list`
                The external variable names, less those which are also netCDF
                variables in the file.

        """
        g = self.read_vars

        attribute = {"external_variables": external_variables}
        message = ("External variable", "exists in the file")

        out = []

        for ncvar in parsed_external_variables:
            if ncvar not in g["internal_variables"]:
                out.append(ncvar)
            else:
                self._add_message(
                    None, ncvar, message=message, attribute=attribute
                )
        # --- End: for

        return out

    def _check_formula_terms(
        self, field_ncvar, coord_ncvar, formula_terms, z_ncdim=None
    ):
        """Check formula_terms for CF-compliance.

        .. versionadded:: (cfdm) 1.7.0

        :Parameters:

            field_ncvar: `str`

            coord_ncvar: `str`

            formula_terms: `str`
                A CF-netCDF formula_terms attribute.

        """
        # ============================================================
        # CF-1.7 7.1. Cell Boundaries
        #
        # If a parametric coordinate variable with a formula_terms
        # attribute (section 4.3.2) also has a bounds attribute, its
        # boundary variable must have a formula_terms attribute
        # too. In this case the same terms would appear in both (as
        # specified in Appendix D), since the transformation from the
        # parametric coordinate values to physical space is realized
        # through the same formula.  For any term that depends on the
        # vertical dimension, however, the variable names appearing in
        # the formula terms would differ from those found in the
        # formula_terms attribute of the coordinate variable itself
        # because the boundary variables for formula terms are
        # two-dimensional while the formula terms themselves are
        # one-dimensional.
        #
        # Whenever a formula_terms attribute is attached to a boundary
        # variable, the formula terms may additionally be identified
        # using a second method: variables appearing in the vertical
        # coordinates' formula_terms may be declared to be coordinate,
        # scalar coordinate or auxiliary coordinate variables, and
        # those coordinates may have bounds attributes that identify
        # their boundary variables. In that case, the bounds attribute
        # of a formula terms variable must be consistent with the
        # formula_terms attribute of the boundary variable. Software
        # digesting legacy datasets (constructed prior to version 1.7
        # of this standard) may have to rely in some cases on the
        # first method of identifying the formula term variables and
        # in other cases, on the second. Starting from version 1.7,
        # however, the first method will be sufficient.
        # ============================================================

        g = self.read_vars

        attribute = {coord_ncvar + ":formula_terms": formula_terms}

        g["formula_terms"].setdefault(coord_ncvar, {"coord": {}, "bounds": {}})

        parsed_formula_terms = self._parse_x(coord_ncvar, formula_terms)

        incorrectly_formatted = (
            "formula_terms attribute",
            "is incorrectly formatted",
        )

        if not parsed_formula_terms:
            self._add_message(
                field_ncvar,
                coord_ncvar,
                message=incorrectly_formatted,
                attribute=attribute,
            )
            return False

        self._ncdimensions(field_ncvar)

        for x in parsed_formula_terms:
            term, values = list(x.items())[0]

            g["formula_terms"][coord_ncvar]["coord"][term] = None

            if len(values) != 1:
                self._add_message(
                    field_ncvar,
                    coord_ncvar,
                    message=incorrectly_formatted,
                    attribute=attribute,
                )
                continue

            ncvar = values[0]

            if ncvar not in g["internal_variables"]:
                ncvar, message = self._check_missing_variable(
                    ncvar, "Formula terms variable"
                )

                self._add_message(
                    field_ncvar, ncvar, message=message, attribute=attribute
                )
                continue

            g["formula_terms"][coord_ncvar]["coord"][term] = ncvar
        # --- End: for

        bounds_ncvar = g["variable_attributes"][coord_ncvar].get("bounds")

        if bounds_ncvar is None:
            # --------------------------------------------------------
            # Parametric Z coordinate does not have bounds
            # --------------------------------------------------------
            for term in g["formula_terms"][coord_ncvar]["coord"]:
                g["formula_terms"][coord_ncvar]["bounds"][term] = None
        else:
            # --------------------------------------------------------
            # Parametric Z coordinate has bounds
            # --------------------------------------------------------
            bounds_formula_terms = g["variable_attributes"][bounds_ncvar].get(
                "formula_terms"
            )
            if bounds_formula_terms is not None:
                # ----------------------------------------------------
                # Parametric Z coordinate has bounds, and the bounds
                # variable has a formula_terms attribute
                # ----------------------------------------------------
                bounds_attribute = {
                    bounds_ncvar + ":formula_terms": bounds_formula_terms
                }

                parsed_bounds_formula_terms = self._parse_x(
                    bounds_ncvar, bounds_formula_terms
                )

                if not parsed_bounds_formula_terms:
                    self._add_message(
                        field_ncvar,
                        bounds_ncvar,
                        message=(
                            "Bounds formula_terms attribute",
                            "is incorrectly formatted",
                        ),
                        attribute=attribute,
                        variable=coord_ncvar,
                    )

                for x in parsed_bounds_formula_terms:
                    term, values = list(x.items())[0]

                    g["formula_terms"][coord_ncvar]["bounds"][term] = None

                    if len(values) != 1:
                        self._add_message(
                            field_ncvar,
                            bounds_ncvar,
                            message=(
                                "Bounds formula_terms attribute",
                                "is incorrectly formatted",
                            ),
                            attribute=bounds_attribute,
                            variable=coord_ncvar,
                        )
                        continue

                    ncvar = values[0]

                    if ncvar not in g["internal_variables"]:
                        ncvar, message = self._check_missing_variable(
                            ncvar, "Bounds formula terms variable"
                        )

                        self._add_message(
                            field_ncvar,
                            ncvar,
                            message=message,
                            attribute=bounds_attribute,
                            variable=coord_ncvar,
                        )
                        continue

                    if term not in g["formula_terms"][coord_ncvar]["coord"]:
                        self._add_message(
                            field_ncvar,
                            bounds_ncvar,
                            message=(
                                "Bounds formula_terms attribute",
                                "has incompatible terms",
                            ),
                            attribute=bounds_attribute,
                            variable=coord_ncvar,
                        )
                        continue

                    parent_ncvar = g["formula_terms"][coord_ncvar]["coord"][
                        term
                    ]

                    d_ncdims = g["variable_dimensions"][parent_ncvar]
                    dimensions = g["variable_dimensions"][ncvar]

                    if z_ncdim not in d_ncdims:
                        if ncvar != parent_ncvar:
                            self._add_message(
                                field_ncvar,
                                bounds_ncvar,
                                message=(
                                    "Bounds formula terms variable",
                                    "that does not span the vertical "
                                    "dimension is inconsistent with the "
                                    "formula_terms of the parametric "
                                    "coordinate variable",
                                ),
                                attribute=bounds_attribute,
                                variable=coord_ncvar,
                            )
                            continue
                        # --- End: if
                    elif len(dimensions) != len(d_ncdims) + 1:
                        self._add_message(
                            field_ncvar,
                            bounds_ncvar,
                            message=(
                                "Bounds formula terms variable",
                                "spans incorrect dimensions",
                            ),
                            attribute=bounds_attribute,
                            dimensions=dimensions,
                            variable=coord_ncvar,
                        )
                        continue
                    # WRONG - need to account for char arrays:
                    elif d_ncdims != dimensions[:-1]:
                        self._add_message(
                            field_ncvar,
                            bounds_ncvar,
                            message=(
                                "Bounds formula terms variable",
                                "spans incorrect dimensions",
                            ),
                            attribute=bounds_attribute,
                            dimensions=dimensions,
                            variable=coord_ncvar,
                        )
                        continue

                    # Still here?
                    g["formula_terms"][coord_ncvar]["bounds"][term] = ncvar
                # --- End: for

                if set(g["formula_terms"][coord_ncvar]["coord"]) != set(
                    g["formula_terms"][coord_ncvar]["bounds"]
                ):
                    self._add_message(
                        field_ncvar,
                        bounds_ncvar,
                        message=(
                            "Bounds formula_terms attribute",
                            "has incompatible terms",
                        ),
                        attribute=bounds_attribute,
                        variable=coord_ncvar,
                    )

            else:
                # ----------------------------------------------------
                # Parametric Z coordinate has bounds, but the bounds
                # variable does not have a formula_terms attribute =>
                # Infer the formula terms bounds variables from the
                # coordinates
                # ----------------------------------------------------
                for term, ncvar in g["formula_terms"][coord_ncvar][
                    "coord"
                ].items():
                    g["formula_terms"][coord_ncvar]["bounds"][term] = None

                    if z_ncdim not in self._ncdimensions(ncvar):
                        g["formula_terms"][coord_ncvar]["bounds"][term] = ncvar
                        continue

                    is_coordinate_with_bounds = False
                    for c_ncvar in g["coordinates"][field_ncvar]:
                        if ncvar != c_ncvar:
                            continue

                        is_coordinate_with_bounds = True

                        if z_ncdim not in g["variable_dimensions"][c_ncvar]:
                            # Coordinates do not span the Z dimension
                            g["formula_terms"][coord_ncvar]["bounds"][
                                term
                            ] = ncvar
                        else:
                            # Coordinates span the Z dimension
                            b = g["bounds"][field_ncvar].get(ncvar)
                            if b is not None:
                                g["formula_terms"][coord_ncvar]["bounds"][
                                    term
                                ] = b
                            else:
                                is_coordinate_with_bounds = False
                        # --- End: if

                        break
                    # --- End: for

                    if not is_coordinate_with_bounds:
                        self._add_message(
                            field_ncvar,
                            ncvar,
                            message=(
                                "Formula terms variable",
                                "that spans the vertical dimension "
                                "has no bounds",
                            ),
                            attribute=attribute,
                            variable=coord_ncvar,
                        )
                # --- End: for
            # --- End: if
        # --- End: if

    def _check_missing_variable(self, ncvar, message0):
        """Return the name of a missing variable with a message.

        .. versionaddedd:: (cfdm) 1.8.6.0

         :Parameters:

             ncvar: `str`

             message0: `str`

         :Returns:

             `str`, `tuple`
                 The (possibly modified) netCDF variable name, and the
                 appropriate full message about it being missing.

        """
        if self.read_vars["has_groups"]:
            message = (message0, "is not locatable in the group hierarchy")
            if ncvar.startswith("REF_NOT_FOUND:_"):
                ncvar = ncvar.replace("REF_NOT_FOUND:_", "", 1)
        else:
            message = (message0, "is not in file")

        return ncvar, message

    def _create_field_or_domain(self, field_ncvar, domain=False):
        """Create a field or domain for a given netCDF variable.

        .. versionadded:: (cfdm) 1.7.0

        :Parameters:

        field_ncvar: `str`
            The name of the netCDF variable to be turned into a field
            or domain construct.

        domain: `bool`, otpional
            If True then only read and parse domain variables into
            domain consrtucts. By default only data variables are read
            and parsed into field constructs.

            .. versionadded:: (cfdm) 1.9.0.0

        :Returns:

        Field or Domain construct

        """
        g = self.read_vars

        field = not domain
        if field:
            construct_type = "Field"
        else:
            construct_type = "Domain"

        # Reset the dimensions of a domain variable
        g["domain_ncdimensions"] = {}

        # Reset 'domain_ancillary_key'
        g["domain_ancillary_key"] = {}

        dimensions = g["variable_dimensions"][field_ncvar]
        g["dataset_compliance"][field_ncvar] = {
            "CF version": self.implementation.get_cf_version(),
            "dimensions": dimensions,
            "non-compliance": {},
        }

        logger.info(
            "    Converting netCDF variable {}({}) to a {}:".format(
                field_ncvar, ", ".join(dimensions), construct_type
            )
        )  # pragma: no cover

        # ------------------------------------------------------------
        # Combine the global and group properties with the data
        # variable properties, giving precedence to those of the data
        # variable and then those of any groups.
        # ------------------------------------------------------------
        field_properties = g["global_attributes"].copy()

        if g["has_groups"]:
            field_properties.update(
                g["variable_group_attributes"][field_ncvar]
            )

        field_properties.update(g["variable_attributes"][field_ncvar])

        logger.debug(
            "        netCDF attributes:\n"
            + pformat(field_properties, indent=12)
        )  # pragma: no cover

        if field:
            # Take cell_methods out of the data variable's properties
            # since it will need special processing once the domain
            # has been defined
            cell_methods_string = field_properties.pop("cell_methods", None)

            # Take add_offset and scale_factor out of the data
            # variable's properties since they will be dealt with by
            # the variable's Data object. Makes sure we note that they
            # were there so we can adjust the field's data type
            # accordingly.
            values = [
                field_properties.pop(k, None)
                for k in ("add_offset", "scale_factor")
            ]
            unpacked_dtype = values != [None, None]
            if unpacked_dtype:
                try:
                    values.remove(None)
                except ValueError:
                    pass

                unpacked_dtype = numpy.result_type(*values)
        # --- End: if

        # Initialise node_coordinates_as_bounds
        g["node_coordinates_as_bounds"] = set()

        # ------------------------------------------------------------
        # Initialize the field/domain
        # ------------------------------------------------------------
        if field:
            # Create a field construct
            f = self.implementation.initialise_Field()
        else:
            # Create a domain construct
            f = self.implementation.initialise_Domain()

        self.implementation.set_properties(f, field_properties, copy=True)

<<<<<<< HEAD
        if field and not g["mask"]:
            # --------------------------------------------------------
            # Masking has been turned off, so make sure that there is
            # a fill value recorded on the field so that masking may
            # later be applied manually, if required. (Introduced at
            # v1.8.2)
            # --------------------------------------------------------
=======
        if not g["mask"]:
>>>>>>> 9e2d99cd
            self._set_default_FillValue(f, field_ncvar)

        # Store the netCDF variable name of the field/domain
        self.implementation.nc_set_variable(f, field_ncvar)

        # ------------------------------------------------------------
        # Store the netCDF global attributes for the field/domain
        # ------------------------------------------------------------
        x = g["global_attributes"].copy()
        for k, v in g["global_attributes"].items():
            if (
                k not in g["variable_attributes"][field_ncvar]
                and k not in g["variable_group_attributes"][field_ncvar]
            ):
                x[k] = None
        # --- End: for

        self.implementation.nc_set_global_attributes(f, x)

        # ------------------------------------------------------------
        # Store the data/domain variable's group-level attributes
        # ------------------------------------------------------------
        if g["has_groups"]:
            x = g["variable_group_attributes"][field_ncvar].copy()
            for k, v in g["variable_group_attributes"][field_ncvar].items():
                if k not in g["variable_attributes"][field_ncvar]:
                    x[k] = None
            # --- End: for

            self.implementation.nc_set_group_attributes(f, x)

        # ------------------------------------------------------------
        # Remove the field/domain construct's "geometry" property,
        # saving its value
        # ------------------------------------------------------------
        if g["CF>=1.8"]:
            geometry = self.implementation.del_property(f, "geometry", None)
            if geometry is not None:
                self.implementation.nc_set_geometry_variable(f, geometry)
        # --- End: if

        # Map netCDF dimension names to domain axis names.
        #
        # For example: {'lat': 'dim0', 'time': 'dim1'}
        ncdim_to_axis = {}
        g["ncdim_to_axis"] = ncdim_to_axis

        ncscalar_to_axis = {}

        # Map netCDF variable names to internal identifiers
        #
        # For example: {'dimensioncoordinate1': 'time'}
        ncvar_to_key = {}

        data_axes = []

        # ------------------------------------------------------------
        # Add axes and non-scalar dimension coordinates to the
        # field/domain
        # ------------------------------------------------------------
        has_dimensions_attr = self.implementation.has_property(f, "dimensions")
        ndim = g["variables"][field_ncvar].ndim

        if field:
            if has_dimensions_attr and ndim < 1:
                # ----------------------------------------------------
                # This netCDF scalar variable has a 'dimensions'
                # attribute. Therefore it is a domain variable and is
                # to be ignored. CF>=1.9 (Introduced at v1.9.0.0)
                # ----------------------------------------------------
                logger.info(
                    "        {} is a domain variable".format(field_ncvar)
                )  # pragma: no cover

                return None

            ncdimensions = None
        else:
            if not g["CF>=1.9"] or not has_dimensions_attr or ndim >= 1:
                # ----------------------------------------------------
                # This netCDF variable is not scalar, or does not have
                # a 'dimensions' attribute. Therefore it is not a
                # domain variable and is to be ignored. CF>=1.9
                # (Introduced at v1.9.0.0)
                # ----------------------------------------------------
                logger.info(
                    "        {} is not a domain variable".format(field_ncvar)
                )  # pragma: no cover

                return None

            # --------------------------------------------------------
            # Get the netCDF dimensions for the domain variable from
            # the 'dimensions' property. CF>=1.9. (Introduced at
            # v1.9.0.0)
            # --------------------------------------------------------
            domain_dimensions = self.implementation.del_property(
                f, "dimensions", None
            )

            ncdimensions = self._split_string_by_white_space(
                field_ncvar, domain_dimensions, variables=True
            )

        field_ncdimensions = self._ncdimensions(
            field_ncvar, ncdimensions=ncdimensions
        )

        field_groups = g["variable_groups"][field_ncvar]

        for ncdim in field_ncdimensions:
            ncvar, method = self._find_coordinate_variable(
                field_ncvar, field_groups, ncdim
            )

            if ncvar is not None:
                # There is a Unidata coordinate variable for this
                # dimension, so create a domain axis and dimension
                # coordinate
                if ncvar in g["dimension_coordinate"]:
                    coord = self._copy_construct(
                        "dimension_coordinate", field_ncvar, ncvar
                    )
                else:
                    coord = self._create_dimension_coordinate(
                        field_ncvar, ncvar, f
                    )
                    g["dimension_coordinate"][ncvar] = coord

                domain_axis = self._create_domain_axis(
                    self.implementation.get_construct_data_size(coord), ncdim
                )

                logger.detail(
                    "        [a] Inserting {!r}".format(domain_axis)
                )  # pragma: no cover
                axis = self.implementation.set_domain_axis(
                    field=f, construct=domain_axis, copy=False
                )

                logger.detail(
                    "        [b] Inserting {!r}{}".format(coord, method)
                )  # pragma: no cover
                dim = self.implementation.set_dimension_coordinate(
                    field=f, construct=coord, axes=[axis], copy=False
                )

                self._reference(ncvar, field_ncvar)
                if coord.has_bounds():
                    bounds = self.implementation.get_bounds(coord)
                    self._reference(
                        self.implementation.nc_get_variable(bounds),
                        field_ncvar,
                    )

                # Set unlimited status of axis
                #                if nc.dimensions[ncdim].isunlimited():
                if g["dimension_isunlimited"][ncdim]:
                    self.implementation.nc_set_unlimited_axis(f, axis)

                ncvar_to_key[ncvar] = dim
                g["coordinates"].setdefault(field_ncvar, []).append(ncvar)

            else:
                # There is no dimension coordinate for this dimension,
                # so just create a domain axis with the correct size.
                if ncdim in g["new_dimensions"]:
                    size = g["new_dimensions"][ncdim]
                else:
                    size = g["internal_dimension_sizes"][ncdim]

                domain_axis = self._create_domain_axis(size, ncdim)
                logger.detail(
                    "        [c] Inserting {!r}".format(domain_axis)
                )  # pragma: no cover
                axis = self.implementation.set_domain_axis(
                    field=f, construct=domain_axis, copy=False
                )

                # Set unlimited status of axis
                try:
                    # if nc.dimensions[ncdim].isunlimited():
                    if g["dimension_isunlimited"][ncdim]:
                        self.implementation.nc_set_unlimited_axis(f, axis)
                except KeyError:
                    # This dimension is not in the netCDF file (as
                    # might be the case for an element dimension
                    # implied by a ragged array).
                    pass
            # --- End: if

            # Update data dimension name and set dimension size
            data_axes.append(axis)

            ncdim_to_axis[ncdim] = axis
        # --- End: for

        # ------------------------------------------------------------
        # Add the data to the field
        # ------------------------------------------------------------
        if field:
            data = self._create_data(
                field_ncvar, f, unpacked_dtype=unpacked_dtype
            )

            logger.detail(
                "        [d] Inserting {!r}".format(data)
            )  # pragma: no cover

            self.implementation.set_data(f, data, axes=data_axes, copy=False)

        # ------------------------------------------------------------
        # Add scalar dimension coordinates and auxiliary coordinates
        # to the field/domain
        # ------------------------------------------------------------
        coordinates = self.implementation.del_property(f, "coordinates", None)

        if coordinates is not None:
            parsed_coordinates = self._split_string_by_white_space(
                field_ncvar, coordinates, variables=True
            )

            for ncvar in parsed_coordinates:
                # Skip dimension coordinates which are in the list
                if ncvar in field_ncdimensions:
                    continue

                cf_compliant = self._check_auxiliary_or_scalar_coordinate(
                    field_ncvar, ncvar, coordinates
                )
                if not cf_compliant:
                    continue

                # Set dimensions for this variable
                dimensions = self._get_domain_axes(ncvar)

                if ncvar in g["auxiliary_coordinate"]:
                    coord = g["auxiliary_coordinate"][ncvar].copy()
                else:
                    coord = self._create_auxiliary_coordinate(
                        field_ncvar, ncvar, f
                    )
                    g["auxiliary_coordinate"][ncvar] = coord

                # ----------------------------------------------------
                # Turn a
                # ----------------------------------------------------
                is_scalar_dimension_coordinate = False
                scalar = False
                if not dimensions:
                    scalar = True
                    if self._is_char_or_string(ncvar):
                        # String valued scalar coordinate. T turn it
                        # into a 1-d auxiliary coordinate construct.
                        domain_axis = self._create_domain_axis(1)
                        logger.detail(
                            "        [d] Inserting {!r}".format(domain_axis)
                        )  # pragma: no cover
                        dim = self.implementation.set_domain_axis(
                            f, domain_axis
                        )

                        dimensions = [dim]

                        coord = self.implementation.construct_insert_dimension(
                            construct=coord, position=0
                        )
                        g["auxiliary_coordinate"][ncvar] = coord
                    else:
                        # Numeric valued scalar coordinate
                        is_scalar_dimension_coordinate = True
                # --- End: if

                if is_scalar_dimension_coordinate:
                    # Insert a domain axis and dimension coordinate
                    # derived from a numeric scalar auxiliary
                    # coordinate.

                    # First turn the scalar auxiliary corodinate into
                    # a 1-d auxiliary coordinate construct
                    coord = self.implementation.construct_insert_dimension(
                        construct=coord, position=0
                    )

                    # Now turn the 1-d size 1 auxiliary coordinate
                    # into a dimension coordinate
                    coord = self.implementation.initialise_DimensionCoordinate_from_AuxiliaryCoordinate(
                        auxiliary_coordinate=coord, copy=False
                    )

                    domain_axis = self._create_domain_axis(
                        self.implementation.get_construct_data_size(coord)
                    )
                    logger.detail(
                        "        [e] Inserting {!r}".format(domain_axis)
                    )  # pragma: no cover
                    axis = self.implementation.set_domain_axis(
                        field=f, construct=domain_axis, copy=False
                    )

                    logger.detail(
                        "        [e] Inserting {!r}".format(coord)
                    )  # pragma: no cover
                    dim = self.implementation.set_dimension_coordinate(
                        f, coord, axes=[axis], copy=False
                    )

                    self._reference(ncvar, field_ncvar)
                    if self.implementation.has_bounds(coord):
                        bounds = self.implementation.get_bounds(coord)
                        self._reference(
                            self.implementation.nc_get_variable(bounds),
                            field_ncvar,
                        )

                    dimensions = [axis]
                    ncvar_to_key[ncvar] = dim

                    g["dimension_coordinate"][ncvar] = coord
                    del g["auxiliary_coordinate"][ncvar]
                else:
                    # Insert auxiliary coordinate
                    logger.detail(
                        "        [f] Inserting {!r}".format(coord)
                    )  # pragma: no cover

                    aux = self.implementation.set_auxiliary_coordinate(
                        f, coord, axes=dimensions, copy=False
                    )

                    self._reference(ncvar, field_ncvar)
                    if self.implementation.has_bounds(coord):
                        bounds = self.implementation.get_bounds(coord)
                        self._reference(
                            self.implementation.nc_get_variable(bounds),
                            field_ncvar,
                        )

                    ncvar_to_key[ncvar] = aux

                if scalar:
                    ncscalar_to_axis[ncvar] = dimensions[0]
            # --- End: for
        # --- End: if

        # ------------------------------------------------------------
        # Add auxiliary coordinate constructs from geometry node
        # coordinates that are not already bounds of existing
        # auxiliary coordinate constructs (CF>=1.8)
        # ------------------------------------------------------------
        geometry = self._get_geometry(field_ncvar)
        if geometry is not None:
            for node_ncvar in geometry["node_coordinates"]:
                found = any(
                    [
                        (self.implementation.get_bounds_ncvar(a) == node_ncvar)
                        for a in f.auxiliary_coordinates.values()
                    ]
                )
                # TODO: remove explicit API dependency:
                # f.auxiliary_coordinates.values()
                if found:
                    continue

                #
                if node_ncvar in g["auxiliary_coordinate"]:
                    coord = g["auxiliary_coordinate"][node_ncvar].copy()
                else:
                    coord = self._create_auxiliary_coordinate(
                        field_ncvar=field_ncvar,
                        ncvar=None,
                        f=f,
                        bounds_ncvar=node_ncvar,
                        nodes=True,
                    )

                    geometry_type = geometry["geometry_type"]
                    if geometry_type is not None:
                        self.implementation.set_geometry(coord, geometry_type)

                    g["auxiliary_coordinate"][node_ncvar] = coord

                # Insert auxiliary coordinate
                logger.detail(
                    "        [f] Inserting {!r}".format(coord)
                )  # pragma: no cover

                # TODO check that geometry_dimension is a dimension of
                # the data variable
                geometry_dimension = geometry["geometry_dimension"]
                if geometry_dimension not in g["ncdim_to_axis"]:
                    raise ValueError(
                        "Geometry dimension {!r} is not in "
                        "read_vars['ncdim_to_axis']: {}".format(
                            geometry_dimension, g["ncdim_to_axis"]
                        )
                    )

                aux = self.implementation.set_auxiliary_coordinate(
                    f,
                    coord,
                    axes=(g["ncdim_to_axis"][geometry_dimension],),
                    copy=False,
                )

                self._reference(node_ncvar, field_ncvar)
                ncvar_to_key[node_ncvar] = aux
        # --- End: if

        # ------------------------------------------------------------
        # Add coordinate reference constructs from formula_terms
        # properties
        # ------------------------------------------------------------
        for key, coord in self.implementation.get_coordinates(field=f).items():
            coord_ncvar = self.implementation.nc_get_variable(coord)

            if coord_ncvar is None:
                # This might be the case if the coordinate construct
                # just contains geometry nodes
                continue

            formula_terms = g["variable_attributes"][coord_ncvar].get(
                "formula_terms"
            )
            if formula_terms is None:
                # This coordinate does not have a formula_terms
                # attribute
                continue

            if coord_ncvar not in g["formula_terms"]:
                self._check_formula_terms(
                    field_ncvar,
                    coord_ncvar,
                    formula_terms,
                    z_ncdim=g["variable_dimensions"][coord_ncvar][0],
                )

            ok = True
            domain_ancillaries = []
            for term, ncvar in g["formula_terms"][coord_ncvar][
                "coord"
            ].items():
                if ncvar is None:
                    continue

                # Set dimensions
                axes = self._get_domain_axes(ncvar)

                if ncvar in g["domain_ancillary"]:
                    domain_anc = self._copy_construct(
                        "domain_ancillary", field_ncvar, ncvar
                    )
                else:
                    bounds = g["formula_terms"][coord_ncvar]["bounds"].get(
                        term
                    )
                    if bounds == ncvar:
                        bounds = None

                    domain_anc = self._create_domain_ancillary(
                        field_ncvar, ncvar, f, bounds_ncvar=bounds
                    )

                if len(axes) == len(self._ncdimensions(ncvar)):
                    domain_ancillaries.append((ncvar, domain_anc, axes))
                else:
                    # The domain ancillary variable spans a dimension
                    # that is not spanned by its parent data variable
                    self._add_message(
                        field_ncvar,
                        ncvar,
                        message=(
                            "Formula terms variable",
                            "spans incorrect dimensions",
                        ),
                        attribute={
                            coord_ncvar + ":formula_terms": formula_terms
                        },
                        dimensions=g["variable_dimensions"][ncvar],
                    )
                    ok = False
            # --- End: for

            if not ok:
                # Move on to the next coordinate
                continue

            # Still here? Create a formula terms coordinate reference.
            for ncvar, domain_anc, axes in domain_ancillaries:
                logger.detail(
                    "        [g] Inserting {!r}".format(domain_anc)
                )  # pragma: no cover

                da_key = self.implementation.set_domain_ancillary(
                    field=f, construct=domain_anc, axes=axes, copy=False
                )

                self._reference(ncvar, field_ncvar)
                if self.implementation.has_bounds(domain_anc):
                    bounds = self.implementation.get_bounds(domain_anc)
                    self._reference(
                        self.implementation.nc_get_variable(bounds),
                        field_ncvar,
                    )

                if ncvar not in ncvar_to_key:
                    ncvar_to_key[ncvar] = da_key

                g["domain_ancillary"][ncvar] = domain_anc
                g["domain_ancillary_key"][ncvar] = da_key

            coordinate_reference = self._create_formula_terms_ref(
                f, key, coord, g["formula_terms"][coord_ncvar]["coord"]
            )

            self.implementation.set_coordinate_reference(
                field=f, construct=coordinate_reference, copy=False
            )

            logger.detail(
                "        [l] Inserting {!r}".format(coordinate_reference)
            )  # pragma: no cover

            g["vertical_crs"][key] = coordinate_reference
        # --- End: for

        # ------------------------------------------------------------
        # Add grid mapping coordinate references (do this after
        # formula terms)
        # ------------------------------------------------------------
        grid_mapping = self.implementation.del_property(
            f, "grid_mapping", None
        )
        if grid_mapping is not None:
            parsed_grid_mapping = self._parse_grid_mapping(
                field_ncvar, grid_mapping
            )

            cf_compliant = self._check_grid_mapping(
                field_ncvar, grid_mapping, parsed_grid_mapping
            )
            if not cf_compliant:
                logger.warning(
                    "        Bad grid_mapping: {}".format(grid_mapping)
                )  # pragma: no cover
            else:
                for x in parsed_grid_mapping:
                    grid_mapping_ncvar, coordinates = list(x.items())[0]

                    parameters = g["variable_attributes"][
                        grid_mapping_ncvar
                    ].copy()

                    # Convert netCDF variable names to internal identifiers
                    coordinates = [
                        ncvar_to_key[ncvar]
                        for ncvar in coordinates
                        if ncvar in ncvar_to_key
                    ]

                    # ------------------------------------------------
                    # Find the datum and coordinate conversion for the
                    # grid mapping
                    # ------------------------------------------------
                    datum_parameters = {}
                    coordinate_conversion_parameters = {}
                    for parameter, value in parameters.items():
                        if parameter in g["datum_parameters"]:
                            datum_parameters[parameter] = value
                        else:
                            coordinate_conversion_parameters[parameter] = value
                    # --- End: for

                    datum = self.implementation.initialise_Datum(
                        parameters=datum_parameters
                    )

                    coordinate_conversion = (
                        self.implementation.initialise_CoordinateConversion(
                            parameters=coordinate_conversion_parameters
                        )
                    )

                    create_new = True

                    if not coordinates:
                        # DCH ALERT
                        # what to do about duplicate standard names? TODO
                        name = parameters.get("grid_mapping_name", None)
                        for (
                            n
                        ) in self.cf_coordinate_reference_coordinates().get(
                            name, ()
                        ):
                            for (
                                key,
                                coord,
                            ) in self.implementation.get_coordinates(
                                field=f
                            ).items():
                                if n == self.implementation.get_property(
                                    coord, "standard_name", None
                                ):
                                    coordinates.append(key)
                        # --- End: for

                        # Add the datum to already existing vertical
                        # coordinate references
                        for vcr in g["vertical_crs"].values():
                            self.implementation.set_datum(
                                coordinate_reference=vcr, datum=datum
                            )
                    else:
                        for vcoord, vcr in g["vertical_crs"].items():
                            if vcoord in coordinates:
                                # Add the datum to an already existing
                                # vertical coordinate reference
                                logger.detail(
                                    "        [k] Inserting "
                                    "{!r} into {!r}".format(datum, vcr)
                                )  # pragma: no cover

                                self.implementation.set_datum(
                                    coordinate_reference=vcr, datum=datum
                                )
                                coordinates.remove(vcoord)
                                create_new = bool(coordinates)
                    # --- End: if

                    if create_new:
                        coordref = (
                            self.implementation.initialise_CoordinateReference()
                        )

                        self.implementation.set_datum(
                            coordinate_reference=coordref, datum=datum
                        )

                        self.implementation.set_coordinate_conversion(
                            coordinate_reference=coordref,
                            coordinate_conversion=coordinate_conversion,
                        )

                        self.implementation.set_coordinate_reference_coordinates(
                            coordref, coordinates
                        )

                        self.implementation.nc_set_variable(
                            coordref, grid_mapping_ncvar
                        )

                        key = self.implementation.set_coordinate_reference(
                            field=f, construct=coordref, copy=False
                        )

                        logger.detail(
                            "        [l] Inserting {!r}".format(coordref)
                        )  # pragma: no cover

                        self._reference(grid_mapping_ncvar, field_ncvar)
                        ncvar_to_key[grid_mapping_ncvar] = key
                # --- End: for
            # --- End: if
        # --- End: if

        # ------------------------------------------------------------
        # Add cell measures to the field/domain
        # ------------------------------------------------------------
        measures = self.implementation.del_property(f, "cell_measures", None)
        if measures is not None:
            parsed_cell_measures = self._parse_x(field_ncvar, measures)

            cf_compliant = self._check_cell_measures(
                field_ncvar, measures, parsed_cell_measures
            )
            if cf_compliant:
                for x in parsed_cell_measures:
                    measure, ncvars = list(x.items())[0]
                    ncvar = ncvars[0]

                    # Set the domain axes for the cell measure
                    axes = self._get_domain_axes(ncvar, allow_external=True)

                    if ncvar in g["cell_measure"]:
                        # Copy the cell measure from one that already
                        # exists
                        cell = g["cell_measure"][ncvar].copy()
                    else:
                        cell = self._create_cell_measure(measure, ncvar)
                        g["cell_measure"][ncvar] = cell

                    logger.detail(
                        "        [h] Inserting {!r}".format(cell)
                    )  # pragma: no cover

                    key = self.implementation.set_cell_measure(
                        field=f, construct=cell, axes=axes, copy=False
                    )

                    # Count a reference to the cell measure ...
                    if ncvar != field_ncvar:
                        # ... but only if it is not the same as its
                        # parent data variable (introduced at v1.8.6).
                        self._reference(ncvar, field_ncvar)

                    ncvar_to_key[ncvar] = key

                    if ncvar in g["external_variables"]:
                        g["referenced_external_variables"].add(ncvar)
        # --- End: if

        # ------------------------------------------------------------
        # Add cell methods to the field
        # ------------------------------------------------------------
        if field and cell_methods_string is not None:
            name_to_axis = ncdim_to_axis.copy()
            name_to_axis.update(ncscalar_to_axis)

            cell_methods = self._parse_cell_methods(
                cell_methods_string, field_ncvar
            )

            for properties in cell_methods:
                axes = properties.pop("axes")

                if g["has_groups"]:
                    # Replace flattened names with absolute names
                    axes = [
                        g["flattener_dimensions"].get(
                            axis, g["flattener_variables"].get(axis, axis)
                        )
                        for axis in axes
                    ]

                # Replace names with domain axis keys
                axes = [name_to_axis.get(axis, axis) for axis in axes]

                method = properties.pop("method", None)

                cell_method = self._create_cell_method(
                    axes, method, properties
                )

                logger.detail(
                    "        [i] Inserting {!r}".format(cell_method)
                )  # pragma: no cover

                self.implementation.set_cell_method(
                    field=f, construct=cell_method, copy=False
                )
        # --- End: if

        # ------------------------------------------------------------
        # Add field ancillaries to the field
        # ------------------------------------------------------------
        if field:
            ancillary_variables = self.implementation.del_property(
                f, "ancillary_variables", None
            )
            if ancillary_variables is not None:
                parsed_ancillary_variables = self._split_string_by_white_space(
                    field_ncvar, ancillary_variables, variables=True
                )
                cf_compliant = self._check_ancillary_variables(
                    field_ncvar,
                    ancillary_variables,
                    parsed_ancillary_variables,
                )
                if not cf_compliant:
                    pass
                else:
                    for ncvar in parsed_ancillary_variables:
                        # Set dimensions
                        axes = self._get_domain_axes(ncvar)

                        if ncvar in g["field_ancillary"]:
                            field_anc = g["field_ancillary"][ncvar].copy()
                        else:
                            field_anc = self._create_field_ancillary(ncvar)
                            g["field_ancillary"][ncvar] = field_anc

                        # Insert the field ancillary
                        logger.detail(
                            "        [j] Inserting {!r}".format(field_anc)
                        )  # pragma: no cover
                        key = self.implementation.set_field_ancillary(
                            field=f, construct=field_anc, axes=axes, copy=False
                        )
                        self._reference(ncvar, field_ncvar)

                        ncvar_to_key[ncvar] = key
        # --- End: if

        # Add the structural read report to the field/domain
        dataset_compliance = g["dataset_compliance"][field_ncvar]
        components = dataset_compliance["non-compliance"]
        if components:
            dataset_compliance = {field_ncvar: dataset_compliance}
        else:
            dataset_compliance = {}

        self.implementation.set_dataset_compliance(f, dataset_compliance)

        # Return the finished field/domain
        return f

    def _find_coordinate_variable(self, field_ncvar, field_groups, ncdim):
        """Find a coordinate variable for a data-dimension combination.

        Find a Unidata coordinate variable for a particular CF-netCDF
        data variable and netCDF dimension combination.

        .. versionadded:: (cfdm) 1.8.6

        :Parameters:

            field_ncvar: `str`

            field_groups: `tuple`

            ncdim: `str`

        :Returns:

            (`str`, `str`) or (`None`, str`)
                The second item is a message saying how the coordinate
                variable was discovered.

        """
        g = self.read_vars

        ncdim_groups = g["dimension_groups"].get(ncdim, ())
        n_ncdim_groups = len(ncdim_groups)

        if g["variable_dimensions"].get(ncdim) == (ncdim,):
            # There is a Unidata coordinate variable for this
            # dimension, so create a domain axis and dimension
            # coordinate
            return ncdim, ""

        if not g["has_groups"]:
            # This file has no group structure and there is no
            # coordinate variable for this dimension
            return None, ""

        # ------------------------------------------------------------
        # File has groups. Look for a coordiante variable by proximal
        # and lateral search techniques
        # ------------------------------------------------------------
        proximal_candidates = {}
        lateral_candidates = {}

        for ncvar, ncdims in g["variable_dimensions"].items():
            if ncvar == field_ncvar:
                # A data variable can not be its own coordinate
                # variable
                continue

            if ncdims != (ncdim,):
                # This variable does not span the correct dimension
                continue

            if g["variable_basename"][ncvar] != g["dimension_basename"][ncdim]:
                # This variable does not have the same basename as the
                # dimension. E.g. if ncdim is '/forecast/lon' and
                # ncvar is '/forecast/model/lat' then their basenames
                # are 'lon' and 'lat' respectively.
                continue

            ncvar_groups = g["variable_groups"][ncvar]

            if ncvar_groups[:n_ncdim_groups] != ncdim_groups:
                # The variable's group is not the same as, nor a
                # subgroup of, the local apex group.
                continue

            if field_groups[: len(ncvar_groups)] == ncvar_groups:
                # Group is acceptable for proximal search
                proximal_candidates[ncvar] = ncvar_groups
            else:
                # Group is acceptable for lateral search
                lateral_candidates[ncvar] = ncvar_groups
        # --- End: for

        if proximal_candidates:
            # Choose the coordinate variable closest to the field by
            # proximal search
            ncvars = [
                k
                for k in sorted(
                    proximal_candidates.items(),
                    reverse=True,
                    key=lambda item: len(item[1]),
                )
            ]
            ncvar = ncvars[0][0]
            return ncvar, " (found by proximal serach)"

        if lateral_candidates:
            # Choose the coordinate variable that is closest the local
            # apex group by proximal search. If more than one such
            # vaiable exists then lateral search has failed.
            ncvars = [
                k
                for k in sorted(
                    lateral_candidates.items(), key=lambda item: len(item[1])
                )
            ]
            ncvar, group = ncvars[0]

            if len(lateral_candidates) == 1:
                # There is a unique coordinate variable found by
                # lateral search that is closest to the local apex
                # group
                return ncvar, " (found by lateral serach)"
            else:
                group2 = ncvars[1][1]
                if len(group) < len(group2):
                    # There is a unique coordinate variable found by
                    # lateral search that is closest to the local apex
                    # group
                    return ncvar, " (found by lateral serach)"

                # Two coordinate variables found by lateral search are
                # the same distance from the local apex group
                lateral_candidates = []
        # --- End: if

        if lateral_candidates:
            self._add_message(
                field_ncvar,
                field_ncvar,
                message=(
                    "Multiple coordinate variable candidates",
                    "identified by lateral search",
                ),
                dimensions=g["variable_dimensions"][field_ncvar],
            )

        return None, ""

    def _is_char_or_string(self, ncvar):
        """True if the netCDf variable has string or char datatype.

        .. versionadded:: (cfdm) 1.8.0

        :Parameters:

            ncvar: `str`
                The name of the netCDF variable.

        :Returns:

            `bool`

        **Examples:**

            >>> n._is_char_or_string('regions')
            True

        """
        datatype = self.read_vars["variables"][ncvar].dtype
        return datatype == str or datatype.kind in "SU"

    def _is_char(self, ncvar):
        """Return True if the netCDf variable has char datatype.

        .. versionadded:: (cfdm) 1.7.0

        :Parameters:

            ncvar: `str`
                The name of the netCDF variable.

        :Returns:

            `bool`

        **Examples:**

            >>> n._is_char('regions')
            True

        """
        datatype = self.read_vars["variables"][ncvar].dtype
        return datatype != str and datatype.kind in "SU"

    def _get_geometry(self, field_ncvar, return_ncvar=False):
        """Return a geometry container for this field construct.

        .. versionadded:: (cfdm) 1.8.0

        :Parameters:

            field_ncvar: `str`
                The netCDF varibale name for the field construct.

            return_ncvar: `bool`
                If True then return the netCDF variable name of the
                geometry instead.

        :Returns:

            `dict` or `str` or None`
                A `dict` containing geometry container information, or the
                netCDF geometry container name. If there is no geometry
                container for this data variable, or if the dataset
                version is CF<=1.7, then `None` is returned.

        """
        g = self.read_vars
        if g["CF>=1.8"]:
            geometry_ncvar = g["variable_geometry"].get(field_ncvar)
            if return_ncvar:
                if geometry_ncvar in g["geometries"]:
                    return geometry_ncvar

                return

            return g["geometries"].get(geometry_ncvar)

    def _add_message(
        self,
        field_ncvar,
        ncvar,
        message=None,
        attribute=None,
        dimensions=None,
        variable=None,
        conformance=None,
    ):
        """Stores and logs a message about an issue with a field.

        .. versionadded:: (cfdm) 1.7.0

        :Parameters:

            field_ncvar: `str`
                The netCDF variable name of the field.

                *Parameter example:*
                  ``field_ncvar='tas'``

            ncvar: `str`
                The netCDF variable name of the field component that has
                the problem.

                *Parameter example:*
                  ``field_ncvar='rotated_latitude_longitude'``

            message: (`str`, `str`), optional

            attribute: `str`, optional
                The name and value of the netCDF attribute that has a problem.

                *Parameter example:*
                  ``attribute={'tas:cell_measures': 'area: areacella'}``

            dimensions: sequence of `str`, optional
                The netCDF dimensions of the variable that has a problem.

                *Parameter example:*
                  ``dimensions=('lat', 'lon')``

            variable: `str`, optional

        """
        g = self.read_vars

        if message is not None:
            try:
                code = self._code0[message[0]] * 1000 + self._code1[message[1]]
            except KeyError:
                code = None

            message = " ".join(message)
        else:
            code = None

        d = {
            "code": code,
            "attribute": attribute,
            "reason": message,
        }

        if dimensions is not None:
            d["dimensions"] = dimensions

        if variable is None:
            variable = ncvar

        g["dataset_compliance"][field_ncvar]["non-compliance"].setdefault(
            ncvar, []
        ).append(d)

        e = g["component_report"].setdefault(variable, {})
        e.setdefault(ncvar, []).append(d)

        if dimensions is None:  # pragma: no cover
            dimensions = ""  # pragma: no cover
        else:  # pragma: no cover
            dimensions = "(" + ", ".join(dimensions) + ")"  # pragma: no cover

        logger.info(
            "    Error processing netCDF variable {}{}: {}".format(
                ncvar, dimensions, d["reason"]
            )
        )  # pragma: no cover

        return d

    def _get_domain_axes(self, ncvar, allow_external=False):
        """Find a domain axis identifier for the variable's dimensions.

        Return the domain axis identifiers that correspond to a
        netCDF variable's netCDF dimensions.

        .. versionadded:: (cfdm) 1.7.0

        :Parameter:

            ncvar: `str`
                The netCDF variable name.

            allow_external: `bool`
                If True and *ncvar* is an external variable then return an
                empty list.

        :Returns:

            `list`

        **Examples:**

        >>> r._get_domain_axes('areacello')
        ['domainaxis0', 'domainaxis1']

        >>> r._get_domain_axes('areacello', allow_external=True)
        []

        """
        g = self.read_vars

        if allow_external and ncvar in g["external_variables"]:
            axes = []
        else:
            ncdim_to_axis = g["ncdim_to_axis"]
            ncdimensions = self._ncdimensions(ncvar)

            axes = [
                ncdim_to_axis[ncdim]
                for ncdim in ncdimensions
                if ncdim in ncdim_to_axis
            ]

        return axes

    def _ncdim_abspath(self, ncdim):
        """Return the absolute path of the netCDF dimension name.

        If the file has no groups, then the netCDF dimension is returned
        unchanged.

        .. versionadded:: (cfdm) 1.8.6

        :Parameters:

            ncdim: `str` or `None`
                The (falttened) netCDF dimension name.

        :Returns:

            `str` or `None`
                The (absolute path of the) netCDF dimension name.

        """
        g = self.read_vars
        if ncdim is None or not g["has_groups"]:
            return ncdim

        # Replace the netCDF dimension name with its full group
        # path. E.g. if dimension 'time' is in group '/forecast' then
        # it will be renamed '/forecast/time'. (CF>=1.8)
        return g["flattener_dimensions"].get(ncdim, ncdim)

    def _create_auxiliary_coordinate(
        self, field_ncvar, ncvar, f, bounds_ncvar=None, nodes=False
    ):
        """Create an auxiliary coordinate construct.

        .. versionadded:: (cfdm) 1.7.0

        :Parameters:

            field_ncvar: `str`
                The netCDF variable name of the parent field construct.

            ncvar: `str` or `None`
                The netCDF name of the variable. See the *nodes*
                parameter.

            field: field construct
                The parent field construct.

            bounds_ncvar: `str`, optional
                The netCDF variable name of the coordinate bounds.

            nodes: `bool`
                Set to True only if and only if the coordinate construct
                is to be created with only bounds from a node coordinates
                variable, whose netCDF name is given by *bounds_ncvar*. In
                this case *ncvar* must be `None`.

        :Returns:

                The auxiliary coordinate construct.

        """
        return self._create_bounded_construct(
            field_ncvar=field_ncvar,
            ncvar=ncvar,
            f=f,
            auxiliary=True,
            bounds_ncvar=bounds_ncvar,
            nodes=nodes,
        )

    def _create_dimension_coordinate(
        self, field_ncvar, ncvar, f, bounds_ncvar=None
    ):
        """Create a dimension coordinate construct.

        .. versionadded:: (cfdm) 1.7.0

        :Parameters:

            field_ncvar: `str`
                The netCDF variable name of the parent field construct.

            ncvar: `str`
                The netCDF name of the variable.

            field: field construct
                The parent field construct.

            bounds_ncvar: `str`, optional
                The netCDF variable name of the coordinate bounds.

        :Returns:

                The dimension coordinate construct.

        """
        return self._create_bounded_construct(
            field_ncvar=field_ncvar,
            ncvar=ncvar,
            f=f,
            dimension=True,
            bounds_ncvar=bounds_ncvar,
        )

    def _create_domain_ancillary(
        self, field_ncvar, ncvar, f, bounds_ncvar=None
    ):
        """Create a domain ancillary construct object.

        .. versionadded:: (cfdm) 1.7.0

        :Returns:

            The domain ancillary construct.

        """
        return self._create_bounded_construct(
            field_ncvar=field_ncvar,
            ncvar=ncvar,
            f=f,
            domain_ancillary=True,
            bounds_ncvar=bounds_ncvar,
        )

    def _create_bounded_construct(
        self,
        field_ncvar,
        ncvar,
        f,
        dimension=False,
        auxiliary=False,
        domain_ancillary=False,
        bounds_ncvar=None,
        has_coordinates=True,
        nodes=False,
    ):
        """Create a variable which might have bounds.

        .. versionadded:: (cfdm) 1.7.0

        :Parameters:

            ncvar: `str` or `None`
                The netCDF name of the variable. See the *nodes*
                parameter.

            f: `Field`
                The parent field construct.

            dimension: `bool`, optional
                If True then a dimension coordinate construct is created.

            auxiliary: `bool`, optional
                If True then an auxiliary coordinate consrtruct is created.

            domain_ancillary: `bool`, optional
                If True then a domain ancillary construct is created.

            nodes: `bool`
                Set to True only if and only if the coordinate construct
                is to be created with only bounds from a node coordinates
                variable, whose netCDF name is given by *bounds_ncvar*. In
                this case *ncvar* must be `None`.

        :Returns:

            `DimensionCoordinate` or `AuxiliaryCoordinate` or `DomainAncillary`
                The new construct.

        """
        g = self.read_vars
        nc = g["nc"]

        g["bounds"][field_ncvar] = {}
        g["coordinates"][field_ncvar] = []

        if ncvar is not None:
            properties = g["variable_attributes"][ncvar].copy()
            properties.pop("formula_terms", None)
        else:
            properties = {}

        # ------------------------------------------------------------
        # Look for a geometry container
        # ------------------------------------------------------------
        geometry = self._get_geometry(field_ncvar)

        attribute = "bounds"  # TODO Bad default? consider if bounds != None

        # If there are bounds then find the name of the attribute that
        # names them, and the netCDF variable name of the bounds.
        if bounds_ncvar is None:
            bounds_ncvar = properties.pop("bounds", None)
            if bounds_ncvar is None:
                bounds_ncvar = properties.pop("climatology", None)
                if bounds_ncvar is not None:
                    attribute = "climatology"
                elif geometry:
                    bounds_ncvar = properties.pop("nodes", None)
                    if bounds_ncvar is not None:
                        attribute = "nodes"
        elif nodes:
            attribute = "nodes"

        if dimension:
            properties.pop("compress", None)
            c = self.implementation.initialise_DimensionCoordinate()
        elif auxiliary:
            c = self.implementation.initialise_AuxiliaryCoordinate()
        elif domain_ancillary:
            c = self.implementation.initialise_DomainAncillary()
        else:
            raise ValueError(
                "Must set exactly one of the dimension, auxiliary or "
                "domain_ancillary parameters to True"
            )

        self.implementation.set_properties(c, properties)

        if not g["mask"]:
            self._set_default_FillValue(c, ncvar)

        data = None
        if has_coordinates and ncvar is not None:
            data = self._create_data(ncvar, c)
            self.implementation.set_data(c, data, copy=False)

        # ------------------------------------------------------------
        # Add any bounds
        # ------------------------------------------------------------
        if bounds_ncvar:
            if g["has_groups"]:
                # Replace a flattened name with an absolute name
                bounds_ncvar = g["flattener_variables"].get(
                    bounds_ncvar, bounds_ncvar
                )

            if attribute == "nodes":
                # Check geomerty node coordinate boounds
                cf_compliant = self._check_geometry_node_coordinates(
                    field_ncvar, bounds_ncvar, geometry
                )
            else:
                # Check "normal" boounds
                cf_compliant = self._check_bounds(
                    field_ncvar, ncvar, attribute, bounds_ncvar
                )

            if not cf_compliant:
                bounds_ncvar = None

        if bounds_ncvar:
            bounds = self.implementation.initialise_Bounds()

            bounds_properties = g["variable_attributes"][bounds_ncvar].copy()
            bounds_properties.pop("formula_terms", None)
            self.implementation.set_properties(bounds, bounds_properties)

            if not g["mask"]:
                self._set_default_FillValue(bounds, bounds_ncvar)

            bounds_data = self._create_data(
                bounds_ncvar, bounds, parent_ncvar=ncvar
            )

            self.implementation.set_data(bounds, bounds_data, copy=False)

            # Store the netCDF variable name
            self.implementation.nc_set_variable(bounds, bounds_ncvar)

            # Store the netCDF bounds dimension name
            bounds_ncdim = self._ncdim_abspath(
                g["variable_dimensions"][bounds_ncvar][-1]
            )

            # Set the netCDF trailing bounds dimension name. (But not
            # if it is a dimension of its parent coordinate
            # variable. This can sometimes happen if the bounds are
            # node coordinates.)
            if bounds_ncdim not in g["variable_dimensions"].get(ncvar, ()):
                self.implementation.nc_set_dimension(bounds, bounds_ncdim)

            # Set the bounds on the parent construct
            error = self.implementation.set_bounds(c, bounds, copy=False)
            if error:
                logger.warning("WARNING: {}".format(error))

            if not domain_ancillary:
                g["bounds"][field_ncvar][ncvar] = bounds_ncvar

            if attribute == "climatology":
                self.implementation.set_climatology(c)

            # --------------------------------------------------------
            # Geometries
            # --------------------------------------------------------
            if (
                geometry is not None
                and bounds_ncvar in geometry["node_coordinates"]
            ):
                # Record the netCDF node dimension name
                count = self.implementation.get_count(bounds)
                node_ncdim = self.implementation.nc_get_sample_dimension(count)

                self.implementation.nc_set_dimension(
                    bounds, self._ncdim_abspath(node_ncdim)
                )

                geometry_type = geometry["geometry_type"]
                if geometry_type is not None:
                    self.implementation.set_geometry(c, geometry_type)

                g["node_coordinates_as_bounds"].add(bounds_ncvar)

                if self.implementation.get_data_ndim(bounds) == 2:
                    # Insert a size 1 part dimension
                    bounds = self.implementation.bounds_insert_dimension(
                        bounds=bounds, position=1
                    )
                    self.implementation.set_bounds(c, bounds, copy=False)

                # Add a node count variable
                nc = geometry.get("node_count")
                if nc is not None:
                    self.implementation.set_node_count(parent=c, node_count=nc)

                # Add a part node count variable
                pnc = geometry.get("part_node_count")
                if pnc is not None:
                    self.implementation.set_part_node_count(
                        parent=c, part_node_count=pnc
                    )

                # Add an interior ring variable
                interior_ring = geometry.get("interior_ring")
                if interior_ring is not None:
                    self.implementation.set_interior_ring(
                        parent=c, interior_ring=interior_ring
                    )
        # --- End: if

        # Store the netCDF variable name
        self.implementation.nc_set_variable(c, ncvar)

        if not domain_ancillary:
            g["coordinates"][field_ncvar].append(ncvar)

        # ---------------------------------------------------------
        # Return the bounded variable
        # ---------------------------------------------------------
        return c

    def _create_cell_measure(self, measure, ncvar):
        """Create a cell measure object.

        .. versionadded:: (cfdm) 1.7.0

        :Parameters:

            measure: `str`
                The cell measure.

                *Parameter example:*
                   ``measure='area'``

            ncvar: `str`
                The netCDF name of the cell measure variable.

                *Parameter example:*
                   ``ncvar='areacello'``

        :Returns:

            `CellMeasure`
                The new item.

        """
        g = self.read_vars

        # Initialise the cell measure construct
        cell_measure = self.implementation.initialise_CellMeasure(
            measure=measure
        )

        # Store the netCDF variable name
        self.implementation.nc_set_variable(cell_measure, ncvar)

        if ncvar in g["external_variables"]:
            # The cell measure variable is in an unknown external file
            self.implementation.nc_set_external(construct=cell_measure)
        else:
            # The cell measure variable is in this file or in a known
            # external file
            self.implementation.set_properties(
                cell_measure, g["variable_attributes"][ncvar]
            )

            if not g["mask"]:
                self._set_default_FillValue(cell_measure, ncvar)

            data = self._create_data(ncvar, cell_measure)
            self.implementation.set_data(cell_measure, data, copy=False)

        return cell_measure

    def _create_Count(self, ncvar, ncdim):
        """Create a count variable.

        .. versionadded:: (cfdm) 1.7.0

        :Parameters:

            ncvar: `str`
                The name of the netCDF count variable.

                *Parameter example:*
                   ``ncvar='row_size'``

            ncdim: `str`
                The name of the count variable's netCDF dimension.

                *Parameter example:*
                   ``ncdim='profile'``

        :Returns:

                 Count variable instance

        """
        g = self.read_vars

        # Initialise the count variable
        variable = self.implementation.initialise_Count()

        # Set the CF properties
        properties = g["variable_attributes"][ncvar]
        sample_ncdim = properties.pop("sample_dimension", None)
        self.implementation.set_properties(variable, properties)

        if not g["mask"]:
            self._set_default_FillValue(variable, ncvar)

        # Set the netCDF variable name
        self.implementation.nc_set_variable(variable, ncvar)

        # Set the netCDF sample dimension name
        if sample_ncdim is not None:
            self.implementation.nc_set_sample_dimension(
                variable, self._ncdim_abspath(sample_ncdim)
            )

        # Set the name of the netCDF dimension spaned by the variable
        # (which, for indexed contiguous ragged arrays, will not be the
        # same as the netCDF instance dimension)
        self.implementation.nc_set_dimension(
            variable, self._ncdim_abspath(ncdim)
        )

        data = self._create_data(ncvar, variable, uncompress_override=True)

        self.implementation.set_data(variable, data, copy=False)

        return variable

    def _create_Index(self, ncvar, ncdim):
        """Create an index variable.

        .. versionadded:: (cfdm) 1.7.0

        :Parameters:

            ncvar: `str`
                The name of the netCDF index variable.

                *Parameter example:*
                  ``ncvar='landpoints'``

            ncdim: `str`
                The name of the index variable's netCDF dimension.

                *Parameter example:*
                  ``ncdim='profile'``

        :Returns:

                Index variable instance

        """
        g = self.read_vars

        # Initialise the index variable
        variable = self.implementation.initialise_Index()

        # Set the CF properties
        properties = g["variable_attributes"][ncvar]
        properties.pop("instance_dimension", None)
        self.implementation.set_properties(variable, properties)

        if not g["mask"]:
            self._set_default_FillValue(variable, ncvar)

        # Set the netCDF variable name
        self.implementation.nc_set_variable(variable, ncvar)

        # Set the netCDF sample dimension name
        sample_ncdim = ncdim
        self.implementation.nc_set_sample_dimension(
            variable, self._ncdim_abspath(sample_ncdim)
        )

        # Set the name of the netCDF dimension spaned by the variable
        # (which, for indexed contiguous ragged arrays, will not be
        # the same as the netCDF sample dimension)
        self.implementation.nc_set_dimension(
            variable, self._ncdim_abspath(ncdim)
        )

        # Set the data
        data = self._create_data(ncvar, variable, uncompress_override=True)
        self.implementation.set_data(variable, data, copy=False)

        return variable

    def _create_InteriorRing(self, ncvar, ncdim):
        """Create an interior ring variable.

        .. versionadded:: (cfdm) 1.8.0

        :Parameters:

            ncvar: `str`
                The name of the netCDF interior ring variable.

                *Parameter example:*
                  ``ncvar='interior_ring'``

            ncdim: `str`
                The name of the part dimension.

                *Parameter example:*
                  ``ncdim='part'``

        :Returns:

                Interior ring variable instance

        """
        g = self.read_vars

        # Initialise the interior ring variable
        variable = self.implementation.initialise_InteriorRing()

        # Store the netCDF variable name
        self.implementation.nc_set_variable(variable, ncvar)
        self.implementation.nc_set_dimension(
            variable, self._ncdim_abspath(ncdim)
        )

        properties = g["variable_attributes"][ncvar]
        self.implementation.set_properties(variable, properties)

        if not g["mask"]:
            self._set_default_FillValue(variable, ncvar)

        data = self._create_data(ncvar, variable)
        self.implementation.set_data(variable, data, copy=False)

        return variable

    def _create_List(self, ncvar):
        """Create a netCDF list variable (List).

        .. versionadded:: (cfdm) 1.7.0

        :Parameters:

            ncvar: `str`
                The name of the netCDF list variable.

                *Parameter example:*
                   ``ncvar='landpoints'``

        :Returns:

            `List`

        """
        # Initialise the list variable
        variable = self.implementation.initialise_List()

        # Store the netCDF variable name
        self.implementation.nc_set_variable(variable, ncvar)

        properties = self.read_vars["variable_attributes"][ncvar]
        properties.pop("compress", None)
        self.implementation.set_properties(variable, properties)

        if not self.read_vars["mask"]:
            self._set_default_FillValue(variable, ncvar)

        data = self._create_data(ncvar, variable, uncompress_override=True)
        self.implementation.set_data(variable, data, copy=False)

        return variable

    def _create_NodeCount(self, ncvar):
        """Create a node count variable.

        .. versionadded:: (cfdm) 1.8.0

        :Parameters:

            ncvar: `str`
                The netCDF node count variable name.

                *Parameter example:*
                  ``ncvar='node_count'``

        :Returns:

                Node count variable instance

        """
        g = self.read_vars

        # Initialise the interior ring variable
        variable = self.implementation.initialise_NodeCount()

        # Store the netCDF variable name
        self.implementation.nc_set_variable(variable, ncvar)

        properties = g["variable_attributes"][ncvar]
        self.implementation.set_properties(variable, properties)

        if not g["mask"]:
            self._set_default_FillValue(variable, ncvar)

        return variable

    def _create_PartNodeCount(self, ncvar, ncdim):
        """Create a part node count variable.

        .. versionadded:: (cfdm) 1.8.0

        :Parameters:

            ncvar: `str`
                The name of the netCDF part node count variable.

                *Parameter example:*
                  ``ncvar='part_node_count'``

            ncdim: `str`
                The name of the part dimension.

                *Parameter example:*
                  ``ncdim='part'``

        :Returns:

                Part node count variable instance

        """
        g = self.read_vars

        # Initialise the interior ring variable
        variable = self.implementation.initialise_PartNodeCount()

        # Store the netCDF variable name
        self.implementation.nc_set_variable(variable, ncvar)
        self.implementation.nc_set_dimension(
            variable, self._ncdim_abspath(ncdim)
        )

        properties = g["variable_attributes"][ncvar]
        self.implementation.set_properties(variable, properties)

        if not g["mask"]:
            self._set_default_FillValue(variable, ncvar)

        return variable

    def _create_cell_method(self, axes, method, qualifiers):
        """Create a cell method object.

        .. versionadded:: (cfdm) 1.7.0

        :Parameters:

            axes: `tuple`

            method: 'str`

            properties: `dict`

        :Returns:

            `CellMethod`

        """
        return self.implementation.initialise_CellMethod(
            axes=axes, method=method, qualifiers=qualifiers
        )

    def _create_netcdfarray(self, ncvar, unpacked_dtype=False):
        """Set the Data attribute of a variable.

        .. versionadded:: (cfdm) 1.7.0

        :Parameters:

            ncvar: `str`

            unpacked_dtype: `False` or `numpy.dtype`, optional

        :Returns:

            `NetCDFArray`

        """
        g = self.read_vars

        if g["has_groups"]:
            # Get the variable from the original grouped file. This is
            # primarily so that unlimited dimensions don't come out
            # with size 0 (v1.8.8.1)
            group, name = self._netCDF4_group(
                g["variable_grouped_dataset"][ncvar], ncvar
            )
            #            path = ncvar.split('/')
            #            for group_name in path[1:-1]:
            #                group = group[group_name]
            variable = group.variables.get(name)
        else:
            variable = g["variables"].get(ncvar)

        if variable is None:
            return None

        dtype = variable.dtype
        if dtype is str:
            # netCDF string types have a dtype of `str`, which needs
            # to be reset as a numpy.dtype, but we don't know what
            # without reading the data, so set it to None for now.
            dtype = None

        if dtype is not None and unpacked_dtype is not False:
            dtype = numpy.result_type(dtype, unpacked_dtype)

        ndim = variable.ndim
        shape = variable.shape
        size = variable.size

        if size < 2:
            size = int(size)

        if self._is_char(ncvar) and ndim >= 1:
            # Has a trailing string-length dimension
            strlen = shape[-1]
            shape = shape[:-1]
            size /= strlen
            ndim -= 1
            dtype = numpy.dtype("S{0}".format(strlen))

        filename = g["variable_filename"][ncvar]

        # Find the group that this variable is in. The group will be
        # None if the variable is in the root group.
        if g["has_groups"]:
            group = g["variable_groups"].get(ncvar, ())
            if group:
                # Make sure that we use the variable name without any
                # group structure prepended to it
                ncvar = g["variable_basename"][ncvar]
        else:
            # This variable is in the root group
            group = None

            # TODO: think using e.g. '/forecasts/model1' has the value for
            # nc_set_variable. What about nc_set_dimension?

        return self.implementation.initialise_NetCDFArray(
            filename=filename,
            ncvar=ncvar,
            group=group,
            dtype=dtype,
            ndim=ndim,
            shape=shape,
            size=size,
            mask=g["mask"],
        )

    def _create_data(
        self,
        ncvar,
        construct=None,
        unpacked_dtype=False,
        uncompress_override=None,
        parent_ncvar=None,
    ):
        """Create a data object (Data).

        .. versionadded:: (cfdm) 1.7.0

        :Parameters:

            ncvar: `str`
                The name of the netCDF variable that contains the data.

            construct: optional

            unpacked_dtype: `False` or `numpy.dtype`, optional

            uncompress_override: `bool`, optional

        :Returns:

            `Data`

        """
        g = self.read_vars

        array = self._create_netcdfarray(ncvar, unpacked_dtype=unpacked_dtype)
        if array is None:
            return None

        units = g["variable_attributes"][ncvar].get("units", None)
        calendar = g["variable_attributes"][ncvar].get("calendar", None)

        if parent_ncvar is not None:
            if units is None:
                units = g["variable_attributes"][parent_ncvar].get(
                    "units", None
                )

            if calendar is None:
                calendar = g["variable_attributes"][parent_ncvar].get(
                    "calendar", None
                )
        # --- End: if

        compression = g["compression"]

        dimensions = g["variable_dimensions"][ncvar]

        if (
            (uncompress_override is not None and uncompress_override)
            or not compression
            or not set(compression).intersection(dimensions)
        ):
            # --------------------------------------------------------
            # The array is not compressed (or not to be uncompressed)
            # --------------------------------------------------------
            pass

        else:
            # --------------------------------------------------------
            # The array is compressed
            # --------------------------------------------------------
            # Loop round the dimensions of data variable, as they
            # appear in the netCDF file
            for ncdim in dimensions:
                if ncdim in compression:
                    # This dimension represents two or more compressed
                    # dimensions
                    c = compression[ncdim]
                    if ncvar not in c.get("netCDF_variables", (ncvar,)):
                        # This variable is not compressed, even though
                        # it spans a dimension that is compressed for
                        # some other variables For example, this sort
                        # of situation may arise with simple
                        # geometries.
                        continue

                    if "gathered" in c:
                        # --------------------------------------------
                        # Compression by gathering. Note the
                        # uncompressed dimensions exist as internal
                        # dimensions.
                        # --------------------------------------------
                        c = c["gathered"]
                        uncompressed_shape = tuple(
                            [
                                g["internal_dimension_sizes"][dim]
                                for dim in self._ncdimensions(ncvar)
                            ]
                        )
                        compressed_dimension = g["variable_dimensions"][
                            ncvar
                        ].index(c["sample_dimension"])
                        array = self._create_gathered_array(
                            gathered_array=self._create_Data(array),
                            uncompressed_shape=uncompressed_shape,
                            compressed_dimension=compressed_dimension,
                            list_variable=c["list_variable"],
                        )
                    elif "ragged_indexed_contiguous" in c:
                        # --------------------------------------------
                        # Contiguous indexed ragged array. Check this
                        # before ragged_indexed and ragged_contiguous
                        # because both of these will exist for an
                        # indexed and contiguous array.
                        # --------------------------------------------
                        c = c["ragged_indexed_contiguous"]

                        i = dimensions.index(ncdim)
                        if i != 0:
                            raise ValueError(
                                "Data can only be created when the netCDF "
                                "dimension spanned by the data variable is the "
                                "left-most dimension in the ragged array."
                            )

                        uncompressed_shape = list(array.shape)
                        uncompressed_shape[i : i + 1] = [
                            c["instance_dimension_size"],
                            c["element_dimension_1_size"],
                            c["element_dimension_2_size"],
                        ]
                        uncompressed_shape = tuple(uncompressed_shape)

                        array = self._create_ragged_indexed_contiguous_array(
                            ragged_indexed_contiguous_array=self._create_Data(
                                array
                            ),
                            uncompressed_shape=uncompressed_shape,
                            count_variable=c["count_variable"],
                            index_variable=c["index_variable"],
                        )

                    elif "ragged_contiguous" in c:
                        # --------------------------------------------
                        # Contiguous ragged array
                        # --------------------------------------------
                        c = c["ragged_contiguous"]

                        i = dimensions.index(ncdim)
                        if i != 0:
                            raise ValueError(
                                "Data can only be created when the netCDF "
                                "dimension spanned by the data variable is the "
                                "left-most dimension in the ragged array."
                            )

                        uncompressed_shape = list(array.shape)
                        uncompressed_shape[i : i + 1] = [
                            c["instance_dimension_size"],
                            c["element_dimension_size"],
                        ]
                        uncompressed_shape = tuple(uncompressed_shape)

                        array = self._create_ragged_contiguous_array(
                            ragged_contiguous_array=self._create_Data(array),
                            uncompressed_shape=uncompressed_shape,
                            count_variable=c["count_variable"],
                        )
                    elif "ragged_indexed" in c:
                        # --------------------------------------------
                        # Indexed ragged array
                        # --------------------------------------------
                        c = c["ragged_indexed"]

                        i = dimensions.index(ncdim)
                        if i != 0:
                            raise ValueError(
                                "Data can only be created when the netCDF "
                                "dimension spanned by the data variable is the "
                                "left-most dimension in the ragged array."
                            )

                        uncompressed_shape = list(array.shape)
                        uncompressed_shape[i : i + 1] = [
                            c["instance_dimension_size"],
                            c["element_dimension_size"],
                        ]
                        uncompressed_shape = tuple(uncompressed_shape)

                        array = self._create_ragged_indexed_array(
                            ragged_indexed_array=self._create_Data(array),
                            uncompressed_shape=uncompressed_shape,
                            index_variable=c["index_variable"],
                        )
                    else:
                        raise ValueError(
                            "Bad compression vibes. "
                            "c.keys()={}".format(list(c.keys()))
                        )
        # --- End: if

        return self._create_Data(array, units=units, calendar=calendar)

    def _create_domain_axis(self, size, ncdim=None):
        """Create a domain axis construct.

        .. versionadded:: (cfdm) 1.7.0

        :Parameters:

            size: `int`

            ncdim: `str, optional

        :Returns:

            Domain axis construct

        """
        domain_axis = self.implementation.initialise_DomainAxis(size=size)
        self.implementation.nc_set_dimension(
            domain_axis, self._ncdim_abspath(ncdim)
        )

        return domain_axis

    def _create_field_ancillary(self, ncvar):
        """Create a field ancillary construct.

        .. versionadded:: (cfdm) 1.7.0

        :Parameters:

            ncvar: `str`
                The netCDF name of the field ancillary variable.

        :Returns:

            Field ancillary construct

        """
        # Create a field ancillary object
        field_ancillary = self.implementation.initialise_FieldAncillary()

        # Insert properties
        self.implementation.set_properties(
            field_ancillary,
            self.read_vars["variable_attributes"][ncvar],
            copy=True,
        )

        if not self.read_vars["mask"]:
            self._set_default_FillValue(field_ancillary, ncvar)

        # Insert data
        data = self._create_data(ncvar, field_ancillary)
        self.implementation.set_data(field_ancillary, data, copy=False)

        # Store the netCDF variable name
        self.implementation.nc_set_variable(field_ancillary, ncvar)

        return field_ancillary

    def _parse_cell_methods(self, cell_methods_string, field_ncvar=None):
        """Parse a CF cell_methods string.

        .. versionadded:: (cfdm) 1.7.0

        :Parameters:

            cell_methods_string: `str`
                A CF cell methods string.

        :Returns:

            `list` of `dict`

        **Examples:**

        >>> c = parse_cell_methods('t: minimum within years '
        ...                        't: mean over ENSO years)')

        """
        if field_ncvar:
            attribute = {field_ncvar + ":cell_methods": cell_methods_string}

        incorrect_interval = (
            "Cell method interval",
            "is incorrectly formatted",
        )

        out = []

        if not cell_methods_string:
            return out

        # ------------------------------------------------------------
        # Split the cell_methods string into a list of strings ready
        # for parsing. For example:
        #
        #   'lat: mean (interval: 1 hour)'
        #
        # would be split up into:
        #
        #   ['lat:', 'mean', '(', 'interval:', '1', 'hour', ')']
        # ------------------------------------------------------------
        cell_methods = re.sub(r"\((?=[^\s])", "( ", cell_methods_string)
        cell_methods = re.sub(r"(?<=[^\s])\)", " )", cell_methods).split()

        while cell_methods:
            cm = {}

            axes = []
            while cell_methods:
                if not cell_methods[0].endswith(":"):
                    break

                # TODO Check that "name" ends with colon? How? ('lat: mean
                #      (area-weighted) or lat: mean (interval: 1 degree_north comment:
                #      area-weighted)')

                axis = cell_methods.pop(0)[:-1]

                axes.append(axis)
            # --- End: while
            cm["axes"] = axes

            if not cell_methods:
                out.append(cm)
                break

            # Method
            cm["method"] = cell_methods.pop(0)

            if not cell_methods:
                out.append(cm)
                break

            # Climatological statistics, and statistics which apply to
            # portions of cells
            while cell_methods[0] in ("within", "where", "over"):
                attr = cell_methods.pop(0)
                cm[attr] = cell_methods.pop(0)
                if not cell_methods:
                    break
            # --- End: while
            if not cell_methods:
                out.append(cm)
                break

            # interval and comment
            intervals = []
            if cell_methods[0].endswith("("):
                cell_methods.pop(0)

                if not (re.search(r"^(interval|comment):$", cell_methods[0])):
                    cell_methods.insert(0, "comment:")

                while not re.search(r"^\)$", cell_methods[0]):
                    term = cell_methods.pop(0)[:-1]

                    if term == "interval":
                        interval = cell_methods.pop(0)
                        if cell_methods[0] != ")":
                            units = cell_methods.pop(0)
                        else:
                            units = None

                        try:
                            parsed_interval = literal_eval(interval)
                        except (SyntaxError, ValueError):
                            if not field_ncvar:
                                raise ValueError(incorrect_interval)

                            self._add_message(
                                field_ncvar,
                                field_ncvar,
                                message=incorrect_interval,
                            )
                            return []

                        try:
                            data = self.implementation.initialise_Data(
                                array=parsed_interval, units=units, copy=False
                            )
                        except Exception:
                            if not field_ncvar:
                                raise ValueError(incorrect_interval)

                            self._add_message(
                                field_ncvar,
                                field_ncvar,
                                message=incorrect_interval,
                                attribute=attribute,
                            )
                            return []

                        intervals.append(data)
                        continue
                    # --- End: if

                    if term == "comment":
                        comment = []
                        while cell_methods:
                            if cell_methods[0].endswith(")"):
                                break
                            if cell_methods[0].endswith(":"):
                                break
                            comment.append(cell_methods.pop(0))
                        # --- End: while
                        cm["comment"] = " ".join(comment)
                # --- End: while

                if cell_methods[0].endswith(")"):
                    cell_methods.pop(0)
            # --- End: if

            n_intervals = len(intervals)
            if n_intervals > 1 and n_intervals != len(axes):
                if not field_ncvar:
                    raise ValueError(incorrect_interval)

                self._add_message(
                    field_ncvar,
                    field_ncvar,
                    message=incorrect_interval,
                    attribute=attribute,
                )
                return []

            if intervals:
                cm["interval"] = intervals

            out.append(cm)
        # --- End: while

        return out

    def _create_formula_terms_ref(self, f, key, coord, formula_terms):
        """Create a formula terms coordinate reference.

        Specifically, create a coordinate reference of a netCDF
        formula terms attribute.

        .. versionadded:: (cfdm) 1.7.0

        If the coordinate object has properties 'standard_name' or
        'computed_standard_name' then they are copied to coordinate
        conversion parameters.

        :Parameters:

            f: `Field`

            key: `str`
                The internal identifier of the coordinate.

            coord: `Coordinate`

            formula_terms: `dict`
                The formula_terms attribute value from the netCDF file.

                *Parameter example:*
                  ``formula_terms={'a':'a','b':'b','orog':'surface_altitude'}``

        :Returns:

            `CoordinateReference`

        """
        g = self.read_vars

        domain_ancillaries = {}
        parameters = {}

        for term, ncvar in formula_terms.items():
            # The term's value is a domain ancillary of the field, so
            # we put its identifier into the coordinate reference.
            domain_ancillaries[term] = g["domain_ancillary_key"].get(ncvar)

        for name in ("standard_name", "computed_standard_name"):
            value = self.implementation.get_property(coord, name, None)
            if value is not None:
                parameters[name] = value
        # --- End: for

        datum_parameters = {}
        coordinate_conversion_parameters = {}
        for x, value in parameters.items():
            if x in g["datum_parameters"]:
                datum_parameters[x] = value
            else:
                coordinate_conversion_parameters[x] = value
        # --- End: for

        datum = self.implementation.initialise_Datum(
            parameters=datum_parameters
        )

        coordinate_conversion = (
            self.implementation.initialise_CoordinateConversion(
                parameters=coordinate_conversion_parameters,
                domain_ancillaries=domain_ancillaries,
            )
        )

        coordref = self.implementation.initialise_CoordinateReference()

        self.implementation.set_coordinate_reference_coordinates(
            coordinate_reference=coordref, coordinates=[key]
        )

        self.implementation.set_datum(
            coordinate_reference=coordref, datum=datum
        )

        self.implementation.set_coordinate_conversion(
            coordinate_reference=coordref,
            coordinate_conversion=coordinate_conversion,
        )

        return coordref

<<<<<<< HEAD
    def _ncdimensions(self, ncvar, ncdimensions=None):
        """Return a list of the netCDF dimensions corresponding to a netCDF
        variable.
=======
    def _ncdimensions(self, ncvar):
        """Lists the netCDF dimensions associated with a variable.
>>>>>>> 9e2d99cd

            If the variable has been compressed then the *implied
            uncompressed* dimensions are returned.

            .. versionadded:: (cfdm) 1.7.0

            :Parameters:

                ncvar: `str`
                    The netCDF variable name.

            ncdimensions: sequence of `str`, optional
                Use these netCDF dimensions, rather than retrieving them
                from the netCDF variable itself. This allows the
                dimensions of a domain variable to be parsed. Note that
                this only parameter only needs to be used once because the
                parsed domain dimensions are automatically stored in
                `self.read_var['domain_ncdimensions'][ncvar]`.

                .. versionadded:: (cfdm) 1.9.0.0

        :Returns:


                `list`
                    The list of netCDF dimension names spanned by the netCDF
                    variable.

            **Examples:**

            >>> n._ncdimensions('humidity')
            ['time', 'lat', 'lon']

        """
        g = self.read_vars

        variable = g["variables"][ncvar]

        if ncdimensions is None:
            domain = False
            domain_ncdimensions = g["domain_ncdimensions"].get(ncvar)
            if domain_ncdimensions is None:
                # Get dimensions from the netCDF variable array
                ncdimensions = g["variable_dimensions"][ncvar]
            else:
                # Use the pre-recorded domain variable dimensions
                ncdimensions = domain_ncdimensions
                domain = True
        else:
            domain = True
        # --- End: if

        ncdimensions = list(ncdimensions)

        if self._is_char(ncvar) and variable.ndim >= 1:
            # Remove the trailing string-length dimension
            ncdimensions.pop()

        # Check for dimensions which have been compressed. If there
        # are any, then return the netCDF dimensions for the
        # uncompressed variable.
        compression = g["compression"]

        if compression and set(compression).intersection(ncdimensions):
            for ncdim in ncdimensions:
                if ncdim in compression:
                    c = compression[ncdim]

                    if ncvar not in c.get("netCDF_variables", (ncvar,)):
                        # This variable is not compressed, even though
                        # it spans a dimension that is compressed for
                        # some other variables For example, this sort
                        # of situation may arise with simple
                        # geometries.
                        continue

                    i = ncdimensions.index(ncdim)

                    if "gathered" in c:
                        # Compression by gathering
                        ncdimensions[i : i + 1] = c["gathered"][
                            "implied_ncdimensions"
                        ]
                    elif "ragged_indexed_contiguous" in c:
                        # Indexed contiguous ragged array.
                        #
                        # Check this before ragged_indexed and
                        # ragged_contiguous because both of these will
                        # exist for an array that is both indexed and
                        # contiguous.
                        ncdimensions[i : i + 1] = c[
                            "ragged_indexed_contiguous"
                        ]["implied_ncdimensions"]
                    elif "ragged_contiguous" in c:
                        # Contiguous ragged array
                        ncdimensions[i : i + 1] = c["ragged_contiguous"][
                            "implied_ncdimensions"
                        ]
                    elif "ragged_indexed" in c:
                        # Indexed ragged array
                        ncdimensions[i : i + 1] = c["ragged_indexed"][
                            "implied_ncdimensions"
                        ]

                    break
        # --- End: if

        out = list(map(str, ncdimensions))

        if domain:
            # Record the domain variable dimensions
            g["domain_ncdimensions"][ncvar] = out

        return out

    def _create_gathered_array(
        self,
        gathered_array=None,
        uncompressed_shape=None,
        compressed_dimension=None,
        list_variable=None,
    ):
        """Creates Data for a compressed-by-gathering netCDF variable.

        Specifically, a `Data` object is created.

        .. versionadded:: (cfdm) 1.7.0

        :Parameters:

            gathered_array: `NetCDFArray`

            list_variable: `List`

        :Returns:

            `Data`

        """
        uncompressed_ndim = len(uncompressed_shape)
        uncompressed_size = int(reduce(operator.mul, uncompressed_shape, 1))

        return self.implementation.initialise_GatheredArray(
            compressed_array=gathered_array,
            ndim=uncompressed_ndim,
            shape=uncompressed_shape,
            size=uncompressed_size,
            compressed_dimension=compressed_dimension,
            list_variable=list_variable,
        )

    def _create_ragged_contiguous_array(
        self,
        ragged_contiguous_array,
        uncompressed_shape=None,
        count_variable=None,
    ):
        """Creates Data for a contiguous ragged array variable.

        Creates a `Data` object for a compressed-by-contiguous-ragged-
        array netCDF variable.

        .. versionadded:: (cfdm) 1.7.0

        :Parameters:

            ragged_contiguous_array: `Data`

            uncompressed_shape; `tuple`

            count_variable: `Count`

        :Returns:

            `Data`

        """
        uncompressed_ndim = len(uncompressed_shape)
        uncompressed_size = int(reduce(operator.mul, uncompressed_shape, 1))

        return self.implementation.initialise_RaggedContiguousArray(
            compressed_array=ragged_contiguous_array,
            ndim=uncompressed_ndim,
            shape=uncompressed_shape,
            size=uncompressed_size,
            count_variable=count_variable,
        )

    def _create_ragged_indexed_array(
        self,
        ragged_indexed_array,
        uncompressed_shape=None,
        index_variable=None,
    ):
        """Creates Data for an indexed ragged array variable.

        .. versionadded:: (cfdm) 1.7.0

        :Returns:

            `Data`

        """
        uncompressed_ndim = len(uncompressed_shape)
        uncompressed_size = int(reduce(operator.mul, uncompressed_shape, 1))

        return self.implementation.initialise_RaggedIndexedArray(
            compressed_array=ragged_indexed_array,
            ndim=uncompressed_ndim,
            shape=uncompressed_shape,
            size=uncompressed_size,
            index_variable=index_variable,
        )

    def _create_ragged_indexed_contiguous_array(
        self,
        ragged_indexed_contiguous_array,
        uncompressed_shape=None,
        count_variable=None,
        index_variable=None,
    ):
        """Creates Data for an indexed contiguous ragged array variable.

        .. versionadded:: (cfdm) 1.7.0

        :Returns:

            `Data`

        """
        uncompressed_ndim = len(uncompressed_shape)
        uncompressed_size = int(reduce(operator.mul, uncompressed_shape, 1))

        return self.implementation.initialise_RaggedIndexedContiguousArray(
            compressed_array=ragged_indexed_contiguous_array,
            ndim=uncompressed_ndim,
            shape=uncompressed_shape,
            size=uncompressed_size,
            count_variable=count_variable,
            index_variable=index_variable,
        )

    def _create_Data(
        self, array=None, units=None, calendar=None, ncvar=None, **kwargs
    ):
        """Create a Data object.

        .. versionadded:: (cfdm) 1.7.0

        :Parameters:

            ncvar: `str`
                The netCDF variable from which to get units and calendar.

        """
        data = self.implementation.initialise_Data(
            array=array, units=units, calendar=calendar, copy=False, **kwargs
        )

        return data

    def _copy_construct(self, construct_type, field_ncvar, ncvar):
        """Return a copy of an existing construct.

        .. versionadded:: (cfdm) 1.7.0

        :Parameters:

            construct_type: `str`
                E.g. 'dimension_coordinate'

            field_ncvar: `str
                The netCDF variable name of the field that will contain the
                copy of the construct.

            ncvar: `str`
                The netCDF variable name of the construct.

        :Returns:

                A copy of the construct.

        """
        g = self.read_vars

        component_report = g["component_report"].get(ncvar)

        if component_report is not None:
            for var, report in component_report.items():
                g["dataset_compliance"][field_ncvar][
                    "non-compliance"
                ].setdefault(var, []).extend(report)
        # --- End: if

        return self.implementation.copy_construct(g[construct_type][ncvar])

    # ================================================================
    # Methods for checking CF compliance
    #
    # These methods (whose names all start with "_check") check the
    # minimum required for mapping the file to CFDM structural
    # elements. General CF compliance is not checked (e.g. whether or
    # not grid mapping variable has a grid_mapping_name attribute).
    # ================================================================
    def _check_bounds(
        self, field_ncvar, parent_ncvar, attribute, bounds_ncvar
    ):
        """Check a bounds variable spans the correct dimensions.

        .. versionadded:: (cfdm) 1.7.0

        Checks that

        * The bounds variable has exactly one more dimension than the
          parent variable

        * The bounds variable's dimensions, other than the trailing
          dimension are the same, and in the same order, as the parent
          variable's dimensions.

        :Parameters:

            nc: `netCDF4.Dataset`
                The netCDF dataset object.

            parent_ncvar: `str`
                The netCDF variable name of the parent variable.

            bounds_ncvar: `str`
                The netCDF variable name of the bounds.

        :Returns:

            `bool`

        """
        attribute = {parent_ncvar + ":" + attribute: bounds_ncvar}

        incorrect_dimensions = (
            "Bounds variable",
            "spans incorrect dimensions",
        )

        g = self.read_vars

        if bounds_ncvar not in g["internal_variables"]:
            bounds_ncvar, message = self._check_missing_variable(
                bounds_ncvar, "Bounds variable"
            )
            self._add_message(
                field_ncvar,
                bounds_ncvar,
                message=message,
                attribute=attribute,
                variable=parent_ncvar,
            )
            return False

        ok = True

        c_ncdims = self._ncdimensions(parent_ncvar)
        b_ncdims = self._ncdimensions(bounds_ncvar)

        if len(b_ncdims) == len(c_ncdims) + 1:
            if c_ncdims != b_ncdims[:-1]:
                self._add_message(
                    field_ncvar,
                    bounds_ncvar,
                    message=incorrect_dimensions,
                    attribute=attribute,
                    dimensions=g["variable_dimensions"][bounds_ncvar],
                    variable=parent_ncvar,
                )
                ok = False

        else:
            self._add_message(
                field_ncvar,
                bounds_ncvar,
                message=incorrect_dimensions,
                attribute=attribute,
                dimensions=g["variable_dimensions"][bounds_ncvar],
                variable=parent_ncvar,
            )
            ok = False

        return ok

    def _check_geometry_node_coordinates(
        self, field_ncvar, node_ncvar, geometry
    ):
        """Check a geometry node corodinate variable.

        .. versionadded:: (cfdm) 1.8.6

        :Parameters:

            field_ncvar: `str`
                The netCDF variable name of the parent data variable.

            node_ncvar: `str`
                The netCDF variable name of the node coordinate variable.

            geometry: `dict`

        :Returns:

            `bool`

        """
        g = self.read_vars

        geometry_ncvar = g["variable_geometry"].get(field_ncvar)

        attribute = {
            field_ncvar
            + ":"
            + geometry_ncvar: " ".join(geometry["node_coordinates"])
        }

        if node_ncvar not in g["internal_variables"]:
            node_ncvar, message = self._check_missing_variable(
                node_ncvar, "Node coordinate variable"
            )
            self._add_message(
                field_ncvar,
                node_ncvar,
                message=message,
                attribute=attribute,
                variable=field_ncvar,
            )
            return False

        ok = True

        if node_ncvar not in geometry.get("node_coordinates", ()):
            self._add_message(
                field_ncvar,
                node_ncvar,
                message=(
                    "Node coordinate variable",
                    "not in node_coordinates",
                ),
                attribute=attribute,
                variable=field_ncvar,
            )
            ok = False

        return ok

    def _check_cell_measures(self, field_ncvar, string, parsed_string):
        """Checks requirements.

        * 7.2.requirement.1
        * 7.2.requirement.3
        * 7.2.requirement.4

        .. versionadded:: (cfdm) 1.7.0

        :Parameters:

            field_ncvar: `str`

            string: `str`
                The value of the netCDF cell_measures attribute.

            parsed_string: `list`

        :Returns:

            `bool`

        """
        attribute = {field_ncvar + ":cell_measures": string}

        incorrectly_formatted = (
            "cell_measures attribute",
            "is incorrectly formatted",
        )
        incorrect_dimensions = (
            "Cell measures variable",
            "spans incorrect dimensions",
        )
        missing_variable = (
            "Cell measures variable",
            "is not in file nor referenced by the external_variables "
            "global attribute",
        )

        g = self.read_vars

        if not parsed_string:
            self._add_message(
                field_ncvar,
                field_ncvar,
                message=incorrectly_formatted,
                attribute=attribute,
                conformance="7.2.requirement.1",
            )
            return False

        parent_dimensions = self._ncdimensions(field_ncvar)
        external_variables = g["external_variables"]

        ok = True
        for x in parsed_string:
            measure, values = list(x.items())[0]
            if len(values) != 1:
                self._add_message(
                    field_ncvar,
                    field_ncvar,
                    message=incorrectly_formatted,
                    attribute=attribute,
                    conformance="7.2.requirement.1",
                )
                ok = False
                continue

            ncvar = values[0]

            unknown_external = ncvar in external_variables

            # Check that the variable exists in the file, or if not
            # that it is listed in the 'external_variables' global
            # file attribute
            if not unknown_external and ncvar not in g["variables"]:
                self._add_message(
                    field_ncvar,
                    ncvar,
                    message=missing_variable,
                    attribute=attribute,
                    conformance="7.2.requirement.3",
                )
                ok = False
                continue

            if not unknown_external:
                dimensions = self._ncdimensions(ncvar)
                if not unknown_external and not self._dimensions_are_subset(
                    ncvar, dimensions, parent_dimensions
                ):
                    # The cell measure variable's dimensions do NOT span a
                    # subset of the parent variable's dimensions.
                    self._add_message(
                        field_ncvar,
                        ncvar,
                        message=incorrect_dimensions,
                        attribute=attribute,
                        dimensions=g["variable_dimensions"][ncvar],
                        conformance="7.2.requirement.4",
                    )
                    ok = False
        # --- End: for

        return ok

    def _check_geometry_attribute(self, field_ncvar, string, parsed_string):
        """Checks requirements.

        .. versionadded:: (cfdm) 1.8.0

        :Parameters:

            field_ncvar: `str`

            string: `str`
                The value of the netCDF geometry attribute.

            parsed_string: `list`

        :Returns:

            `bool`

        """
        attribute = {field_ncvar + ":geometry": string}

        incorrectly_formatted = (
            "geometry attribute",
            "is incorrectly formatted",
        )

        g = self.read_vars

        if len(parsed_string) != 1:
            self._add_message(
                field_ncvar,
                field_ncvar,
                message=incorrectly_formatted,
                attribute=attribute,
                conformance="?",
            )
            return False

        for ncvar in parsed_string:
            # Check that the variable exists in the file, or if not
            # that it is listed in the 'external_variables' global
            # file attribute
            if ncvar not in g["variables"]:
                ncvar, message = self._check_missing_variable(
                    ncvar, "Geometry variable"
                )
                self._add_message(
                    field_ncvar,
                    ncvar,
                    message=message,
                    attribute=attribute,
                    conformance="?",
                )
                return False
        # --- End: for

        return True

    def _check_ancillary_variables(self, field_ncvar, string, parsed_string):
        """Checks requirements.

        :Parameters:

            field_ncvar: `str`

            ancillary_variables: `str`
                The value of the netCDF ancillary_variables attribute.

            parsed_ancillary_variables: `list`

        :Returns:

            `bool`

        """
        attribute = {field_ncvar + ":ancillary_variables": string}

        incorrectly_formatted = (
            "ancillary_variables attribute",
            "is incorrectly formatted",
        )
        incorrect_dimensions = (
            "Ancillary variable",
            "spans incorrect dimensions",
        )

        g = self.read_vars

        if not parsed_string:
            d = self._add_message(
                field_ncvar,
                field_ncvar,
                message=incorrectly_formatted,
                attribute=attribute,
            )

            # Though an error of sorts, set as debug level message;
            # read not terminated
            logger.debug(
                "    Error processing netCDF variable {}: {}".format(
                    field_ncvar, d["reason"]
                )
            )  # pragma: no cover

            return False

        parent_dimensions = self._ncdimensions(field_ncvar)

        ok = True
        for ncvar in parsed_string:
            # Check that the variable exists in the file
            if ncvar not in g["internal_variables"]:
                ncvar, message = self._check_missing_variable(
                    ncvar, "Ancillary variable"
                )
                self._add_message(
                    field_ncvar, ncvar, message=message, attribute=attribute
                )
                return False

            if not self._dimensions_are_subset(
                ncvar, self._ncdimensions(ncvar), parent_dimensions
            ):
                # The ancillary variable's dimensions do NOT span a
                # subset of the parent variable's dimensions
                self._add_message(
                    field_ncvar,
                    ncvar,
                    message=incorrect_dimensions,
                    attribute=attribute,
                    dimensions=g["variable_dimensions"][ncvar],
                )
                ok = False
        # --- End: for

        return ok

    def _check_auxiliary_or_scalar_coordinate(
        self, parent_ncvar, coord_ncvar, string
    ):
        """Checks requirements.

          * 5.requirement.5
          * 5.requirement.6

        :Parameters:

        parent_ncvar: `str`
            NetCDF name of parent data or domain variable.

        :Returns:

            `bool`

        """
        attribute = {parent_ncvar + ":coordinates": string}

        incorrect_dimensions = (
            "Auxiliary/scalar coordinate variable",
            "spans incorrect dimensions",
        )

        g = self.read_vars

        if coord_ncvar not in g["internal_variables"]:
            coord_ncvar, message = self._check_missing_variable(
                coord_ncvar, "Auxiliary/scalar coordinate variable"
            )
            self._add_message(
                field_ncvar,
                coord_ncvar,
                message=message,
                attribute=attribute,
                conformance="5.requirement.5",
            )
            self._add_message(
                parent_ncvar,
                coord_ncvar,
                message=message,
                attribute=attribute,
                conformance="5.requirement.5",
            )
            return False

        # Check that the variable's dimensions span a subset of the
        # parent variable's dimensions (allowing for char variables
        # with a trailing dimension)
        dimensions = self._ncdimensions(coord_ncvar)
        parent_dimensions = self._ncdimensions(parent_ncvar)

        if not self._dimensions_are_subset(
            coord_ncvar,
            self._ncdimensions(coord_ncvar),
            self._ncdimensions(parent_ncvar),
        ):
            d = self._add_message(
                parent_ncvar,
                coord_ncvar,
                message=incorrect_dimensions,
                attribute=attribute,
                dimensions=g["variable_dimensions"][coord_ncvar],
                conformance="5.requirement.6",
            )
            return False

        return True

    def _dimensions_are_subset(self, ncvar, dimensions, parent_dimensions):
        """True if dimensions are a subset of the parent dimensions."""
        if not set(dimensions).issubset(parent_dimensions):
            if not (
                self._is_char(ncvar)
                and set(dimensions[:-1]).issubset(parent_dimensions)
            ):
                return False

        return True

    def _check_grid_mapping(
        self, parent_ncvar, grid_mapping, parsed_grid_mapping
    ):
        """Checks requirements.

          * 5.6.requirement.1
          * 5.6.requirement.2
          * 5.6.requirement.3

        :Parameters:

        parent_ncvar: `str`
            NetCDF name of parent data or domain variable.

            grid_mapping: `str`

            parsed_grid_mapping: `dict`

        :Returns:

            `bool`

        """
        attribute = {parent_ncvar + ":grid_mapping": grid_mapping}

        incorrectly_formatted = (
            "grid_mapping attribute",
            "is incorrectly formatted",
        )

        g = self.read_vars

        if not parsed_grid_mapping:
            self._add_message(
                parent_ncvar,
                parent_ncvar,
                message=incorrectly_formatted,
                attribute=attribute,
                conformance="5.6.requirement.1",
            )
            return False

        ok = True
        for x in parsed_grid_mapping:
            grid_mapping_ncvar, values = list(x.items())[0]
            if grid_mapping_ncvar not in g["internal_variables"]:
                ok = False
                grid_mapping_ncvar, message = self._check_missing_variable(
                    grid_mapping_ncvar, "Grid mapping variable"
                )
                self._add_message(
                    field_ncvar,
                    grid_mapping_ncvar,
                    message=message,
                    attribute=attribute,
                    conformance="5.6.requirement.2",
                )
                self._add_message(
                    parent_ncvar,
                    grid_mapping_ncvar,
                    message=message,
                    attribute=attribute,
                    conformance="5.6.requirement.2",
                )

            for coord_ncvar in values:
                if coord_ncvar not in g["internal_variables"]:
                    ok = False
                    coord_ncvar, message = self._check_missing_variable(
                        coord_ncvar, "Grid mapping coordinate variable"
                    )
                    self._add_message(
                        field_ncvar,
                        coord_ncvar,
                        message=message,
                        attribute=attribute,
                        conformance="5.6.requirement.3",
                    )
                    self._add_message(
                        parent_ncvar,
                        coord_ncvar,
                        message=message,
                        attribute=attribute,
                        conformance="5.6.requirement.3",
                    )
        # --- End: for

        if not ok:
            return False

        return True

    def _check_compress(self, parent_ncvar, compress, parsed_compress):
        """Check a compressed dimension is valid and in the file."""
        attribute = {parent_ncvar + ":compress": compress}

        incorrectly_formatted = (
            "compress attribute",
            "is incorrectly formatted",
        )
        missing_dimension = ("Compressed dimension", "is not in file")

        if not parsed_compress:
            self._add_message(
                None,
                parent_ncvar,
                message=incorrectly_formatted,
                attribute=attribute,
            )
            return False

        ok = True

        dimensions = self.read_vars["internal_dimension_sizes"]

        for ncdim in parsed_compress:
            if ncdim not in dimensions:
                self._add_message(
                    None,
                    parent_ncvar,
                    message=missing_dimension,
                    attribute=attribute,
                )
                ok = False
        # --- End: for

        return ok

    def _check_node_coordinates(
        self,
        field_ncvar,
        geometry_ncvar,
        node_coordinates,
        parsed_node_coordinates,
    ):
        """Check node coordinate variables are valid and in the file."""
        attribute = {geometry_ncvar + ":node_coordinates": node_coordinates}

        g = self.read_vars

        incorrectly_formatted = (
            "node_coordinates attribute",
            "is incorrectly formatted",
        )
        missing_attribute = ("node_coordinates attribute", "is missing")

        if node_coordinates is None:
            self._add_message(
                field_ncvar,
                geometry_ncvar,
                message=missing_attribute,
                attribute=attribute,
            )
            return False

        if not parsed_node_coordinates:
            # There should be at least one node coordinate variable
            self._add_message(
                field_ncvar,
                geometry_ncvar,
                message=incorrectly_formatted,
                attribute=attribute,
            )
            return False

        ok = True

        for ncvar in parsed_node_coordinates:
            # Check that the node coordinate variable exists in the
            # file
            if ncvar not in g["internal_variables"]:
                ncvar, message = self._check_missing_variable(
                    ncvar,
                    "Node coordinate variable",
                )
                self._add_message(
                    field_ncvar, ncvar, message=message, attribute=attribute
                )
                ok = False
        # --- End: for

        return ok

    def _check_node_count(
        self, field_ncvar, geometry_ncvar, node_count, parsed_node_count
    ):
        """Check node count variable is valid and exists in the file."""
        attribute = {geometry_ncvar + ":node_count": node_count}

        g = self.read_vars

        if node_count is None:
            return True

        incorrectly_formatted = (
            "node_count attribute",
            "is incorrectly formatted",
        )

        if len(parsed_node_count) != 1:
            self._add_message(
                field_ncvar,
                geometry_ncvar,
                message=incorrectly_formatted,
                attribute=attribute,
            )
            return False

        ok = True

        for ncvar in parsed_node_count:
            # Check that the node count variable exists in the file
            if ncvar not in g["internal_variables"]:
                ncvar, message = self._check_missing_variable(
                    ncvar,
                    "Node count variable",
                )
                self._add_message(
                    field_ncvar, ncvar, message=message, attribute=attribute
                )
                ok = False
        # --- End: for

        return ok

    def _check_part_node_count(
        self,
        field_ncvar,
        geometry_ncvar,
        part_node_count,
        parsed_part_node_count,
    ):
        """Check part node count variable is valid and in the file."""
        if part_node_count is None:
            return True

        attribute = {geometry_ncvar + ":part_node_count": part_node_count}

        g = self.read_vars

        incorrectly_formatted = (
            "part_node_count attribute",
            "is incorrectly formatted",
        )

        if len(parsed_part_node_count) != 1:
            self._add_message(
                field_ncvar,
                geometry_ncvar,
                message=incorrectly_formatted,
                attribute=attribute,
            )
            return False

        ok = True

        for ncvar in parsed_part_node_count:
            # Check that the variable exists in the file
            if ncvar not in g["internal_variables"]:
                ncvar, message = self._check_missing_variable(
                    ncvar,
                    "Part node count variable",
                )
                self._add_message(
                    field_ncvar, ncvar, message=message, attribute=attribute
                )
                ok = False
        # --- End: for

        return ok

    def _check_interior_ring(
        self, field_ncvar, geometry_ncvar, interior_ring, parsed_interior_ring
    ):
        """Check all interior ring variables exist in the file.

        :Returns:

            `bool`

        """
        if interior_ring is None:
            return True

        attribute = {geometry_ncvar + ":interior_ring": interior_ring}

        g = self.read_vars

        incorrectly_formatted = (
            "interior_ring attribute",
            "is incorrectly formatted",
        )

        if not parsed_interior_ring:
            self._add_message(
                field_ncvar,
                geometry_ncvar,
                message=incorrectly_formatted,
                attribute=attribute,
            )
            return False

        ok = True

        if len(parsed_interior_ring) != 1:
            self._add_message(
                field_ncvar,
                geometry_ncvar,
                message=incorrectly_formatted,
                attribute=attribute,
            )
            return False

        for ncvar in parsed_interior_ring:
            # Check that the variable exists in the file
            if ncvar not in g["internal_variables"]:
                ncvar, message = self._check_missing_variable(
                    ncvar, "Interior ring variable"
                )
                self._add_message(
                    field_ncvar, ncvar, message=message, attribute=attribute
                )
                ok = False
        # --- End: for

        return ok

    def _check_instance_dimension(self, parent_ncvar, instance_dimension):
        """Check that the instance dimension name is a netCDF dimension.

        .. versionadded:: (cfdm) 1.7.0

        CF-1.7 Appendix A

        * instance_dimension: An attribute which identifies an index
                              variable and names the instance dimension to
                              which it applies. The index variable
                              indicates that the indexed ragged array
                              representation is being used for a
                              collection of features.

        """
        attribute = {parent_ncvar + ":instance_dimension": instance_dimension}

        missing_dimension = ("Instance dimension", "is not in file")

        if (
            instance_dimension
            not in self.read_vars["internal_dimension_sizes"]
        ):
            self._add_message(
                None,
                parent_ncvar,
                message=missing_dimension,
                attribute=attribute,
            )
            return False

        return True

    def _check_sample_dimension(self, parent_ncvar, sample_dimension):
        """Check that the sample dimension name is a netCDF dimension.

        .. versionadded:: (cfdm) 1.7.0

        CF-1.7 Appendix A

        * sample_dimension: An attribute which identifies a count variable
                            and names the sample dimension to which it
                            applies. The count variable indicates that the
                            contiguous ragged array representation is
                            being used for a collection of features.

        """
        return sample_dimension in self.read_vars["internal_dimension_sizes"]

    def _split_string_by_white_space(
        self, parent_ncvar, string, variables=False
    ):
        """Split a string by white space.

        .. versionadded:: (cfdm) 1.7.0

        :Parameters:

            parent_ncvar: `str`
                Not used

            string: `str or `None`

            variables: `bool`
                If True then *string* contains internal netCDF variable
                names. (Not sure yet what to do about external names.)

                .. versionadded:: (cfdm) 1.8.6

        :Returns:

            `list`

        """
        if string is None:
            return []

        try:
            out = string.split()
        except AttributeError:
            return []
        else:
            if variables and out and self.read_vars["has_groups"]:
                mapping = self.read_vars["flattener_variables"]
                out = [mapping[ncvar] for ncvar in out]

            return out

    def _parse_grid_mapping(self, parent_ncvar, string):
        """Parse a netCDF grid_mapping attribute.

        .. versionadded:: (cfdm) 1.7.0

        """
        g = self.read_vars

        out = []

        if g["CF>=1.7"]:
            # The grid mapping attribute may point to a single netCDF
            # variable OR to multiple variables with associated
            # coordinate variables (CF>=1.7)
            out = self._parse_x(parent_ncvar, string, keys_are_variables=True)
        else:
            # The grid mapping attribute may only point to a single
            # netCDF variable (CF<=1.6)
            out = self._split_string_by_white_space(
                parent_ncvar, string, variables=True
            )

            if len(out) == 1:
                out = [{out[0]: []}]
        # --- End: if

        return out

    def _parse_x(self, parent_ncvar, string, keys_are_variables=False):
        """Parse CF-netCDF strings.

        Handling of CF-compliant strings:
        ---------------------------------

        'area: areacello' ->
            [{'area': ['areacello']}]

        'area: areacello volume: volumecello' ->
            [{'area': ['areacello']}, {'volume': ['volumecello']}]

        'rotated_latitude_longitude' ->
            [{'rotated_latitude_longitude': []}]

        'rotated_latitude_longitude: x y latitude_longitude: lat lon' ->
            [{'rotated_latitude_longitude': ['x', 'y']},
             {'latitude_longitude': ['lat', 'lon']}]

        'rotated_latitude_longitude: x latitude_longitude: lat lon' ->
            [{'rotated_latitude_longitude': ['x']},
             {'latitude_longitude': ['lat', 'lon']}]

        'a: A b: B orog: OROG' ->
            [{'a': ['A']}, {'b': ['B']}, {'orog': ['OROG']}]

        Handling of non-CF-compliant strings:
        -------------------------------------

        'area' ->
            [{'area': []}]

        'a: b: B orog: OROG' ->
            []

        'rotated_latitude_longitude:' ->
            []

        'rotated_latitude_longitude zzz' ->
            []

        .. versionadded:: (cfdm) 1.7.0

        """
        # ============================================================
        # Thanks to Alan Iwi for creating these regular expressions
        # ============================================================

        def subst(s):
            """Substitutes WORD and SEP tokens for regular expressions.

            All WORD tokens are replaced by the expression for a space
            and all SEP tokens are replaced by the expression for the
            end of string.

            """
            return s.replace("WORD", r"[A-Za-z0-9_#]+").replace(
                "SEP", r"(\s+|$)"
            )

        out = []

        pat_value = subst("(?P<value>WORD)SEP")
        pat_values = "({})+".format(pat_value)

        pat_mapping = subst(
            "(?P<mapping_name>WORD):SEP(?P<values>{})".format(pat_values)
        )
        pat_mapping_list = "({})+".format(pat_mapping)

        pat_all = subst(
            "((?P<sole_mapping>WORD)|(?P<mapping_list>{}))$".format(
                pat_mapping_list
            )
        )

        m = re.match(pat_all, string)

        if m is None:
            return []

        sole_mapping = m.group("sole_mapping")
        if sole_mapping:
            out.append({sole_mapping: []})
        else:
            mapping_list = m.group("mapping_list")
            for mapping in re.finditer(pat_mapping, mapping_list):
                term = mapping.group("mapping_name")
                values = [
                    value.group("value")
                    for value in re.finditer(
                        pat_value, mapping.group("values")
                    )
                ]
                out.append({term: values})
        # --- End: if

        # If there are groups then replace flattened variable names
        # with absolute path names (CF>=1.8)
        g = self.read_vars
        if g["has_groups"]:
            for x in out:
                for key, value in x.copy().items():
                    if keys_are_variables:
                        del x[key]
                        key = g["flattener_variables"][key]

                    x[key] = [
                        g["flattener_variables"][ncvar] for ncvar in value
                    ]
        # --- End: if

        return out

    def _netCDF4_group(self, nc, name):
        """Return the group of a variable or dimension in the dataset.

        Given a dataset and a variable or dimension name, return the
        group object for the name, and the name within the group.

        .. versionadded:: 1.8.8.1

        :Parameters:

            nc: `netCDF4._netCDF4.Dataset` or `netCDF4._netCDF4.Group`

            name: `str`

        :Returns:

            `netCDF4._netCDF4.Dataset` or `netCDF4._netCDF4.Group`, `str`

        **Examples:**

        >>> group, name = n._netCDF4_group(nc, 'time')
        >>> group.name, name
        ('/', 'time')
        >>> group, name = n._netCDF4_group(nc, '/surfacelayer/Z')
        >>> group.name, name
        ('surfacelayer', 'Z')

        """
        group = nc
        path = name.split("/")
        for group_name in path[1:-1]:
            group = group[group_name]

        return group, path[-1]<|MERGE_RESOLUTION|>--- conflicted
+++ resolved
@@ -3012,7 +3012,6 @@
 
         self.implementation.set_properties(f, field_properties, copy=True)
 
-<<<<<<< HEAD
         if field and not g["mask"]:
             # --------------------------------------------------------
             # Masking has been turned off, so make sure that there is
@@ -3020,9 +3019,6 @@
             # later be applied manually, if required. (Introduced at
             # v1.8.2)
             # --------------------------------------------------------
-=======
-        if not g["mask"]:
->>>>>>> 9e2d99cd
             self._set_default_FillValue(f, field_ncvar)
 
         # Store the netCDF variable name of the field/domain
@@ -5491,14 +5487,8 @@
 
         return coordref
 
-<<<<<<< HEAD
     def _ncdimensions(self, ncvar, ncdimensions=None):
-        """Return a list of the netCDF dimensions corresponding to a netCDF
-        variable.
-=======
-    def _ncdimensions(self, ncvar):
         """Lists the netCDF dimensions associated with a variable.
->>>>>>> 9e2d99cd
 
             If the variable has been compressed then the *implied
             uncompressed* dimensions are returned.
