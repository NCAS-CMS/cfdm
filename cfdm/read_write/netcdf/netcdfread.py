--- conflicted
+++ resolved
@@ -28,11 +28,7 @@
 from ...decorators import _manage_log_level_via_verbosity
 from ...functions import abspath, is_log_level_debug, is_log_level_detail
 from .. import IORead
-<<<<<<< HEAD
-from ..exceptions import FileTypeError, ReadError
-=======
-from ..exceptions import DatasetTypeError
->>>>>>> e12a3d92
+from ..exceptions import DatasetTypeError, ReadError
 from .flatten import netcdf_flatten
 from .flatten.config import (
     flattener_attribute_map,
@@ -590,13 +586,8 @@
                 dataset = f"{dataset} (created from CDL file {cdl_filename})"
 
             error = "\n\n".join(errors)
-<<<<<<< HEAD
-            raise FileTypeError(
+            raise DatasetTypeError(
                 f"Can't interpret {dataset} as a netCDF dataset"
-=======
-            raise DatasetTypeError(
-                f"Can't interpret {filename} as a netCDF dataset"
->>>>>>> e12a3d92
                 f"with any of the netCDF backends {netcdf_backend!r}:\n\n"
                 f"{error}"
             )
@@ -1018,13 +1009,9 @@
 
                 .. versionadded:: (cfdm) NEXTVERSION
 
-<<<<<<< HEAD
-            store_hdf_chunks: `bool`, optional
-=======
             store_dataset_chunks: `bool`, optional
->>>>>>> e12a3d92
-                 Storing the dataset chunking strategy. See
-                 `cfdm.read` for details.
+                 Store the dataset chunking strategy. See `cfdm.read`
+                 for details.
 
                 .. versionadded:: (cfdm) NEXTVERSION
 
@@ -1115,7 +1102,6 @@
         # ------------------------------------------------------------
         # Parse the 'dataset' keyword parameter
         # ------------------------------------------------------------
-<<<<<<< HEAD
         try:
             dataset = abspath(dataset, uri=False)
         except ValueError:
@@ -1145,20 +1131,6 @@
         if dataset_type is not None and dtype not in dataset_type:
             return []
 
-=======
-        ftype = self.ftype(filename)
-        if not ftype:
-            raise DatasetTypeError(
-                f"Can't interpret {filename} as a netCDF or CDL dataset"
-            )
-
-        if file_type and ftype not in file_type:
-            raise DatasetTypeError(
-                f"Can't interpret {filename} as one of the "
-                f"requested types: {file_type}"
-            )
-
->>>>>>> e12a3d92
         # ------------------------------------------------------------
         # Parse the 'netcdf_backend' keyword parameter
         # ------------------------------------------------------------
@@ -1481,13 +1453,8 @@
         # Open the netCDF file to be read
         # ------------------------------------------------------------
         try:
-<<<<<<< HEAD
             nc = self.file_open(dataset, flatten=True, verbose=None)
-        except FileTypeError:
-=======
-            nc = self.file_open(filename, flatten=True, verbose=None)
         except DatasetTypeError:
->>>>>>> e12a3d92
             if not g["ignore_unknown_type"]:
                 raise
 
@@ -10991,11 +10958,7 @@
         return storage_options
 
     def _get_dataset_chunks(self, ncvar):
-<<<<<<< HEAD
         """Return a netCDF variable's dataset storage chunks.
-=======
-        """Return a netCDF variable's dataset chunks.
->>>>>>> e12a3d92
 
         .. versionadded:: (cfdm) NEXTVERSION
 
