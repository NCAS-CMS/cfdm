--- conflicted
+++ resolved
@@ -9,13 +9,10 @@
 from copy import deepcopy
 from dataclasses import dataclass, field
 from functools import reduce
-<<<<<<< HEAD
 from math import nan, prod
 from pprint import pformat
-=======
 from math import log, nan, prod
 from numbers import Integral
->>>>>>> 170ca840
 from typing import Any
 from urllib.parse import urlparse
 from uuid import uuid4
