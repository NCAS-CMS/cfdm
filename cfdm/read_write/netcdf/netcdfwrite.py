import copy
import logging
import os
import re

from distutils.version import LooseVersion

import numpy
import netCDF4

from .. import IOWrite

from . import constants

from ...decorators import _manage_log_level_via_verbosity


logger = logging.getLogger(__name__)


class NetCDFWrite(IOWrite):
    '''
    '''
    def cf_description_of_file_contents_attributes(self):
        '''Description of file contents properties

        '''
        return (
            'comment',
            'Conventions',
            'featureType',
            'history',
            'institution',
            'references',
            'source',
            'title',
        )

    def cf_geometry_types(self):
        '''Geometry types

    .. versionadded:: 1.8.0

        '''
        return set((
            'point',
            'line',
            'polygon',
        ))

    def cf_cell_method_qualifiers(self):
        '''Cell method qualifiers

        '''
        return set((
            'within',
            'where',
            'over',
            'interval',
            'comment',
        ))

    def _create_netcdf_group(self, nc, group_name):
        '''TODO

    .. versionadded:: 1.8.6

    :Parameters:

        nc: `netCDF4._netCDF4.Group` or `netCDF4.Dataset`

        group_name: `str`
            The name of the group.

    :Returns:

        `netCDF4._netCDF4.Group`
            The new group object.

        '''
        return nc.createGroup(group_name)

    def _create_netcdf_variable_name(self, parent, default):
        #                            force_use_existing=False):
        '''TODO

    .. versionadded:: 1.7.0

    :Parameters:

        parent:

        default: `str`

    :Returns:

        `str`
            The netCDF variable name.

        '''
        ncvar = self.implementation.nc_get_variable(parent, None)

#        if force_use_existing:
#            if ncvar is None:
#                raise ValueError("asdasdads TODO")
#
#            return ncvar

        if ncvar is None:
            try:
                ncvar = self.implementation.get_property(parent,
                                                         'standard_name',
                                                         default)
            except AttributeError:
                ncvar = default
        elif not self.write_vars['group']:
            # A flat file has been requested, so strip off any group
            # structure from the name.
            ncvar = self._remove_group_structure(ncvar)

        return self._netcdf_name(ncvar)

    def _netcdf_name(self, base, dimsize=None, role=None):
        '''Return a new netCDF variable or dimension name.

    .. versionadded:: 1.7.0

    :Parameters:

        base: `str`

        dimsize: `int`, optional

        role: `str`, optional

    :Returns:

        `str`
            NetCDF dimension name or netCDF variable name.

        '''
        g = self.write_vars

        ncvar_names = g['ncvar_names']
        ncdim_names = g['ncdim_to_size']

        existing_names = g['ncvar_names'].union(ncdim_names)

        if dimsize is not None:
            if not role:
                raise ValueError("Must supply role when providing dimsize")

            if base in g['dimensions_with_role'].get(role, ()):
                if base in ncdim_names and dimsize == g['ncdim_to_size'][base]:
                    # Return the name of an existing netCDF dimension
                    # with this name, this size, and matching the
                    # given role.
                    return base
        # --- End: if

        if base in existing_names:
            counter = g.setdefault('count_' + base, 1)

            ncvar = '{0}_{1}'.format(base, counter)
            while ncvar in existing_names:
                counter += 1
                ncvar = '{0}_{1}'.format(base, counter)
        else:
            ncvar = base

        ncvar = ncvar.replace(' ', '_')

        ncvar_names.add(ncvar)

        if role and dimsize is not None:
            g['dimensions_with_role'].setdefault(role, []).append(ncvar)

        return ncvar

    def _numpy_compressed(self, array):
        '''Return all the non-masked data as a 1-d array.

    .. versionadded:: 1.8.0

    :Parameters:

        array: `numpy.ndarray`
           A numpy array, that may or may not be masked.

    :Returns:

        `numpy.ndarray`
            The compressed numpy array.

    **Examples:**

    >>> x = numpy.ma.array(np.arange(5), mask=[0]*2 + [1]*3)
    >>> c = n._numpy_compressed(x)
    >>> c
    array([0, 1])
    >>> type(c)
    <type 'numpy.ndarray'>

        '''
        if numpy.ma.isMA(array):
            return array.compressed()

        return array.flatten()

    def _write_attributes(self, parent, ncvar, extra={}, omit=()):
        '''TODO

    :Parameters:

        parent:

        ncvar: `str`

        extra: `dict`, optional

        omit: sequence of `str`, optional

    :Returns:

        `dict`

        '''
        g = self.write_vars

        if parent is None:
            netcdf_attrs = {}
        else:
            netcdf_attrs = self.implementation.get_properties(parent)

        netcdf_attrs.update(extra)

        for attr in omit:
            netcdf_attrs.pop(attr, None)

        if not netcdf_attrs:
            return {}

        # Make sure that _FillValue and missing data have the same
        # data type as the data
        for attr in ('_FillValue', 'missing_value'):
            if attr not in netcdf_attrs:
                continue

            data = self.implementation.get_data(parent, None)
            if data is not None:
                dtype = g['datatype'].get(data.dtype, data.dtype)
                netcdf_attrs[attr] = numpy.array(netcdf_attrs[attr],
                                                 dtype=dtype)
        # --- End: for

        g['nc'][ncvar].setncatts(netcdf_attrs)

        return netcdf_attrs

    def _character_array(self, array):
        '''Convert a numpy string array to a numpy character array wih an
    extra trailing dimension.

    :Parameters:

        array: `numpy.ndarray`

    :Returns:

        `numpy.ndarray`

    **Examples:**

    >>> print(a, a.shape, a.dtype.itemsize)
    ['fu' 'bar'] (2,) 3
    >>> b = _character_array(a)
    >>> print(b, b.shape, b.dtype.itemsize)
    [['f' 'u' ' ']
     ['b' 'a' 'r']] (2, 3) 1

    >>> print(a, a.shape, a.dtype.itemsize)
    [-- 'bar'] (2,) 3
    >>> b = _character_array(a)
    >>> print(b, b.shape, b.dtype.itemsize)
    [[-- -- --]
     ['b' 'a' 'r']] (2, 3) 1

        '''
#        strlen = array.dtype.itemsize
        original_shape = array.shape
        original_size = array.size

        masked = numpy.ma.isMA(array)
        if masked:
            fill_value = array.fill_value
            mask = array.mask
            array = numpy.ma.filled(array, fill_value='')

        if array.dtype.kind == 'U':
            array = array.astype('S')

        array = numpy.array(tuple(array.tostring().decode('ascii')),
                            dtype='S1')

#        else:
#            # dtype is 'U'
#            x = []
#            for s in array.flatten():
#                x.extend(tuple(s.ljust(N, '\x00')))
#
#            array = numpy.array(k, dtype='S1')

        array.resize(original_shape + (array.size // original_size,))
#        if masked:
#            array = numpy.ma.array(array, mask=mask, fill_value=fill_value)

#        if array.dtype.kind == 'U':
#            # Convert unicode to string
#            array = array.astype('S')
#
#        new = netCDF4.stringtochar(array, encoding='none')

        if masked:
            array = numpy.ma.masked_where(array == '', array)
            array.set_fill_value(fill_value)

        if array.dtype.kind != 'S':
            raise ValueError("AAAAAAAAARRRRRRRRRRRRRRRGGGGGGGGGGHHHHHHHH")

#            new = numpy.ma.array(new, mask=mask, fill_value=fill_value)

#        new = numpy.ma.masked_all(shape + (strlen,), dtype='S1')
#
#        for index in numpy.ndindex(shape):
#            value = array[index]
#            if value is numpy.ma.masked:
#                new[index] = numpy.ma.masked
#            else:
#                new[index] = tuple(value.ljust(strlen, ' '))
#        # --- End: for

        return array

    def _datatype(self, variable):
        '''Return the netCDF4.createVariable datatype corresponding to the
    datatype of the array of the input variable

    For example, if variable.dtype is 'float32', then 'f4' will be
    returned.

    For a NETCDF4 or CFA4 format file, numpy string data types will
    either return `str` regardless of the numpy string length (and a
    netCDF4 string type variable will be created) or, if
    `self.write_vars['string']`` is `False`, ``'S1'`` (see below).

    For all other output netCDF formats (such NETCDF4_CLASSIC,
    NETCDF3_64BIT, etc.) numpy string data types will return 'S1'
    regardless of the numpy string length. This means that the
    required conversion of multi-character datatype numpy arrays into
    single-character datatype numpy arrays (with an extra trailing
    dimension) is expected to be done elsewhere (currently in the
    _write_netcdf_variable method).

    If the input variable has no `!dtype` attribute (or it is None)
    then 'S1' is returned, or `str` for NETCDF files.

    :Parameters:

        variable:
            A numpy array or an object with a `get_data` method.

    :Returns:

       `str` or str
           The `netCDF4.createVariable` data type corresponding to the
           datatype of the array of the input variable.

        '''
        g = self.write_vars

        if not isinstance(variable, numpy.ndarray):
            data = self.implementation.get_data(variable, None)
            if data is None:
                return 'S1'
        else:
            data = variable

        dtype = getattr(data, 'dtype', None)
        if dtype is None or dtype.kind in 'SU':
            if g['fmt'] == 'NETCDF4' and g['string']:
                return str

            return 'S1'

        new_dtype = g['datatype'].get(dtype, None)
        if new_dtype is not None:
            dtype = new_dtype

        return '{0}{1}'.format(dtype.kind, dtype.itemsize)

    def _string_length_dimension(self, size):
        '''Create, if necessary, a netCDF dimension for string variables.

    :Parameters:

        size: `int`

    :Returns:

        `str`
            The netCDF dimension name.

        '''
        g = self.write_vars

        # ------------------------------------------------------------
        # Create a new dimension for the maximum string length
        # ------------------------------------------------------------
        ncdim = self._netcdf_name('strlen{0}'.format(size),
                                  dimsize=size, role='string_length')

        if ncdim not in g['ncdim_to_size']:
            # This string length dimension needs creating
            g['ncdim_to_size'][ncdim] = size

            # Define (and create if necessary) the group in which to
            # place this netCDF dimension.
            parent_group = self._parent_group(ncdim)

            parent_group.createDimension(ncdim, size)

        return ncdim

    def _netcdf_dimensions(self, field, key, construct):
        '''Return a tuple of the netCDF dimension names for the axes of a
    metadata construct.

    If the construct has no data, then return `None`

    :Parameters:

        field: Field construct

        key: `str`

    :Returns:

        `tuple` or `None`
            The netCDF dimension names, or `None` if there are no
            data.

        '''
        g = self.write_vars

        domain_axes = self.implementation.get_construct_data_axes(field, key)

        if not domain_axes:
            # No data
            return

        domain_axes = tuple(domain_axes)

        ncdims = [g['axis_to_ncdim'][axis] for axis in domain_axes]

        compression_type = self.implementation.get_compression_type(construct)
        if compression_type:
            sample_dimension_position = (
                self.implementation.get_sample_dimension_position(construct))
            compressed_axes = (
                tuple(self.implementation.get_compressed_axes(
                    field, key, construct)))
            compressed_ncdims = tuple([g['axis_to_ncdim'][axis]
                                       for axis in compressed_axes])

            sample_ncdim = g['sample_ncdim'].get(compressed_ncdims)

            if compression_type == 'gathered':
                # ----------------------------------------------------
                # Compression by gathering
                # ----------------------------------------------------
                if sample_ncdim is None:
                    # The list variable has not yet been written to
                    # the file, so write it and also get the netCDF
                    # name of the sample dimension.
                    list_variable = self.implementation.get_list(construct)
                    sample_ncdim = self._write_list_variable(
                        field,
                        list_variable,
                        compress=' '.join(compressed_ncdims))
                    g['sample_ncdim'][compressed_ncdims] = sample_ncdim

            elif compression_type == 'ragged contiguous':
                # ----------------------------------------------------
                # Compression by contiguous ragged array
                #
                # No need to do anything because i) the count variable
                # has already been written to the file, ii) we already
                # have the position of the sample dimension in the
                # compressed array, and iii) we already have the
                # netCDF name of the sample dimension.
                # ----------------------------------------------------
                pass

            elif compression_type == 'ragged indexed':
                # ----------------------------------------------------
                # Compression by indexed ragged array
                #
                # No need to do anything because i) the index variable
                # has already been written to the file, ii) we already
                # have the position of the sample dimension in the
                # compressed array, and iii) we already have the
                # netCDF name of the sample dimension.
                # ----------------------------------------------------
                pass
            elif compression_type == 'ragged indexed contiguous':
                pass
            else:
                raise ValueError(
                    "Can't write {!r}: Unknown compression type: {!r}".format(
                        construct, compression_type))

            n = len(compressed_ncdims)
            ncdims[sample_dimension_position:sample_dimension_position + n] = (
                [sample_ncdim])
        # --- End: if

        return tuple(ncdims)

    def _write_dimension(self, ncdim, f, axis=None, unlimited=False,
                         size=None):
        '''Write a netCDF dimension to the file.

    :Parameters:

        ncdim: `str`
            The netCDF dimension name.

        f: Field construct

        axis: `str` or `None`
            The field's domain axis identifier.

        unlimited: `bool`, optional
            If `True` then create an unlimited dimension. By default
            dimensions are not unlimited.

        size: `int`, optional
            Must be set if *axis* is `None`.

    :Returns:

        `None`

        '''
        g = self.write_vars

        if axis is not None:
            domain_axis = self.implementation.get_domain_axes(f)[axis]
            logger.info(
                '    Writing {!r} to netCDF dimension: {}'.format(
                    domain_axis, ncdim)
            )  # pragma: no cover

            size = self.implementation.get_domain_axis_size(f, axis)
            g['axis_to_ncdim'][axis] = ncdim

        g['ncdim_to_size'][ncdim] = size

        # Define (and create if necessary) the group in which to place
        # this netCDF dimension.
        parent_group = self._parent_group(ncdim)

        if g['group'] and '/' in ncdim:
            # This dimension needs to go into a sub-group so replace
            # its name with its basename (CF>=1.8)
            ncdim = self._remove_group_structure(ncdim)

        if unlimited:
            # Create an unlimited dimension
            size = None
            try:
                parent_group.createDimension(ncdim, size)
            except RuntimeError as error:
                message = ("Can't create unlimited dimension "
                           "in {} file ({}).".format(
                               g['netcdf'].file_format, error))

                error = str(error)
                if error == 'NetCDF: NC_UNLIMITED size already in use':
                    raise RuntimeError(
                        message + " In a {} file only one unlimited dimension "
                        "is allowed. Consider using a netCDF4 format.".format(
                            g['netcdf'].file_format))

                raise RuntimeError(message)
        else:
            try:
                parent_group.createDimension(ncdim, size)
            except RuntimeError as error:
                raise RuntimeError(
                    "Can't create size {} dimension {!r} in "
                    "{} file ({})".format(
                        size, ncdim, g['netcdf'].file_format, error))
        # --- End: if

        g['dimensions'].add(ncdim)

    def _write_dimension_coordinate(self, f, key, coord, ncdim):
        '''Write a coordinate variable and its bounds variable to the file.

    This also writes a new netCDF dimension to the file and, if
    required, a new netCDF dimension for the bounds.

    :Parameters:

        f: Field construct

        key: `str`

        coord: Dimension coordinate construct

        ncdim: `str` or `None`
            The name of the netCDF dimension for this dimension
            coordinate construct, including any groups structure. Note
            that the group structure may be different to the
            corodinate variable, and the basename.

    :Returns:

        `str`
            The netCDF name of the dimension coordinate.

        '''
        g = self.write_vars

        seen = g['seen']

        data_axes = self.implementation.get_construct_data_axes(f, key)
        axis = data_axes[0]

        create = False
        if not self._already_in_file(coord):
            create = True
        elif seen[id(coord)]['ncdims'] != ():
            if seen[id(coord)]['ncvar'] != seen[id(coord)]['ncdims'][0]:
                # Already seen this coordinate but it was an auxiliary
                # coordinate, so it needs to be created as a dimension
                # coordinate.
                create = True
        # --- End: if

        if create:
            ncvar = self._create_netcdf_variable_name(coord,
                                                      default='coordinate')

            # Create a new dimension
            unlimited = self.implementation.nc_is_unlimited_axis(f, axis)

            if ncdim is None:
                # A netCDF dimension name has NOT been specified, so
                # put the dimension in the root group with the same
                # name as the coordinate variable.
                ncdim = self._remove_group_structure(ncvar)
            elif ncdim in g['dimensions']:
                # A netCDF dimension name has been specified, but
                # matches one already in the file
                ncdim = self._remove_group_structure(ncvar)
            else:
                # A netCDF dimension name HAS been specified, so make
                # sure that the basename of the coordinate variable
                # matches the basename of the dimension.
                if g['group']:
                    _, groups = self._remove_group_structure(
                        ncvar, return_groups=True)
                    ncvar = groups + self._remove_group_structure(ncdim)
                else:
                    ncvar = ncdim
            # --- End: if

            self._write_dimension(ncdim, f, axis, unlimited=unlimited)

            ncdimensions = self._netcdf_dimensions(f, key, coord)

            # If this dimension coordinate has bounds then write the
            # bounds to the netCDF file and add the 'bounds' or
            # 'climatology' attribute (as appropriate) to a dictionary
            # of extra attributes
            extra = self._write_bounds(f, coord, key, ncdimensions, ncvar)

            # Create a new dimension coordinate variable
            self._write_netcdf_variable(ncvar, ncdimensions, coord,
                                        extra=extra)
        else:
            ncvar = seen[id(coord)]['ncvar']
            ncdimensions = seen[id(coord)]['ncdims']

        g['key_to_ncvar'][key] = ncvar
        g['key_to_ncdims'][key] = ncdimensions

        g['axis_to_ncdim'][axis] = ncdim

        return ncvar

    def _write_count_variable(self, f, count_variable, ncdim=None,
                              create_ncdim=True):
        '''TODO

        '''
        g = self.write_vars

        if not self._already_in_file(count_variable):
            ncvar = self._create_netcdf_variable_name(count_variable,
                                                      default='count')

            if create_ncdim:
                ncdim = self._netcdf_name(ncdim)
                self._write_dimension(
                    ncdim, f, None,
                    size=self.implementation.get_data_size(count_variable))

            # --------------------------------------------------------
            # Create the sample dimension
            # --------------------------------------------------------
            _ = self.implementation.nc_get_sample_dimension(count_variable,
                                                            'element')
            sample_ncdim = self._netcdf_name(_)
            self._write_dimension(
                sample_ncdim, f, None,
                size=int(self.implementation.get_data_sum(count_variable)))

            extra = {'sample_dimension': sample_ncdim}

            # Create a new list variable
            self._write_netcdf_variable(ncvar, (ncdim,),
                                        count_variable, extra=extra)

            g['count_variable_sample_dimension'][ncvar] = sample_ncdim
        else:
            ncvar = g['seen'][id(count_variable)]['ncvar']
            sample_ncdim = g['count_variable_sample_dimension'][ncvar]

        return sample_ncdim

    def _write_index_variable(self, f, index_variable,
                              sample_dimension, ncdim=None,
                              create_ncdim=True,
                              instance_dimension=None):
        '''Write an index variable to the netCDF file.

    :Parameters:

        f: Field construct

        index_variable: Index variable

        sample_dimension: `str`
            The name of the netCDF sample dimension.

        ncdim: `str`, optional

        create_ncdim: bool, optional

        instance_dimension: `str`, optional
            The name of the netCDF instance dimension.

    :Returns:

        `str`
            The name of the netCDF sample dimension.

        '''
        g = self.write_vars

        if not self._already_in_file(index_variable):
            ncvar = self._create_netcdf_variable_name(index_variable,
                                                      default='index')

            if create_ncdim:
                ncdim = self._netcdf_name(ncdim)
                self._write_dimension(
                    ncdim, f, None,
                    size=self.implementation.get_data_size(index_variable))
            # --- End: if

            # Create a new list variable
            extra = {'instance_dimension': instance_dimension}
            self._write_netcdf_variable(ncvar, (ncdim,),
                                        index_variable, extra=extra)

            g['index_variable_sample_dimension'][ncvar] = sample_dimension
        else:
            ncvar = g['seen'][id(index_variable)]['ncvar']
            sample_ncdim = g['index_variable_sample_dimension'][ncvar]

        return sample_dimension

    def _write_list_variable(self, f, list_variable, compress):
        '''TODO

        '''
        g = self.write_vars

        create = not self._already_in_file(list_variable)

        if create:
            ncvar = self._create_netcdf_variable_name(list_variable,
                                                      default='list')

            # Create a new dimension
            self._write_dimension(
                ncvar, f,
                size=self.implementation.get_data_size(list_variable))

            extra = {'compress': compress}

            # Create a new list variable
            self._write_netcdf_variable(ncvar, (ncvar,),
                                        list_variable, extra=extra)

            self.implementation.nc_set_variable(list_variable, ncvar)  # Why?
        else:
            ncvar = g['seen'][id(list_variable)]['ncvar']

        return ncvar

    def _write_scalar_data(self, value, ncvar):
        '''Write a dimension coordinate and bounds to the netCDF file.

    This also writes a new netCDF dimension to the file and, if
    required, a new netCDF bounds dimension.

    .. note:: This function updates ``g['seen']``.

    :Parameters:

        data: Data instance

        ncvar: `str`

    :Returns:

        `str`
            The netCDF name of the scalar data variable

        '''
        g = self.write_vars

        seen = g['seen']

        create = not self._already_in_file(value, ncdims=())

        if create:
            ncvar = self._netcdf_name(ncvar)  # DCH ?

            # Create a new dimension coordinate variable
            self._write_netcdf_variable(ncvar, (), value)
        else:
            ncvar = seen[id(value)]['ncvar']

        return ncvar

    def _create_geometry_container(self, field):
        '''TODO

    .. versionadded:: 1.8.0

    :Parameters:

        field: Field construct

    :Returns:

        `dict`
            A representation off the CF-netCDF geometry container
            variable for field constuct. If there is no geometry
            container then the dictionary is empty.

        '''
        g = self.write_vars

        gc = {}
        for key, coord in self.implementation.get_auxiliary_coordinates(
                field).items():
            geometry_type = self.implementation.get_geometry(coord, None)
            if geometry_type not in self.cf_geometry_types():
                # No geometry bounds for this auxiliary coordinate
                continue

            nodes = self.implementation.get_bounds(coord)
            if nodes is None:
                # No geometry nodes for this auxiliary coordinate
                continue

            # assuming 1-d coord ...
            geometry_dimension = g['key_to_ncdims'][key][0]

            geometry_id = (geometry_dimension, geometry_type)
            gc.setdefault(
                geometry_id,
                {'geometry_type': geometry_type,
                 'geometry_dimension': geometry_dimension}
            )

            # Nodes
            nodes_ncvar = g['seen'][id(nodes)]['ncvar']
            gc[geometry_id].setdefault('node_coordinates', []).append(
                nodes_ncvar)

            # Coordinates
            try:
                coord_ncvar = g['seen'][id(coord)]['ncvar']
            except KeyError:
                # There is no netCDF auxiliary coordinate variable
                pass
            else:
                gc[geometry_id].setdefault('coordinates', []).append(
                    coord_ncvar)

            # Grid mapping
            grid_mappings = [
                g['seen'][id(cr)]['ncvar']
                for cr in field.coordinate_references.values()
                if (cr.coordinate_conversion.get_parameter(
                        'grid_mapping_name', None) is not None
                    and key in cr.coordinates())]
            gc[geometry_id].setdefault('grid_mapping', []).extend(
                grid_mappings)

            # Node count
            try:
                ncvar = g['geometry_encoding'][nodes_ncvar]['node_count']
            except KeyError:
                # There is no node count variable
                pass
            else:
                gc[geometry_id].setdefault('node_count', []).append(ncvar)

            # Part node count
            try:
                ncvar = g['geometry_encoding'][nodes_ncvar]['part_node_count']
            except KeyError:
                # There is no part node count variable
                pass
            else:
                gc[geometry_id].setdefault('part_node_count', []).append(ncvar)

            # Interior ring
            try:
                ncvar = g['geometry_encoding'][nodes_ncvar]['interior_ring']
            except KeyError:
                # There is no interior ring variable
                pass
            else:
                gc[geometry_id].setdefault('interior_ring', []).append(ncvar)
        # --- End: for

        if not gc:
            # This field has no geometries
            return {}

        for x in gc.values():
            # Node coordinates
            if 'node_coordinates' in x:
                x['node_coordinates'] = ' '.join(sorted(x['node_coordinates']))

            # Coordinates
            if 'coordinates' in x:
                x['coordinates'] = ' '.join(sorted(x['coordinates']))

            # Grid mapping
            grid_mappings = set(x.get('grid_mapping', ()))
            if len(grid_mappings) == 1:
                x['grid_mapping'] = grid_mappings.pop()
            elif len(grid_mappings) > 1:
                raise ValueError(
                    "Can't write {!r}: Geometry container has multiple "
                    "grid mapping variables: {!r}".format(
                        field, x['grid_mapping']))

            # Node count
            nc = set(x.get('node_count', ()))
            if len(nc) == 1:
                x['node_count'] = nc.pop()
            elif len(nc) > 1:
                raise ValueError(
                    "Can't write {!r}: Geometry container has multiple "
                    "node count variables: {!r}".format(
                        field, x['node_count']))

            # Part node count
            pnc = set(x.get('part_node_count', ()))
            if len(pnc) == 1:
                x['part_node_count'] = pnc.pop()
            elif len(pnc) > 1:
                raise ValueError(
                    "Can't write {!r}: Geometry container has multiple "
                    "part node count variables: {!r}".format(
                        field, x['part_node_count']))

            # Interior ring
            ir = set(x.get('interior_ring', ()))
            if len(ir) == 1:
                x['interior_ring'] = ir.pop()
            elif len(ir) > 1:
                raise ValueError(
                    "Can't write {!r}: Geometry container has multiple "
                    "interior ring variables: {!r}".format(
                        field, x['interior_ring']))
        # --- End: for

        if len(gc) > 1:
            raise ValueError(
                "Can't write {!r}: Multiple geometry containers: {!r}".format(
                    field, list(gc.values())))

        _, geometry_container = gc.popitem()

        return geometry_container

    def _already_in_file(self, variable, ncdims=None, ignore_type=False):
        '''Return True if a variable is logically equal any variable in the
    g['seen'] dictionary.

    If this is the case then the variable has already been written to
    the output netCDF file and so we don't need to do it again.

    If 'ncdims' is set then a extra condition for equality is applied,
    namely that of 'ncdims' being equal to the netCDF dimensions
    (names and order) to that of a variable in the g['seen']
    dictionary.

    When `True` is returned, the input variable is added to the
    g['seen'] dictionary.

    .. versionadded:: 1.7.0

    :Parameters:

        variable:

        ncdims: `tuple`, optional

        ignore_type: `bool`, optional

    :Returns:

        `bool`
            `True` if the variable has already been written to the
            file, `False` otherwise.

        '''
        g = self.write_vars

        seen = g['seen']

        for value in seen.values():
            if ncdims is not None and ncdims != value['ncdims']:
                # The netCDF dimensions (names and order) of the input
                # variable are different to those of this variable in
                # the 'seen' dictionary
                continue

            # Still here?
            if self.implementation.equal_components(
                    variable, value['variable'], ignore_type=ignore_type):
                seen[id(variable)] = {
                    'variable': variable,
                    'ncvar': value['ncvar'],
                    'ncdims': value['ncdims']
                }
                return True
        # --- End: for

        return False

    def _write_geometry_container(self, field, geometry_container):
        '''Write a netCDF geometry container variable.

    .. versionadded:: 1.8.0

    :Returns:

        `str`
            The netCDF variable name for the geometry container.

        '''
        g = self.write_vars

        for ncvar, gc in g['geometry_containers'].items():
            if geometry_container == gc:
                # Use this existing geometry container
                return ncvar
        # --- End: for

        # Still here? Then write the geometry container to the file
        ncvar = self.implementation.nc_get_geometry_variable(
            field,
            default='geometry_container')
        ncvar = self._netcdf_name(ncvar)

        logger.info(
            '    Writing geometry container variable: {}'.format(ncvar)
        )  # pragma: no cover
        logger.info(
            '        {}'.format(geometry_container))  # pragma: no cover

        kwargs = {'varname': ncvar,
                  'datatype': 'S1',
                  'dimensions': (),
                  'endian': g['endian']}
        kwargs.update(g['netcdf_compression'])

        self._createVariable(**kwargs)

        g['nc'][ncvar].setncatts(geometry_container)

        # Update the 'geometry_containers' dictionary
        g['geometry_containers'][ncvar] = geometry_container

        return ncvar

    def _write_bounds(self, f, coord, coord_key, coord_ncdimensions,
                      coord_ncvar=None):
        '''Create a bounds netCDF variable, creating a new bounds netCDF
    dimension if required. Return the bounds variable's netCDF
    variable name.

    .. versionadded:: 1.7.0

    :Parameters:

        f: Field construct

        coord:

        coord_key: `str`
            The coordinate construct key.

        coord_ncdimensions: `tuple` of `str`
            The ordered netCDF dimension names of the coordinate's
            dimensions (which do not include the bounds dimension).

        coord_ncvar: `str`
            The netCDF variable name of the parent variable

    :Returns:

        `dict`

    **Examples:**

    >>> _write_bounds(c, ('dim2',))
    {'bounds': 'lat_bounds'}

    >>> _write_bounds(c, ('dim2',))
    {'nodes': 'x'}

    >>> _write_bounds(c, ('dim2',))
    {'climatology': 'time_bnds'}

        '''
        g = self.write_vars

        bounds = self.implementation.get_bounds(coord, None)
        if bounds is None:
            return {}

        data = self.implementation.get_data(bounds, None)
        if data is None:
            return {}

        if (g['output_version'] >= g['CF-1.8'] and
                self.implementation.is_geometry(coord)):

            # --------------------------------------------------------
            # CF>=1.8 and we have geometry bounds, which are dealt
            # with separately
            # --------------------------------------------------------
            extra = self._write_node_coordinates(coord, coord_ncvar,
                                                 coord_ncdimensions)
            return extra

        # Still here? Then this coordinate has non-geometry bounds
        # with data
        extra = {}

        size = data.shape[-1]

#        bounds_ncdim = self._netcdf_name('bounds{0}'.format(size),
#                                  dimsize=size, role='bounds')

        bounds_ncdim = self.implementation.nc_get_dimension(
            bounds,
            'bounds{0}'.format(size))
        if not g['group']:
            # A flat file has been requested, so strip off any group
            # structure from the name.
            bounds_ncdim = self._remove_group_structure(bounds_ncdim)

        bounds_ncdim = self._netcdf_name(bounds_ncdim, dimsize=size,
                                         role='bounds')

        # Check if this bounds variable has not been previously
        # created.
        ncdimensions = coord_ncdimensions + (bounds_ncdim,)
        if self._already_in_file(bounds, ncdimensions):
            # This bounds variable has been previously created, so no
            # need to do so again.
            ncvar = g['seen'][id(bounds)]['ncvar']
        else:
            # This bounds variable has not been previously created, so
            # create it now.
            ncdim_to_size = g['ncdim_to_size']
            if bounds_ncdim not in ncdim_to_size:
                logger.info(
                    '    Writing size {} netCDF dimension for '
                    'bounds: {}'.format(size, bounds_ncdim)
                )  # pragma: no cover

                ncdim_to_size[bounds_ncdim] = size

                # Define (and create if necessary) the group in which
                # to place this netCDF dimension.
                parent_group = self._parent_group(bounds_ncdim)

                if g['group'] and '/' in bounds_ncdim:
                    # This dimension needs to go into a sub-group so
                    # replace its name with its basename (CF>=1.8)
                    bounds_ncdim = self._remove_group_structure(bounds_ncdim)

                parent_group.createDimension(bounds_ncdim, size)

                # Set the netCDF bounds variable name
                default = coord_ncvar + '_bounds'
            else:
                default = 'bounds'

            ncvar = self.implementation.nc_get_variable(bounds,
                                                        default=default)
            if not self.write_vars['group']:
                # A flat file has been requested, so strip off any
                # group structure from the name.
                ncvar = self._remove_group_structure(ncvar)

            ncvar = self._netcdf_name(ncvar)

            # Note that, in a field, bounds always have equal units to
            # their parent coordinate

            # Select properties to omit
            omit = []
            for prop in g['omit_bounds_properties']:
                if self.implementation.has_property(coord, prop):
                    omit.append(prop)
            # --- End: for

            # Create the bounds netCDF variable
            self._write_netcdf_variable(ncvar, ncdimensions, bounds,
                                        omit=omit)
        # --- End: if

        extra['bounds'] = ncvar
#        if self.implementation.is_climatology(coord):
        axes = self.implementation.get_construct_data_axes(f, coord_key)
        for clim_axis in f.climatological_time_axes():
            if clim_axis == axes:
                logger.info(
                    '    Setting climatological bounds'
                )  # pragma: no cover

                extra['climatology'] = extra.pop('bounds')
                break
        # --- End: for
#        else:

        g['bounds'][coord_ncvar] = ncvar

        return extra

    def _write_node_coordinates(self, coord, coord_ncvar,
                                coord_ncdimensions):
        '''Create a netCDF node coordinates variable.

    This will create:

    * A netCDF node dimension, if required.
    * A netCDF node count variable, if required.
    * A netCDF part node count variable, if required.
    * A netCDF interior ring variable, if required.

    .. versionadded:: 1.8.0

    :Parameters:

        coord:

        coord_ncvar: `str`

        coord_ncdimensions: `list`

    :Returns:

        `dict`

        '''
        out = {}

        g = self.write_vars

        bounds = self.implementation.get_bounds(coord, None)
        if bounds is None:
            return {}

        data = self.implementation.get_data(bounds, None)
        if data is None:
            return {}

        # Still here? Then this coordinate has a nodes attribute
        # which contains data.

        # Create the node coordinates flattened data
        array = self.implementation.get_array(data)
        array = self._numpy_compressed(array)
        data = self.implementation.initialise_Data(array=array, copy=False)

        # ------------------------------------------------------------
        # Create a bounds variable to hold the node coordinates
        # variable. This is what will be written to disk.
        # ------------------------------------------------------------
        nodes = self.implementation.initialise_Bounds()
        self.implementation.set_data(nodes, data, copy=False)

        properties = self.implementation.get_properties(bounds)
        self.implementation.set_properties(nodes, properties)

        # Set inherited properties on node variables
        inherited_properties = self.implementation.get_inherited_properties(
            bounds)
        self.implementation.set_inherited_properties(nodes,
                                                     inherited_properties)

        # Find the base of the netCDF part dimension name
        size = self.implementation.get_data_size(nodes)
        ncdim = self._get_node_ncdimension(nodes, default='node')
        ncdim = self._netcdf_name(ncdim, dimsize=size, role='node')

        if self._already_in_file(nodes, (ncdim,)):
            # This node coordinates variable has been previously
            # created, so no need to do so again.
            ncvar = g['seen'][id(nodes)]['ncvar']

            # We need to log the original Bounds variable as being in
            # the file, too. This is so that the geometry container
            # variable can be created later on.
            g['seen'][id(bounds)] = {'ncvar': ncvar,
                                     'variable': bounds,
                                     'ncdims': None}
        else:
            # This node coordinates variable has not been previously
            # created, so create it now.
            ncdim_to_size = g['ncdim_to_size']
            if ncdim not in ncdim_to_size:
                size = self.implementation.get_data_size(nodes)
                logger.info(
                    '    Writing size {} netCDF node dimension: '
                    '{}'.format(size, ncdim)
                )  # pragma: no cover

                ncdim_to_size[ncdim] = size

                # Define (and create if necessary) the group in which
                # to place this netCDF dimension.
                parent_group = self._parent_group(ncdim)

                if g['group'] and '/' in ncdim:
                    # This dimension needs to go into a sub-group so
                    # replace its name with its basename (CF>=1.8)
                    ncdim = self._remove_group_structure(ncdim)

                parent_group.createDimension(ncdim, size)

            # Set an appropriate default netCDF node coordinates
            # variable name
            axis = self.implementation.get_property(bounds, 'axis')
            if axis is not None:
                default = str(axis).lower()
            else:
                default = 'node_coordinate'

            ncvar = self.implementation.nc_get_variable(bounds,
                                                        default=default)
            if not self.write_vars['group']:
                # A flat file has been requested, so strip off any
                # group structure from the name.
                ncvar = self._remove_group_structure(ncvar)

            ncvar = self._netcdf_name(ncvar)

            # Create the netCDF node coordinates variable
            self._write_netcdf_variable(ncvar, (ncdim,), nodes)

            encodings = {}

            _ = self._write_node_count(coord, bounds,
                                       coord_ncdimensions, encodings)
            encodings.update(_)

            _ = self._write_part_node_count(coord, bounds, encodings)
            encodings.update(_)

            _ = self._write_interior_ring(coord, bounds, encodings)
            encodings.update(_)

            g['geometry_encoding'][ncvar] = encodings

            # We need to log the original Bounds variable as being in
            # the file, too. This is so that the geometry container
            # variable can be created later on.
            g['seen'][id(bounds)] = {
                'ncvar': ncvar,
                'variable': bounds,
                'ncdims': None
            }
        # --- End: if

        if coord_ncvar is not None:
            g['bounds'][coord_ncvar] = ncvar

        return {'nodes': ncvar}

    def _write_node_count(self, coord, bounds, coord_ncdimensions,
                          encodings):
        '''Create a netCDF node count variable.

    .. versionadded:: 1.8.0

    :Parameters:

        coord:

        bounds:

        coord_ncdimensions: sequence of `str`

        encodings: `dict`
            Ignored.

    :Returns:

        `dict`

        '''
        g = self.write_vars

        # Create the node count flattened data
        array = self.implementation.get_array(self.implementation.get_data(
            bounds))
        if self.implementation.get_data_ndim(bounds) == 2:     # DCH
            array = numpy.ma.count(array, axis=1)              # DCH
        else:                                                  # DCH
            array = numpy.ma.count(array, axis=2).sum(axis=1)  # DCH

        data = self.implementation.initialise_Data(array=array, copy=False)

        # ------------------------------------------------------------
        # Create a count variable to hold the node count data and
        # properties. This is what will be written to disk.
        # ------------------------------------------------------------
        count = self.implementation.initialise_Count()
        self.implementation.set_data(count, data, copy=False)

        # Find the base of the netCDF node count variable name
        nc = self.implementation.get_node_count(coord)
        if nc is not None:
            ncvar = self.implementation.nc_get_variable(nc,
                                                        default='node_count')

            if not self.write_vars['group']:
                # A flat file has been requested, so strip off any
                # group structure from the name.
                ncvar = self._remove_group_structure(ncvar)

            # Copy node count variable properties to the new count
            # variable
            properties = self.implementation.get_properties(nc)
            self.implementation.set_properties(count, properties)
        else:
            ncvar = 'node_count'

        geometry_dimension = coord_ncdimensions[0]

        if self._already_in_file(count, (geometry_dimension,)):
            # This node count variable has been previously created, so
            # no need to do so again.
            ncvar = g['seen'][id(count)]['ncvar']
        else:
            # This node count variable has not been previously
            # created, so create it now.
            if geometry_dimension not in g['ncdim_to_size']:
                raise ValueError(
                    "The netCDF geometry dimension should already exist ...")

            ncvar = self._netcdf_name(ncvar)

            # Create the netCDF node cuont variable
            self._write_netcdf_variable(ncvar, (geometry_dimension,), count)
        # --- End: if

        # Return encodings
        return {'geometry_dimension': geometry_dimension,
                'node_count': ncvar}

    def _get_part_ncdimension(self, coord, default=None):
        '''Get the base of the netCDF dimension for part node count and
    interior ring variables.

    .. versionadded:: 1.8.0

    :Returns:

        TODO

        '''
        ncdim = None

        pnc = self.implementation.get_part_node_count(coord)
        if pnc is not None:
            # Try to get the netCDF dimension from a part node count
            # variable
            ncdim = self.implementation.nc_get_dimension(pnc, default=None)

        if ncdim is None:
            # Try to get the netCDF dimension from an interior ring
            # variable
            interior_ring = self.implementation.get_interior_ring(coord)
            if interior_ring is not None:
                ncdim = self.implementation.nc_get_dimension(interior_ring,
                                                             default=None)
        # --- End: if

        if ncdim is not None:
            # Found a netCDF dimension
            if not self.write_vars['group']:
                # A flat file has been requested, so strip off any
                # group structure from the name.
                ncdim = self._remove_group_structure(ncdim)

            return ncdim

        # Return the default
        return default

    def _parent_group(self, name):
        '''Return the parent group in which a dimension or variable is to be
    created.

    .. versionadded:: 1.8.6

    :Parameters:

        name: `str`
            The name of the netCDF dimension or variable.

    :Returns:

        `netCDF.Dataset` or `netCDF._netCDf4.Group`

        '''
        g = self.write_vars

        parent_group = g['netcdf']

        if not g['group'] or '/' not in name:
            return parent_group

        if not name.startswith('/'):
            raise ValueError(
                "Invalid netCDF name {!r}: missing a leading '/'".format(name)
            )

        for group_name in name.split('/')[1:-1]:
            parent_group = self._write_group(parent_group, group_name)

        return parent_group

    def _remove_group_structure(self, name, return_groups=False):
        '''Strip off any group structure from the name.

    .. versionaddedd:: 1.8.6

    :Parameters:

        name: `str`

        return_groups: `bool`, optional

    :Returns:

        `str`

    **Examples:**

    w._remove_group_structure('lat')
    'lat'
    w._remove_group_structure('/forecast/lat')
    'lat'
    w._remove_group_structure('/forecast/model/lat')
    'lat'
    w._remove_group_structure('lat', return_groups=True)
    'lat', ''
    w._remove_group_structure('/forecast/lat', return_groups=True)
    'lat', '/forecast/'
    w._remove_group_structure('/forecast/model/lat', return_groups=True)
    'lat', '/forecast/model/'

        '''
        structure = name.split('/')
        basename = structure[-1]

        if return_groups:
            groups = '/'.join(structure[:-1])
            if groups:
                groups += '/'

            return basename, groups

        return basename

    def _get_node_ncdimension(self, bounds, default=None):

        '''TODO

    .. versionadded:: 1.8.0

    :Returns:

        TODO

        '''
        ncdim = self.implementation.nc_get_dimension(bounds, default=None)
        if ncdim is not None:
            # Found a netCDF dimension
            if not self.write_vars['group']:
                # A flat file has been requested, so strip off any
                # group structure from the name.
                ncdim = self._remove_group_structure(ncdim)

            return ncdim

        # Retrun the default
        return default

    def _write_part_node_count(self, coord, bounds, encodings):
        '''Create a bounds netCDF variable, creating a new bounds netCDF
    dimension if required. Return the bounds variable's netCDF
    variable name.

    .. versionadded:: 1.8.0

    :Parameters:

        coord:

        coord_ncvar: `str`
            The netCDF variable name of the parent variable

    :Returns:

        `dict`

    **Examples:**

    >>> _write_part_node_count(c, b)
    {'part_node_count': 'pnc'}

    >>> _write_part_node_count(c, b)
    {}

        '''
#        if self.implementation.get_data_ndim(bounds) < 3: # DCH
#            # No need for a part node count variable required
#            return {}
        if self.implementation.get_data_shape(bounds)[1] == 1:
            # No part node count variable required
            return {}

        g = self.write_vars

        # Create the part node count flattened data
        array = self.implementation.get_array(self.implementation.get_data(
            bounds))
        array = numpy.trim_zeros(numpy.ma.count(array, axis=2).flatten())
        data = self.implementation.initialise_Data(array=array, copy=False)

        # ------------------------------------------------------------
        # Create a count variable to hold the part node count data and
        # properties. This is what will be written to disk.
        # ------------------------------------------------------------
        count = self.implementation.initialise_Count()
        self.implementation.set_data(count, data, copy=False)

        # Find the base of the netCDF part_node_count variable name
        pnc = self.implementation.get_part_node_count(coord)
        if pnc is not None:
            ncvar = self.implementation.nc_get_variable(
                pnc,
                default='part_node_count')
            if not self.write_vars['group']:
                # A flat file has been requested, so strip off any
                # group structure from the name.
                ncvar = self._remove_group_structure(ncvar)

            # Copy part node count variable properties to the new
            # count variable
            properties = self.implementation.get_properties(pnc)
            self.implementation.set_properties(count, properties)
        else:
            ncvar = 'part_node_count'

        # Find the base of the netCDF part dimension name
        size = self.implementation.get_data_size(count)
        if g['part_ncdim'] is not None:
            ncdim = g['part_ncdim']
        elif 'part_ncdim' in encodings:
            ncdim = encodings['part_ncdim']
        else:
            ncdim = self._get_part_ncdimension(coord, default='part')
            ncdim = self._netcdf_name(ncdim, dimsize=size, role='part')

        if self._already_in_file(count, (ncdim,)):
            # This part node count variable has been previously
            # created, so no need to do so again.
            ncvar = g['seen'][id(count)]['ncvar']
        else:
            ncdim_to_size = g['ncdim_to_size']
            if ncdim not in ncdim_to_size:
                logger.info(
                    '    Writing size {} netCDF part '
                    'dimension{}'.format(size, ncdim)
                )  # pragma: no cover

                ncdim_to_size[ncdim] = size

                # Define (and create if necessary) the group in which
                # to place this netCDF dimension.
                parent_group = self._parent_group(ncdim)

                if g['group'] and '/' in ncdim:
                    # This dimension needs to go into a sub-group so
                    # replace its name with its basename (CF>=1.8)
                    ncdim = self._remove_group_structure(ncdim)

                parent_group.createDimension(ncdim, size)

            ncvar = self._netcdf_name(ncvar)

            # Create the netCDF part_node_count variable
            self._write_netcdf_variable(ncvar, (ncdim,), count)
        # --- End: if

        g['part_ncdim'] = ncdim

        return {'part_node_count': ncvar,
                'part_ncdim': ncdim}

    def _write_interior_ring(self, coord, bounds, encodings):
        '''TODO

    .. versionadded:: 1.8.0

    :Parameters:

        coord:

        coord_ncvar: `str`
            The netCDF variable name of the parent variable

        encodings:

    :Returns:

        `dict`

        '''
        interior_ring = self.implementation.get_interior_ring(coord)
        if interior_ring is None:
            return {}

        g = self.write_vars

#        array = self.implementation.get_data(interior_ring).array.compressed()
        data = self.implementation.get_data(interior_ring)
        array = self.implementation.get_array(data)
        array = self._numpy_compressed(array)

        # Replace the data with its compressed, flattened version
        interior_ring = self.implementation.copy_construct(interior_ring)
        data = self.implementation.initialise_Data(array=array, copy=False)
        self.implementation.set_data(interior_ring, data, copy=False)

        ncvar = self.implementation.nc_get_variable(interior_ring,
                                                    default='interior_ring')

        if not self.write_vars['group']:
            # A flat file has been requested, so strip off any group
            # structure from the name.
            ncvar = self._remove_group_structure(ncvar)

        size = self.implementation.get_data_size(interior_ring)
        if g['part_ncdim'] is not None:
            ncdim = g['part_ncdim']
        elif 'part_ncdim' in encodings:
            ncdim = encodings['part_ncdim']
        else:
            ncdim = self._get_part_ncdimension(coord, default='part')
            ncdim = self._netcdf_name(ncdim, dimsize=size, role='part')

        if self._already_in_file(interior_ring, (ncdim,)):
            # This interior ring variable has been previously created,
            # so no need to do so again.
            ncvar = g['seen'][id(interior_ring)]['ncvar']
        else:
            ncdim_to_size = g['ncdim_to_size']
            if ncdim not in ncdim_to_size:
                logger.info(
                    '    Writing size {} netCDF part '
                    'dimension{}'.format(size, ncdim)
                )  # pragma: no cover
                ncdim_to_size[ncdim] = size

                # Define (and create if necessary) the group in which
                # to place this netCDF dimension.
                parent_group = self._parent_group(ncdim)

                if g['group'] and '/' in ncdim:
                    # This dimension needs to go into a sub-group so
                    # replace its name with its basename (CF>=1.8)
                    ncdim = self._remove_group_structure(ncdim)

                parent_group.createDimension(ncdim, size)

            ncvar = self._netcdf_name(ncvar)

            # Create the netCDF interior ring variable
            self._write_netcdf_variable(ncvar, (ncdim,), interior_ring)
        # --- End: if

        g['part_ncdim'] = ncdim

        return {'interior_ring': ncvar,
                'part_ncdim': ncdim}

    def _write_scalar_coordinate(self, f, key, coord_1d, axis, coordinates,
                                 extra={}):
        '''Write a scalar coordinate and its bounds to the netCDF file.

    It is assumed that the input coordinate is has size 1, but this is not
    checked.

    If an equal scalar coordinate has already been written to the file
    then the input coordinate is not written.

    :Parameters:

        f: Field construct

        key: `str`
            The coordinate construct key

        coordinate
        axis : str
            The field's axis identifier for the scalar coordinate.

        coordinates: `list`

    :Returns:

        coordinates: `list`
            The updated list of netCDF auxiliary coordinate names.

        '''
        g = self.write_vars

        scalar_coord = self.implementation.squeeze(coord_1d, axes=0)

        if not self._already_in_file(scalar_coord, ()):
            ncvar = self._create_netcdf_variable_name(scalar_coord,
                                                      default='scalar')

            # If this scalar coordinate has bounds then create the
            # bounds netCDF variable and add the 'bounds' or
            # 'climatology' (as appropriate) attribute to the
            # dictionary of extra attributes
            bounds_extra = self._write_bounds(f, scalar_coord, key, (), ncvar)

            # Create a new scalar coordinate variable
            self._write_netcdf_variable(ncvar, (), scalar_coord,
                                        extra=bounds_extra)

        else:
            # This scalar coordinate has already been written to the
            # file
            ncvar = g['seen'][id(scalar_coord)]['ncvar']

        g['axis_to_ncscalar'][axis] = ncvar

        g['key_to_ncvar'][key] = ncvar

        coordinates.append(ncvar)

        return coordinates

    def _write_auxiliary_coordinate(self, f, key, coord, coordinates):
        '''Write auxiliary coordinates and bounds to the netCDF file.

    If an equal auxiliary coordinate has already been written to the file
    then the input coordinate is not written.

    :Parameters:

        f: Field construct

        key: `str`

        coord: `Coordinate`

        coordinates: `list`

    :Returns:

        coordinates: `list`
            The list of netCDF auxiliary coordinate names updated in
            place.

    **Examples:**

    >>> coordinates = _write_auxiliary_coordinate(f, 'aux2', coordinates)

        '''
        g = self.write_vars

        ncvar = None

        # The netCDF dimensions for the auxiliary coordinate variable
        ncdimensions = self._netcdf_dimensions(f, key, coord)

        if self._already_in_file(coord, ncdimensions):
            ncvar = g['seen'][id(coord)]['ncvar']

            # Register that bounds as being the file, too. This is so
            # that a geometry container variable can be created later
            # on, if required.
            bounds_ncvar = g['bounds'].get(ncvar)
            if bounds_ncvar is not None:
                bounds = self.implementation.get_bounds(coord, None)
                if bounds is not None:
                    g['seen'][id(bounds)] = {
                        'ncvar': bounds_ncvar,
                        'variable': bounds,
                        'ncdims': None
                    }
        else:
            if (not self.implementation.get_properties(coord) and
                    self.implementation.get_data(coord, default=None) is None):
                # No coordinates, but possibly bounds
                self._write_bounds(f, coord, key, ncdimensions,
                                   coord_ncvar=None)
            else:
                ncvar = self._create_netcdf_variable_name(coord,
                                                          default='auxiliary')

                # TODO: move setting of bounds ncvar to here - why?

                # If this auxiliary coordinate has bounds then create
                # the bounds netCDF variable and add the 'bounds',
                # 'climatology' or 'nodes' attribute (as appropriate)
                # to the dictionary of extra attributes.
                extra = self._write_bounds(f, coord, key, ncdimensions, ncvar)

                # Create a new auxiliary coordinate variable, if it has data
                if self.implementation.get_data(coord, None) is not None:
                    self._write_netcdf_variable(ncvar, ncdimensions, coord,
                                                extra=extra)

#                g['key_to_ncvar'][key] = ncvar
#                g['key_to_ncdims'][key] = ncdimensions
        # --- End: if

        g['key_to_ncvar'][key] = ncvar
        g['key_to_ncdims'][key] = ncdimensions

        if ncvar is not None:
            coordinates.append(ncvar)

        return coordinates

    def _write_domain_ancillary(self, f, key, anc):
        '''Write a domain ancillary and its bounds to the netCDF file.

    If an equal domain ancillary has already been written to the file
    athen it is not re-written.

    .. versionadded:: 1.7.0

    :Parameters:

        f: Field construct

        key: `str`
            The internal identifier of the domain ancillary object.

        anc: Domain ancillary construct

    :Returns:

        `str`
            The netCDF variable name of the domain ancillary variable.

        '''
        g = self.write_vars

        ncdimensions = self._netcdf_dimensions(f, key, anc)

        create = not self._already_in_file(anc, ncdimensions, ignore_type=True)

        if not create:
            ncvar = g['seen'][id(anc)]['ncvar']
        else:
            # See if we can set the default netCDF variable name to
            # its formula_terms term
            default = None
            for ref in self.implementation.get_coordinate_references(
                    f).values():
                for term, da_key in (  # DCH ALERT
                        ref.coordinate_conversion.domain_ancillaries(
                            ).items()
                ):
                    if da_key == key:
                        default = term
                        break
                # --- End: for
                if default is not None:
                    break
            # --- End: for

            if default is None:
                default = 'domain_ancillary'

            ncvar = self._create_netcdf_variable_name(anc,
                                                      default=default)

            # If this domain ancillary has bounds then create the bounds
            # netCDF variable
            self._write_bounds(f, anc, key, ncdimensions, ncvar)

            # Create a new domain ancillary variable
            self._write_netcdf_variable(ncvar, ncdimensions, anc)

        g['key_to_ncvar'][key] = ncvar
        g['key_to_ncdims'][key] = ncdimensions

        return ncvar

    def _write_field_ancillary(self, f, key, anc):
        '''Write a field ancillary to the netCDF file.

    If an equal field ancillary has already been written to the file
    then it is not re-written.

    :Parameters:

        f : Field construct

        key : str

        anc : Field ancillary construct

    :Returns:

        `str`
            The netCDF variable name of the field ancillary object.

    **Examples:**

    >>> ncvar = _write_field_ancillary(f, 'fieldancillary2', anc)

        '''
        g = self.write_vars

        ncdimensions = self._netcdf_dimensions(f, key, anc)

        create = not self._already_in_file(anc, ncdimensions)

        if not create:
            ncvar = g['seen'][id(anc)]['ncvar']
        else:
            ncvar = self._create_netcdf_variable_name(anc,
                                                      default='ancillary_data')

            # Create a new field ancillary variable
            self._write_netcdf_variable(ncvar, ncdimensions, anc)

        g['key_to_ncvar'][key] = ncvar
        g['key_to_ncdims'][key] = ncdimensions

        return ncvar

    def _write_cell_measure(self, field, key, cell_measure):
        '''Write a cell measure construct to the netCDF file.

    If an identical construct has already in the file then the cell
    measure will not be written.

    :Parameters:

        field: Field construct
            The field containing the cell measure.

        key: `str`
            The identifier of the cell measure (e.g. 'cellmeasure0').

        cell_measure: Cell measure construct

    :Returns:

        `str`
            The 'measure: ncvar'.

        '''
        g = self.write_vars

        measure = self.implementation.get_measure(cell_measure)
        if measure is None:
            raise ValueError(
                "Can't create a netCDF cell measure variable "
                "without a 'measure' property")

        ncdimensions = self._netcdf_dimensions(field, key, cell_measure)

        if self._already_in_file(cell_measure, ncdimensions):
            # Use existing cell measure variable
            ncvar = g['seen'][id(cell_measure)]['ncvar']
        elif self.implementation.nc_get_external(cell_measure):
            # The cell measure is external
            ncvar = self._create_netcdf_variable_name(cell_measure,
                                                      default='cell_measure')

            # Add ncvar to the global external_variables attribute
            self._set_external_variables(ncvar)

            # Create a new field to write out to the external file
            if g['external_file'] is not None:
                self._create_external(field=field, construct_id=key,
                                      ncvar=ncvar, ncdimensions=ncdimensions)
        else:
            ncvar = self._create_netcdf_variable_name(cell_measure,
                                                      default='cell_measure')

            # Create a new cell measure variable
            self._write_netcdf_variable(ncvar, ncdimensions, cell_measure)

        g['key_to_ncvar'][key] = ncvar
        g['key_to_ncdims'][key] = ncdimensions

        # Update the field's cell_measures list
        return '{0}: {1}'.format(measure, ncvar)

    def _set_external_variables(self, ncvar):
        '''Add ncvar to the global external_variables attribute

        '''
        g = self.write_vars

        external_variables = g['external_variables']

        if external_variables:
            external_variables = '{} {}'.format(external_variables, ncvar)
        else:
            external_variables = ncvar
            g['global_attributes'].add('external_variables')

        g['netcdf'].setncattr('external_variables', external_variables)

        g['external_variables'] = external_variables

    def _create_external(self, field=None, construct_id=None,
                         ncvar=None, ncdimensions=None):
        '''Create a new field to flag it for being written the external file.

    .. versionadded:: 1.7.0

        '''
        g = self.write_vars

        if ncdimensions is None:
            return

        # Still here?
        external = self.implementation.convert(
            field=field,
            construct_id=construct_id)

        # Set the correct netCDF variable and dimension names
        self.implementation.nc_set_variable(external, ncvar)

        external_domain_axes = self.implementation.get_domain_axes(external)
        for ncdim, axis in zip(ncdimensions,
                               self.implementation.get_field_data_axes(
                                   external)):
            external_domain_axis = external_domain_axes[axis]
            self.implementation.nc_set_dimension(external_domain_axis, ncdim)

        g['external_fields'].append(external)

        return external

    def _createVariable(self, **kwargs):
        '''TODO

    .. versionadded:: 1.7.0

        '''
        g = self.write_vars

        ncvar = kwargs['varname']

        g['nc'][ncvar] = g['netcdf'].createVariable(**kwargs)

    def _write_grid_mapping(self, f, ref, multiple_grid_mappings):
        '''Write a grid mapping georeference to the netCDF file.

    .. versionadded:: 1.7.0

    :Parameters:

        f: Field construct

        ref: Coordinate reference construct
            The grid mapping coordinate reference to write to the file.

        multiple_grid_mappings: `bool`

    :Returns:

        `str`

        '''
        g = self.write_vars

        if self._already_in_file(ref):
            # Use existing grid_mapping variable
            ncvar = g['seen'][id(ref)]['ncvar']

        else:
            # Create a new grid mapping variable
            cc_parameters = (
                self.implementation.get_coordinate_conversion_parameters(ref))
            default = cc_parameters.get('grid_mapping_name', 'grid_mapping')
            ncvar = self._create_netcdf_variable_name(ref, default=default)

            logger.info(
                '    Writing {!r} to netCDF variable:'.format(ref, ncvar)
            )  # pragma: no cover

            kwargs = {'varname': ncvar,
                      'datatype': 'S1',
                      'dimensions': (),
                      'endian': g['endian']}
            kwargs.update(g['netcdf_compression'])

            self._createVariable(**kwargs)

            # Add named parameters
            parameters = self.implementation.get_datum_parameters(ref)
            parameters.update(cc_parameters)

            for term, value in list(parameters.items()):
                if value is None:
                    del parameters[term]
                    continue

                if numpy.size(value) == 1:
                    value = numpy.array(value, copy=False).item()
                else:
                    value = numpy.array(value, copy=False).tolist()

                parameters[term] = value

            g['nc'][ncvar].setncatts(parameters)

            # Update the 'seen' dictionary
            g['seen'][id(ref)] = {
                'variable': ref,
                'ncvar': ncvar,
                # Grid mappings have no netCDF dimensions
                'ncdims': (),
            }
        # --- End: if

        if multiple_grid_mappings:
            return '{0}: {1}'.format(
                ncvar,
                ' '.join(sorted(
                    [g['key_to_ncvar'][key] for key in
                     self.implementation.get_coordinate_reference_coordinates(
                         ref)
                     ]
                ))
            )
        else:
            return ncvar

    def _write_netcdf_variable(self, ncvar, ncdimensions, cfvar,
                               omit=(), extra={}, fill=False,
                               data_variable=False):
        '''Create a netCDF variable from *cfvar* with name *ncvar* and
    dimensions *ncdimensions*. The new netCDF variable's properties
    are given by cfvar.properties(), less any given by the *omit*
    argument. If a new string-length netCDF dimension is required then
    it will also be created. The ``seen`` dictionary is updated for
    *cfvar*.

    :Parameters:

        ncvar: `str`
            The netCDF name of the variable.

        dimensions: `tuple`
            The netCDF dimension names of the variable

        cfvar: `Variable`
            The construct to write to the netCDF file.

        omit: sequence of `str`, optional

        extra: `dict`, optional

    :Returns:

        `None`

        '''
        g = self.write_vars

        logger.info('    Writing {!r}'.format(cfvar))  # pragma: no cover

        # ------------------------------------------------------------
        # Set the netCDF4.createVariable datatype
        # ------------------------------------------------------------
        datatype = self._datatype(cfvar)
        data = self.implementation.get_data(cfvar, None)

        original_ncdimensions = ncdimensions

        data, ncdimensions = self._transform_strings(cfvar, data,
                                                     ncdimensions)

        # ------------------------------------------------------------
        # Find the fill value - the value that the variable's data get
        # filled before any data is written. if the fill value is
        # False then the variable is not pre-filled.
        # ------------------------------------------------------------
        # if fill:
        #    fill_value = self.implementation.get_property(
        #        cfvar, '_FillValue', None)
        # else:
#        fill_value = None #False

#        fill_value = None
#        if g['fmt'] == 'NETCDF4' and datatype == str:
#            fill_value = '\x00'

        if data_variable:
            lsd = g['least_significant_digit']
        else:
            lsd = None

        # Set HDF chunksizes
        chunksizes = None
        if data is not None:
            chunksizes = self.implementation.nc_get_hdf5_chunksizes(data)

        if chunksizes is not None:
            logger.detail(
                '      HDF5 chunksizes: {}'.format(chunksizes)
            )  # pragma: no cover

        # ------------------------------------------------------------
        # Replace netCDF dimension names with their basenames
        # (CF>=1.8)
        # ------------------------------------------------------------
        ncdimensions_basename = [ncdim.split('/')[-1]
                                 for ncdim in ncdimensions]

        # ------------------------------------------------------------
        # Create a new netCDF variable
        # ------------------------------------------------------------
        kwargs = {
            'varname': ncvar,
            'datatype': datatype,
            'dimensions': ncdimensions_basename,
            'endian': g['endian'],
            'chunksizes': chunksizes,
            # 'fill_value': fill_value,
            # 'least_significant_digit': lsd,
        }

        kwargs.update(g['netcdf_compression'])

        # TODO
        kwargs = self._customize_createVariable(cfvar, kwargs)

        logger.info(
            ' to netCDF variable: {}({})'.format(
                ncvar, ', '.join(ncdimensions))
        )  # pragma: no cover

        try:
            self._createVariable(**kwargs)
        except RuntimeError as error:
            error = str(error)
            if error == ("NetCDF: Not a valid data type or _FillValue "
                         "type mismatch"):
                raise ValueError(
                    "Can't write {} data from {!r} to a {} file. "
                    "Consider using a netCDF4 format, or use the 'datatype' "
                    "parameter, or change the datatype before writing.".format(
                        cfvar.data.dtype.name, cfvar, g['netcdf'].file_format))

            message = "Can't create variable in {} file from {} ({})".format(
                g['netcdf'].file_format, cfvar, error)

            if error == 'NetCDF: NC_UNLIMITED in the wrong index':
                raise RuntimeError(
                    message + ". In a {} file the unlimited dimension must "
                    "be the first (leftmost) dimension of the variable. "
                    "Consider using a netCDF4 format.".format(
                        g['netcdf'].file_format))

            raise RuntimeError(message)

        # ------------------------------------------------------------
        # Write attributes to the netCDF variable
        # ------------------------------------------------------------

        attributes = self._write_attributes(cfvar, ncvar, extra=extra,
                                            omit=omit)

        # ------------------------------------------------------------
        # Write data to the netCDF variable
        #
        # Note that we don't need to worry about scale_factor and
        # add_offset, since if a data array is *not* a numpy array,
        # then it will have its own scale_factor and add_offset
        # parameters which will be applied when the array is realised,
        # and the python netCDF4 package will deal with the case when
        # scale_factor or add_offset are set as properties on the
        # variable.
        # ------------------------------------------------------------
        if data is not None:
            # Find the missing data values, if any.
            _FillValue = self.implementation.get_property(cfvar,
                                                          '_FillValue',
                                                          None)
            missing_value = self.implementation.get_property(cfvar,
                                                             'missing_value',
                                                             None)
            unset_values = [value for value in (_FillValue, missing_value)
                            if value is not None]

            compressed = bool(
                set(ncdimensions).intersection(g['sample_ncdim'].values()))

            self._write_data(data, cfvar, ncvar, ncdimensions,
                             unset_values=unset_values,
                             compressed=compressed,
                             attributes=attributes)

        # Update the 'seen' dictionary
        g['seen'][id(cfvar)] = {
            'variable': cfvar,
            'ncvar': ncvar,
            'ncdims': original_ncdimensions
        }

    def _customize_createVariable(self, cfvar, kwargs):
        '''TODO

    .. versionadded:: 1.7.6

    :Parameters:

        cfvar: CFDM instance that contains data

        kwargs: `dict`

        '''
        return kwargs

    def _transform_strings(self, construct, data, ncdimensions):
        '''TODO

    .. versionadded:: 1.7.3

    :Parameters:

        construct:

        data: Data instance or `None`

        ncdimensions: `tuple`

    :Returns:

        `Data`, `tuple`

        '''
        datatype = self._datatype(construct)

        if data is not None and datatype == 'S1':
            # --------------------------------------------------------
            # Convert a string data type numpy array into a character
            # data type ('S1') numpy array with an extra trailing
            # dimension. Note that for NETCDF4 output files, datatype
            # is str, so this conversion does not happen.
            # --------------------------------------------------------
            array = self.implementation.get_array(data)
#            if numpy.ma.is_masked(array):
#                array = array.compressed()
#            else:
#                array = array.flatten()
            array = self._numpy_compressed(array)

            strlen = len(max(array, key=len))

            data = self._convert_to_char(data)
            ncdim = self._string_length_dimension(strlen)

            ncdimensions = ncdimensions + (ncdim,)

        return data, ncdimensions

    def _write_data(self, data, cfvar, ncvar, ncdimensions,
                    unset_values=(), compressed=False, attributes={}):
        '''TODO

    :Parameters:

        data: Data instance

        cfvar: cfdm instance

        ncvar: `str`

        ncdimensions: `tuple` of `str`

        unset_values: sequence of numbers

        attributes: `dict`, optional
            The netCDF attributes for the constructs that have been
            written to the file.

        '''
        g = self.write_vars

        if compressed:
            # if set(ncdimensions).intersection(g['sample_ncdim'].values()):
            # Get the data as a compressed numpy array
            array = self.implementation.get_compressed_array(data)
        else:
            # Get the data as an uncompressed numpy array
            array = self.implementation.get_array(data)

        # Convert data type
        new_dtype = g['datatype'].get(array.dtype)
        if new_dtype is not None:
            array = array.astype(new_dtype)

        # Check that the array doesn't contain any elements
        # which are equal to any of the missing data values
        if unset_values:
            # if numpy.ma.is_masked(array):
            #     temp_array = array.compressed()
            # else:
            #     temp_array = array
            if numpy.intersect1d(unset_values,
                                 self._numpy_compressed(array)).size:
                raise ValueError(
                    "ERROR: Can't write data that has _FillValue or "
                    "missing_value at unmasked point: {!r}".format(ncvar))
        # --- End: if

        if (g['fmt'] == 'NETCDF4' and array.dtype.kind in 'SU' and
                numpy.ma.isMA(array)):
            # VLEN variables can not be assigned to by masked arrays
            # https://github.com/Unidata/netcdf4-python/pull/465
            array = array.filled('')

        if g['warn_valid']:
            # Check for out-of-range values
            warned = self._check_valid(cfvar, array, attributes)

        # Copy the array into the netCDF variable
        g['nc'][ncvar][...] = array

        self._aaa(ncvar, array)

    def _check_valid(self, cfvar, array, attributes):
        '''Check array for out-of-range values, as defined by the
    valid_[min|max|range] attributes.

    .. versionadded:: 1.8.3

    :Parameters:

        cfvar: Construct

        array: `numpy.ndarray`

        attributes: `dict`

    :Returns:

        `bool`
            Whether or not a warning was issued.

        '''
        out = 0

        valid_range = None
        valid_min = None
        valid_max = None

        if 'valid_range' in attributes:
            prop = 'valid_range'
            valid_range = True
            valid_min, valid_max = attributes[prop]

        message = ("WARNING: {!r} has data values written to {} "
                   "that are strictly {} than the valid {} "
                   "defined by the {} property: {}. "
                   "Set warn_valid=False to remove warning.")

        if 'valid_min' in attributes:
            prop = 'valid_min'
            if valid_range:
                raise ValueError("Can't write {!r} with both {} and "
                                 "valid_range properties".format(cvfar, prop))

            valid_min = attributes[prop]

        if valid_min is not None and array.min() < valid_min:
            print(message.format(
                cfvar, self.write_vars['filename'],
                'less', 'minimum', prop, valid_min))
            out += 1

        if 'valid_max' in attributes:
            prop = 'valid_max'
            if valid_range:
                raise ValueError("Can't write {!r} with both {} and "
                                 "valid_range properties".format(cvfar, prop))

            valid_max = attributes[prop]

        if valid_max is not None and array.max() > valid_max:
            print(message.format(
                cfvar, self.write_vars['filename'],
                'greater', 'maximum', prop, valid_max))
            out += 1

        return bool(out)

    def _aaa(self, ncvar, array):
        '''TODO

        '''
        g = self.write_vars

    def _convert_to_char(self, data):
        '''Convert string data into character data

    The return Data instance object will have data type 'S1' and will
    have an extra trailing dimension.

    .. versionadded:: 1.7.0

    :Parameters:

        data: Data instance

    :Returns:

        Data instance

        '''
        strlen = data.dtype.itemsize
#        print ('1 strlen =', strlen)
#        if strlen > 1:
        data = self.implementation.initialise_Data(
                array=self._character_array(
                    self.implementation.get_array(data)),
                units=self.implementation.get_data_units(data, None),
                calendar=self.implementation.get_data_calendar(data, None),
                copy=False)

        return data

    def _write_field(self, f, add_to_seen=False,
                     allow_data_insert_dimension=True):
        '''TODO

    .. versionadded:: 1.7.0

    :Parameters:

        f : Field construct

        add_to_seen : bool, optional

        allow_data_insert_dimension: `bool`, optional

    :Returns:

        `None`

        '''
        g = self.write_vars

        logger.info('  Writing {!r}:'.format(f))  # pragma: no cover

        xxx = []

        seen = g['seen']

        org_f = f
        if add_to_seen:
            id_f = id(f)

        # Copy the field, as we are almost certainly about to do
        # terrible things to it (or are we? should review this)
        f = self.implementation.copy_construct(org_f)

        data_axes = list(self.implementation.get_field_data_axes(f))

        # Mapping of domain axis identifiers to netCDF dimension
        # names. This gets reset for each new field that is written to
        # the file.
        #
        # For example: {'domainaxis1': 'lon'}
        g['axis_to_ncdim'] = {}

        # Mapping of domain axis identifiers to netCDF scalar
        # coordinate variable names. This gets reset for each new
        # field that is written to the file.
        #
        # For example: {'domainaxis0': 'time'}
        g['axis_to_ncscalar'] = {}

        # Mapping of construct internal identifiers to netCDF variable
        # names. This gets reset for each new field that is written to
        # the file.
        #
        # For example: {'dimensioncoordinate1': 'longitude'}
        g['key_to_ncvar'] = {}

        # Mapping of construct internal identifiers to their netCDF
        # dimensions. This gets reset for each new field that is
        # written to the file.
        #
        # For example: {'dimensioncoordinate1': ['longitude']}
        g['key_to_ncdims'] = {}

        # Type of compression applied to the field
        compression_type = self.implementation.get_compression_type(f)
        g['compression_type'] = compression_type
        logger.info(
            "    Compression = {!r}".format(g['compression_type'])
        )  # pragma: no cover

        #
        g['sample_ncdim'] = {}

        #
        g['part_ncdim'] = None

        # Initialize the list of the field's auxiliary/scalar
        # coordinates
        coordinates = []

        if g['output_version'] >= g['CF-1.8']:
            if not self.implementation.conform_geometry_variables(f):
                raise ValueError(
                    "Can't write {!r}: node count, part node count, "
                    "or interior ring variables have "
                    "inconistent properties".format(f))
        # --- End: if

        g['formula_terms_refs'] = [
            ref
            for ref in list(self.implementation.get_coordinate_references(
                    f).values())
            if self.implementation.get_coordinate_conversion_parameters(
                    ref).get('standard_name', False)
        ]

        g['grid_mapping_refs'] = [
            ref
            for ref in list(
                    self.implementation.get_coordinate_references(f).values())
            if self.implementation.get_coordinate_conversion_parameters(
                    ref).get('grid_mapping_name', False)
        ]

        field_coordinates = self.implementation.get_coordinates(f)

        owning_coordinates = []
        standard_names = []
        computed_standard_names = []
        for ref in g['formula_terms_refs']:
            coord_key = None

            standard_name = (
                self.implementation.get_coordinate_conversion_parameters(
                    ref).get('standard_name')
            )
            computed_standard_name = (
                self.implementation.get_coordinate_conversion_parameters(
                    ref).get('computed_standard_name')
            )

            if (standard_name is not None
                    and computed_standard_name is not None):
                for key in self.implementation.get_coordinate_reference_coordinates(ref):
                    coord = field_coordinates[key]

                    if not (self.implementation.get_data_ndim(coord) == 1 and
                            self.implementation.get_property(
                                coord, 'standard_name', None)
                            == standard_name):
                        continue

                    if coord_key is not None:
                        coord_key = None
                        break

                    coord_key = key
            # --- End: if

            owning_coordinates.append(coord_key)
            standard_names.append(standard_name)
            computed_standard_names.append(computed_standard_name)
        # --- End: for

        for key, csn in zip(owning_coordinates, computed_standard_names):
            if key is None:
                continue

            x = self.implementation.get_property(
                coord, 'computed_standard_name', None)
            if x is None:
                self.implementation.set_property(
                    field_coordinates[key], 'computed_standard_name', csn)
            elif x != csn:
                raise ValueError(";sdm p8whw=0[")
        # --- End: for

        dimension_coordinates = (
            self.implementation.get_dimension_coordinates(f)
        )

        # For each of the field's domain axes ...
        domain_axes = self.implementation.get_domain_axes(f)

        for axis, domain_axis in sorted(domain_axes.items()):
            ncdim = self.implementation.nc_get_dimension(domain_axis,
                                                         default=None)
<<<<<<< HEAD
=======
#            if ncdim is not None:
#                ncdim = self._netcdf_name(ncdim)
>>>>>>> 9d52ccb8

            found_dimension_coordinate = False
            for key, dim_coord in dimension_coordinates.items():
                if (self.implementation.get_construct_data_axes(f, key)
                        != (axis,)):
                    continue

                # ----------------------------------------------------
                # Still here? Then a dimension coordinate exists for
                # this domain axis.
                # ----------------------------------------------------
                if axis in data_axes:
                    # The data array spans this domain axis, so write
                    # the dimension coordinate to the file as a
                    # coordinate variable.
                    ncvar = self._write_dimension_coordinate(
                        f, key, dim_coord, ncdim=ncdim)
                else:
                    # The data array does not span this axis (and
                    # therefore the dimension coordinate must have
                    # size 1).
                    if (not g['scalar'] or
                        len(self.implementation.get_constructs(
                            f, axes=[axis])) >= 2):
                        # Either A) it has been requested to not write
                        # scalar coordinate variables; or B) there ARE
                        # auxiliary coordinates, cell measures, domain
                        # ancillaries or field ancillaries which span
                        # this domain axis. Therefore write the
                        # dimension coordinate to the file as a
                        # coordinate variable.
                        ncvar = self._write_dimension_coordinate(f,
                                                                 key,
                                                                 dim_coord,
                                                                 ncdim=ncdim)

                        # Expand the field's data array to include
                        # this domain axis
                        f = self.implementation.field_insert_dimension(
                                f, position=0, axis=axis)
                    else:
                        # Scalar coordinate variables are being
                        # allowed; and there are NO auxiliary
                        # coordinates, cell measures, domain
                        # ancillaries or field ancillaries which span
                        # this domain axis. Therefore write the
                        # dimension coordinate to the file as a scalar
                        # coordinate variable.
                        coordinates = self._write_scalar_coordinate(
                            f, key, dim_coord, axis, coordinates)
                # --- End: if

                found_dimension_coordinate = True
                break
            # --- End: for

            if not found_dimension_coordinate:
                # ----------------------------------------------------
                # There is NO dimension coordinate for this axis
                # ----------------------------------------------------
                spanning_constructs = (
                    self.implementation.get_constructs(f, axes=[axis])
                )

                spanning_auxiliary_coordinates = (
                    self.implementation.get_auxiliary_coordinates(
                        f, axes=[axis], exact=True)
                )

                if (axis not in data_axes
                        and spanning_constructs
                        and spanning_constructs !=
                        spanning_auxiliary_coordinates):
                    # The data array doesn't span the domain axis but
                    # a cell measure, domain ancillary or field
                    # ancillary does, or an N-d (N>1) auxiliary
                    # coordinate does, so expand the data array to
                    # include it.
                    f = self.implementation.field_insert_dimension(
                            f, position=0, axis=axis)
                    data_axes.append(axis)

#                spanning_constructs = self.implementation.get_constructs(
#                    f, axes=[axis])
#
#                if axis not in data_axes and spanning_constructs:
#                    # The data array doesn't span the domain axis but
#                    # an auxiliary coordinate, cell measure, domain
#                    # ancillary or field ancillary does, so expand the
#                    # data array to include it.
#                    f = self.implementation.field_insert_dimension(
#                            f, position=0, axis=axis)
#                    data_axes.append(axis)

                # If the data array (now) spans this domain axis then create a
                # netCDF dimension for it
                if axis in data_axes:
                    axis_size0 = (
                        self.implementation.get_domain_axis_size(f, axis)
                    )

                    use_existing_dimension = False

                    if spanning_constructs:
                        for key, construct in list(
                                spanning_constructs.items()):
                            axes = (
                                self.implementation.get_construct_data_axes(
                                    f, key)
                            )
                            spanning_constructs[key] = (construct,
                                                        axes.index(axis))

                        for b1 in g['xxx']:
                            (ncdim1,  axis_size1),  constructs1 = (
                                list(b1.items())[0]
                            )

                            if axis_size0 != axis_size1:
                                continue

                            constructs1 = constructs1.copy()

                            matched_construct = False

                            for key0, (construct0, index0) in (
                                    spanning_constructs.items()):
                                # matched_construct = False
                                for key1, (construct1, index1) in (
                                        constructs1.items()):
                                    if (index0 == index1 and
                                        self.implementation.equal_components(
                                            construct0, construct1)):
                                        del constructs1[key1]
                                        matched_construct = True
                                        break
                                # --- End: for

                                if matched_construct:
                                    break
                            # --- End: for

#                            if not constructs1:
                            if matched_construct:
                                use_existing_dimension = True
                                break
                        # --- End: for
                    # --- End: if

                    if use_existing_dimension:
                        g['axis_to_ncdim'][axis] = ncdim1
                    elif (g['compression_type'] == 'ragged contiguous'
                          and len(data_axes) == 2
                          and axis == data_axes[1]):
                        # Do not create a netCDF dimension for the
                        # element dimension
                        g['axis_to_ncdim'][axis] = 'ragged_{}'.format(
                            'contiguous_element')
                    elif (g['compression_type'] == 'ragged indexed'
                          and len(data_axes) == 2
                          and axis == data_axes[1]):
                        # Do not create a netCDF dimension for the
                        # element dimension
                        g['axis_to_ncdim'][axis] = 'ragged_{}'.format(
                            'indexed_element')
                    elif (g['compression_type'] == 'ragged indexed contiguous'
                          and len(data_axes) == 3
                          and axis == data_axes[1]):
                        # Do not create a netCDF dimension for the
                        # element dimension
                        g['axis_to_ncdim'][axis] = 'ragged_{}'.format(
                            'indexed_contiguous_element1')
                    elif (g['compression_type'] == 'ragged indexed contiguous'
                          and len(data_axes) == 3
                          and axis == data_axes[2]):
                        # Do not create a netCDF dimension for the
                        # element dimension
                        g['axis_to_ncdim'][axis] = 'ragged_{}'.format(
                            'indexed_contiguous_element2')
                    else:
                        domain_axis = (
                            self.implementation.get_domain_axes(f)[axis]
                        )
                        ncdim = self.implementation.nc_get_dimension(
                            domain_axis, 'dim')
                        if not g['group']:
                            # A flat file has been requested, so strip
                            # off any group structure from the name.
                            ncdim = self._remove_group_structure(ncdim)

                        ncdim = self._netcdf_name(ncdim)
                        unlimited = self.implementation.nc_is_unlimited_axis(
                            f, axis)
                        self._write_dimension(
                            ncdim, f, axis, unlimited=unlimited)

                        xxx.append({(ncdim, axis_size0): spanning_constructs})
                # --- End: if
            # --- End: if
        # --- End: for

        field_data_axes = tuple(self.implementation.get_field_data_axes(f))
        data_ncdimensions = [g['axis_to_ncdim'][axis]
                             for axis in field_data_axes]

        # ------------------------------------------------------------
        # Now that we've dealt with all of the axes, deal with
        # compression
        # ------------------------------------------------------------
        if compression_type:
            compressed_axes = tuple(self.implementation.get_compressed_axes(f))
            g['compressed_axes'] = compressed_axes
            compressed_ncdims = tuple([g['axis_to_ncdim'][axis]
                                       for axis in compressed_axes])

            if compression_type == 'gathered':
                # ----------------------------------------------------
                # Compression by gathering
                #
                # Write the list variable to the file, making a note
                # of the netCDF sample dimension.
                # ----------------------------------------------------
                list_variable = self.implementation.get_list(f)
                compress = ' '.join(compressed_ncdims)
                sample_ncdim = self._write_list_variable(f, list_variable,
                                                         compress=compress)

            elif compression_type == 'ragged contiguous':
                # ----------------------------------------------------
                # Compression by contiguous ragged array
                #
                # Write the count variable to the file, making a note
                # of the netCDF sample dimension.
                # ----------------------------------------------------
                count = self.implementation.get_count(f)
                sample_ncdim = self._write_count_variable(
                    f, count,
                    ncdim=data_ncdimensions[0], create_ncdim=False)

            elif compression_type == 'ragged indexed':
                # ----------------------------------------------------
                # Compression by indexed ragged array
                #
                # Write the index variable to the file, making a note
                # of the netCDF sample dimension.
                # ----------------------------------------------------
                index = self.implementation.get_index(f)
                index_ncdim = self.implementation.nc_get_dimension(
                    index, default='sample')
                if not g['group']:
                    # A flat file has been requested, so strip off any
                    # group structure from the name.
                    index_ncdim = self._remove_group_structure(index_ncdim)

                sample_ncdim = self._write_index_variable(
                    f, index,
                    sample_dimension=index_ncdim,
                    ncdim=index_ncdim, create_ncdim=True,
                    instance_dimension=data_ncdimensions[0])

            elif compression_type == 'ragged indexed contiguous':
                # ----------------------------------------------------
                # Compression by indexed contigous ragged array
                #
                # Write the index variable to the file, making a note
                # of the netCDF sample dimension.
                # ----------------------------------------------------
                count = self.implementation.get_count(f)
                count_ncdim = self.implementation.nc_get_dimension(
                    count, default='feature')
                if not g['group']:
                    # A flat file has been requested, so strip off any
                    # group structure from the name.
                    count_ncdim = self._remove_group_structure(count_ncdim)

                sample_ncdim = self._write_count_variable(
                    f, count,
                    ncdim=count_ncdim, create_ncdim=True)
                if not g['group']:
                    # A flat file has been requested, so strip off any
                    # group structure from the name.
                    smaple_ncdim = self._remove_group_structure(sample_ncdim)

                index_ncdim = count_ncdim
                index = self.implementation.get_index(f)
                self._write_index_variable(
                    f, index,
                    sample_dimension=sample_ncdim,
                    ncdim=index_ncdim, create_ncdim=False,
                    instance_dimension=data_ncdimensions[0])

                g['sample_ncdim'][compressed_ncdims[0:2]] = index_ncdim

            else:
                raise ValueError(
                    "Can't write {!r}: Unknown compression type: {!r}".format(
                        org_f, compression_type))

            g['sample_ncdim'][compressed_ncdims] = sample_ncdim

            n = len(compressed_ncdims)
            sample_dimension = (
                self.implementation.get_sample_dimension_position(f)
            )
#            sample_dimension = [i for i in range(len(field_data_axes)-n+1)
#                                if field_data_axes[i:i+n] == compressed_axes]
#            sample_dimension = sample_dimension[0]

            data_ncdimensions[sample_dimension:sample_dimension + n] = (
                [sample_ncdim]
            )
        # --- End: if

        data_ncdimensions = tuple(data_ncdimensions)

        # ------------------------------------------------------------
        # Create auxiliary coordinate variables, except those which
        # might be completely specified elsewhere by a transformation.
        # ------------------------------------------------------------

        # Initialize the list of 'coordinates' attribute variable
        # values (each of the form 'name')
        for key, aux_coord in sorted(
                self.implementation.get_auxiliary_coordinates(f).items()):
            axes = self.implementation.get_construct_data_axes(f, key)
            if len(axes) > 1 or axes[0] in data_axes:
                # This auxiliary coordinate construct spans at least
                # one of the dimensions of the field constuct's data
                # array.
                coordinates = self._write_auxiliary_coordinate(f, key,
                                                               aux_coord,
                                                               coordinates)
            else:
                # This auxiliary coordinate needs to be written as a
                # scalar coordiante variable
                coordinates = self._write_scalar_coordinate(f, key,
                                                            aux_coord,
                                                            axis,
                                                            coordinates)
        # --- End: for

        # ------------------------------------------------------------
        # Create netCDF variables from domain ancillaries
        # ------------------------------------------------------------
        for key, anc in sorted(
                self.implementation.get_domain_ancillaries(f).items()):
            self._write_domain_ancillary(f, key, anc)

        # ------------------------------------------------------------
        # Create netCDF variables from cell measures
        # ------------------------------------------------------------
        # Set the list of 'cell_measures' attribute values (each of
        # the form 'measure: name')
        cell_measures = [
            self._write_cell_measure(f, key, msr)
            for key, msr in sorted(
                    self.implementation.get_cell_measures(f).items())
        ]

        # ------------------------------------------------------------
        # Create netCDF formula_terms attributes from vertical
        # coordinate references
        # ------------------------------------------------------------
        for ref in g['formula_terms_refs']:
            formula_terms = []
            bounds_formula_terms = []
            owning_coord_key = None

            standard_name = (
                self.implementation.get_coordinate_conversion_parameters(
                    ref).get('standard_name')
            )
            if standard_name is not None:
                c = []
                for key in self.implementation.get_coordinate_reference_coordinates(ref):
                    coord = self.implementation.get_coordinates(f)[key]
                    if self.implementation.get_property(
                            coord, 'standard_name', None) == standard_name:
                        c.append((key, coord))

                if len(c) == 1:
                    owning_coord_key, _ = c[0]
            # --- End: if

            z_axis = self.implementation.get_construct_data_axes(
                f, owning_coord_key)[0]

            if owning_coord_key is not None:
                # This formula_terms coordinate reference matches up
                # with an existing coordinate

                for term, value in self.implementation.get_coordinate_conversion_parameters(ref).items():
                    if value is None:
                        continue

                    if term in ('standard_name', 'computed_standard_name'):
                        continue

                    ncvar = self._write_scalar_data(value, ncvar=term)

                    formula_terms.append('{0}: {1}'.format(term, ncvar))
                    bounds_formula_terms.append('{0}: {1}'.format(term, ncvar))

                for term, key in ref.coordinate_conversion.domain_ancillaries(
                        ).items():  # DCH ALERT
                    if key is None:
                        continue

                    domain_anc = (
                        self.implementation.get_domain_ancillaries(f)[key]
                    )
                    if domain_anc is None:
                        continue

                    if id(domain_anc) not in seen:
                        continue

                    # Get the netCDF variable name for the domain
                    # ancillary and add it to the formula_terms attribute
                    ncvar = seen[id(domain_anc)]['ncvar']
                    formula_terms.append('{0}: {1}'.format(term, ncvar))

                    bounds = g['bounds'].get(ncvar, None)
                    if bounds is not None:
                        if z_axis not in (
                                self.implementation.get_construct_data_axes(
                                    f, key)
                        ):
                            bounds = None

                    if bounds is None:
                        bounds_formula_terms.append('{0}: {1}'.format(
                            term, ncvar))
                    else:
                        bounds_formula_terms.append('{0}: {1}'.format(
                            term, bounds))
            # --- End: if

            # Add the formula_terms attribute to the parent coordinate
            # variable
            if formula_terms:
                ncvar = g['key_to_ncvar'][owning_coord_key]
                formula_terms = ' '.join(formula_terms)
                g['nc'][ncvar].setncattr('formula_terms', formula_terms)

                logger.info(
                    "    Writing formula_terms attribute to "
                    "netCDF variable {}: {!r}".format(ncvar, formula_terms)
                )  # pragma: no cover

                # Add the formula_terms attribute to the parent
                # coordinate bounds variable
                bounds_ncvar = g['bounds'].get(ncvar)
                if bounds_ncvar is not None:
                    bounds_formula_terms = ' '.join(bounds_formula_terms)
                    g['nc'][bounds_ncvar].setncattr(
                        'formula_terms', bounds_formula_terms)

                    logger.info(
                        "    Writing formula_terms to netCDF "
                        "bounds variable {}: {!r}".format(
                             bounds_ncvar, bounds_formula_terms)
                    )  # pragma: no cover
            # --- End: if

            # Deal with a vertical datum
            if owning_coord_key is not None:
                self._create_vertical_datum(ref, owning_coord_key)
        # --- End: for

        # ------------------------------------------------------------
        # Create netCDF variables grid mappings
        # ------------------------------------------------------------
        multiple_grid_mappings = (len(g['grid_mapping_refs']) > 1)

        grid_mapping = [self._write_grid_mapping(f, ref,
                                                 multiple_grid_mappings)
                        for ref in g['grid_mapping_refs']]

        # ------------------------------------------------------------
        # Field ancillary variables
        #
        # Create the 'ancillary_variables' CF-netCDF attribute and
        # create the referenced CF-netCDF ancillary variables
        # ------------------------------------------------------------
        ancillary_variables = [
            self._write_field_ancillary(f, key, anc)
            for key, anc in self.implementation.get_field_ancillaries(
                    f).items()
        ]

        # ------------------------------------------------------------
        # Create the CF-netCDF data variable
        # ------------------------------------------------------------
        ncvar = self._create_netcdf_variable_name(f, default='data')

        ncdimensions = data_ncdimensions

        extra = {}

        # Cell measures
        if cell_measures:
            cell_measures = ' '.join(cell_measures)
            logger.info(
                "    Writing cell_measures attribute to "
                "netCDF variable {}: {!r}".format(ncvar, cell_measures)
            )  # pragma: no cover

            extra['cell_measures'] = cell_measures

        # Auxiliary/scalar coordinates
        if coordinates:
            coordinates = ' '.join(coordinates)
            logger.info(
                "    Writing coordinates attribute to "
                "netCDF variable {}: {!r}".format(ncvar, coordinates)
            )  # pragma: no cover

            extra['coordinates'] = coordinates

        # Grid mapping
        if grid_mapping:
            grid_mapping = ' '.join(grid_mapping)
            logger.info(
                "    Writing grid_mapping attribute to "
                "netCDF variable {}: {!r}".format(ncvar, grid_mapping)
            )  # pragma: no cover

            extra['grid_mapping'] = grid_mapping

        # Ancillary variables
        if ancillary_variables:
            ancillary_variables = ' '.join(ancillary_variables)
            logger.info(
                "    Writing ancillary_variables attribute to "
                "netCDF variable {}: {!r}".format(
                    ncvar, ancillary_variables)
            )  # pragma: no cover

            extra['ancillary_variables'] = ancillary_variables

        # name can be a dimension of the variable, a scalar coordinate
        # variable, a valid standard name, or the word 'area'
        cell_methods = self.implementation.get_cell_methods(f)
        if cell_methods:
            axis_map = g['axis_to_ncdim'].copy()
            axis_map.update(g['axis_to_ncscalar'])

            cell_methods_strings = []
            for cm in list(cell_methods.values()):
                if not self.cf_cell_method_qualifiers().issuperset(
                        self.implementation.get_cell_method_qualifiers(cm)):
                    raise ValueError(
                        "Can't write {!r}: Unknown cell method "
                        "property: {!r}".format(
                            org_f, cm.properties()))

                axes = [axis_map.get(axis, axis)
                        for axis in self.implementation.get_cell_method_axes(
                                cm, ())]
                self.implementation.set_cell_method_axes(cm, axes)
                cell_methods_strings.append(
                    self.implementation.get_cell_method_string(cm))

            cell_methods = ' '.join(cell_methods_strings)
            logger.info(
                "    Writing cell_methods attribute to "
                "netCDF variable {}: {}".format(ncvar, cell_methods)
            )  # pragma: no cover

            extra['cell_methods'] = cell_methods

        # ------------------------------------------------------------
        # Geometry container (CF>=1.8)
        # ------------------------------------------------------------
        if g['output_version'] >= g['CF-1.8']:
            geometry_container = self._create_geometry_container(f)
            if geometry_container:
                gc_ncvar = self._write_geometry_container(f,
                                                          geometry_container)
                extra['geometry'] = gc_ncvar
        # --- End: if

        # ------------------------------------------------------------
        # Create a new CF-netCDF data variable
        # ------------------------------------------------------------
        # Omit any global attributes from the variable
        omit = g['global_attributes']
        if g['group'] and self.implementation.nc_get_variable_groups(f):
            # Also omit any group attributes from the variable
            # (CF>=1.8)
            groups = self.implementation.nc_get_group_attributes(f)
            if groups:
                omit = tuple(omit)
                omit += tuple(groups)
        # --- End: if

        self._write_netcdf_variable(ncvar, ncdimensions, f, omit=omit,
                                    extra=extra, data_variable=True)

        # Update the 'seen' dictionary, if required
        if add_to_seen:
            seen[id_f] = {'variable': org_f,
                          'ncvar': ncvar,
                          'ncdims': ncdimensions}

        if xxx:
            g['xxx'].extend(xxx)

    def _create_vertical_datum(self, ref, coord_key):
        '''Deal with a vertical datum

    .. versionaddedd:: 1.7.0

        '''
        g = self.write_vars

        if not self.implementation.has_datum(ref):
            return

        count = [0, None]
        for grid_mapping in g['grid_mapping_refs']:
            if self.implementation.equal_datums(ref, grid_mapping):
                count = [count[0] + 1, grid_mapping]
                if count[0] > 1:
                    break
        # --- End: for

        if count[0] == 1:
            # Add the vertical coordinate to an existing
            # horizontal coordinate reference
            logger.info(
                '      Adding {!r} to {!r}'.format(coord_key, grid_mapping)
            )  # pragma: no cover

            grid_mapping = count[1]
            self.implementation.set_coordinate_reference_coordinate(
                grid_mapping, coord_key)
        else:
            # Create a new horizontal coordinate reference for the
            # vertical datum
            logger.info(
                "    Creating a new horizontal coordinate reference "
                "for the vertical datum"
            )  # pragma: no cover

            new_grid_mapping = (
                self.implementation.initialise_CoordinateReference()
            )

            self.implementation.set_coordinate_reference_coordinates(
                coordinate_reference=new_grid_mapping,
                coordinates=[coord_key])

            coordinate_conversion = (
                self.implementation.initialise_CoordinateConversion(
                    parameters={'grid_mapping_name': 'latitude_longitude'})
            )
            self.implementation.set_coordinate_conversion(
                coordinate_reference=new_grid_mapping,
                coordinate_conversion=coordinate_conversion)

            datum = self.implementation.get_datum(ref)
            self.implementation.set_datum(
                coordinate_reference=new_grid_mapping,
                datum=datum)

            ncvar = self.implementation.nc_get_variable(datum)
            if ncvar is not None:
                if not self.write_vars['group']:
                    # A flat file has been requested, so strip off any
                    # group structure from the name.
                    ncvar = self._remove_group_structure(ncvar)

                self.implementation.nc_set_variable(new_grid_mapping, ncvar)

            g['grid_mapping_refs'].append(new_grid_mapping)

    def _unlimited(self, field, axis):
        '''Whether an axis is unlimited.

    .. versionadded:: 1.7.0

    :Parameters:

        field: Field construct

        axis: `str`

    :Returns:

        `bool`

        '''
        return self.implementation.nc_is_unlimited_axis(field, axis)

    def _write_group(self, parent_group, group_name):
        '''Find the netCDF global properties from all of the input fields and
    write them to the netCDF4.Dataset.

    .. versionadded:: 1.8.6

    :Parameters:

        parent_group: `netCDF4.Dateset` or `netCDF4._netCDF4.Group`

        group_name: `str`

    :Returns:

        `netCDF4._netCDF4.Group`

        '''
        return parent_group.createGroup(group_name)

    def _write_group_attributes(self, fields):
        '''Find the netCDF global properties from all of the input fields and
    write them to the netCDF4.Dataset.

    :Parameters:

        fields : `list` of field constructs

    :Returns:

        `None`

        '''
        g = self.write_vars

        group_attributes = {}

        # ------------------------------------------------------------
        # Add properties that have been marked as group-level on each
        # field
        # ------------------------------------------------------------
        xx = {}
        for f in fields:
            groups = self.implementation.nc_get_variable_groups(f)
            if groups:
                xx.setdefault(groups, []).append(f)
                group_attributes.setdefault(groups, {}).update(
                    self.implementation.nc_get_group_attributes(f))
        # --- End: for

        for groups, fields in xx.items():
            this_group_attributes = group_attributes[groups]

            f0 = fields[0]
            for prop in tuple(this_group_attributes):
                prop0 = self.implementation.get_property(f0, prop, None)

                if prop0 is None:
                    this_group_attributes.pop(prop)
                    continue

                if len(fields) > 1:
                    for f in fields[1:]:
                        prop1 = self.implementation.get_property(f, prop, None)
                        if not self.implementation.equal_properties(
                                prop0, prop1):
                            this_group_attributes.pop(prop)
                            break
            # --- End: for

            # --------------------------------------------------------
            # Write the group-level attributes to the file
            # --------------------------------------------------------
            # Replace None values with actual values
            for attr, value in this_group_attributes.items():
                if value is not None:
                    continue

                this_group_attributes[attr] = (
                    self.implementation.get_property(f0, attr)
                )

            nc = g['netcdf']
            for group in groups:
                if group in nc.groups:
                    nc = nc.groups[group]
                else:
                    nc = self._create_netcdf_group(nc, group)
            # --- End: for

            nc.setncatts(this_group_attributes)

            group_attributes[groups] = tuple(this_group_attributes)
        # --- End: for

        g['group_attributes'] = group_attributes

    def _write_global_attributes(self, fields):
        '''Find the netCDF global properties from all of the input fields and
    write them to the netCDF4.Dataset.

    :Parameters:

        fields : `list` of field constructs

    :Returns:

        `None`

        '''
        g = self.write_vars

        # ------------------------------------------------------------
        # Initialize the global attributes with those requested to be
        # such
        # ------------------------------------------------------------
        global_attributes = g['global_attributes']

        # ------------------------------------------------------------
        # Add in the standard "description of file contents"
        # attributes
        # ------------------------------------------------------------
        global_attributes.update(
            self.cf_description_of_file_contents_attributes())

        # ------------------------------------------------------------
        # Add properties that have been marked as global on each field
        # ------------------------------------------------------------
        force_global = {}
        for f in fields:
            for attr, v in self.implementation.nc_get_global_attributes(
                    f).items():
                if v is None:
                    global_attributes.add(attr)
                else:
                    force_global.setdefault(attr, []).append(v)
        # --- End: forf

        if 'Conventions' not in force_global:
            for f in fields:
                v = self.implementation.nc_get_global_attributes(f).get(
                    'Conventions')
                if v is not None:
                    force_global.setdefault('Conventions', []).append(v)
        # --- End: if

        force_global = {attr: v[0] for attr, v in force_global.items()
                        if len(v) == len(fields) and len(set(v)) == 1}

        # File descriptors supercede "forced" global attributes
        for attr in g['file_descriptors']:
            force_global.pop(attr, None)

        # ------------------------------------------------------------
        # Remove attributes that have been specifically requested to
        # not be global attributes.
        # ------------------------------------------------------------
        global_attributes.difference_update(g['variable_attributes'])

        # ------------------------------------------------------------
        # Remove properties listed as file descriptors.
        # ------------------------------------------------------------
        global_attributes.difference_update(g['file_descriptors'])

        # ------------------------------------------------------------
        # Remove attributes that are "forced" global attributes. These
        # are dealt with separately, because they may appear as global
        # and variable attributes.
        # ------------------------------------------------------------
        global_attributes.difference_update(force_global)

        # ------------------------------------------------------------
        # Remove global attributes that have different values for
        # different fields
        # ------------------------------------------------------------
        f0 = fields[0]
        for prop in tuple(global_attributes):
            prop0 = self.implementation.get_property(f0, prop, None)

            if prop0 is None:
                global_attributes.remove(prop)
                continue

            if len(fields) > 1:
                for f in fields[1:]:
                    prop1 = self.implementation.get_property(f, prop, None)
                    if not self.implementation.equal_properties(prop0, prop1):
                        global_attributes.remove(prop)
                        break
        # --- End: for

        # -----------------------------------------------------------
        # Write the Conventions global attribute to the file
        # ------------------------------------------------------------
        delimiter = ' '
        set_Conventions = force_global.pop('Conventions', None)
        if g['Conventions']:
            if isinstance(g['Conventions'], str):
                g['Conventions'] = [g['Conventions']]
            else:
                g['Conventions'] = list(g['Conventions'])
        else:
            if set_Conventions is None:
                g['Conventions'] = []
            else:
                if ',' in set_Conventions:
                    g['Conventions'] = split.set_Conventions.split(',')
                else:
                    g['Conventions'] = split.set_Conventions.split()
        # --- End: if

        for i, c in enumerate(g['Conventions'][:]):
            x = re.search('CF-(\d.*)', c)
            if x:
                g['Conventions'].pop(i)
        # --- End: for

        if [x for x in g['Conventions'] if ',' in x]:
            raise ValueError(
                "Conventions names can not contain commas: {0}".format(
                    g['Conventions']))

        g['output_version'] = g['latest_version']
        g['Conventions'] = (
            ['CF-' + str(g['output_version'])] + list(g['Conventions'])
        )

        if [x for x in g['Conventions'] if ' ' in x]:
            # At least one of the conventions contains blanks
            # space, so join them with commas.
            delimiter = ','

        g['netcdf'].setncattr('Conventions', delimiter.join(g['Conventions']))

        # ------------------------------------------------------------
        # Write the file descriptors to the file
        # ------------------------------------------------------------
        for attr, value in g['file_descriptors'].items():
            g['netcdf'].setncattr(attr, value)

        # ------------------------------------------------------------
        # Write other global attributes to the file
        # ------------------------------------------------------------
        for attr in global_attributes - set(('Conventions',)):
            g['netcdf'].setncattr(attr, self.implementation.get_property(
                f0, attr))

        # ------------------------------------------------------------
        # Write "forced" global attributes to the file
        # ------------------------------------------------------------
        for attr, v in force_global.items():
            g['netcdf'].setncattr(attr, v)

        g['global_attributes'] = global_attributes

    def file_close(self, filename):
        '''Close the netCDF file that has been written.

    :Returns:

        `None`

        '''
        self.write_vars['netcdf'].close()

    def file_open(self, filename, mode, fmt, fields):
        '''Open the netCDF file for writing.

    :Parameters:

        filename: `str`
            As for the *filename* parameter for initialising a
            `netCDF.Dataset` instance.

        mode: `str`
            As for the *mode* parameter for initialising a
            `netCDF.Dataset` instance.

        fmt: `str`
            As for the *format* parameter for initialising a
            `netCDF.Dataset` instance.

        fields: sequence of `Field`
            The field constructs to be written.

    :Returns:

        `netCDF.Dataset`
            A `netCDF4.Dataset` object for the file.

        '''
        if fields:
            filename = os.path.abspath(filename)
            for f in fields:
                if filename in self.implementation.get_filenames(f):
                    raise ValueError(
                        "Can't write to a file that contains data "
                        "that needs to be read: {}".format(filename))
        # --- End: if

        if self.write_vars['overwrite']:
            os.remove(filename)

        try:
            nc = netCDF4.Dataset(filename, mode, format=fmt)
        except RuntimeError as error:
            raise RuntimeError("{}: {}".format(error, filename))

        return nc

    @_manage_log_level_via_verbosity
    def write(self, fields, filename, fmt='NETCDF4', overwrite=True,
              global_attributes=None, variable_attributes=None,
              file_descriptors=None, external=None, Conventions=None,
              datatype=None, least_significant_digit=None,
              endian='native', compress=0, fletcher32=False,
              shuffle=True, scalar=True, string=True,
              extra_write_vars=None, verbose=None, warn_valid=True,
              group=True):
        '''Write fields to a netCDF file.

    NetCDF dimension and variable names will be taken from variables'
    `!ncvar` attributes and the field attribute `!ncdimensions` if
    present, otherwise they are inferred from standard names or set to
    defaults. NetCDF names may be automatically given a numerical suffix
    to avoid duplication.

    Output netCDF file global properties are those which occur in the set
    of CF global properties and non-standard data variable properties and
    which have equal values across all input fields.

    Logically identical field components are only written to the file
    once, apart from when they need to fulfil both dimension coordinate
    and auxiliary coordinate roles for different data variables.

    .. versionadded:: 1.7.0

    :Parameters:

        fields : (arbitrarily nested sequence of) `cf.Field`
            The field or fields to write to the file.

        filename : str
            The output CF-netCDF file. Various type of expansion are
            applied to the file names:

              ====================  ======================================
              Expansion             Description
              ====================  ======================================
              Tilde                 An initial component of ``~`` or
                                    ``~user`` is replaced by that *user*'s
                                    home directory.

              Environment variable  Substrings of the form ``$name`` or
                                    ``${name}`` are replaced by the value
                                    of environment variable *name*.
              ====================  ======================================

            Where more than one type of expansion is used in the same
            string, they are applied in the order given in the above
            table.

              Example: If the environment variable *MYSELF* has been set
              to the "david", then ``'~$MYSELF/out.nc'`` is equivalent to
              ``'~david/out.nc'``.

        fmt : str, optional
            The format of the output file. One of:

            ==========================  =================================================
            *fmt*                       Description
            ==========================  =================================================
            ``'NETCDF4'``               Output to a CF-netCDF4 format file
            ``'NETCDF4_CLASSIC'``       Output to a CF-netCDF4 classic format file
            ``'NETCDF3_CLASSIC'``       Output to a CF-netCDF3 classic format file
            ``'NETCDF3_64BIT'``         Output to a CF-netCDF3 64-bit offset format file
            ``'NETCDF3_64BIT_OFFSET'``  NetCDF3 64-bit offset format file
            ``'NETCDF3_64BIT'``         An alias for ``'NETCDF3_64BIT_OFFSET'``
            ``'NETCDF3_64BIT_DATA'``    NetCDF3 64-bit offset format file with extensions
            ==========================  =================================================

            By default the *fmt* is ``'NETCDF4'``. Note that the
            netCDF3 formats may be slower than netCDF4 options.

        overwrite: bool, optional
            If False then raise an exception if the output file
            pre-exists. By default a pre-existing output file is over
            written.

        verbose : bool, optional
            If True then print one-line summaries of each field written.

        datatype : dict, optional
            Specify data type conversions to be applied prior to writing
            data to disk. Arrays with data types which are not specified
            remain unchanged. By default, array data types are preserved
            with the exception of Booleans (``numpy.dtype(bool)``, which
            are converted to 32 bit integers.

            *Parameter example:*
              To convert 64 bit floats and integers to their 32 bit
              counterparts: ``dtype={numpy.dtype(float):
              numpy.dtype('float32'), numpy.dtype(int):
              numpy.dtype('int32')}``.

        Conventions: (sequence of) `str`, optional
             Specify conventions to be recorded by the netCDF global
             "Conventions" attribute. These conventions are in addition to
             version of CF being used e.g. ``'CF-1.7'``, which must not be
             specified. If the "Conventions" property is set on a field
             construct then it is ignored. Note that a convention name is
             not allowed to contain any commas.

             *Parameter example:*
               ``Conventions='UGRID-1.0'``

             *Parameter example:*
               ``Conventions=['UGRID-1.0']``

             *Parameter example:*
               ``Conventions=['CMIP-6.2', 'UGRID-1.0']``

             *Parameter example:*
               ``Conventions='CF-1.7'``

             *Parameter example:*
               ``Conventions=['CF-1.7', 'CMIP-6.2']``

        string: `bool`, optional
           By default string-valued construct data are written as
           netCDF arrays of type string if the output file format is
           ``'NETCDF4'``, or of type char with an extra dimension
           denoting the maximum string length for any other output
           file format (see the *fmt* parameter). If *string* is False
           then string-valued construct data are written as netCDF
           arrays of type char with an extra dimension denoting the
           maximum string length, regardless of the selected output
           file format.

        warn_valid: `bool`, optional
            If False then do not warn for when writing "out of range"
            data, as defined by the presence of ``valid_min``,
            ``valid_max`` or ``valid_range`` properties on field or
            metadata constructs that have data. By default a warning
            is printed if any such construct has any of these
            properties.

            *Parameter example:*
              If a field construct has ``valid_max`` property with
              value ``100`` and data with maximum value ``999``, then
              a warning will be printed if ``warn_valid=True``.

            .. versionadded:: 1.8.3

        group: `bool`, optional
            TODO

            .. versionadded:: 1.8.6

    :Returns:

        `None`

    **Examples:**

    >>> f
    [<CF Field: air_pressure(30, 24)>,
     <CF Field: u_compnt_of_wind(19, 29, 24)>,
     <CF Field: v_compnt_of_wind(19, 29, 24)>,
     <CF Field: potential_temperature(19, 30, 24)>]
    >>> write(f, 'file')

    >>> type(f)
    <class 'cf.field.FieldList'>
    >>> cf.write([f, g], 'file.nc', verbose=3)
    [<CF Field: air_pressure(30, 24)>,
     <CF Field: u_compnt_of_wind(19, 29, 24)>,
     <CF Field: v_compnt_of_wind(19, 29, 24)>,
     <CF Field: potential_temperature(19, 30, 24)>]

        '''
        logger.info('Writing to {}'.format(fmt))  # pragma: no cover

        # ------------------------------------------------------------
        # Initialise netCDF write parameters
        # ------------------------------------------------------------
        self.write_vars = {
            # Format of output file
            'fmt': None,
            # netCDF4.Dataset instance
            'netcdf': None,
            # Map netCDF variable names to netCDF4.Variable instances
            'nc': {},
            # Map netCDF dimension names to netCDF dimension sizes
            'ncdim_to_size': {},
            # Dictionary of netCDF variable names and netCDF
            # dimensions keyed by items of the field (such as a
            # coordinate or a coordinate reference)
            'seen': {},
            # Set of all netCDF dimension and netCDF variable names.
            'ncvar_names': set(()),
            # Set of global or non-standard CF properties which have
            # identical values across all input fields.
            'variable_attributes': set(),
            'global_attributes': set(),
            'file_descriptors': {},

            'group': group,
            'group_attributes': {},

            'bounds': {},
            # NetCDF compression/endian
            'netcdf_compression': {},
            'endian': 'native',
            'least_significant_digit': None,
            # CF properties which need not be set on bounds if they're set
            # on the parent coordinate
            'omit_bounds_properties': ('units', 'standard_name', 'axis',
                                       'positive', 'calendar', 'month_lengths',
                                       'leap_year', 'leap_month'),
            # Data type conversions to be applied prior to writing
            'datatype': {},

            # Whether or not to write string data-types to netCDF4
            # files (as opposed to car data-types).
            'string': string,

            # Print statements
            'verbose': False,

            # Conventions
            'Conventions': Conventions,

            'xxx': [],

            'count_variable_sample_dimension': {},
            'index_variable_sample_dimension': {},

            'external_variables': '',
            'external_fields': [],

            'geometry_containers': {},
            'geometry_encoding': {},

            'dimensions_with_role': {},
            'dimensions': set(),

            'latest_version': LooseVersion(
                self.implementation.get_cf_version()),
            'version': {},

            # Warn for the presence of out-of-range data with of
            # valid_[min|max|range] attributes?
            'warn_valid': bool(warn_valid),
            'valid_properties': set(('valid_min', 'valid_max', 'valid_range')),
        }
        g = self.write_vars

        # ------------------------------------------------------------
        # Set possible versions
        # ------------------------------------------------------------
        for version in ('1.6', '1.7', '1.8', '1.9'):
            g['CF-' + version] = LooseVersion(version)

        if extra_write_vars:
            g.update(copy.deepcopy(extra_write_vars))

        compress = int(compress)
        zlib = bool(compress)

        if fmt not in ('NETCDF3_CLASSIC', 'NETCDF3_64BIT',
                       'NETCDF4', 'NETCDF4_CLASSIC',
                       'NETCDF3_64BIT_OFFSET', 'NETCDF3_64BIT_DATA'):
            raise ValueError("Unknown output file format: {}".format(fmt))

        if compress and fmt in ('NETCDF3_CLASSIC', 'NETCDF3_64BIT',
                                'NETCDF3_64BIT_OFFSET', 'NETCDF3_64BIT_DATA'):
            raise ValueError("Can't compress {} format file".format(fmt))

        if group and fmt in ('NETCDF3_CLASSIC', 'NETCDF3_64BIT',
                             'NETCDF3_64BIT_OFFSET', 'NETCDF3_64BIT_DATA'):
            # Can't write groups to a netCDF3 file
            g['group'] = False

        # ------------------------------------------------------------
        # Set up global/non-global attributes
        # ------------------------------------------------------------
        if variable_attributes:
            if isinstance(variable_attributes, str):
                variable_attributes = set((variable_attributes,))
            else:
                variable_attributes = set(variable_attributes)

            g['variable_attributes'] = variable_attributes

            if 'Conventions' in variable_attributes:
                raise ValueError(
                    "Can't prevent the 'Conventions' property from being "
                    "a netCDF global variable: {0}".format(
                        variable_attributes))
        # --- End: if

        if global_attributes:
            if isinstance(global_attributes, str):
                global_attributes = set((global_attributes,))
            else:
                global_attributes = set(global_attributes)

            g['global_attributes'] = global_attributes

        if file_descriptors:
            if 'Conventions' in file_descriptors:
                raise ValueError(
                    "Use the Conventions parameter to specify conventions, "
                    "rather than a file descriptor.")

            g['file_descriptors'] = file_descriptors

        # ------------------------------------------------------------
        # Set up data type conversions. By default, Booleans are
        # converted to 32-bit integers and python objects are
        # converted to 64-bit floats.
        # ------------------------------------------------------------
        dtype_conversions = {numpy.dtype(bool): numpy.dtype('int32'),
                             numpy.dtype(object): numpy.dtype(float)}
        if datatype:
            dtype_conversions.update(datatype)

        g['datatype'].update(dtype_conversions)

        # -------------------------------------------------------
        # Compression/endian
        # -------------------------------------------------------
        g['netcdf_compression'].update({
            'zlib': zlib,
            'complevel': compress,
            'fletcher32': bool(fletcher32),
            'shuffle': bool(shuffle),
        })
        g['endian'] = endian
        g['least_significant_digit'] = least_significant_digit

        g['fmt'] = fmt

        if isinstance(fields, self.implementation.get_class('Field')):
            fields = (fields,)
        else:
            try:
                fields = tuple(fields)
            except TypeError:
                raise TypeError("'fields' parameter must be a (sequence of) "
                                "Field instances")

        # ------------------------------------------------------------
        # Scalar coordinate variables
        # ------------------------------------------------------------
        g['scalar'] = scalar

        g['overwrite'] = overwrite

        # ------------------------------------------------------------
        # Open the output netCDF file
        # ------------------------------------------------------------
        filename = os.path.expanduser(os.path.expandvars(filename))
        if os.path.isfile(filename):
            if not overwrite:
                raise IOError(
                    "Can't write to an existing file unless "
                    "overwrite=True: {}".format(
                        os.path.abspath(filename)))

            if not os.access(filename, os.W_OK):
                raise IOError(
                    "Can't overwrite an existing file without "
                    "permission: {}".format(
                        os.path.abspath(filename)))
        else:
            g['overwrite'] = False

        mode = 'w'
        g['filename'] = filename
        g['netcdf'] = self.file_open(filename, mode, fmt, fields)

#        # -----------------------------------------------------------
#        # Set the fill mode for a Dataset open for writing to
#        off. This # will prevent the data from being pre-filled with
#        fill values, # which may result in some performance
#        improvements.  #
#        -------------------------------------------------------------
#        g['netcdf'].set_fill_off()

        # ------------------------------------------------------------
        # Write global properties to the file first. This is important
        # as doing it later could slow things down enormously. This
        # function also creates the g['global_attributes'] set, which
        # is used in the _write_field function.
        # ------------------------------------------------------------
        self._write_global_attributes(fields)

        # ------------------------------------------------------------
        # Write group-level properties to the file next
        # ------------------------------------------------------------
        if g['group']:
            self._write_group_attributes(fields)

        if external is not None:
            if g['output_version'] < g['CF-1.7']:
                raise ValueError(
                    "Can't create external variables at CF-{} "
                    "(version too old)".format(
                        g['output_version']))

            external = os.path.expanduser(os.path.expandvars(external))
            if os.path.realpath(external) == os.path.realpath(filename):
                raise ValueError("Can't set filename and external to the "
                                 "same path")
        # --- End: if
        g['external_file'] = external

        # ------------------------------------------------------------
        # Write each field construct
        # ------------------------------------------------------------
        for f in fields:
            self._write_field(f)

        # ------------------------------------------------------------
        # Write all of the buffered data to disk
        # ------------------------------------------------------------
        self.file_close(filename)

        # ------------------------------------------------------------
        # Write external fields to the external file
        # ------------------------------------------------------------
        if g['external_fields'] and g['external_file'] is not None:
            self.write(fields=g['external_fields'],
                       filename=g['external_file'],
                       fmt=fmt,
                       overwrite=overwrite,
                       datatype=datatype,
                       endian=endian,
                       compress=compress,
                       fletcher32=fletcher32,
                       shuffle=shuffle,
                       verbose=verbose,
                       extra_write_vars=extra_write_vars)

# --- End: class<|MERGE_RESOLUTION|>--- conflicted
+++ resolved
@@ -2875,11 +2875,8 @@
         for axis, domain_axis in sorted(domain_axes.items()):
             ncdim = self.implementation.nc_get_dimension(domain_axis,
                                                          default=None)
-<<<<<<< HEAD
-=======
 #            if ncdim is not None:
 #                ncdim = self._netcdf_name(ncdim)
->>>>>>> 9d52ccb8
 
             found_dimension_coordinate = False
             for key, dim_coord in dimension_coordinates.items():
