import copy
import logging
import os
import re
from distutils.version import LooseVersion

import netCDF4
import numpy

from ...decorators import _manage_log_level_via_verbosity
from .. import IOWrite
from .netcdfread import NetCDFRead

logger = logging.getLogger(__name__)


class NetCDFWrite(IOWrite):
    """A container for writing Fields to a netCDF dataset."""

    def cf_description_of_file_contents_attributes(self):
        """Description of file contents properties."""
        return (
            "comment",
            "Conventions",
            "featureType",
            "history",
            "institution",
            "references",
            "source",
            "title",
        )

    def cf_geometry_types(self):
        """Geometry types.

        .. versionadded:: (cfdm) 1.8.0

        """
        return set(
            (
                "point",
                "line",
                "polygon",
            )
        )

    def cf_cell_method_qualifiers(self):
        """Cell method qualifiers."""
        return set(
            (
                "within",
                "where",
                "over",
                "interval",
                "comment",
            )
        )

    def _create_netcdf_group(self, nc, group_name):
        """Creates a new netCDF4 group object.

        .. versionadded:: (cfdm) 1.8.6.0

        :Parameters:

            nc: `netCDF4._netCDF4.Group` or `netCDF4.Dataset`

            group_name: `str`
                The name of the group.

        :Returns:

            `netCDF4._netCDF4.Group`
                The new group object.

        """
        return nc.createGroup(group_name)

    def _create_netcdf_variable_name(self, parent, default):
        #                            force_use_existing=False):
        """Create an appropriate name for a netCDF variable.

        .. versionadded:: (cfdm) 1.7.0

        :Parameters:

            parent:

            default: `str`

        :Returns:

            `str`
                The netCDF variable name.

        """
        ncvar = self.implementation.nc_get_variable(parent, None)

        #        if force_use_existing:
        #            if ncvar is None:
        #                raise ValueError()
        #
        #            return ncvar

        if ncvar is None:
            try:
                ncvar = self.implementation.get_property(
                    parent, "standard_name", default
                )
            except AttributeError:
                ncvar = default
        elif not self.write_vars["group"]:
            # A flat file has been requested, so strip off any group
            # structure from the name.
            ncvar = self._remove_group_structure(ncvar)

        return self._netcdf_name(ncvar)

    def _netcdf_name(self, base, dimsize=None, role=None):
        """Return a new netCDF variable or dimension name.

        .. versionadded:: (cfdm) 1.7.0

        :Parameters:

            base: `str`

            dimsize: `int`, optional

            role: `str`, optional

        :Returns:

            `str`
                NetCDF dimension name or netCDF variable name.

        """
        if base is None:
            return

        g = self.write_vars

        ncvar_names = g["ncvar_names"]
        ncdim_names = g["ncdim_to_size"]

        existing_names = g["ncvar_names"].union(ncdim_names)

        if dimsize is not None:
            if not role:
                raise ValueError("Must supply role when providing dimsize")

            #            if base in g['dimensions_with_role'].get(role, ()):
            #                if base in ncdim_names and dimsize == g['ncdim_to_size'][base]:
            #                    # Return the name of an existing netCDF dimension
            #                    # with this name, this size, and matching the
            #                    # given role.
            #                    return base
            for ncdim in g["dimensions_with_role"].get(role, ()):
                if g["ncdim_to_size"][ncdim] == dimsize:
                    # Return the name of an existing netCDF dimension
                    # with this name, this size, and matching the
                    # given role.
                    return ncdim
        # --- End: if

        if base in existing_names:
            counter = g.setdefault("count_" + base, 1)

            ncvar = f"{base}_{counter}"
            while ncvar in existing_names:
                counter += 1
                ncvar = f"{base}_{counter}"
        else:
            ncvar = base

        ncvar = ncvar.replace(" ", "_")

        ncvar_names.add(ncvar)

        if role and dimsize is not None:
            g["dimensions_with_role"].setdefault(role, []).append(ncvar)

        return ncvar

    def _numpy_compressed(self, array):
        """Return all the non-masked data as a 1-d array.

        .. versionadded:: (cfdm) 1.8.0

        :Parameters:

            array: `numpy.ndarray`
               A numpy array, that may or may not be masked.

        :Returns:

            `numpy.ndarray`
                The compressed numpy array.

        **Examples:**

        >>> x = numpy.ma.array(numpy.arange(5), mask=[0]*2 + [1]*3)
        >>> c = n._numpy_compressed(x)
        >>> c
        array([0, 1])
        >>> type(c)
        <type 'numpy.ndarray'>

        """
        if numpy.ma.isMA(array):
            return array.compressed()

        return array.flatten()

    def _write_attributes(self, parent, ncvar, extra=None, omit=()):
        """Write netCDF attributes to the netCDF file.

        :Parameters:

            parent:

            ncvar: `str`

            extra: `dict`, optional

            omit: sequence of `str`, optional

        :Returns:

            `dict`

        """
        # To avoid mutable default argument (an anti-pattern) of extra={}
        if extra is None:
            extra = {}
        g = self.write_vars

        if parent is None:
            netcdf_attrs = {}
        else:
            netcdf_attrs = self.implementation.get_properties(parent)

        netcdf_attrs.update(extra)

        for attr in omit:
            netcdf_attrs.pop(attr, None)

        if not netcdf_attrs:
            return {}

        # Make sure that _FillValue and missing data have the same
        # data type as the data
        for attr in ("_FillValue", "missing_value"):
            if attr not in netcdf_attrs:
                continue

            data = self.implementation.get_data(parent, None)
            if data is not None:
                dtype = g["datatype"].get(data.dtype, data.dtype)
                netcdf_attrs[attr] = numpy.array(
                    netcdf_attrs[attr], dtype=dtype
                )
        # --- End: for

        skip_set_fill_value = False
        if g["post_dry_run"] and parent is not None:
            # Manage possibly pre-existing fill values:
            data = self.implementation.get_data(parent, None)
            if data is not None:
                # Check if there is already a fill value applied to the data,
                # and if so, that it is compatible with the one set to be set:
                if data.has_fill_value() and "_FillValue" in netcdf_attrs:
                    if data.get_fill_value() == netcdf_attrs["_FillValue"]:
                        # The fill value to be set is the same as the one
                        # that already applies to the already-set data,
                        # so we should not (and indeed can't) set it again.
                        skip_set_fill_value = True
                    else:  # can't have incompatible FV to the existing data
                        raise ValueError(
                            "Cannot set an incompatible fill value on "
                            "data with a fill value already defined."
                        )

            if skip_set_fill_value and "_FillValue" in netcdf_attrs:
                del netcdf_attrs["_FillValue"]

        if not g["dry_run"]:
            g["nc"][ncvar].setncatts(netcdf_attrs)

        if skip_set_fill_value:
            # Re-add as known attribute since this FV is already set
            netcdf_attrs["_FillValue"] = self.implementation.get_data(
                parent, None
            ).get_fill_value()

        return netcdf_attrs

    def _character_array(self, array):
        """Converts a numpy array of strings to character data type.

        As well as the data type conversion from string to character,
        the output numpy character array is given an extra trailing
        dimension.

        :Parameters:

            array: `numpy.ndarray`

        :Returns:

            `numpy.ndarray`

        **Examples:**

        >>> print(a, a.shape, a.dtype.itemsize)
        ['fu' 'bar'] (2,) 3
        >>> b = _character_array(a)
        >>> print(b, b.shape, b.dtype.itemsize)
        [['f' 'u' ' ']
         ['b' 'a' 'r']] (2, 3) 1

        >>> print(a, a.shape, a.dtype.itemsize)
        [-- 'bar'] (2,) 3
        >>> b = _character_array(a)
        >>> print(b, b.shape, b.dtype.itemsize)
        [[-- -- --]
         ['b' 'a' 'r']] (2, 3) 1

        """
        #        strlen = array.dtype.itemsize
        original_shape = array.shape
        original_size = array.size

        masked = numpy.ma.isMA(array)
        if masked:
            fill_value = array.fill_value
            array = numpy.ma.filled(array, fill_value="")

        if array.dtype.kind == "U":
            array = array.astype("S")

        array = numpy.array(tuple(array.tobytes().decode("ascii")), dtype="S1")

        #        else:
        #            # dtype is 'U'
        #            x = []
        #            for s in array.flatten():
        #                x.extend(tuple(s.ljust(N, '\x00')))
        #
        #            array = numpy.array(k, dtype='S1')

        array.resize(original_shape + (array.size // original_size,))
        #        if masked:
        #            array = numpy.ma.array(array, mask=mask, fill_value=fill_value)

        #        if array.dtype.kind == 'U':
        #            # Convert unicode to string
        #            array = array.astype('S')
        #
        #        new = netCDF4.stringtochar(array, encoding='none')

        if masked:
            array = numpy.ma.masked_where(array == "", array)
            array.set_fill_value(fill_value)

        if array.dtype.kind != "S":
            raise ValueError("Array must have string data type.")

        #            new = numpy.ma.array(new, mask=mask, fill_value=fill_value)

        #        new = numpy.ma.masked_all(shape + (strlen,), dtype='S1')
        #
        #        for index in numpy.ndindex(shape):
        #            value = array[index]
        #            if value is numpy.ma.masked:
        #                new[index] = numpy.ma.masked
        #            else:
        #                new[index] = tuple(value.ljust(strlen, ' '))
        #        # --- End: for

        return array

    def _datatype(self, variable):
        """Returns the input variable array's netCDF4-like data type.

        Specifically return the `netCDF4.createVariable` data type
        corresponding to the data type of the array of the input
        variable.

        For example, if variable.dtype is 'float32', then 'f4' will be
        returned.

        For a NETCDF4 or CFA4 format file, numpy string data types will
        either return `str` regardless of the numpy string length (and a
        netCDF4 string type variable will be created) or, if
        `self.write_vars['string']`` is `False`, ``'S1'`` (see below).

        For all other output netCDF formats (such NETCDF4_CLASSIC,
        NETCDF3_64BIT, etc.) numpy string data types will return 'S1'
        regardless of the numpy string length. This means that the
        required conversion of multi-character datatype numpy arrays into
        single-character datatype numpy arrays (with an extra trailing
        dimension) is expected to be done elsewhere (currently in the
        _write_netcdf_variable method).

        If the input variable has no `!dtype` attribute (or it is None)
        then 'S1' is returned, or `str` for NETCDF files.

        :Parameters:

            variable:
                A numpy array or an object with a `get_data` method.

        :Returns:

           `str` or str
               The `netCDF4.createVariable` data type corresponding to the
               datatype of the array of the input variable.

        """
        g = self.write_vars

        if not isinstance(variable, numpy.ndarray):
            data = self.implementation.get_data(variable, None)
            if data is None:
                return "S1"
        else:
            data = variable

        dtype = getattr(data, "dtype", None)
        if dtype is None or dtype.kind in "SU":
            if g["fmt"] == "NETCDF4" and g["string"]:
                return str

            return "S1"

        new_dtype = g["datatype"].get(dtype, None)
        if new_dtype is not None:
            dtype = new_dtype

        return f"{dtype.kind}{dtype.itemsize}"

    def _string_length_dimension(self, size):
        """Creates a netCDF dimension for string variables if necessary.

        :Parameters:

            size: `int`

        :Returns:

            `str`
                The netCDF dimension name.

        """
        g = self.write_vars

        # ------------------------------------------------------------
        # Create a new dimension for the maximum string length
        # ------------------------------------------------------------
        ncdim = self._netcdf_name(
            f"strlen{size}", dimsize=size, role="string_length"
        )

        if ncdim not in g["ncdim_to_size"]:
            # This string length dimension needs creating
            g["ncdim_to_size"][ncdim] = size

            # Define (and create if necessary) the group in which to
            # place this netCDF dimension.
            parent_group = self._parent_group(ncdim)

            if not g["dry_run"]:
                try:
                    parent_group.createDimension(ncdim, size)
                except RuntimeError:
                    pass  # TODO convert to 'raise' via fixes upstream

        return ncdim

    def _netcdf_dimensions(self, field, key, construct):
        """Returns the netCDF dimension names for the construct axes.

        The names are returned in a tuple. If the metadata construct
        has no data, then `None` is returned.

        :Parameters:

            field: Field construct

            key: `str`

        :Returns:

            `tuple` or `None`
                The netCDF dimension names, or `None` if there are no
                data.

        """
        g = self.write_vars

        domain_axes = self.implementation.get_construct_data_axes(field, key)
        if domain_axes is None:
            # No data
            return

        domain_axes = tuple(domain_axes)

        ncdims = [g["axis_to_ncdim"][axis] for axis in domain_axes]

        compression_type = self.implementation.get_compression_type(construct)
        if compression_type:
            sample_dimension_position = (
                self.implementation.get_sample_dimension_position(construct)
            )
            compressed_axes = tuple(
                self.implementation.get_compressed_axes(field, key, construct)
            )
            compressed_ncdims = tuple(
                [g["axis_to_ncdim"][axis] for axis in compressed_axes]
            )
            sample_ncdim = g["sample_ncdim"].get(compressed_ncdims)

            if compression_type == "gathered":
                # ----------------------------------------------------
                # Compression by gathering
                # ----------------------------------------------------
                if sample_ncdim is None:
                    # The list variable has not yet been written to
                    # the file, so write it and also get the netCDF
                    # name of the sample dimension.
                    list_variable = self.implementation.get_list(construct)
                    sample_ncdim = self._write_list_variable(
                        field,
                        list_variable,
                        compress=" ".join(compressed_ncdims),
                    )
                    g["sample_ncdim"][compressed_ncdims] = sample_ncdim

            elif compression_type == "ragged contiguous":
                # ----------------------------------------------------
                # Compression by contiguous ragged array
                #
                # No need to do anything because i) the count variable
                # has already been written to the file, ii) we already
                # have the position of the sample dimension in the
                # compressed array, and iii) we already have the
                # netCDF name of the sample dimension.
                # ----------------------------------------------------
                pass

            elif compression_type == "ragged indexed":
                # ----------------------------------------------------
                # Compression by indexed ragged array
                #
                # No need to do anything because i) the index variable
                # has already been written to the file, ii) we already
                # have the position of the sample dimension in the
                # compressed array, and iii) we already have the
                # netCDF name of the sample dimension.
                # ----------------------------------------------------
                pass
            elif compression_type == "ragged indexed contiguous":
                pass
            else:
                raise ValueError(
                    f"Can't write {construct!r}: Unknown compression "
                    f"type: {compression_type!r}"
                )

            n = len(compressed_ncdims)
            ncdims[
                sample_dimension_position : sample_dimension_position + n
            ] = [sample_ncdim]
        # --- End: if

        return tuple(ncdims)

    def _write_dimension(
        self, ncdim, f, axis=None, unlimited=False, size=None
    ):
        """Write a netCDF dimension to the file.

        :Parameters:

            ncdim: `str`
                The netCDF dimension name.

            f: Field construct

            axis: `str` or `None`
                The field's domain axis identifier.

            unlimited: `bool`, optional
                If `True` then create an unlimited dimension. By default
                dimensions are not unlimited.

            size: `int`, optional
                Must be set if *axis* is `None`.

        :Returns:

            `None`

        """
        g = self.write_vars

        if axis is not None:
            domain_axis = self.implementation.get_domain_axes(f)[axis]
            logger.info(
                f"    Writing {domain_axis!r} to netCDF dimension: {ncdim}"
            )  # pragma: no cover

            size = self.implementation.get_domain_axis_size(f, axis)
            g["axis_to_ncdim"][axis] = ncdim

        g["ncdim_to_size"][ncdim] = size

        # Define (and create if necessary) the group in which to place
        # this netCDF dimension.
        parent_group = self._parent_group(ncdim)

        if g["group"] and "/" in ncdim:
            # This dimension needs to go into a sub-group so replace
            # its name with its basename (CF>=1.8)
            ncdim = self._remove_group_structure(ncdim)

        if not g["dry_run"]:
            if unlimited:
                # Create an unlimited dimension
                size = None
                try:
                    parent_group.createDimension(ncdim, size)
                except RuntimeError as error:
                    message = (
                        "Can't create unlimited dimension "
                        f"in {g['netcdf'].file_format} file ({error})."
                    )

                    error = str(error)
                    if error == "NetCDF: NC_UNLIMITED size already in use":
                        raise RuntimeError(
                            message
                            + f" In a {g['netcdf'].file_format} file only one "
                            "unlimited dimension is allowed. Consider using "
                            "a netCDF4 format."
                        )

                    raise RuntimeError(message)
            else:
                try:
                    parent_group.createDimension(ncdim, size)
                except RuntimeError as error:
                    raise RuntimeError(
                        f"Can't create size {size} dimension {ncdim!r} in "
                        f"{g['netcdf'].file_format} file ({error})"
                    )
            # --- End: if

        g["dimensions"].add(ncdim)

    def _write_dimension_coordinate(self, f, key, coord, ncdim, coordinates):
        """Writes a coordinate variable and its bounds variable to file.

        This also writes a new netCDF dimension to the file and, if
        required, a new netCDF dimension for the bounds.

        :Parameters:

            f: Field construct

            key: `str`

            coord: Dimension coordinate construct

            ncdim: `str` or `None`
                The name of the netCDF dimension for this dimension
                coordinate construct, including any groups structure. Note
                that the group structure may be different to the
                corodinate variable, and the basename.

            coordinates: `list`
               This list may get updated in-place.

               .. versionadded:: (cfdm) .8.7.0

        :Returns:

            `str`
                The netCDF name of the dimension coordinate.

        """
        g = self.write_vars

        seen = g["seen"]

        data_axes = self.implementation.get_construct_data_axes(f, key)
        axis = data_axes[0]

        create = False
        if not self._already_in_file(coord):
            create = True
        elif seen[id(coord)]["ncdims"] != ():
            if seen[id(coord)]["ncvar"] != seen[id(coord)]["ncdims"][0]:
                # Already seen this coordinate but it was an auxiliary
                # coordinate, so it needs to be created as a dimension
                # coordinate.
                create = True
        # --- End: if

        if create:
            # ncvar = self._create_netcdf_variable_name(coord,
            #                                           default='coordinate')
            ncvar = self._create_netcdf_variable_name(coord, default=None)

            if ncvar is None:
                # No netCDF variable name has been set, so use the
                # corresponding netCDF dimension name
                ncvar = ncdim

            if ncvar is None:
                # No netCDF variable name not correponding to a netCDF
                # dimension name has been set, so create a default
                # netCDF variable name.
                ncvar = self._create_netcdf_variable_name(
                    coord, default="coordinate"
                )

            ncdim = ncvar

            # Create a new dimension
            unlimited = self.implementation.nc_is_unlimited_axis(f, axis)

            #            if ncdim is None:
            #                # A netCDF dimension name has NOT been specified, so
            #                # put the dimension in the root group with the same
            #                # name as the coordinate variable.
            #                ncdim = self._remove_group_structure(ncvar)
            #            elif ncdim in g['dimensions']:
            #                # A netCDF dimension name has been specified, but
            #                # matches one already in the file, so put the
            #                # dimension in the root group with the same name as
            #                # the coordinate variable.
            #                ncdim = self._remove_group_structure(ncvar)
            #            else:
            #                ncdim = ncvar
            #            if ncdim is not None:
            #                # A netCDF dimension name HAS been specified, so make
            #                # sure that the basename of the coordinate variable
            #                # matches the basename of the dimension.
            #                if g['group']:
            #                    _, groups = self._remove_group_structure(
            #                        ncvar, return_groups=True)
            #                    ncvar = groups + self._remove_group_structure(ncdim)
            #                else:
            #                    ncvar = ncdim
            #            # --- End: if
            #
            #            if g['group']:
            #
            #                _, groups = self._remove_group_structure(
            #                    ncvar, return_groups=True)
            #               ncvar = groups + self._remove_group_structure(ncdim)
            #            else:
            #                ncvar = ncdim

            self._write_dimension(ncdim, f, axis, unlimited=unlimited)

            ncdimensions = self._netcdf_dimensions(f, key, coord)

            # If this dimension coordinate has bounds then write the
            # bounds to the netCDF file and add the 'bounds' or
            # 'climatology' attribute (as appropriate) to a dictionary
            # of extra attributes
            extra = self._write_bounds(f, coord, key, ncdimensions, ncvar)

            # Create a new dimension coordinate variable
            self._write_netcdf_variable(
                ncvar, ncdimensions, coord, extra=extra
            )
        else:
            ncvar = seen[id(coord)]["ncvar"]
            ncdimensions = seen[id(coord)]["ncdims"]

        g["key_to_ncvar"][key] = ncvar
        g["key_to_ncdims"][key] = ncdimensions
        g["axis_to_ncdim"][axis] = seen[id(coord)]["ncdims"][0]

        if g["coordinates"] and ncvar is not None:
            # Add the dimension coordinate netCDF variable name to the
            # 'coordinates' attribute
            coordinates.append(ncvar)

        return ncvar

    def _write_count_variable(
        self, f, count_variable, ncdim=None, create_ncdim=True
    ):
        """Write a count variable to the netCDF file."""
        g = self.write_vars

        if not self._already_in_file(count_variable):
            ncvar = self._create_netcdf_variable_name(
                count_variable, default="count"
            )

            if create_ncdim:
                ncdim = self._netcdf_name(ncdim)
                self._write_dimension(
                    ncdim,
                    f,
                    None,
                    size=self.implementation.get_data_size(count_variable),
                )

            # --------------------------------------------------------
            # Create the sample dimension
            # --------------------------------------------------------
            _ = self.implementation.nc_get_sample_dimension(
                count_variable, "element"
            )
            sample_ncdim = self._netcdf_name(_)
            self._write_dimension(
                sample_ncdim,
                f,
                None,
                size=int(self.implementation.get_data_sum(count_variable)),
            )

            extra = {"sample_dimension": sample_ncdim}

            # Create a new list variable
            self._write_netcdf_variable(
                ncvar, (ncdim,), count_variable, extra=extra
            )

            g["count_variable_sample_dimension"][ncvar] = sample_ncdim
        else:
            ncvar = g["seen"][id(count_variable)]["ncvar"]
            sample_ncdim = g["count_variable_sample_dimension"][ncvar]

        return sample_ncdim

    def _write_index_variable(
        self,
        f,
        index_variable,
        sample_dimension,
        ncdim=None,
        create_ncdim=True,
        instance_dimension=None,
    ):
        """Write an index variable to the netCDF file.

        :Parameters:

            f: Field construct

            index_variable: Index variable

            sample_dimension: `str`
                The name of the netCDF sample dimension.

            ncdim: `str`, optional

            create_ncdim: bool, optional

            instance_dimension: `str`, optional
                The name of the netCDF instance dimension.

        :Returns:

            `str`
                The name of the netCDF sample dimension.

        """
        g = self.write_vars

        if not self._already_in_file(index_variable):
            ncvar = self._create_netcdf_variable_name(
                index_variable, default="index"
            )

            if create_ncdim:
                ncdim = self._netcdf_name(ncdim)
                self._write_dimension(
                    ncdim,
                    f,
                    None,
                    size=self.implementation.get_data_size(index_variable),
                )
            # --- End: if

            # Create a new list variable
            extra = {"instance_dimension": instance_dimension}
            self._write_netcdf_variable(
                ncvar, (ncdim,), index_variable, extra=extra
            )

            g["index_variable_sample_dimension"][ncvar] = sample_dimension
        else:
            ncvar = g["seen"][id(index_variable)]["ncvar"]

        return sample_dimension

    def _write_list_variable(self, f, list_variable, compress):
        """Write a list variable to the netCDF file."""
        g = self.write_vars

        create = not self._already_in_file(list_variable)

        if create:
            ncvar = self._create_netcdf_variable_name(
                list_variable, default="list"
            )

            # Create a new dimension
            self._write_dimension(
                ncvar, f, size=self.implementation.get_data_size(list_variable)
            )

            extra = {"compress": compress}

            # Create a new list variable
            self._write_netcdf_variable(
                ncvar, (ncvar,), list_variable, extra=extra
            )

            self.implementation.nc_set_variable(list_variable, ncvar)  # Why?
        else:
            ncvar = g["seen"][id(list_variable)]["ncvar"]

        return ncvar

    def _write_scalar_data(self, value, ncvar):
        """Write a dimension coordinate and bounds to the netCDF file.

        This also writes a new netCDF dimension to the file and, if
        required, a new netCDF bounds dimension.

        .. note:: This function updates ``g['seen']``.

        :Parameters:

            data: Data instance

            ncvar: `str`

        :Returns:

            `str`
                The netCDF name of the scalar data variable

        """
        g = self.write_vars

        seen = g["seen"]

        create = not self._already_in_file(value, ncdims=())

        if create:
            ncvar = self._netcdf_name(ncvar)  # DCH ?

            # Create a new dimension coordinate variable
            self._write_netcdf_variable(ncvar, (), value)
        else:
            ncvar = seen[id(value)]["ncvar"]

        return ncvar

    def _create_geometry_container(self, field):
        """Create a geometry container variable in the netCDF file.

        .. versionadded:: (cfdm) 1.8.0

        :Parameters:

            field: Field construct

        :Returns:

            `dict`
                A representation off the CF-netCDF geometry container
                variable for field construct. If there is no geometry
                container then the dictionary is empty.

        """
        g = self.write_vars

        gc = {}
        for key, coord in self.implementation.get_auxiliary_coordinates(
            field
        ).items():
            geometry_type = self.implementation.get_geometry(coord, None)
            if geometry_type not in self.cf_geometry_types():
                # No geometry bounds for this auxiliary coordinate
                continue

            nodes = self.implementation.get_bounds(coord)
            if nodes is None:
                # No geometry nodes for this auxiliary coordinate
                continue

            # assuming 1-d coord ...
            geometry_dimension = g["key_to_ncdims"][key][0]

            geometry_id = (geometry_dimension, geometry_type)
            gc.setdefault(
                geometry_id,
                {"geometry_type": geometry_type}
                #                 'geometry_dimension': geometry_dimension,
            )

            # Nodes
            nodes_ncvar = g["seen"][id(nodes)]["ncvar"]
            gc[geometry_id].setdefault("node_coordinates", []).append(
                nodes_ncvar
            )

            # Coordinates
            try:
                coord_ncvar = g["seen"][id(coord)]["ncvar"]
            except KeyError:
                # There is no netCDF auxiliary coordinate variable
                pass
            else:
                gc[geometry_id].setdefault("coordinates", []).append(
                    coord_ncvar
                )

            # Grid mapping
            grid_mappings = [
                g["seen"][id(cr)]["ncvar"]
                # TODO replace field.coordinate_references with
                # self.implemenetation call
                for cr in field.coordinate_references().values()
                if (
                    cr.coordinate_conversion.get_parameter(
                        "grid_mapping_name", None
                    )
                    is not None
                    and key in cr.coordinates()
                )
            ]
            gc[geometry_id].setdefault("grid_mapping", []).extend(
                grid_mappings
            )

            # Node count
            try:
                ncvar = g["geometry_encoding"][nodes_ncvar]["node_count"]
            except KeyError:
                # There is no node count variable
                pass
            else:
                gc[geometry_id].setdefault("node_count", []).append(ncvar)

            # Part node count
            try:
                ncvar = g["geometry_encoding"][nodes_ncvar]["part_node_count"]
            except KeyError:
                # There is no part node count variable
                pass
            else:
                gc[geometry_id].setdefault("part_node_count", []).append(ncvar)

            # Interior ring
            try:
                ncvar = g["geometry_encoding"][nodes_ncvar]["interior_ring"]
            except KeyError:
                # There is no interior ring variable
                pass
            else:
                gc[geometry_id].setdefault("interior_ring", []).append(ncvar)
        # --- End: for

        if not gc:
            # This field has no geometries
            return {}

        for x in gc.values():
            # Node coordinates
            if "node_coordinates" in x:
                x["node_coordinates"] = " ".join(sorted(x["node_coordinates"]))

            # Coordinates
            if "coordinates" in x:
                x["coordinates"] = " ".join(sorted(x["coordinates"]))

            # Grid mapping
            grid_mappings = set(x.get("grid_mapping", ()))
            if len(grid_mappings) == 1:
                x["grid_mapping"] = grid_mappings.pop()
            elif len(grid_mappings) > 1:
                raise ValueError(
                    f"Can't write {field!r}: Geometry container has multiple "
                    f"grid mapping variables: {x['grid_mapping']!r}"
                )

            # Node count
            nc = set(x.get("node_count", ()))
            if len(nc) == 1:
                x["node_count"] = nc.pop()
            elif len(nc) > 1:
                raise ValueError(
                    f"Can't write {field!r}: Geometry container has multiple "
                    f"node count variables: {x['node_count']!r}"
                )

            # Part node count
            pnc = set(x.get("part_node_count", ()))
            if len(pnc) == 1:
                x["part_node_count"] = pnc.pop()
            elif len(pnc) > 1:
                raise ValueError(
                    f"Can't write {field!r}: Geometry container has multiple "
                    f"part node count variables: {x['part_node_count']!r}"
                )

            # Interior ring
            ir = set(x.get("interior_ring", ()))
            if len(ir) == 1:
                x["interior_ring"] = ir.pop()
            elif len(ir) > 1:
                raise ValueError(
                    f"Can't write {field!r}: Geometry container has multiple "
                    f"interior ring variables: {x['interior_ring']!r}"
                )
        # --- End: for

        if len(gc) > 1:
            raise ValueError(
                f"Can't write {field!r}: Multiple geometry containers: "
                f"{list(gc.values())!r}"
            )

        _, geometry_container = gc.popitem()

        g["geometry_dimensions"].add(geometry_dimension)

        return geometry_container

    def _already_in_file(self, variable, ncdims=None, ignore_type=False):
        """True if a variable already exists in g['seen'].

        Specifically, returns True if a variable is logically equal any
        variable in the g['seen'] dictionary.

        If this is the case then the variable has already been written to
        the output netCDF file and so we don't need to do it again.

        If 'ncdims' is set then a extra condition for equality is applied,
        namely that of 'ncdims' being equal to the netCDF dimensions
        (names and order) to that of a variable in the g['seen']
        dictionary.

        When `True` is returned, the input variable is added to the
        g['seen'] dictionary.

        .. versionadded:: (cfdm) 1.7.0

        :Parameters:

            variable:

            ncdims: `tuple`, optional

            ignore_type: `bool`, optional

        :Returns:

            `bool`
                `True` if the variable has already been written to the
                file, `False` otherwise.

        """
        g = self.write_vars

        seen = g["seen"]

        for value in seen.values():
            if ncdims is not None and ncdims != value["ncdims"]:
                # The netCDF dimensions (names and order) of the input
                # variable are different to those of this variable in
                # the 'seen' dictionary
                continue

            # Still here?
            if self.implementation.equal_components(
                variable, value["variable"], ignore_type=ignore_type
            ):
                seen[id(variable)] = {
                    "variable": variable,
                    "ncvar": value["ncvar"],
                    "ncdims": value["ncdims"],
                }
                return True
        # --- End: for

        return False

    def _write_geometry_container(self, field, geometry_container):
        """Write a netCDF geometry container variable.

        .. versionadded:: (cfdm) 1.8.0

        :Returns:

            `str`
                The netCDF variable name for the geometry container.

        """
        g = self.write_vars

        for ncvar, gc in g["geometry_containers"].items():
            if geometry_container == gc:
                # Use this existing geometry container
                return ncvar
        # --- End: for

        # Still here? Then write the geometry container to the file
        ncvar = self.implementation.nc_get_geometry_variable(
            field, default="geometry_container"
        )
        ncvar = self._netcdf_name(ncvar)

        logger.info(
            f"    Writing geometry container variable: {ncvar}"
        )  # pragma: no cover
        logger.info(f"        {geometry_container}")  # pragma: no cover

        kwargs = {
            "varname": ncvar,
            "datatype": "S1",
            "dimensions": (),
            "endian": g["endian"],
        }
        kwargs.update(g["netcdf_compression"])

        if not g["dry_run"]:
            self._createVariable(**kwargs)

            g["nc"][ncvar].setncatts(geometry_container)

        # Update the 'geometry_containers' dictionary
        g["geometry_containers"][ncvar] = geometry_container

        return ncvar

    def _write_bounds(
        self, f, coord, coord_key, coord_ncdimensions, coord_ncvar=None
    ):
        """Creates a bounds netCDF variable and returns its name.

        Specifically, creates a bounds netCDF variable, creating a new
        bounds netCDF dimension if required. Returns the bounds
        variable's netCDF variable name.

        .. versionadded:: (cfdm) 1.7.0

        :Parameters:

            f: Field construct

            coord:

            coord_key: `str`
                The coordinate construct key.

            coord_ncdimensions: `tuple` of `str`
                The ordered netCDF dimension names of the coordinate's
                dimensions (which do not include the bounds dimension).

            coord_ncvar: `str`
                The netCDF variable name of the parent variable

        :Returns:

            `dict`

        **Examples:**

        >>> _write_bounds(c, ('dim2',))
        {'bounds': 'lat_bounds'}

        >>> _write_bounds(c, ('dim2',))
        {'nodes': 'x'}

        >>> _write_bounds(c, ('dim2',))
        {'climatology': 'time_bnds'}

        """
        g = self.write_vars

        bounds = self.implementation.get_bounds(coord, None)
        if bounds is None:
            return {}

        data = self.implementation.get_data(bounds, None)
        if data is None:
            return {}

        if g["output_version"] >= g[
            "CF-1.8"
        ] and self.implementation.is_geometry(coord):

            # --------------------------------------------------------
            # CF>=1.8 and we have geometry bounds, which are dealt
            # with separately
            # --------------------------------------------------------
            extra = self._write_node_coordinates(
                coord, coord_ncvar, coord_ncdimensions
            )
            return extra

        # Still here? Then this coordinate has non-geometry bounds
        # with data
        extra = {}

        size = data.shape[-1]

        #        bounds_ncdim = self._netcdf_name('bounds{0}'.format(size),
        #                                  dimsize=size, role='bounds')

        bounds_ncdim = self.implementation.nc_get_dimension(
            bounds, f"bounds{size}"
        )
        if not g["group"]:
            # A flat file has been requested, so strip off any group
            # structure from the name.
            bounds_ncdim = self._remove_group_structure(bounds_ncdim)

        bounds_ncdim = self._netcdf_name(
            bounds_ncdim, dimsize=size, role="bounds"
        )

        # Check if this bounds variable has not been previously
        # created.
        ncdimensions = coord_ncdimensions + (bounds_ncdim,)
        if self._already_in_file(bounds, ncdimensions):
            # This bounds variable has been previously created, so no
            # need to do so again.
            ncvar = g["seen"][id(bounds)]["ncvar"]
        else:
            # This bounds variable has not been previously created, so
            # create it now.
            ncdim_to_size = g["ncdim_to_size"]
            if bounds_ncdim not in ncdim_to_size:
                logger.info(
                    f"    Writing size {size} netCDF dimension for "
                    f"bounds: {bounds_ncdim}"
                )  # pragma: no cover

                ncdim_to_size[bounds_ncdim] = size

                # Define (and create if necessary) the group in which
                # to place this netCDF dimension.
                parent_group = self._parent_group(bounds_ncdim)

                if g["group"] and "/" in bounds_ncdim:
                    # This dimension needs to go into a sub-group so
                    # replace its name with its basename (CF>=1.8)
                    base_bounds_ncdim = self._remove_group_structure(
                        bounds_ncdim
                    )
                else:
                    base_bounds_ncdim = bounds_ncdim

                if not g["dry_run"]:
                    try:
                        parent_group.createDimension(base_bounds_ncdim, size)
                    except RuntimeError:
                        raise

                # Set the netCDF bounds variable name
                default = coord_ncvar + "_bounds"
            else:
                default = "bounds"

            ncvar = self.implementation.nc_get_variable(
                bounds, default=default
            )

            if not self.write_vars["group"]:
                # A flat file has been requested, so strip off any
                # group structure from the name (for now).
                ncvar = self._remove_group_structure(ncvar)

            ncvar = self._netcdf_name(ncvar)

            # If no groups have been set on the bounds, then put the
            # bounds variable in the same group as its parent
            # coordinates
            bounds_groups = self._groups(ncvar)
            coord_groups = self._groups(coord_ncvar)
            if not bounds_groups and coord_groups:
                ncvar = coord_groups + ncvar

            #            for ncdim in ncdimensions:
            #                _, ncdim_groups = self._remove_group_structure(
            #                    ncdim,
            #                    return_groups=True)
            #                if not bounds_groups.startswith(ncdim_groups):
            #                    raise ValueError(
            #                        "Can't find create a netCDF variable from {!r} "
            #                        "with a dimension that is not in the same group or "
            #                        "a sub-group as the variable: {}".format(bounds, ncdim)
            #                    )

            # Note that, in a field, bounds always have equal units to
            # their parent coordinate

            # Select properties to omit
            omit = []
            for prop in g["omit_bounds_properties"]:
                if self.implementation.has_property(coord, prop):
                    omit.append(prop)
            # --- End: for

            # Create the bounds netCDF variable
            self._write_netcdf_variable(ncvar, ncdimensions, bounds, omit=omit)
        # --- End: if

        extra["bounds"] = ncvar
        axes = self.implementation.get_construct_data_axes(f, coord_key)
        for clim_axis in self.implementation.climatological_time_axes(f):
            if (clim_axis,) == axes:
                logger.info(
                    "    Setting climatological bounds"
                )  # pragma: no cover

                extra["climatology"] = extra.pop("bounds")
                break
        # --- End: for

        g["bounds"][coord_ncvar] = ncvar

        return extra

    def _write_node_coordinates(self, coord, coord_ncvar, coord_ncdimensions):
        """Create a netCDF node coordinates variable.

        This will create:

        * A netCDF node dimension, if required.
        * A netCDF node count variable, if required.
        * A netCDF part node count variable, if required.
        * A netCDF interior ring variable, if required.

        .. versionadded:: (cfdm) 1.8.0

        :Parameters:

            coord:

            coord_ncvar: `str`

            coord_ncdimensions: `list`

        :Returns:

            `dict`

        """
        g = self.write_vars

        bounds = self.implementation.get_bounds(coord, None)
        if bounds is None:
            # This coordinate construct has no bounds
            return {}

        data = self.implementation.get_data(bounds, None)
        if data is None:
            # The bounds have no data
            return {}

        # Still here? Then this coordinate has a nodes attribute
        # which contains data.

        # Create the node coordinates flattened data
        array = self.implementation.get_array(data)
        array = self._numpy_compressed(array)
        data = self.implementation.initialise_Data(array=array, copy=False)

        # ------------------------------------------------------------
        # Create a bounds variable to hold the node coordinates
        # variable. This is what will be written to disk.
        # ------------------------------------------------------------
        nodes = self.implementation.initialise_Bounds()
        self.implementation.set_data(nodes, data, copy=False)

        properties = self.implementation.get_properties(bounds)
        self.implementation.set_properties(nodes, properties)

        # Set inherited properties on node variables
        inherited_properties = self.implementation.get_inherited_properties(
            bounds
        )
        self.implementation.set_inherited_properties(
            nodes, inherited_properties
        )

        # Find the base of the netCDF part dimension name
        size = self.implementation.get_data_size(nodes)
        ncdim = self._get_node_ncdimension(nodes, default="node")
        ncdim = self._netcdf_name(ncdim, dimsize=size, role="node")

        create = True
        if self._already_in_file(nodes, (ncdim,)):
            # This node coordinates variable has been previously
            # created, so no need to do so again.
            ncvar = g["seen"][id(nodes)]["ncvar"]

            geometry_dimension = g["geometry_encoding"][ncvar][
                "geometry_dimension"
            ]

            if geometry_dimension == coord_ncdimensions[0]:
                # The node coordinate variable already exists, and the
                # corresponding encoding variables span the correct
                # dimension.
                create = False

                # We need to log the original Bounds variable as being
                # in the file, too. This is so that the geometry
                # container variable can be created later on.
                g["seen"][id(bounds)] = {
                    "ncvar": ncvar,
                    "variable": bounds,
                    "ncdims": None,
                }
            else:
                # The node coordinate variable already exists, but the
                # corresponding encoding variables span the wrong
                # dimension => we have to create a new node
                # coordinates variable.
                create = True
        # --- End: if

        if create:
            # This node coordinates variable has not been previously
            # created, so create it now.
            ncdim_to_size = g["ncdim_to_size"]
            if ncdim not in ncdim_to_size:
                size = self.implementation.get_data_size(nodes)
                logger.info(
                    f"    Writing size {size} netCDF node dimension: "
                    f"{ncdim}"
                )  # pragma: no cover

                ncdim_to_size[ncdim] = size

                # Define (and create if necessary) the group in which
                # to place this netCDF dimension.
                parent_group = self._parent_group(ncdim)

                if g["group"] and "/" in ncdim:
                    # This dimension needs to go into a sub-group so
                    # replace its name with its basename (CF>=1.8)
                    ncdim = self._remove_group_structure(ncdim)

                if not g["dry_run"]:
                    parent_group.createDimension(ncdim, size)

            # Set an appropriate default netCDF node coordinates
            # variable name
            axis = self.implementation.get_property(bounds, "axis")
            if axis is not None:
                default = str(axis).lower()
            else:
                default = "node_coordinate"

            ncvar = self.implementation.nc_get_variable(
                bounds, default=default
            )
            if not self.write_vars["group"]:
                # A flat file has been requested, so strip off any
                # group structure from the name.
                ncvar = self._remove_group_structure(ncvar)

            ncvar = self._netcdf_name(ncvar)

            # Create the netCDF node coordinates variable
            self._write_netcdf_variable(ncvar, (ncdim,), nodes)

            encodings = {}

            nc_encodings = self._write_node_count(
                coord, bounds, coord_ncdimensions, encodings
            )
            encodings.update(nc_encodings)

            pnc_encodings = self._write_part_node_count(
                coord, bounds, encodings
            )
            encodings.update(pnc_encodings)

            ir_encodings = self._write_interior_ring(coord, bounds, encodings)
            encodings.update(ir_encodings)

            g["geometry_encoding"][ncvar] = encodings

            # We need to log the original Bounds variable as being in
            # the file, too. This is so that the geometry container
            # variable can be created later on.
            g["seen"][id(bounds)] = {
                "ncvar": ncvar,
                "variable": bounds,
                "ncdims": None,
            }
        # --- End: if

        if coord_ncvar is not None:
            g["bounds"][coord_ncvar] = ncvar

        return {"nodes": ncvar}

    def _write_node_count(self, coord, bounds, coord_ncdimensions, encodings):
        """Create a netCDF node count variable.

        .. versionadded:: (cfdm) 1.8.0

        :Parameters:

            coord:

            bounds:

            coord_ncdimensions: sequence of `str`
                The netCDF instance dimension

            encodings: `dict`
                Ignored.

        :Returns:

            `dict`

        """
        g = self.write_vars

        # Create the node count flattened data
        array = self.implementation.get_array(
            self.implementation.get_data(bounds)
        )
        if self.implementation.get_data_ndim(bounds) == 2:  # DCH
            array = numpy.ma.count(array, axis=1)  # DCH
        else:  # DCH
            array = numpy.ma.count(array, axis=2).sum(axis=1)  # DCH

        data = self.implementation.initialise_Data(array=array, copy=False)

        # ------------------------------------------------------------
        # Create a count variable to hold the node count data and
        # properties. This is what will be written to disk.
        # ------------------------------------------------------------
        count = self.implementation.initialise_Count()
        self.implementation.set_data(count, data, copy=False)

        # Find the base of the netCDF node count variable name
        nc = self.implementation.get_node_count(coord)

        if nc is not None:
            ncvar = self.implementation.nc_get_variable(
                nc, default="node_count"
            )

            if not self.write_vars["group"]:
                # A flat file has been requested, so strip off any
                # group structure from the name.
                ncvar = self._remove_group_structure(ncvar)

            # Copy node count variable properties to the new count
            # variable
            properties = self.implementation.get_properties(nc)
            self.implementation.set_properties(count, properties)
        else:
            ncvar = "node_count"

        geometry_dimension = coord_ncdimensions[0]

        if self._already_in_file(count, (geometry_dimension,)):
            # This node count variable has been previously created, so
            # no need to do so again.
            ncvar = g["seen"][id(count)]["ncvar"]
        else:
            # This node count variable has not been previously
            # created, so create it now.
            if geometry_dimension not in g["ncdim_to_size"]:
                raise ValueError(
                    "The netCDF geometry dimension should already exist ..."
                )

            ncvar = self._netcdf_name(ncvar)

            # Create the netCDF node count variable
            self._write_netcdf_variable(ncvar, (geometry_dimension,), count)
        # --- End: if

        # Return encodings
        return {"geometry_dimension": geometry_dimension, "node_count": ncvar}

    def _get_part_ncdimension(self, coord, default=None):
        """Gets dimension name for part node counts or interior rings.

        Specifically, gets the base of the netCDF dimension for part
        node count and interior ring variables.

        .. versionadded:: (cfdm) 1.8.0

        :Returns:

            The netCDF dimension name, or else the value of the *default*
            parameter.

        """
        ncdim = None

        pnc = self.implementation.get_part_node_count(coord)
        if pnc is not None:
            # Try to get the netCDF dimension from a part node count
            # variable
            ncdim = self.implementation.nc_get_dimension(pnc, default=None)

        if ncdim is None:
            # Try to get the netCDF dimension from an interior ring
            # variable
            interior_ring = self.implementation.get_interior_ring(coord)
            if interior_ring is not None:
                ncdim = self.implementation.nc_get_dimension(
                    interior_ring, default=None
                )
        # --- End: if

        if ncdim is not None:
            # Found a netCDF dimension
            if not self.write_vars["group"]:
                # A flat file has been requested, so strip off any
                # group structure from the name.
                ncdim = self._remove_group_structure(ncdim)

            return ncdim

        # Return the default
        return default

    def _parent_group(self, name):
        """Returns the parent group due for a dimension or variable.

        That is, the parent group in which a dimension or variable is
        to be created.

        .. versionadded:: (cfdm) 1.8.6.0

        :Parameters:

            name: `str`
                The name of the netCDF dimension or variable.

        :Returns:

            `netCDF.Dataset` or `netCDF._netCDF4.Group`

        """
        g = self.write_vars

        parent_group = g["netcdf"]

        if not g["group"] or "/" not in name:
            return parent_group

        if not name.startswith("/"):
            raise ValueError(
                f"Invalid netCDF name {name!r}: missing a leading '/'"
            )

        for group_name in name.split("/")[1:-1]:
            parent_group = self._write_group(parent_group, group_name)

        return parent_group

    def _remove_group_structure(self, name, return_groups=False):
        """Strip off any group structure from the name.

        .. versionaddedd:: (cfdm) 1.8.6.0

        :Parameters:

            name: `str`

            return_groups: `bool`, optional

        :Returns:

            `str`

        **Examples:**

        w._remove_group_structure('lat')
        'lat'
        w._remove_group_structure('/forecast/lat')
        'lat'
        w._remove_group_structure('/forecast/model/lat')
        'lat'
        w._remove_group_structure('lat', return_groups=True)
        'lat', ''
        w._remove_group_structure('/forecast/lat', return_groups=True)
        'lat', '/forecast/'
        w._remove_group_structure('/forecast/model/lat', return_groups=True)
        'lat', '/forecast/model/'

        """
        structure = name.split("/")
        basename = structure[-1]

        if return_groups:
            groups = "/".join(structure[:-1])
            if groups:
                groups += "/"

            return basename, groups

        return basename

    def _groups(self, name):
        """Strip off any group structure from the name.

        .. versionaddedd:: 1.8.7.0

        :Parameters:

            name: `str`

        :Returns:

            `str`

        **Examples:**

        w._groups('lat')
        ''
        w._groups('/forecast/lat')
        '/forecast/'
        w._groups('/forecast/model/lat')
        '/forecast/model/'

        """
        _, groups = self._remove_group_structure(name, return_groups=True)

        return groups

    def _get_node_ncdimension(self, bounds, default=None):
        """Get the netCDF dimension from a node count variable.

        .. versionadded:: (cfdm) 1.8.0

        :Parameters:

            bounds: Bounds component

            default: optional

        :Returns:

            The netCDF dimension name, or else the value of the *default*
            parameter.

        """
        ncdim = self.implementation.nc_get_dimension(bounds, default=None)
        if ncdim is not None:
            # Found a netCDF dimension
            if not self.write_vars["group"]:
                # A flat file has been requested, so strip off any
                # group structure from the name.
                ncdim = self._remove_group_structure(ncdim)

            return ncdim

        # Return the default
        return default

    def _write_part_node_count(self, coord, bounds, encodings):
        """Creates a bounds netCDF variable and returns its name.

        Create a bounds netCDF variable, creating a new bounds netCDF
        dimension if required. Return the bounds variable's netCDF
        variable name.

        .. versionadded:: (cfdm) 1.8.0

        :Parameters:

            coord:

            coord_ncvar: `str`
                The netCDF variable name of the parent variable

        :Returns:

            `dict`

        **Examples:**

        >>> _write_part_node_count(c, b)
        {'part_node_count': 'pnc'}

        >>> _write_part_node_count(c, b)
        {}

        """
        #        if self.implementation.get_data_ndim(bounds) < 3: # DCH
        #            # No need for a part node count variable required
        #            return {}
        if self.implementation.get_data_shape(bounds)[1] == 1:
            # No part node count variable required
            return {}

        g = self.write_vars

        # Create the part node count flattened data
        array = self.implementation.get_array(
            self.implementation.get_data(bounds)
        )
        array = numpy.trim_zeros(numpy.ma.count(array, axis=2).flatten())
        data = self.implementation.initialise_Data(array=array, copy=False)

        # ------------------------------------------------------------
        # Create a count variable to hold the part node count data and
        # properties. This is what will be written to disk.
        # ------------------------------------------------------------
        count = self.implementation.initialise_Count()
        self.implementation.set_data(count, data, copy=False)

        # Find the base of the netCDF part_node_count variable name
        pnc = self.implementation.get_part_node_count(coord)
        if pnc is not None:
            ncvar = self.implementation.nc_get_variable(
                pnc, default="part_node_count"
            )
            if not self.write_vars["group"]:
                # A flat file has been requested, so strip off any
                # group structure from the name.
                ncvar = self._remove_group_structure(ncvar)

            # Copy part node count variable properties to the new
            # count variable
            properties = self.implementation.get_properties(pnc)
            self.implementation.set_properties(count, properties)
        else:
            ncvar = "part_node_count"

        # Find the base of the netCDF part dimension name
        size = self.implementation.get_data_size(count)
        if g["part_ncdim"] is not None:
            ncdim = g["part_ncdim"]
        elif "part_ncdim" in encodings:
            ncdim = encodings["part_ncdim"]
        else:
            ncdim = self._get_part_ncdimension(coord, default="part")
            ncdim = self._netcdf_name(ncdim, dimsize=size, role="part")

        if self._already_in_file(count, (ncdim,)):
            # This part node count variable has been previously
            # created, so no need to do so again.
            ncvar = g["seen"][id(count)]["ncvar"]
        else:
            ncdim_to_size = g["ncdim_to_size"]
            if ncdim not in ncdim_to_size:
                logger.info(
                    f"    Writing size {size} netCDF part " f"dimension{ncdim}"
                )  # pragma: no cover

                ncdim_to_size[ncdim] = size

                # Define (and create if necessary) the group in which
                # to place this netCDF dimension.
                parent_group = self._parent_group(ncdim)

                if g["group"] and "/" in ncdim:
                    # This dimension needs to go into a sub-group so
                    # replace its name with its basename (CF>=1.8)
                    ncdim = self._remove_group_structure(ncdim)

                if not g["dry_run"]:
                    parent_group.createDimension(ncdim, size)

            ncvar = self._netcdf_name(ncvar)

            # Create the netCDF part_node_count variable
            self._write_netcdf_variable(ncvar, (ncdim,), count)
        # --- End: if

        g["part_ncdim"] = ncdim

        # Return encodings
        return {"part_node_count": ncvar, "part_ncdim": ncdim}

    def _write_interior_ring(self, coord, bounds, encodings):
        """Write an interior ring variable to the netCDF file.

        .. versionadded:: (cfdm) 1.8.0

        :Parameters:

            coord:

            coord_ncvar: `str`
                The netCDF variable name of the parent variable

            encodings:

        :Returns:

            `dict`

        """
        interior_ring = self.implementation.get_interior_ring(coord)
        if interior_ring is None:
            return {}

        g = self.write_vars

        #        array = self.implementation.get_data(interior_ring).array.compressed()
        data = self.implementation.get_data(interior_ring)
        array = self.implementation.get_array(data)
        array = self._numpy_compressed(array)

        # Replace the data with its compressed, flattened version
        interior_ring = self.implementation.copy_construct(interior_ring)
        data = self.implementation.initialise_Data(array=array, copy=False)
        self.implementation.set_data(interior_ring, data, copy=False)

        ncvar = self.implementation.nc_get_variable(
            interior_ring, default="interior_ring"
        )

        if not self.write_vars["group"]:
            # A flat file has been requested, so strip off any group
            # structure from the name.
            ncvar = self._remove_group_structure(ncvar)

        size = self.implementation.get_data_size(interior_ring)
        if g["part_ncdim"] is not None:
            ncdim = g["part_ncdim"]
        elif "part_ncdim" in encodings:
            ncdim = encodings["part_ncdim"]
        else:
            ncdim = self._get_part_ncdimension(coord, default="part")
            ncdim = self._netcdf_name(ncdim, dimsize=size, role="part")

        if self._already_in_file(interior_ring, (ncdim,)):
            # This interior ring variable has been previously created,
            # so no need to do so again.
            ncvar = g["seen"][id(interior_ring)]["ncvar"]
        else:
            ncdim_to_size = g["ncdim_to_size"]
            if ncdim not in ncdim_to_size:
                logger.info(
                    f"    Writing size {size} netCDF part " f"dimension{ncdim}"
                )  # pragma: no cover
                ncdim_to_size[ncdim] = size

                # Define (and create if necessary) the group in which
                # to place this netCDF dimension.
                parent_group = self._parent_group(ncdim)

                if g["group"] and "/" in ncdim:
                    # This dimension needs to go into a sub-group so
                    # replace its name with its basename (CF>=1.8)
                    ncdim = self._remove_group_structure(ncdim)

                if not g["dry_run"]:
                    parent_group.createDimension(ncdim, size)

            ncvar = self._netcdf_name(ncvar)

            # Create the netCDF interior ring variable
            self._write_netcdf_variable(ncvar, (ncdim,), interior_ring)
        # --- End: if

        g["part_ncdim"] = ncdim

        # Return encodings
        return {"interior_ring": ncvar, "part_ncdim": ncdim}

    def _write_scalar_coordinate(
        self, f, key, coord_1d, axis, coordinates, extra=None
    ):
        """Write a scalar coordinate and its bounds to the netCDF file.

        It is assumed that the input coordinate is has size 1, but this is not
        checked.

        If an equal scalar coordinate has already been written to the file
        then the input coordinate is not written.

        :Parameters:

            f: Field construct

            key: `str`
                The coordinate construct key

            coordinate
            axis : str
                The field's axis identifier for the scalar coordinate.

            coordinates: `list`

        :Returns:

            coordinates: `list`
                The updated list of netCDF auxiliary coordinate names.

        """
        # To avoid mutable default argument (an anti-pattern) of extra={}
        if extra is None:
            extra = {}

        g = self.write_vars

        scalar_coord = self.implementation.squeeze(coord_1d, axes=0)

        if not self._already_in_file(scalar_coord, ()):
            ncvar = self._create_netcdf_variable_name(
                scalar_coord, default="scalar"
            )
            # If this scalar coordinate has bounds then create the
            # bounds netCDF variable and add the 'bounds' or
            # 'climatology' (as appropriate) attribute to the
            # dictionary of extra attributes
            bounds_extra = self._write_bounds(f, scalar_coord, key, (), ncvar)

            # Create a new scalar coordinate variable
            self._write_netcdf_variable(
                ncvar, (), scalar_coord, extra=bounds_extra
            )

        else:
            # This scalar coordinate has already been written to the
            # file
            ncvar = g["seen"][id(scalar_coord)]["ncvar"]

        g["axis_to_ncscalar"][axis] = ncvar

        g["key_to_ncvar"][key] = ncvar

        coordinates.append(ncvar)

        return coordinates

    def _write_auxiliary_coordinate(self, f, key, coord, coordinates):
        """Write auxiliary coordinates and bounds to the netCDF file.

        If an equal auxiliary coordinate has already been written to the file
        then the input coordinate is not written.

        :Parameters:

            f: Field construct

            key: `str`

            coord: Coordinate construct

            coordinates: `list`

        :Returns:

            `list`
                The list of netCDF auxiliary coordinate names updated in
                place.

        """
        g = self.write_vars

        ncvar = None

        # The netCDF dimensions for the auxiliary coordinate variable
        ncdimensions = self._netcdf_dimensions(f, key, coord)

        if self._already_in_file(coord, ncdimensions):
            ncvar = g["seen"][id(coord)]["ncvar"]

            # Register that bounds as being the file, too. This is so
            # that a geometry container variable can be created later
            # on, if required.
            bounds_ncvar = g["bounds"].get(ncvar)
            if bounds_ncvar is not None:
                bounds = self.implementation.get_bounds(coord, None)
                if bounds is not None:
                    g["seen"][id(bounds)] = {
                        "ncvar": bounds_ncvar,
                        "variable": bounds,
                        "ncdims": None,
                    }
        else:
            if (
                not self.implementation.get_properties(coord)
                and self.implementation.get_data(coord, default=None) is None
            ):
                # No coordinates, but possibly bounds
                self._write_bounds(
                    f, coord, key, ncdimensions, coord_ncvar=None
                )
            else:
                ncvar = self._create_netcdf_variable_name(
                    coord, default="auxiliary"
                )

                # TODO: move setting of bounds ncvar to here - why?

                # If this auxiliary coordinate has bounds then create
                # the bounds netCDF variable and add the 'bounds',
                # 'climatology' or 'nodes' attribute (as appropriate)
                # to the dictionary of extra attributes.
                extra = self._write_bounds(f, coord, key, ncdimensions, ncvar)

                # Create a new auxiliary coordinate variable, if it has data
                if self.implementation.get_data(coord, None) is not None:
                    self._write_netcdf_variable(
                        ncvar, ncdimensions, coord, extra=extra
                    )

        #                g['key_to_ncvar'][key] = ncvar
        #                g['key_to_ncdims'][key] = ncdimensions
        # --- End: if

        g["key_to_ncvar"][key] = ncvar
        g["key_to_ncdims"][key] = ncdimensions

        if ncvar is not None:
            coordinates.append(ncvar)

        return coordinates

    def _write_domain_ancillary(self, f, key, anc):
        """Write a domain ancillary and its bounds to the netCDF file.

        If an equal domain ancillary has already been written to the file
        athen it is not re-written.

        .. versionadded:: (cfdm) 1.7.0

        :Parameters:

            f: Field construct

            key: `str`
                The internal identifier of the domain ancillary object.

            anc: Domain ancillary construct

        :Returns:

            `str`
                The netCDF variable name of the domain ancillary variable.

        """
        g = self.write_vars

        if g["post_dry_run"]:
            logger.warning(
                "At present domain ancillary constructs of appended fields "
                "may not be handled correctly by netCDF write append mode "
                "and can appear as extra fields. Set them on fields using "
                "`set_domain_ancillary` and similar methods if required."
            )

        ncdimensions = self._netcdf_dimensions(f, key, anc)

        create = not self._already_in_file(anc, ncdimensions, ignore_type=True)

        if not create:
            ncvar = g["seen"][id(anc)]["ncvar"]
        else:
            # See if we can set the default netCDF variable name to
            # its formula_terms term
            default = None
            for ref in self.implementation.get_coordinate_references(
                f
            ).values():
                for (
                    term,
                    da_key,
                ) in (  # DCH ALERT
                    ref.coordinate_conversion.domain_ancillaries().items()
                ):
                    if da_key == key:
                        default = term
                        break
                # --- End: for
                if default is not None:
                    break
            # --- End: for

            if default is None:
                default = "domain_ancillary"

            ncvar = self._create_netcdf_variable_name(anc, default=default)

            # If this domain ancillary has bounds then create the bounds
            # netCDF variable
            self._write_bounds(f, anc, key, ncdimensions, ncvar)

            # Create a new domain ancillary variable
            self._write_netcdf_variable(ncvar, ncdimensions, anc)

        g["key_to_ncvar"][key] = ncvar
        g["key_to_ncdims"][key] = ncdimensions

        return ncvar

    def _write_field_ancillary(self, f, key, anc):
        """Write a field ancillary to the netCDF file.

        If an equal field ancillary has already been written to the file
        then it is not re-written.

        :Parameters:

            f : Field construct

            key : str

            anc : Field ancillary construct

        :Returns:

            `str`
                The netCDF variable name of the field ancillary object.

        **Examples:**

        >>> ncvar = _write_field_ancillary(f, 'fieldancillary2', anc)

        """
        g = self.write_vars

        ncdimensions = self._netcdf_dimensions(f, key, anc)

        create = not self._already_in_file(anc, ncdimensions)

        if not create:
            ncvar = g["seen"][id(anc)]["ncvar"]
        else:
            ncvar = self._create_netcdf_variable_name(
                anc, default="ancillary_data"
            )

            # Create a new field ancillary variable
            self._write_netcdf_variable(ncvar, ncdimensions, anc)

        g["key_to_ncvar"][key] = ncvar
        g["key_to_ncdims"][key] = ncdimensions

        return ncvar

    def _write_cell_measure(self, field, key, cell_measure):
        """Write a cell measure construct to the netCDF file.

        If an identical construct has already in the file then the cell
        measure will not be written.

        :Parameters:

            field: Field construct
                The field containing the cell measure.

            key: `str`
                The identifier of the cell measure (e.g. 'cellmeasure0').

            cell_measure: Cell measure construct

        :Returns:

            `str`
                The 'measure: ncvar'.

        """
        g = self.write_vars

        measure = self.implementation.get_measure(cell_measure)
        if measure is None:
            raise ValueError(
                "Can't create a netCDF cell measure variable "
                "without a 'measure' property"
            )

        ncdimensions = self._netcdf_dimensions(field, key, cell_measure)

        if self._already_in_file(cell_measure, ncdimensions):
            # Use existing cell measure variable
            ncvar = g["seen"][id(cell_measure)]["ncvar"]
        elif self.implementation.nc_get_external(cell_measure):
            # The cell measure is external
            ncvar = self._create_netcdf_variable_name(
                cell_measure, default="cell_measure"
            )

            # Add ncvar to the global external_variables attribute
            self._set_external_variables(ncvar)

            # Create a new field to write out to the external file
            if g["external_file"] is not None:
                self._create_external(
                    field=field,
                    construct_id=key,
                    ncvar=ncvar,
                    ncdimensions=ncdimensions,
                )
        else:
            ncvar = self._create_netcdf_variable_name(
                cell_measure, default="cell_measure"
            )

            # Create a new cell measure variable
            self._write_netcdf_variable(ncvar, ncdimensions, cell_measure)

        g["key_to_ncvar"][key] = ncvar
        g["key_to_ncdims"][key] = ncdimensions

        # Update the field's cell_measures list
        return f"{measure}: {ncvar}"

    def _set_external_variables(self, ncvar):
        """Add ncvar to the global external_variables attribute."""
        g = self.write_vars

        external_variables = g["external_variables"]

        if external_variables:
            external_variables = f"{external_variables} {ncvar}"
        else:
            external_variables = ncvar
            g["global_attributes"].add("external_variables")

        if not g["dry_run"] and not g["post_dry_run"]:
            g["netcdf"].setncattr("external_variables", external_variables)

        g["external_variables"] = external_variables

    def _create_external(
        self, field=None, construct_id=None, ncvar=None, ncdimensions=None
    ):
        """Creates a new field to flag to write to an external file.

        .. versionadded:: (cfdm) 1.7.0

        """
        g = self.write_vars

        if ncdimensions is None:
            return

        # Still here?
        external = self.implementation.convert(
            field=field, construct_id=construct_id
        )

        # Set the correct netCDF variable and dimension names
        self.implementation.nc_set_variable(external, ncvar)

        external_domain_axes = self.implementation.get_domain_axes(external)
        for ncdim, axis in zip(
            ncdimensions, self.implementation.get_field_data_axes(external)
        ):
            external_domain_axis = external_domain_axes[axis]
            self.implementation.nc_set_dimension(external_domain_axis, ncdim)

        g["external_fields"].append(external)

        return external

    def _createVariable(self, **kwargs):
        """Create a variable in the netCDF file.

        .. versionadded:: (cfdm) 1.7.0

        """
        g = self.write_vars

        ncvar = kwargs["varname"]

        g["nc"][ncvar] = g["netcdf"].createVariable(**kwargs)

    def _write_grid_mapping(self, f, ref, multiple_grid_mappings):
        """Write a grid mapping georeference to the netCDF file.

        .. versionadded:: (cfdm) 1.7.0

        :Parameters:

            f: Field construct

            ref: Coordinate reference construct
                The grid mapping coordinate reference to write to the file.

            multiple_grid_mappings: `bool`

        :Returns:

            `str`

        """
        g = self.write_vars

        if self._already_in_file(ref):
            # Use existing grid_mapping variable
            ncvar = g["seen"][id(ref)]["ncvar"]

        else:
            # Create a new grid mapping variable
            cc_parameters = (
                self.implementation.get_coordinate_conversion_parameters(ref)
            )
            default = cc_parameters.get("grid_mapping_name", "grid_mapping")
            ncvar = self._create_netcdf_variable_name(ref, default=default)

            logger.info(
                f"    Writing {ref!r} to netCDF variable: {ncvar}"
            )  # pragma: no cover

            kwargs = {
                "varname": ncvar,
                "datatype": "S1",
                "dimensions": (),
                "endian": g["endian"],
            }
            kwargs.update(g["netcdf_compression"])

            if not g["dry_run"]:
                self._createVariable(**kwargs)

            # Add named parameters
            parameters = self.implementation.get_datum_parameters(ref)
            parameters.update(cc_parameters)

            for term, value in list(parameters.items()):
                if value is None:
                    del parameters[term]
                    continue

                if numpy.size(value) == 1:
                    value = numpy.array(value, copy=False).item()
                else:
                    value = numpy.array(value, copy=False).tolist()

                parameters[term] = value

            if not g["dry_run"]:
                g["nc"][ncvar].setncatts(parameters)

            # Update the 'seen' dictionary
            g["seen"][id(ref)] = {
                "variable": ref,
                "ncvar": ncvar,
                # Grid mappings have no netCDF dimensions
                "ncdims": (),
            }
        # --- End: if

        if multiple_grid_mappings:
            keys_to_ncvars = " ".join(
                sorted(
                    [
                        g["key_to_ncvar"][key]
                        for key in self.implementation.get_coordinate_reference_coordinates(
                            ref
                        )
                    ]
                )
            )
            return f"{ncvar}: {keys_to_ncvars}"
        else:
            return ncvar

    def _write_netcdf_variable(
        self,
        ncvar,
        ncdimensions,
        cfvar,
        omit=(),
        extra=None,
        fill=False,
        data_variable=False,
        domain_variable=False,
    ):
        """Creates a new netCDF variable for a construct.

        The new netCDF variable is created from *cfvar* with name
        *ncvar* and dimensions *ncdimensions*. It's properties
        are given by cfvar.properties(), less any given by the *omit*
        argument. If a new string-length netCDF dimension is required
        then it will also be created.

        The ``seen`` dictionary is updated to account for the new
        variable.

        *cfvar*.

            :Parameters:

                ncvar: `str`
                    The netCDF name of the variable.

                dimensions: `tuple`
                    The netCDF dimension names of the variable

                cfvar: `Variable`
                    The construct to write to the netCDF file.

                omit: sequence of `str`, optional

                extra: `dict`, optional

                data_variable: `bool`, optional
                    True if the a data variable is being written.

                domain_variable: `bool`, optional
                    True if the a domain variable is being written.

                    .. versionadded:: (cfdm) 1.9.0.0

            :Returns:

                `None`

        """
        # To avoid mutable default argument (an anti-pattern) of extra={}
        if extra is None:
            extra = {}

        g = self.write_vars

        # ------------------------------------------------------------
        # Set the netCDF4.createVariable datatype
        # ------------------------------------------------------------
        if domain_variable:
            data = None
            datatype = "S1"
            original_ncdimensions = ()
            ncdimensions = ()
        else:
            datatype = self._datatype(cfvar)
            data = self.implementation.get_data(cfvar, None)

            original_ncdimensions = ncdimensions

            data, ncdimensions = self._transform_strings(
                cfvar, data, ncdimensions
            )

        # Update the 'seen' dictionary
        g["seen"][id(cfvar)] = {
            "variable": cfvar,
            "ncvar": ncvar,
            "ncdims": original_ncdimensions,
        }

        # Don't ever write any variables in the 'dry run' read iteration of an
        # append-mode write (only write in the second post-dry-run iteration).
        if g["dry_run"]:
            return

        logger.info(f"    Writing {cfvar!r}")  # pragma: no cover
<<<<<<< HEAD
=======

        # ------------------------------------------------------------
        # Set the netCDF4.createVariable datatype
        # ------------------------------------------------------------
        datatype = self._datatype(cfvar)
        data = self.implementation.get_data(cfvar, None)

        data, ncdimensions = self._transform_strings(cfvar, data, ncdimensions)
>>>>>>> e6a38a96

        # ------------------------------------------------------------
        # Find the fill value - the value that the variable's data get
        # filled before any data is written. if the fill value is
        # False then the variable is not pre-filled.
        # ------------------------------------------------------------
        if fill or g["post_dry_run"]:  # or append mode's appending iteration
            fill_value = self.implementation.get_property(
                cfvar, "_FillValue", None
            )
        else:
            fill_value = None

        if data_variable:
            lsd = g["least_significant_digit"]
        else:
            lsd = None

        # Set HDF chunksizes
        chunksizes = None
        if data is not None:
            chunksizes = self.implementation.nc_get_hdf5_chunksizes(data)

        if chunksizes is not None:
            logger.detail(
                f"      HDF5 chunksizes: {chunksizes}"
            )  # pragma: no cover

        # ------------------------------------------------------------
        # Check that each dimension of the netCDF variable name is in
        # the same group or else in a sub-group (CF>=1.8)
        # ------------------------------------------------------------
        if g["group"]:
            groups = self._groups(ncvar)
            for ncdim in ncdimensions:
                ncdim_groups = self._groups(ncdim)
                if not groups.startswith(ncdim_groups):
                    raise ValueError(
                        f"Can't create netCDF variable {ncvar!r} from "
                        f"{cfvar!r} with dimension {ncdim!r} that is not in "
                        "the same group or a sub-group as the variable."
                    )

        # ------------------------------------------------------------
        # Replace netCDF dimension names with their basenames
        # (CF>=1.8)
        # ------------------------------------------------------------
        ncdimensions_basename = [
            self._remove_group_structure(ncdim) for ncdim in ncdimensions
        ]

        # ------------------------------------------------------------
        # Create a new netCDF variable
        # ------------------------------------------------------------
        kwargs = {
            "varname": ncvar,
            "datatype": datatype,
            "dimensions": ncdimensions_basename,
            "endian": g["endian"],
            "chunksizes": chunksizes,
            "least_significant_digit": lsd,
        }
        if fill_value is not None:
            kwargs["fill_value"] = fill_value

        kwargs.update(g["netcdf_compression"])

        # Note: this is a trivial assignment in standalone cfdm, but required
        # for non-trivial customisation applied by subclasses e.g. in cf-python
        kwargs = self._customize_createVariable(cfvar, kwargs)

        logger.info(
<<<<<<< HEAD
            "        to netCDF variable: "
            f"{ncvar}({ncvar, ', '.join(ncdimensions)})"
=======
            f" to netCDF variable: {ncvar}({', '.join(ncdimensions)})"
>>>>>>> e6a38a96
        )  # pragma: no cover

        try:
            self._createVariable(**kwargs)
        except RuntimeError as error:
            error = str(error)
            message = (
                f"Can't create variable in {g['netcdf'].file_format} file "
<<<<<<< HEAD
                f"from {cfvar!r} ({error})"
=======
                f"from {cfvar} ({error})"
>>>>>>> e6a38a96
            )
            if error == (
                "NetCDF: Not a valid data type or _FillValue type mismatch"
            ):
                raise ValueError(
<<<<<<< HEAD
                    f"Can't write {cfvar.data.dtype.name} data from "
                    f"{cfvar!r} to a {g['netcdf'].file_format} file. "
=======
                    f"Can't write {cfvar.data.dtype.name} data from {cfvar!r} "
                    f"to a {g['netcdf'].file_format} file. "
>>>>>>> e6a38a96
                    "Consider using a netCDF4 format, or use the 'datatype' "
                    "parameter, or change the datatype before writing."
                )
            elif error == "NetCDF: NC_UNLIMITED in the wrong index":
                raise RuntimeError(
<<<<<<< HEAD
                    f"{message}. In a {g['netcdf'].file_format} file the "
                    "unlimited dimension must be the first (leftmost) "
                    "dimension of the variable. "
                    "Consider using a netCDF4 format."
=======
                    message
                    + f". In a {g['netcdf'].file_format} file the unlimited "
                    "dimension must be the first (leftmost) dimension of the "
                    f"variable. Consider using a netCDF4 format."
>>>>>>> e6a38a96
                )
            else:
                raise RuntimeError(message)

        # ------------------------------------------------------------
        # Write attributes to the netCDF variable
        # ------------------------------------------------------------
        attributes = self._write_attributes(
            cfvar, ncvar, extra=extra, omit=omit
        )

        # ------------------------------------------------------------
        # Write data to the netCDF variable
        #
        # Note that we don't need to worry about scale_factor and
        # add_offset, since if a data array is *not* a numpy array,
        # then it will have its own scale_factor and add_offset
        # parameters which will be applied when the array is realised,
        # and the python netCDF4 package will deal with the case when
        # scale_factor or add_offset are set as properties on the
        # variable.
        # ------------------------------------------------------------
        if data is not None:
            # Find the missing data values, if any.
            _FillValue = self.implementation.get_property(
                cfvar, "_FillValue", None
            )
            missing_value = self.implementation.get_property(
                cfvar, "missing_value", None
            )
            unset_values = [
                value
                for value in (_FillValue, missing_value)
                if value is not None
            ]

            compressed = bool(
                set(ncdimensions).intersection(g["sample_ncdim"].values())
            )

            self._write_data(
                data,
                cfvar,
                ncvar,
                ncdimensions,
                unset_values=unset_values,
                compressed=compressed,
                attributes=attributes,
            )

    def _customize_createVariable(self, cfvar, kwargs):
        """Customises `netCDF4.Dataset.createVariable` keywords.

        The keyword arguments may be changed in subclasses which
        override this method.

        .. versionadded:: (cfdm) 1.7.6

        :Parameters:

            cfvar: cfdm instance that contains data

            kwargs: `dict`

        :Returns:

            `dict`
                Dictionary of keyword arguments to be passed to
                `netCDF4.Dataset.createVariable`.

        """
        # This method is trivial but the intention is that subclasses will
        # override it to perform any desired customisation. Notably see
        # the equivalent method in cf-python which is non-trivial.
        return kwargs

    def _transform_strings(self, construct, data, ncdimensions):
        """Transform metadata construct arrays with string data type.

        .. versionadded:: (cfdm) 1.7.3

        :Parameters:

            construct: metadata construct object

            data: Data instance or `None`

            ncdimensions: `tuple`

        :Returns:

            `Data`, `tuple`

        """
        datatype = self._datatype(construct)

        if data is not None and datatype == "S1":
            # --------------------------------------------------------
            # Convert a string data type numpy array into a character
            # data type ('S1') numpy array with an extra trailing
            # dimension. Note that for NETCDF4 output files, datatype
            # is str, so this conversion does not happen.
            # --------------------------------------------------------
            array = self.implementation.get_array(data)
            #            if numpy.ma.is_masked(array):
            #                array = array.compressed()
            #            else:
            #                array = array.flatten()
            array = self._numpy_compressed(array)

            strlen = len(max(array, key=len))

            data = self._convert_to_char(data)
            ncdim = self._string_length_dimension(strlen)

            ncdimensions = ncdimensions + (ncdim,)

        return data, ncdimensions

    def _write_data(
        self,
        data,
        cfvar,
        ncvar,
        ncdimensions,
        unset_values=(),
        compressed=False,
        attributes=None,
    ):
        """Write a data array to the netCDF file.

        :Parameters:

            data: Data instance

            cfvar: cfdm instance

            ncvar: `str`

            ncdimensions: `tuple` of `str`

            unset_values: sequence of numbers

            attributes: `dict`, optional
                The netCDF attributes for the constructs that have been
                written to the file.

        """
        # To avoid mutable default argument (an anti-pattern) of attributes={}
        if attributes is None:
            attributes = {}

        g = self.write_vars

        if compressed:
            # if set(ncdimensions).intersection(g['sample_ncdim'].values()):
            # Get the data as a compressed numpy array
            array = self.implementation.get_compressed_array(data)
        else:
            # Get the data as an uncompressed numpy array
            array = self.implementation.get_array(data)

        # Convert data type
        new_dtype = g["datatype"].get(array.dtype)
        if new_dtype is not None:
            array = array.astype(new_dtype)

        # Check that the array doesn't contain any elements
        # which are equal to any of the missing data values
        if unset_values:
            # if numpy.ma.is_masked(array):
            #     temp_array = array.compressed()
            # else:
            #     temp_array = array
            if numpy.intersect1d(
                unset_values, self._numpy_compressed(array)
            ).size:
                raise ValueError(
                    "ERROR: Can't write data that has _FillValue or "
                    f"missing_value at unmasked point: {ncvar!r}"
                )
        # --- End: if

        if (
            g["fmt"] == "NETCDF4"
            and array.dtype.kind in "SU"
            and numpy.ma.isMA(array)
        ):
            # VLEN variables can not be assigned to by masked arrays
            # https://github.com/Unidata/netcdf4-python/pull/465
            array = array.filled("")

        if g["warn_valid"]:
            # Check for out-of-range values
            self._check_valid(cfvar, array, attributes)

        # Copy the array into the netCDF variable
        g["nc"][ncvar][...] = array

    def _check_valid(self, cfvar, array, attributes):
        """Checks if an array is considered fully valid.

        Specifically, checks array for out-of-range values, as
        defined by the valid_[min|max|range] attributes.

        .. versionadded:: (cfdm) 1.8.3

        :Parameters:

            cfvar: Construct

            array: `numpy.ndarray`

            attributes: `dict`

        :Returns:

            `bool`
                Whether or not a warning was issued.

        """
        out = 0

        valid_range = None
        valid_min = None
        valid_max = None

        if "valid_range" in attributes:
            prop = "valid_range"
            valid_range = True
            valid_min, valid_max = attributes[prop]

        # Note: leave this as str.format() as different variables are applied
        message = (
            "WARNING: {!r} has data values written to {} "
            "that are strictly {} than the valid {} "
            "defined by the {} property: {}. "
            "Set warn_valid=False to remove warning."
        )

        if "valid_min" in attributes:
            prop = "valid_min"
            if valid_range:
                raise ValueError(
                    f"Can't write {cfvar!r} with both {prop} and "
                    "valid_range properties"
                )

            valid_min = attributes[prop]

        if valid_min is not None and array.min() < valid_min:
            print(
                message.format(
                    cfvar,
                    self.write_vars["filename"],
                    "less",
                    "minimum",
                    prop,
                    valid_min,
                )
            )
            out += 1

        if "valid_max" in attributes:
            prop = "valid_max"
            if valid_range:
                raise ValueError(
                    f"Can't write {cfvar!r} with both {prop} and "
                    "valid_range properties"
                )

            valid_max = attributes[prop]

        if valid_max is not None and array.max() > valid_max:
            print(
                message.format(
                    cfvar,
                    self.write_vars["filename"],
                    "greater",
                    "maximum",
                    prop,
                    valid_max,
                )
            )
            out += 1

        return bool(out)

    def _convert_to_char(self, data):
        """Convert string data into character data.

        The returned Data object will have data type 'S1' and will
        have an extra trailing dimension.

        .. versionadded:: (cfdm) 1.7.0

        :Parameters:

            data: Data instance

        :Returns:

            Data instance

        """
        data = self.implementation.initialise_Data(
            array=self._character_array(self.implementation.get_array(data)),
            units=self.implementation.get_data_units(data, None),
            calendar=self.implementation.get_data_calendar(data, None),
            copy=False,
        )

        return data

    def _write_field_or_domain(
        self, f, add_to_seen=False, allow_data_insert_dimension=True
    ):
        """Write a field or domain construct to the file.

        All of the metadata constructs are also written.

        .. versionadded:: (cfdm) 1.7.0

        :Parameters:

            f: `Field` or `Domain`

            add_to_seen: bool, optional

            allow_data_insert_dimension: `bool`, optional

        :Returns:

            `None`

        """
        g = self.write_vars
        ncdim_size_to_spanning_constructs = []
        seen = g["seen"]

        logger.info(f"  Writing {f!r}:")  # pragma: no cover

        # Work out if we have a field or domain instance. CF-1.9
        domain = self.implementation.is_domain(f)
        field = not domain

        if domain and g["output_version"] < g["CF-1.9"]:
            raise ValueError(
                "Can't create domain variables in a "
                f"CF-{g['output_version']} dataset. Need CF-1.9 or later."
            )

        seen = g["seen"]

        org_f = f
        if add_to_seen:
            id_f = id(f)

        # Copy the field/domain, as we are almost certainly about to
        # do terrible things to it (or are we? should review this)
        f = self.implementation.copy_construct(org_f)

        if field:
            # Get the construct identifiers of the domain axes that
            # span the field's data
            data_axes = list(self.implementation.get_field_data_axes(f))
        else:
            # Get the domain axis construct identifiers of the domain
            # axes that define the domain. CF-1.9
            data_axes = list(self.implementation.get_domain_axes(f))

        # Mapping of domain axis identifiers to netCDF dimension
        # names. This gets reset for each new field/domain that is
        # written to the file.
        #
        # For example: {'domainaxis1': 'lon'}
        g["axis_to_ncdim"] = {}

        # Mapping of domain axis identifiers to netCDF scalar
        # coordinate variable names. This gets reset for each new
        # field/domain that is written to the file.
        #
        # For example: {'domainaxis0': 'time'}
        g["axis_to_ncscalar"] = {}

        # Mapping of construct internal identifiers to netCDF variable
        # names. This gets reset for each new field/domain that is
        # written to the file.
        #
        # For example: {'dimensioncoordinate1': 'longitude'}
        g["key_to_ncvar"] = {}

        # Mapping of construct internal identifiers to their netCDF
        # dimensions. This gets reset for each new field/domain that
        # is written to the file.
        #
        # For example: {'dimensioncoordinate1': ['longitude']}
        g["key_to_ncdims"] = {}

        # Type of compression applied to the field/domain
        compression_type = self.implementation.get_compression_type(f)
        g["compression_type"] = compression_type
        logger.info(
            f"    Compression = {g['compression_type']!r}"
        )  # pragma: no cover

        #
        g["sample_ncdim"] = {}

        #
        g["part_ncdim"] = None

        # Initialize the list of the field/domain's auxiliary/scalar
        # coordinates
        coordinates = []

<<<<<<< HEAD
        if g["output_version"] >= g[
            "CF-1.8"
        ] and not self.implementation.conform_geometry_variables(f):
            raise ValueError(
                f"Can't write {f!r}: node count, part node count, "
                "or interior ring variables have "
                "inconsistent properties"
            )
=======
        if g["output_version"] >= g["CF-1.8"]:
            if not self.implementation.conform_geometry_variables(f):
                raise ValueError(
                    f"Can't write {f!r}: node count, part node count, "
                    "or interior ring variables have "
                    "inconsistent properties"
                )
        # --- End: if
>>>>>>> e6a38a96

        g["formula_terms_refs"] = [
            ref
            for ref in list(
                self.implementation.get_coordinate_references(f).values()
            )
            if self.implementation.get_coordinate_conversion_parameters(
                ref
            ).get("standard_name", False)
        ]

        g["grid_mapping_refs"] = [
            ref
            for ref in list(
                self.implementation.get_coordinate_references(f).values()
            )
            if self.implementation.get_coordinate_conversion_parameters(
                ref
            ).get("grid_mapping_name", False)
        ]

        field_coordinates = self.implementation.get_coordinates(f)

        owning_coordinates = []
        standard_names = []
        computed_standard_names = []
        for ref in g["formula_terms_refs"]:
            coord_key = None

            standard_name = (
                self.implementation.get_coordinate_conversion_parameters(
                    ref
                ).get("standard_name")
            )
            computed_standard_name = (
                self.implementation.get_coordinate_conversion_parameters(
                    ref
                ).get("computed_standard_name")
            )

            if (
                standard_name is not None
                and computed_standard_name is not None
            ):
                for (
                    key
                ) in self.implementation.get_coordinate_reference_coordinates(
                    ref
                ):
                    coord = field_coordinates[key]

                    if not (
                        self.implementation.get_data_ndim(coord) == 1
                        and self.implementation.get_property(
                            coord, "standard_name", None
                        )
                        == standard_name
                    ):
                        continue

                    if coord_key is not None:
                        coord_key = None
                        break

                    coord_key = key
            # --- End: if

            owning_coordinates.append(coord_key)
            standard_names.append(standard_name)
            computed_standard_names.append(computed_standard_name)
        # --- End: for

        for key, csn in zip(owning_coordinates, computed_standard_names):
            if key is None:
                continue

            x = self.implementation.get_property(
                coord, "computed_standard_name", None
            )
            if x is None:
                self.implementation.set_property(
                    field_coordinates[key], "computed_standard_name", csn
                )
            elif x != csn:
                raise ValueError("Standard name could not be computed.")
        # --- End: for

        dimension_coordinates = self.implementation.get_dimension_coordinates(
            f
        )

        # For each of the field/domain's domain axes ...
        domain_axes = self.implementation.get_domain_axes(f)

        for axis, domain_axis in sorted(domain_axes.items()):
            ncdim = self.implementation.nc_get_dimension(
                domain_axis, default=None
            )
            #            if ncdim is not None:
            #                ncdim = self._netcdf_name(ncdim)
            found_dimension_coordinate = False
            for key, dim_coord in dimension_coordinates.items():
                if self.implementation.get_construct_data_axes(f, key) != (
                    axis,
                ):
                    continue

                # ----------------------------------------------------
                # Still here? Then a dimension coordinate exists for
                # this domain axis.
                # ----------------------------------------------------
                if axis in data_axes:
                    # The data array spans this domain axis, so write
                    # the dimension coordinate to the file as a
                    # coordinate variable.
                    ncvar = self._write_dimension_coordinate(
                        f, key, dim_coord, ncdim=ncdim, coordinates=coordinates
                    )
                else:
                    # The data array does not span this axis (and
                    # therefore the dimension coordinate must have
                    # size 1).
                    if (
                        not g["scalar"]
                        or len(
                            self.implementation.get_constructs(f, axes=[axis])
                        )
                        >= 2
                    ):
                        # Either A) it has been requested to not write
                        # scalar coordinate variables; or B) there ARE
                        # auxiliary coordinates, cell measures, domain
                        # ancillaries or field ancillaries which span
                        # this domain axis. Therefore write the
                        # dimension coordinate to the file as a
                        # coordinate variable.
                        ncvar = self._write_dimension_coordinate(
                            f,
                            key,
                            dim_coord,
                            ncdim=ncdim,
                            coordinates=coordinates,
                        )

                        # Expand the field's data array to include
                        # this domain axis
                        if field:
                            f = self.implementation.field_insert_dimension(
                                f, position=0, axis=axis
                            )
                    else:
                        # Scalar coordinate variables are being
                        # allowed; and there are NO auxiliary
                        # coordinates, cell measures, domain
                        # ancillaries or field ancillaries which span
                        # this domain axis. Therefore write the
                        # dimension coordinate to the file as a scalar
                        # coordinate variable.
                        coordinates = self._write_scalar_coordinate(
                            f, key, dim_coord, axis, coordinates
                        )
                # --- End: if

                # If it's a 'dry run' for append mode, assume a dimension
                # coordinate has not been found in order to run through the
                # remaining logic below.
                found_dimension_coordinate = True
                break
            # --- End: for

            if not found_dimension_coordinate:
                # ----------------------------------------------------
                # There is NO dimension coordinate for this axis
                # ----------------------------------------------------
                spanning_constructs = self.implementation.get_constructs(
                    f, axes=[axis]
                )

                spanning_auxiliary_coordinates = (
                    self.implementation.get_auxiliary_coordinates(
                        f, axes=[axis], exact=True
                    )
                )

                if (
                    axis not in data_axes
                    and spanning_constructs
                    and spanning_constructs != spanning_auxiliary_coordinates
                ):
                    # The data array doesn't span the domain axis but
                    # a cell measure, domain ancillary, field
                    # ancillary, or an N-d (N>1) auxiliary coordinate
                    # does => expand the data array to include it.
                    if field:
                        f = self.implementation.field_insert_dimension(
                            f, position=0, axis=axis
                        )
                        data_axes.append(axis)

                #                spanning_constructs = self.implementation.get_constructs(
                #                    f, axes=[axis])
                #
                #                if axis not in data_axes and spanning_constructs:
                #                    # The data array doesn't span the domain axis but
                #                    # an auxiliary coordinate, cell measure, domain
                #                    # ancillary or field ancillary does, so expand the
                #                    # data array to include it.
                #                    f = self.implementation.field_insert_dimension(
                #                            f, position=0, axis=axis)
                #                    data_axes.append(axis)

                # If the data array (now) spans this domain axis then
                # create a netCDF dimension for it
                if axis in data_axes:
                    axis_size0 = self.implementation.get_domain_axis_size(
                        f, axis
                    )

                    use_existing_dimension = False

                    if spanning_constructs:
                        for key, construct in list(
                            spanning_constructs.items()
                        ):
                            axes = self.implementation.get_construct_data_axes(
                                f, key
                            )
                            spanning_constructs[key] = (
                                construct,
                                axes.index(axis),
                            )

                        for b1 in g["ncdim_size_to_spanning_constructs"]:
                            (ncdim1, axis_size1), constructs1 = list(
                                b1.items()
                            )[0]

                            if axis_size0 != axis_size1:
                                continue

                            constructs1 = constructs1.copy()

                            matched_construct = False

                            for key0, (
                                construct0,
                                index0,
                            ) in spanning_constructs.items():
                                for key1, (
                                    construct1,
                                    index1,
                                ) in constructs1.items():
                                    if (
                                        index0 == index1
                                        and self.implementation.equal_components(
                                            construct0, construct1
                                        )
                                    ):
                                        del constructs1[key1]
                                        matched_construct = True
                                        break
                                # --- End: for

                                if matched_construct:
                                    break
                            # --- End: for

                            if matched_construct:
                                use_existing_dimension = True
                                break
                        # --- End: for
                    # --- End: if

                    if use_existing_dimension:
                        g["axis_to_ncdim"][axis] = ncdim1
                    elif (
                        g["compression_type"] == "ragged contiguous"
                        and len(data_axes) == 2
                        and axis == data_axes[1]
                    ):
                        # Do not create a netCDF dimension for the
                        # element dimension
                        g["axis_to_ncdim"][axis] = "ragged_contiguous_element"
                    elif (
                        g["compression_type"] == "ragged indexed"
                        and len(data_axes) == 2
                        and axis == data_axes[1]
                    ):
                        # Do not create a netCDF dimension for the
                        # element dimension
                        g["axis_to_ncdim"][axis] = "ragged_indexed_element"
                    elif (
                        g["compression_type"] == "ragged indexed contiguous"
                        and len(data_axes) == 3
                        and axis == data_axes[1]
                    ):
                        # Do not create a netCDF dimension for the
                        # element dimension
                        g["axis_to_ncdim"][
                            axis
                        ] = "ragged_indexed_contiguous_element1"
                    elif (
                        g["compression_type"] == "ragged indexed contiguous"
                        and len(data_axes) == 3
                        and axis == data_axes[2]
                    ):
                        # Do not create a netCDF dimension for the
                        # element dimension
                        g["axis_to_ncdim"][
                            axis
                        ] = "ragged_indexed_contiguous_element2"
                    else:
                        domain_axis = self.implementation.get_domain_axes(f)[
                            axis
                        ]
                        ncdim = self.implementation.nc_get_dimension(
                            domain_axis, "dim"
                        )

                        if not g["group"]:
                            # A flat file has been requested, so strip
                            # off any group structure from the name.
                            ncdim = self._remove_group_structure(ncdim)

                        ncdim = self._netcdf_name(ncdim)

                        unlimited = self.implementation.nc_is_unlimited_axis(
                            f, axis
                        )
                        self._write_dimension(
                            ncdim, f, axis, unlimited=unlimited
                        )

                        ncdim_size_to_spanning_constructs.append(
                            {(ncdim, axis_size0): spanning_constructs}
                        )
                # --- End: if
            # --- End: if
        # --- End: for

        if field:
            field_data_axes = tuple(self.implementation.get_field_data_axes(f))
        else:
            # For a domain, the domain axes should NOT have changed
            # since we last retrieved them. CF-1.9
            field_data_axes = tuple(data_axes)

        data_ncdimensions = [
            g["axis_to_ncdim"][axis] for axis in field_data_axes
        ]

        # ------------------------------------------------------------
        # Now that we've dealt with all of the axes, deal with
        # compression
        # ------------------------------------------------------------
        if compression_type:
            compressed_axes = tuple(self.implementation.get_compressed_axes(f))
            #            g['compressed_axes'] = compressed_axes
            compressed_ncdims = tuple(
                [g["axis_to_ncdim"][axis] for axis in compressed_axes]
            )

            if compression_type == "gathered":
                # ----------------------------------------------------
                # Compression by gathering
                #
                # Write the list variable to the file, making a note
                # of the netCDF sample dimension.
                # ----------------------------------------------------
                list_variable = self.implementation.get_list(f)
                compress = " ".join(compressed_ncdims)
                sample_ncdim = self._write_list_variable(
                    f, list_variable, compress=compress
                )

            elif compression_type == "ragged contiguous":
                # ----------------------------------------------------
                # Compression by contiguous ragged array
                #
                # Write the count variable to the file, making a note
                # of the netCDF sample dimension.
                # ----------------------------------------------------
                count = self.implementation.get_count(f)
                sample_ncdim = self._write_count_variable(
                    f, count, ncdim=data_ncdimensions[0], create_ncdim=False
                )

            elif compression_type == "ragged indexed":
                # ----------------------------------------------------
                # Compression by indexed ragged array
                #
                # Write the index variable to the file, making a note
                # of the netCDF sample dimension.
                # ----------------------------------------------------
                index = self.implementation.get_index(f)
                index_ncdim = self.implementation.nc_get_dimension(
                    index, default="sample"
                )
                if not g["group"]:
                    # A flat file has been requested, so strip off any
                    # group structure from the name.
                    index_ncdim = self._remove_group_structure(index_ncdim)

                sample_ncdim = self._write_index_variable(
                    f,
                    index,
                    sample_dimension=index_ncdim,
                    ncdim=index_ncdim,
                    create_ncdim=True,
                    instance_dimension=data_ncdimensions[0],
                )

            elif compression_type == "ragged indexed contiguous":
                # ----------------------------------------------------
                # Compression by indexed contigous ragged array
                #
                # Write the index variable to the file, making a note
                # of the netCDF sample dimension.
                # ----------------------------------------------------
                count = self.implementation.get_count(f)
                count_ncdim = self.implementation.nc_get_dimension(
                    count, default="feature"
                )

                if not g["group"]:
                    # A flat file has been requested, so strip off any
                    # group structure from the name.
                    count_ncdim = self._remove_group_structure(count_ncdim)

                sample_ncdim = self._write_count_variable(
                    f, count, ncdim=count_ncdim, create_ncdim=True
                )

                if not g["group"]:
                    # A flat file has been requested, so strip off any
                    # group structure from the name.
                    sample_ncdim = self._remove_group_structure(sample_ncdim)

                index_ncdim = count_ncdim
                index = self.implementation.get_index(f)
                self._write_index_variable(
                    f,
                    index,
                    sample_dimension=sample_ncdim,
                    ncdim=index_ncdim,
                    create_ncdim=False,
                    instance_dimension=data_ncdimensions[0],
                )

                g["sample_ncdim"][compressed_ncdims[0:2]] = index_ncdim
            else:
                raise ValueError(
                    f"Can't write {org_f!r}: Unknown compression type: "
                    f"{compression_type!r}"
                )

            g["sample_ncdim"][compressed_ncdims] = sample_ncdim

            if field:
                n = len(compressed_ncdims)
                sample_dimension = (
                    self.implementation.get_sample_dimension_position(f)
                )
                data_ncdimensions[sample_dimension : sample_dimension + n] = [
                    sample_ncdim
                ]
            else:
                # The dimensions for domain variables are not
                # ordered. CF-1.9
                data_ncdimensions = [
                    ncdim
                    for ncdim in data_ncdimensions
                    if ncdim not in compressed_ncdims
                ]
                data_ncdimensions.append(sample_ncdim)
        # --- End: if

        data_ncdimensions = tuple(data_ncdimensions)

        # ------------------------------------------------------------
        # Create auxiliary coordinate variables, except those which
        # might be completely specified elsewhere by a transformation.
        # ------------------------------------------------------------

        # Initialize the list of 'coordinates' attribute variable
        # values (each of the form 'name')
        for key, aux_coord in sorted(
            self.implementation.get_auxiliary_coordinates(f).items()
        ):
            axes = self.implementation.get_construct_data_axes(f, key)
            if len(axes) > 1 or axes[0] in data_axes:
                # This auxiliary coordinate construct spans at least
                # one of the dimensions of the field constuct's data
                # array, or the domain constructs dimensions.
                coordinates = self._write_auxiliary_coordinate(
                    f, key, aux_coord, coordinates
                )
            else:
                # This auxiliary coordinate needs to be written as a
                # scalar coordinate variable
                coordinates = self._write_scalar_coordinate(
                    f, key, aux_coord, axis, coordinates
                )
        # --- End: for

        # ------------------------------------------------------------
        # Create netCDF variables from domain ancillaries
        # ------------------------------------------------------------
        for key, anc in sorted(
            self.implementation.get_domain_ancillaries(f).items()
        ):
            self._write_domain_ancillary(f, key, anc)

        # ------------------------------------------------------------
        # Create netCDF variables from cell measures
        # ------------------------------------------------------------
        # Set the list of 'cell_measures' attribute values (each of
        # the form 'measure: name')
        cell_measures = [
            self._write_cell_measure(f, key, msr)
            for key, msr in sorted(
                self.implementation.get_cell_measures(f).items()
            )
        ]

        # ------------------------------------------------------------
        # Create netCDF formula_terms attributes from vertical
        # coordinate references
        # ------------------------------------------------------------
        for ref in g["formula_terms_refs"]:
            formula_terms = []
            bounds_formula_terms = []
            owning_coord_key = None

            standard_name = (
                self.implementation.get_coordinate_conversion_parameters(
                    ref
                ).get("standard_name")
            )
            if standard_name is not None:
                c = []
                for (
                    key
                ) in self.implementation.get_coordinate_reference_coordinates(
                    ref
                ):
                    coord = self.implementation.get_coordinates(f)[key]
                    if (
                        self.implementation.get_property(
                            coord, "standard_name", None
                        )
                        == standard_name
                    ):
                        c.append((key, coord))

                if len(c) == 1:
                    owning_coord_key, _ = c[0]
            # --- End: if

            z_axis = self.implementation.get_construct_data_axes(
                f, owning_coord_key
            )[0]

            if owning_coord_key is not None:
                # This formula_terms coordinate reference matches up
                # with an existing coordinate

                for (
                    term,
                    value,
                ) in self.implementation.get_coordinate_conversion_parameters(
                    ref
                ).items():
                    if value is None:
                        continue

                    if term in ("standard_name", "computed_standard_name"):
                        continue

                    ncvar = self._write_scalar_data(value, ncvar=term)

                    formula_terms.append(f"{term}: {ncvar}")
                    bounds_formula_terms.append(f"{term}: {ncvar}")

                for (
                    term,
                    key,
                ) in (
                    ref.coordinate_conversion.domain_ancillaries().items()
                ):  # DCH ALERT
                    if key is None:
                        continue

                    domain_anc = self.implementation.get_domain_ancillaries(f)[
                        key
                    ]
                    if domain_anc is None:
                        continue

                    if id(domain_anc) not in seen:
                        continue

                    # Get the netCDF variable name for the domain
                    # ancillary and add it to the formula_terms attribute
                    ncvar = seen[id(domain_anc)]["ncvar"]
                    formula_terms.append(f"{term}: {ncvar}")

                    bounds = g["bounds"].get(ncvar, None)
                    if bounds is not None:
                        if z_axis not in (
                            self.implementation.get_construct_data_axes(f, key)
                        ):
                            bounds = None

                    if bounds is None:
                        bounds_formula_terms.append(f"{term}: {ncvar}")
                    else:
                        bounds_formula_terms.append(f"{term}: {bounds}")
            # --- End: if

            # Add the formula_terms attribute to the parent coordinate
            # variable
            if formula_terms:
                ncvar = g["key_to_ncvar"][owning_coord_key]
                formula_terms = " ".join(formula_terms)
                if not g["dry_run"] and not g["post_dry_run"]:
                    try:
                        g["nc"][ncvar].setncattr(
                            "formula_terms", formula_terms
                        )
                    except KeyError:
                        pass  # TODO convert to 'raise' via fixes upstream

                logger.info(
                    "    Writing formula_terms attribute to "
                    f"netCDF variable {ncvar}: {formula_terms!r}"
                )  # pragma: no cover

                # Add the formula_terms attribute to the parent
                # coordinate bounds variable
                bounds_ncvar = g["bounds"].get(ncvar)
                if bounds_ncvar is not None:
                    bounds_formula_terms = " ".join(bounds_formula_terms)
                    if not g["dry_run"] and not g["post_dry_run"]:
                        try:
                            g["nc"][bounds_ncvar].setncattr(
                                "formula_terms", bounds_formula_terms
                            )
                        except KeyError:
                            pass  # TODO convert to 'raise' via fixes upstream

                    logger.info(
                        "    Writing formula_terms to netCDF bounds variable "
                        f"{bounds_ncvar}: {bounds_formula_terms!r}"
                    )  # pragma: no cover
            # --- End: if

            # Deal with a vertical datum
            if owning_coord_key is not None:
                self._create_vertical_datum(ref, owning_coord_key)
        # --- End: for

        # ------------------------------------------------------------
        # Create netCDF variables grid mappings
        # ------------------------------------------------------------
        multiple_grid_mappings = len(g["grid_mapping_refs"]) > 1

        grid_mapping = [
            self._write_grid_mapping(f, ref, multiple_grid_mappings)
            for ref in g["grid_mapping_refs"]
        ]

        # ------------------------------------------------------------
        # Field ancillary variables
        #
        # Create the 'ancillary_variables' CF-netCDF attribute and
        # create the referenced CF-netCDF ancillary variables
        # ------------------------------------------------------------
        if field:
            ancillary_variables = [
                self._write_field_ancillary(f, key, anc)
                for key, anc in self.implementation.get_field_ancillaries(
                    f
                ).items()
            ]

        # ------------------------------------------------------------
        # Create the CF-netCDF data/domain variable
        # ------------------------------------------------------------
        if field:
            default = "data"
        else:
            default = "domain"

        ncvar = self._create_netcdf_variable_name(f, default=default)

        ncdimensions = data_ncdimensions

        extra = {}

        # Cell measures
        if cell_measures:
            cell_measures = " ".join(cell_measures)
            logger.info(
                "    Writing cell_measures attribute to "
                f"netCDF variable {ncvar}: {cell_measures!r}"
            )  # pragma: no cover

            extra["cell_measures"] = cell_measures

        # Auxiliary/scalar coordinates
        if coordinates:
            coordinates = " ".join(coordinates)
            logger.info(
                "    Writing coordinates attribute to "
                f"netCDF variable {ncvar}: {coordinates!r}"
            )  # pragma: no cover

            extra["coordinates"] = coordinates

        # Grid mapping
        if grid_mapping:
            grid_mapping = " ".join(grid_mapping)
            logger.info(
                "    Writing grid_mapping attribute to "
                f"netCDF variable {ncvar}: {grid_mapping!r}"
            )  # pragma: no cover

            extra["grid_mapping"] = grid_mapping

        # Ancillary variables
        if field and ancillary_variables:
            ancillary_variables = " ".join(ancillary_variables)
            logger.info(
                "    Writing ancillary_variables attribute to "
                f"netCDF variable {ncvar}: {ancillary_variables!r}"
            )  # pragma: no cover

            extra["ancillary_variables"] = ancillary_variables

        # name can be a dimension of the variable, a scalar coordinate
        # variable, a valid standard name, or the word 'area'
<<<<<<< HEAD
        if field:
            cell_methods = self.implementation.get_cell_methods(f)
            if cell_methods:
                axis_map = g["axis_to_ncdim"].copy()
                axis_map.update(g["axis_to_ncscalar"])

                cell_methods_strings = []
                for cm in list(cell_methods.values()):
                    if not self.cf_cell_method_qualifiers().issuperset(
                        self.implementation.get_cell_method_qualifiers(cm)
                    ):
                        raise ValueError(
                            "Can't write {!r}: Unknown cell method "
                            "property: {!r}".format(org_f, cm.properties())
                        )
=======
        cell_methods = self.implementation.get_cell_methods(f)
        if cell_methods:
            axis_map = g["axis_to_ncdim"].copy()
            axis_map.update(g["axis_to_ncscalar"])

            cell_methods_strings = []
            for cm in list(cell_methods.values()):
                if not self.cf_cell_method_qualifiers().issuperset(
                    self.implementation.get_cell_method_qualifiers(cm)
                ):
                    raise ValueError(
                        f"Can't write {org_f!r}: Unknown cell method "
                        f"property: {cm.properties()!r}"
                    )
>>>>>>> e6a38a96

                    axes = [
                        axis_map.get(axis, axis)
                        for axis in self.implementation.get_cell_method_axes(
                            cm, ()
                        )
                    ]
                    self.implementation.set_cell_method_axes(cm, axes)
                    cell_methods_strings.append(
                        self.implementation.get_cell_method_string(cm)
                    )

<<<<<<< HEAD
                cell_methods = " ".join(cell_methods_strings)
                logger.info(
                    "    Writing cell_methods attribute to "
                    "netCDF variable {}: {}".format(ncvar, cell_methods)
                )  # pragma: no cover
=======
            cell_methods = " ".join(cell_methods_strings)
            logger.info(
                "    Writing cell_methods attribute to "
                f"netCDF variable {ncvar}: {cell_methods}"
            )  # pragma: no cover
>>>>>>> e6a38a96

                extra["cell_methods"] = cell_methods
        # --- End: if

        # ------------------------------------------------------------
        # Geometry container (CF>=1.8)
        # ------------------------------------------------------------
        if g["output_version"] >= g["CF-1.8"]:
            geometry_container = self._create_geometry_container(f)
            if geometry_container:
                gc_ncvar = self._write_geometry_container(
                    f, geometry_container
                )
                extra["geometry"] = gc_ncvar
        # --- End: if

        # ------------------------------------------------------------
        # Create a new CF-netCDF data/domain variable
        # ------------------------------------------------------------
        # Omit any global attributes from the variable
        omit = g["global_attributes"]
        if g["group"] and self.implementation.nc_get_variable_groups(f):
            # Also omit any group attributes from the variable
            # (CF>=1.8)
            groups = self.implementation.nc_get_group_attributes(f)
            if groups:
                omit = tuple(omit)
                omit += tuple(groups)
        # --- End: if

        if domain:
            # Include the dimanions attribute on doain
            # variables. CF-1.9
            extra["dimensions"] = " ".join(sorted(ncdimensions))

        # Note that for domain variables the ncdimensions parameter is
        # automatically changed to () within the
        # _write_netcdf_variable method.  CF-1.9
        self._write_netcdf_variable(
            ncvar,
            ncdimensions,
            f,
            omit=omit,
            extra=extra,
            data_variable=field,
            domain_variable=domain,
        )

        # Update the 'seen' dictionary, if required
        if add_to_seen:
            seen[id_f] = {
                "variable": org_f,
                "ncvar": ncvar,
                "ncdims": ncdimensions,
            }

        if ncdim_size_to_spanning_constructs:
            g["ncdim_size_to_spanning_constructs"].extend(
                ncdim_size_to_spanning_constructs
            )

    def _create_vertical_datum(self, ref, coord_key):
        """Deal with a vertical datum.

        .. versionaddedd:: 1.7.0

        """
        g = self.write_vars

        if not self.implementation.has_datum(ref):
            return

        count = [0, None]
        for grid_mapping in g["grid_mapping_refs"]:
            if self.implementation.equal_datums(ref, grid_mapping):
                count = [count[0] + 1, grid_mapping]
                if count[0] > 1:
                    break
        # --- End: for

        if count[0] == 1:
            # Add the vertical coordinate to an existing
            # horizontal coordinate reference
            logger.info(
                f"      Adding {coord_key!r} to {grid_mapping!r}"
            )  # pragma: no cover

            grid_mapping = count[1]
            self.implementation.set_coordinate_reference_coordinate(
                grid_mapping, coord_key
            )
        else:
            # Create a new horizontal coordinate reference for the
            # vertical datum
            logger.info(
                "    Creating a new horizontal coordinate reference "
                "for the vertical datum"
            )  # pragma: no cover

            new_grid_mapping = (
                self.implementation.initialise_CoordinateReference()
            )

            self.implementation.set_coordinate_reference_coordinates(
                coordinate_reference=new_grid_mapping, coordinates=[coord_key]
            )

            coordinate_conversion = (
                self.implementation.initialise_CoordinateConversion(
                    parameters={"grid_mapping_name": "latitude_longitude"}
                )
            )
            self.implementation.set_coordinate_conversion(
                coordinate_reference=new_grid_mapping,
                coordinate_conversion=coordinate_conversion,
            )

            datum = self.implementation.get_datum(ref)
            self.implementation.set_datum(
                coordinate_reference=new_grid_mapping, datum=datum
            )

            ncvar = self.implementation.nc_get_variable(datum)
            if ncvar is not None:
                if not self.write_vars["group"]:
                    # A flat file has been requested, so strip off any
                    # group structure from the name.
                    ncvar = self._remove_group_structure(ncvar)

                self.implementation.nc_set_variable(new_grid_mapping, ncvar)

            g["grid_mapping_refs"].append(new_grid_mapping)

    def _unlimited(self, field, axis):
        """Whether an axis is unlimited.

        .. versionadded:: (cfdm) 1.7.0

        :Parameters:

            field: Field construct

            axis: `str`

        :Returns:

            `bool`

        """
        return self.implementation.nc_is_unlimited_axis(field, axis)

    def _write_group(self, parent_group, group_name):
        """Creates a new netCDF4 parent group object.

        .. versionadded:: (cfdm) 1.8.6.0

        :Parameters:

            parent_group: `netCDF4.Dateset` or `netCDF4._netCDF4.Group`

            group_name: `str`

        :Returns:

            `netCDF4._netCDF4.Group`

        """
        return parent_group.createGroup(group_name)

    def _write_group_attributes(self, fields):
        """Writes the netCDF group-level attributes to the file.

        :Parameters:

            fields : `list` of field constructs

        :Returns:

            `None`

        """
        g = self.write_vars

        group_attributes = {}

        # ------------------------------------------------------------
        # Add properties that have been marked as group-level on each
        # field
        # ------------------------------------------------------------
        xx = {}
        for f in fields:
            groups = self.implementation.nc_get_variable_groups(f)
            if groups:
                xx.setdefault(groups, []).append(f)
                group_attributes.setdefault(groups, {}).update(
                    self.implementation.nc_get_group_attributes(f)
                )
        # --- End: for

        for groups, fields in xx.items():
            this_group_attributes = group_attributes[groups]

            f0 = fields[0]
            for prop in tuple(this_group_attributes):
                prop0 = self.implementation.get_property(f0, prop, None)

                if prop0 is None:
                    this_group_attributes.pop(prop)
                    continue

                if len(fields) > 1:
                    for f in fields[1:]:
                        prop1 = self.implementation.get_property(f, prop, None)
                        if not self.implementation.equal_properties(
                            prop0, prop1
                        ):
                            this_group_attributes.pop(prop)
                            break
            # --- End: for

            # --------------------------------------------------------
            # Write the group-level attributes to the file
            # --------------------------------------------------------
            # Replace None values with actual values
            for attr, value in this_group_attributes.items():
                if value is not None:
                    continue

                this_group_attributes[attr] = self.implementation.get_property(
                    f0, attr
                )

            nc = g["netcdf"]
            for group in groups:
                if group in nc.groups:
                    nc = nc.groups[group]
                else:
                    nc = self._create_netcdf_group(nc, group)
            # --- End: for

            if not g["dry_run"]:
                nc.setncatts(this_group_attributes)

            group_attributes[groups] = tuple(this_group_attributes)
        # --- End: for

        g["group_attributes"] = group_attributes

    def _write_global_attributes(self, fields):
        """Writes all netCDF global properties to the netCDF4 dataset.

        Specifically, finds the netCDF global properties from all of
        the input fields and writes them to the `netCDF4.Dataset`.

        :Parameters:

            fields : `list` of field constructs

        :Returns:

            `None`

        """
        g = self.write_vars

        # ------------------------------------------------------------
        # Initialize the global attributes with those requested to be
        # such
        # ------------------------------------------------------------
        global_attributes = g["global_attributes"]

        # ------------------------------------------------------------
        # Add in the standard "description of file contents"
        # attributes
        # ------------------------------------------------------------
        global_attributes.update(
            self.cf_description_of_file_contents_attributes()
        )

        # ------------------------------------------------------------
        # Add properties that have been marked as global on each field
        # ------------------------------------------------------------
        force_global = {}
        for f in fields:
            for attr, v in self.implementation.nc_get_global_attributes(
                f
            ).items():
                if v is None:
                    global_attributes.add(attr)
                else:
                    force_global.setdefault(attr, []).append(v)
        # --- End: forf

        if "Conventions" not in force_global:
            for f in fields:
                v = self.implementation.nc_get_global_attributes(f).get(
                    "Conventions"
                )
                if v is not None:
                    force_global.setdefault("Conventions", []).append(v)
        # --- End: if

        force_global = {
            attr: v[0]
            for attr, v in force_global.items()
            if len(v) == len(fields) and len(set(v)) == 1
        }

        # File descriptors supercede "forced" global attributes
        for attr in g["file_descriptors"]:
            force_global.pop(attr, None)

        # ------------------------------------------------------------
        # Remove attributes that have been specifically requested to
        # not be global attributes.
        # ------------------------------------------------------------
        global_attributes.difference_update(g["variable_attributes"])

        # ------------------------------------------------------------
        # Remove properties listed as file descriptors.
        # ------------------------------------------------------------
        global_attributes.difference_update(g["file_descriptors"])

        # ------------------------------------------------------------
        # Remove attributes that are "forced" global attributes. These
        # are dealt with separately, because they may appear as global
        # and variable attributes.
        # ------------------------------------------------------------
        global_attributes.difference_update(force_global)

        # ------------------------------------------------------------
        # Remove global attributes that have different values for
        # different fields
        # ------------------------------------------------------------
        f0 = fields[0]
        for prop in tuple(global_attributes):
            prop0 = self.implementation.get_property(f0, prop, None)

            if prop0 is None:
                global_attributes.remove(prop)
                continue

            if len(fields) > 1:
                for f in fields[1:]:
                    prop1 = self.implementation.get_property(f, prop, None)
                    if not self.implementation.equal_properties(prop0, prop1):
                        global_attributes.remove(prop)
                        break
        # --- End: for

        # -----------------------------------------------------------
        # Write the Conventions global attribute to the file
        # ------------------------------------------------------------
        delimiter = " "
        set_Conventions = force_global.pop("Conventions", None)
        if g["Conventions"]:
            if isinstance(g["Conventions"], str):
                g["Conventions"] = [g["Conventions"]]
            else:
                g["Conventions"] = list(g["Conventions"])
        else:
            if set_Conventions is None:
                g["Conventions"] = []
            else:
                if "," in set_Conventions:
                    g["Conventions"] = set_Conventions.split(",")
                else:
                    g["Conventions"] = set_Conventions.split()
        # --- End: if

        for i, c in enumerate(g["Conventions"][:]):
            x = re.search(r"CF-(\d.*)", c)
            if x:
                g["Conventions"].pop(i)
        # --- End: for

        if [x for x in g["Conventions"] if "," in x]:
            raise ValueError(
                f"Conventions names can not contain commas: {g['Conventions']}"
            )

        g["output_version"] = g["latest_version"]
        g["Conventions"] = ["CF-" + str(g["output_version"])] + list(
            g["Conventions"]
        )

        if [x for x in g["Conventions"] if " " in x]:
            # At least one of the conventions contains blanks
            # space, so join them with commas.
            delimiter = ","

        if not g["dry_run"] and not g["post_dry_run"]:
            g["netcdf"].setncattr(
                "Conventions", delimiter.join(g["Conventions"])
            )

            # ------------------------------------------------------------
            # Write the file descriptors to the file
            # ------------------------------------------------------------
            for attr, value in g["file_descriptors"].items():
                g["netcdf"].setncattr(attr, value)

            # ------------------------------------------------------------
            # Write other global attributes to the file
            # ------------------------------------------------------------
            for attr in global_attributes - set(("Conventions",)):
                g["netcdf"].setncattr(
                    attr, self.implementation.get_property(f0, attr)
                )

            # ------------------------------------------------------------
            # Write "forced" global attributes to the file
            # ------------------------------------------------------------
            for attr, v in force_global.items():
                g["netcdf"].setncattr(attr, v)

        g["global_attributes"] = global_attributes

    def file_close(self, filename):
        """Close the netCDF file that has been written.

        .. versionadded:: (cfdm) 1.7.0

        :Returns:

            `None`

        """
        self.write_vars["netcdf"].close()

    def file_open(self, filename, mode, fmt, fields):
        """Open the netCDF file for writing.

        .. versionadded:: (cfdm) 1.7.0

        :Parameters:

            filename: `str`
                As for the *filename* parameter for initialising a
                `netCDF.Dataset` instance.

            mode: `str`
                As for the *mode* parameter for initialising a
                `netCDF.Dataset` instance.

            fmt: `str`
                As for the *format* parameter for initialising a
                `netCDF.Dataset` instance.

            fields: sequence of `Field`
                The field constructs to be written.

        :Returns:

            `netCDF.Dataset`
                A `netCDF4.Dataset` object for the file.

        """
        if fields and mode != "r":
            filename = os.path.abspath(filename)
            for f in fields:
                if filename in self.implementation.get_filenames(f):
                    raise ValueError(
                        "Can't write to a file that contains data "
                        f"that needs to be read: {filename}"
                    )
        # --- End: if

        # mode == 'w' is safer than != 'a' in case of a typo (the letters
        # are neighbours on a QWERTY keyboard) since 'w' is destructive.
        # Note that for append ('a') mode the original file is never wiped.
        if mode == "w" and self.write_vars["overwrite"]:
            os.remove(filename)

        try:
            nc = netCDF4.Dataset(filename, mode, format=fmt)
        except RuntimeError as error:
            raise RuntimeError(f"{error}: {filename}")

        return nc

    @_manage_log_level_via_verbosity
    def write(
        self,
        fields,
        filename,
        fmt="NETCDF4",
        mode="w",
        overwrite=True,
        global_attributes=None,
        variable_attributes=None,
        file_descriptors=None,
        external=None,
        Conventions=None,
        datatype=None,
        least_significant_digit=None,
        endian="native",
        compress=0,
        fletcher32=False,
        shuffle=True,
        scalar=True,
        string=True,
        extra_write_vars=None,
        verbose=None,
        warn_valid=True,
        group=True,
        coordinates=False,
    ):
        """Write field and domain constructs to a netCDF file.

        NetCDF dimension and variable names will be taken from
        variables' `ncvar` attributes and the field attribute
        `!ncdimensions` if present, otherwise they are inferred from
        standard names or set to defaults. NetCDF names may be
        automatically given a numerical suffix to avoid duplication.

        Output netCDF file global properties are those which occur in the set
        of CF global properties and non-standard data variable properties and
        which have equal values across all input fields.

        Logically identical field components are only written to the file
        once, apart from when they need to fulfil both dimension coordinate
        and auxiliary coordinate roles for different data variables.

        .. versionadded:: (cfdm) 1.7.0

        :Parameters:

            fields : (sequence of) `cfdm.Field`
                The field or fields to write to the file.

                See `cfdm.write` for details.

            filename: str
                The output CF-netCDF file.

                See `cfdm.write` for details.

            mode: `str`, optional
                Specify the mode of write access for the output file. One of:

                ========  =================================================
                *mode*    Description
                ========  =================================================
                ``'w'``   Open a new file for writing to. If it exists and
                          *overwrite* is True then the file is deleted
                          prior to being recreated.

                ``'a'``   Open an existing file for appending new
                          information to. The new information will be
                          incorporated whilst the original contents of the
                          file will be preserved.

                          In practice this means that new fields will be
                          created, whilst the original fields will not be
                          edited at all. Coordinates on the fields, where
                          equal, will be shared as standard.

                          For append mode, note the following:

                          * Global attributes on the file
                            will remain the same as they were originally,
                            so will become inaccurate where appended fields
                            have incompatible attributes. To rectify this,
                            manually inspect and edit them as appropriate
                            after the append operation using methods such as
                            `nc_clear_global_attributes` and
                            `nc_set_global_attribute`.

                          * Fields with incompatible ``featureType`` to
                            the original file cannot be appended.

                          * At present fields with groups cannot be
                            appended, but this will be possible in a future
                            version. Groups can however be cleared, the
                            fields appended, and groups re-applied, via
                            methods such as `nc_clear_variable_groups` and
                            `nc_set_variable_groups`, to achieve the same
                            for now.

                          * At present domain ancillary constructs of
                            appended fields may not be handled correctly
                            and can appear as extra fields. Set them on the
                            resultant fields using `set_domain_ancillary`
                            and similar methods if required.

                ``'r+'``  Alias for ``'a'``.

                ========  =================================================

                By default the file is opened with write access mode
                ``'w'``.

            overwrite: bool, optional
                If False then raise an exception if the output file
                pre-exists. By default a pre-existing output file is
                over written.

                See `cfdm.write` for details.

            verbose: bool, optional
                See `cfdm.write` for details.

            file_descriptors: `dict`, optional
                Create description of file contents netCDF global
                attributes from the specified attributes and their values.

                See `cfdm.write` for details.

            global_attributes: (sequence of) `str`, optional
                Create netCDF global attributes from the specified field
                construct properties, rather than netCDF data variable
                attributes.

                See `cfdm.write` for details.

            variable_attributes: (sequence of) `str`, optional
                Create netCDF data variable attributes from the specified
                field construct properties.

                See `cfdm.write` for details.

            external: `str`, optional
                Write metadata constructs that have data and are marked as
                external to the named external file. Ignored if there are
                no such constructs.

                See `cfdm.write` for details.

            datatype : dict, optional
                Specify data type conversions to be applied prior to writing
                data to disk.

                See `cfdm.write` for details.

            Conventions: (sequence of) `str`, optional
                Specify conventions to be recorded by the netCDF global
                 ``Conventions`` attribute.

                See `cfdm.write` for details.

            endian: `str`, optional
                The endian-ness of the output file.

                See `cfdm.write` for details.

            compress: `int`, optional
                Regulate the speed and efficiency of compression.

                See `cfdm.write` for details.

            least_significant_digit: `int`, optional
                Truncate the input field construct data arrays, but not
                the data arrays of metadata constructs.

                See `cfdm.write` for details.

            fletcher32: `bool`, optional
                If True then the Fletcher-32 HDF5 checksum algorithm is
                activated to detect compression errors. Ignored if
                *compress* is ``0``.

                See `cfdm.write` for details.

            shuffle: `bool`, optional
                If True (the default) then the HDF5 shuffle filter (which
                de-interlaces a block of data before compression by
                reordering the bytes by storing the first byte of all of a
                variable's values in the chunk contiguously, followed by
                all the second bytes, and so on) is turned off.

                See `cfdm.write` for details.

            string: `bool`, optional
                By default string-valued construct data are written as
                netCDF arrays of type string if the output file format is
                ``'NETCDF4'``, or of type char with an extra dimension
                denoting the maximum string length for any other output
                file format (see the *fmt* parameter). If *string* is False
                then string-valued construct data are written as netCDF
                arrays of type char with an extra dimension denoting the
                maximum string length, regardless of the selected output
                file format.

                See `cfdm.write` for details.

                .. versionadded:: (cfdm) 1.8.0

            warn_valid: `bool`, optional
                If False then do not print a warning when writing
                "out-of-range" data, as indicated by the values, if
                present, of any of the ``valid_min``, ``valid_max`` or
                ``valid_range`` properties on field and metadata
                constructs that have data.

                See `cfdm.write` for details.

                .. versionadded:: (cfdm) 1.8.3

            group: `bool`, optional
                If False then create a "flat" netCDF file, i.e. one with
                only the root group, regardless of any group structure
                specified by the field constructs.

                See `cfdm.write` for details.

                .. versionadded:: (cfdm) 1.8.6.0

            coordinates: `bool`, optional
                If True then include CF-netCDF coordinate variable names
                in the 'coordinates' attribute of output data
                variables.

                See `cfdm.write` for details.

                .. versionadded:: (cfdm) 1.8.7.0

        :Returns:

            `None`

        **Examples:**

        See `cfdm.write` for examples.

        """
        logger.info(f"Writing to {fmt}")  # pragma: no cover

        # ------------------------------------------------------------
        # Initialise netCDF write parameters
        # ------------------------------------------------------------
        self.write_vars = {
            "filename": os.path.expanduser(os.path.expandvars(filename)),
            # Format of output file
            "fmt": None,
            # netCDF4.Dataset instance
            "netcdf": None,
            # Map netCDF variable names to netCDF4.Variable instances
            "nc": {},
            # Map netCDF dimension names to netCDF dimension sizes
            "ncdim_to_size": {},
            # Set of all netCDF dimension and netCDF variable names.
            "ncvar_names": set(()),
            # Set of global or non-standard CF properties which have
            # identical values across all input fields.
            "variable_attributes": set(),
            "global_attributes": set(),
            "file_descriptors": {},
            "group": group,
            "group_attributes": {},
            "bounds": {},
            # NetCDF compression/endian
            "netcdf_compression": {},
            "endian": "native",
            "least_significant_digit": None,
            # CF properties which need not be set on bounds if they're set
            # on the parent coordinate
            "omit_bounds_properties": (
                "units",
                "standard_name",
                "axis",
                "positive",
                "calendar",
                "month_lengths",
                "leap_year",
                "leap_month",
            ),
            # Data type conversions to be applied prior to writing
            "datatype": {},
            # Whether or not to write string data-types to netCDF4
            # files (as opposed to car data-types).
            "string": string,
            # Conventions
            "Conventions": Conventions,
            "ncdim_size_to_spanning_constructs": [],
            "count_variable_sample_dimension": {},
            "index_variable_sample_dimension": {},
            "external_variables": "",
            "external_fields": [],
            "geometry_containers": {},
            "geometry_encoding": {},
            "geometry_dimensions": set(),
            "dimensions_with_role": {},
            "dimensions": set(),
            "latest_version": LooseVersion(
                self.implementation.get_cf_version()
            ),
            "version": {},
            # Warn for the presence of out-of-range data with of
            # valid_[min|max|range] attributes?
            "warn_valid": bool(warn_valid),
            "valid_properties": set(("valid_min", "valid_max", "valid_range")),
            # Whether or not to name dimension corodinates in the
            # 'coordinates' attribute
            "coordinates": bool(coordinates),
            # Dictionary of netCDF variable names and netCDF
            # dimensions keyed by items of the field (such as a
            # coordinate or a coordinate reference)
            "seen": {},
            # Dry run: populate 'seen' dict without actually writing to file.
            "dry_run": False,
            # To indicate if the previous iteration was a dry run:
            "post_dry_run": False,
            # Note: need write_vars keys to specify dry runs (iterations)
            # and subsequent runs despite them being implied by the mode ('r'
            # and 'a' for dry_run and post_dry_run respectively) so that the
            # mode does not need to be passed to various methods, where a
            # pair of such keys seem clearer than one "effective mode" key.
        }

        if mode not in ("w", "a", "r+"):
            raise ValueError(
                "cfdm.write mode parameter must be one of 'w', 'a' or 'r+', "
                f"but got '{mode}'"
            )
        elif mode == "r+":  # support alias used by netCDF4.Dataset mode
            mode = "a"

        effective_mode = mode  # actual mode to use for the first IO iteration
        effective_fields = fields

        if mode == "a":
            # First read in the fields from the existing file:
            effective_fields = NetCDFRead(self.implementation).read(filename)

            # Read rather than append for the first iteration to ensure nothing
            # gets written; only want to update the 'seen' dictionary first.
            effective_mode = "r"
            overwrite = False
            self.write_vars["dry_run"] = True

            # Make lists of the fields to aid with iteration over them below:
            if not isinstance(fields, (list, tuple)):
                fields = [fields]
            if not isinstance(effective_fields, (list, tuple)):
                effective_fields = [effective_fields]

            # Fail ASAP if can't perform the operation:
            # 1. because attempting to append at least one field with group(s)
            if fmt == "NETCDF4":
                for f in fields:
                    if self.implementation.nc_get_variable_groups(f):
                        raise ValueError(
                            "At present append mode is unable to append fields "
                            "which have groups, however groups can be cleared, "
                            "the fields appended, and groups re-applied, via "
                            "methods such as 'nc_clear_variable_groups' and "
                            "'nc_set_variable_groups', to achieve the same."
                        )

            # 2. because the featureType on the original fields and the fields
            # to be appended are incompatible:
            original_ft = False  # no FT, distinguish from 'None' attr. value
            appended_fields_fts = []
            for ef in effective_fields:  # i.e original fields
                if "featureType" in ef.nc_global_attributes():
                    original_ft = ef.nc_global_attributes()["featureType"]
            for f in fields:  # i.e. fields to be appended
                if (
                    "featureType" in f.nc_global_attributes()
                    and f.nc_global_attributes()["featureType"] is not None
                ):
                    appended_fields_fts.append(
                        f.nc_global_attributes()["featureType"]
                    )
            # Incompatible if: 1) the appended fields have more than one
            # FT between them, 2) the original FT is not appropriate for
            # all appended fields, or 3) there is no original FT but one
            # or more across all appended fields.
            if (
                len(appended_fields_fts) > 1
                or (
                    len(appended_fields_fts) == 1
                    and original_ft is not False
                    and original_ft != appended_fields_fts[0]
                )
                or (appended_fields_fts and original_ft is not False)
            ):
                raise ValueError(
                    "Can't append fields with an incompatible 'featureType' "
                    "global attribute to the original file."
                )

        self._file_io_iteration(
            mode=effective_mode,
            overwrite=overwrite,
            fields=effective_fields,
            filename=filename,
            fmt=fmt,
            global_attributes=global_attributes,
            variable_attributes=variable_attributes,
            file_descriptors=file_descriptors,
            external=external,
            Conventions=Conventions,
            datatype=datatype,
            least_significant_digit=least_significant_digit,
            endian=endian,
            compress=compress,
            fletcher32=fletcher32,
            shuffle=shuffle,
            scalar=scalar,
            string=string,
            extra_write_vars=extra_write_vars,
            warn_valid=warn_valid,
            group=group,
        )

        if mode == "w":  # only one iteration required in this simple case
            return
        elif mode == "a":  # need another iteration to append after reading
            self.write_vars["dry_run"] = False
            self.write_vars["post_dry_run"] = True  # i.e. follows a dry run

            # Perform a second iteration to append, with knowledge of the
            # constructs existing in the file from the first iteration.
            return self._file_io_iteration(
                mode=mode,
                overwrite=overwrite,
                fields=fields,
                filename=filename,
                fmt=fmt,
                global_attributes=global_attributes,
                variable_attributes=variable_attributes,
                file_descriptors=file_descriptors,
                external=external,
                Conventions=Conventions,
                datatype=datatype,
                least_significant_digit=least_significant_digit,
                endian=endian,
                compress=compress,
                fletcher32=fletcher32,
                shuffle=shuffle,
                scalar=scalar,
                string=string,
                extra_write_vars=extra_write_vars,
                warn_valid=warn_valid,
                group=group,
            )

    def _file_io_iteration(
        self,
        mode,
        overwrite,
        fields,
        filename,
        fmt,
        global_attributes,
        variable_attributes,
        file_descriptors,
        external,
        Conventions,
        datatype,
        least_significant_digit,
        endian,
        compress,
        fletcher32,
        shuffle,
        scalar,
        string,
        extra_write_vars,
        warn_valid,
        group,
    ):
        """Perform a file-writing iteration with the given settings."""
        # ------------------------------------------------------------
        # Initiate file IO with given write variables
        # ------------------------------------------------------------
        if mode == "w":
            desc = "Writing to"
        elif mode == "a":  # append mode on a post-dry run when it appends
            desc = "Appending to"
        else:  # includes append mode on a dry-run when it does just read
            desc = "Reading from"
        logger.info(f"{desc} {fmt}")  # pragma: no cover

        g = self.write_vars

        # ------------------------------------------------------------
        # Set possible versions
        # ------------------------------------------------------------
        for version in ("1.6", "1.7", "1.8", "1.9"):
            g["CF-" + version] = LooseVersion(version)

        if extra_write_vars:
            g.update(copy.deepcopy(extra_write_vars))

        compress = int(compress)
        zlib = bool(compress)

        netcdf3_fmts = (
            "NETCDF3_CLASSIC",
            "NETCDF3_64BIT",
            "NETCDF3_64BIT_OFFSET",
            "NETCDF3_64BIT_DATA",
        )
        netcdf4_fmts = (
            "NETCDF4",
            "NETCDF4_CLASSIC",
        )
        if fmt not in netcdf3_fmts + netcdf4_fmts:
            raise ValueError(f"Unknown output file format: {fmt}")
        elif fmt in netcdf3_fmts:
            if compress in netcdf3_fmts:
                raise ValueError(f"Can't compress {fmt} format file")
            if group in netcdf3_fmts:
                # Can't write groups to a netCDF3 file
                g["group"] = False

        # ------------------------------------------------------------
        # Set up global/non-global attributes
        # ------------------------------------------------------------
        if variable_attributes:
            if isinstance(variable_attributes, str):
                variable_attributes = set((variable_attributes,))
            else:
                variable_attributes = set(variable_attributes)

            g["variable_attributes"] = variable_attributes

            if "Conventions" in variable_attributes:
                raise ValueError(
                    "Can't prevent the 'Conventions' property from being "
                    f"a netCDF global variable: {variable_attributes}"
                )
        # --- End: if

        if global_attributes:
            if isinstance(global_attributes, str):
                global_attributes = set((global_attributes,))
            else:
                global_attributes = set(global_attributes)

            g["global_attributes"] = global_attributes

        if file_descriptors:
            if "Conventions" in file_descriptors:
                raise ValueError(
                    "Use the Conventions parameter to specify conventions, "
                    "rather than a file descriptor."
                )

            g["file_descriptors"] = file_descriptors

        # ------------------------------------------------------------
        # Set up data type conversions. By default, Booleans are
        # converted to 32-bit integers and python objects are
        # converted to 64-bit floats.
        # ------------------------------------------------------------
        dtype_conversions = {
            numpy.dtype(bool): numpy.dtype("int32"),
            numpy.dtype(object): numpy.dtype(float),
        }
        if datatype:
            dtype_conversions.update(datatype)

        g["datatype"].update(dtype_conversions)

        # -------------------------------------------------------
        # Compression/endian
        # -------------------------------------------------------
        g["netcdf_compression"].update(
            {
                "zlib": zlib,
                "complevel": compress,
                "fletcher32": bool(fletcher32),
                "shuffle": bool(shuffle),
            }
        )
        g["endian"] = endian
        g["least_significant_digit"] = least_significant_digit

        g["fmt"] = fmt

        if isinstance(
            fields,
            (
                self.implementation.get_class("Field"),
                self.implementation.get_class("Domain"),
            ),
        ):
            fields = (fields,)
        else:
            try:
                fields = tuple(fields)
            except TypeError:
                raise TypeError(
                    "'fields' parameter must be a (sequence of) "
                    "Field or Domain instances"
                )

        # ------------------------------------------------------------
        # Scalar coordinate variables
        # ------------------------------------------------------------
        g["scalar"] = scalar

        g["overwrite"] = overwrite

        # ------------------------------------------------------------
        # Open the output netCDF file
        # ------------------------------------------------------------
        if os.path.isfile(filename):
            if mode == "w" and not overwrite:
                raise IOError(
                    "Can't write with mode {mode!r} to existing file "
                    f"{os.path.abspath(filename)} unless overwrite=True"
                )

            if not os.access(filename, os.W_OK):
                raise IOError(
                    "Can't write to existing file "
                    f"{os.path.abspath(filename)} without permission"
                )
        else:
            g["overwrite"] = False

        g["filename"] = filename
        g["netcdf"] = self.file_open(filename, mode, fmt, fields)

        #        # -----------------------------------------------------------
        #        # Set the fill mode for a Dataset open for writing to
        #        off. This # will prevent the data from being pre-filled with
        #        fill values, # which may result in some performance
        #        improvements.  #
        #        -------------------------------------------------------------
        #        g['netcdf'].set_fill_off()

        if not g["dry_run"]:
            # ------------------------------------------------------------
            # Write global properties to the file first. This is important
            # as doing it later could slow things down enormously. This
            # function also creates the g['global_attributes'] set, which
            # is used in the _write_field function.
            # ------------------------------------------------------------
            self._write_global_attributes(fields)

            # ------------------------------------------------------------
            # Write group-level properties to the file next
            # ------------------------------------------------------------
            if (
                g["group"] and not g["post_dry_run"]
            ):  # i.e. not for append mode
                self._write_group_attributes(fields)
        else:
            g["output_version"] = g["latest_version"]

        if external is not None:
            if g["output_version"] < g["CF-1.7"]:
                raise ValueError(
                    "Can't create external variables at "
<<<<<<< HEAD
                    "CF-{g['output_version']}. Need CF-1.7 or later."
=======
                    f"CF-{g['output_version']} (version too old)"
>>>>>>> e6a38a96
                )

            external = os.path.expanduser(os.path.expandvars(external))
            if os.path.realpath(external) == os.path.realpath(filename):
                raise ValueError(
                    "Can't set filename and external to the " "same path"
                )
        # --- End: if
        g["external_file"] = external

        # ------------------------------------------------------------
        # Write each field construct
        # ------------------------------------------------------------
        for f in fields:
            self._write_field_or_domain(f)

        # ------------------------------------------------------------
        # Write all of the buffered data to disk
        # ------------------------------------------------------------
        # For append mode, it is cleaner code-wise to close the file
        # on the read iteration and re-open it for the append
        # iteration. So we always close it here.
        self.file_close(filename)

        # ------------------------------------------------------------
        # Write external fields to the external file
        # ------------------------------------------------------------
        if g["external_fields"] and g["external_file"] is not None:
            self.write(
                fields=g["external_fields"],
                filename=g["external_file"],
                fmt=fmt,
                overwrite=overwrite,
                datatype=datatype,
                endian=endian,
                compress=compress,
                fletcher32=fletcher32,
                shuffle=shuffle,
                extra_write_vars=extra_write_vars,
            )<|MERGE_RESOLUTION|>--- conflicted
+++ resolved
@@ -2664,17 +2664,6 @@
             return
 
         logger.info(f"    Writing {cfvar!r}")  # pragma: no cover
-<<<<<<< HEAD
-=======
-
-        # ------------------------------------------------------------
-        # Set the netCDF4.createVariable datatype
-        # ------------------------------------------------------------
-        datatype = self._datatype(cfvar)
-        data = self.implementation.get_data(cfvar, None)
-
-        data, ncdimensions = self._transform_strings(cfvar, data, ncdimensions)
->>>>>>> e6a38a96
 
         # ------------------------------------------------------------
         # Find the fill value - the value that the variable's data get
@@ -2747,12 +2736,8 @@
         kwargs = self._customize_createVariable(cfvar, kwargs)
 
         logger.info(
-<<<<<<< HEAD
             "        to netCDF variable: "
             f"{ncvar}({ncvar, ', '.join(ncdimensions)})"
-=======
-            f" to netCDF variable: {ncvar}({', '.join(ncdimensions)})"
->>>>>>> e6a38a96
         )  # pragma: no cover
 
         try:
@@ -2761,39 +2746,23 @@
             error = str(error)
             message = (
                 f"Can't create variable in {g['netcdf'].file_format} file "
-<<<<<<< HEAD
                 f"from {cfvar!r} ({error})"
-=======
-                f"from {cfvar} ({error})"
->>>>>>> e6a38a96
             )
             if error == (
                 "NetCDF: Not a valid data type or _FillValue type mismatch"
             ):
                 raise ValueError(
-<<<<<<< HEAD
-                    f"Can't write {cfvar.data.dtype.name} data from "
-                    f"{cfvar!r} to a {g['netcdf'].file_format} file. "
-=======
                     f"Can't write {cfvar.data.dtype.name} data from {cfvar!r} "
                     f"to a {g['netcdf'].file_format} file. "
->>>>>>> e6a38a96
                     "Consider using a netCDF4 format, or use the 'datatype' "
                     "parameter, or change the datatype before writing."
                 )
             elif error == "NetCDF: NC_UNLIMITED in the wrong index":
                 raise RuntimeError(
-<<<<<<< HEAD
                     f"{message}. In a {g['netcdf'].file_format} file the "
                     "unlimited dimension must be the first (leftmost) "
                     "dimension of the variable. "
                     "Consider using a netCDF4 format."
-=======
-                    message
-                    + f". In a {g['netcdf'].file_format} file the unlimited "
-                    "dimension must be the first (leftmost) dimension of the "
-                    f"variable. Consider using a netCDF4 format."
->>>>>>> e6a38a96
                 )
             else:
                 raise RuntimeError(message)
@@ -3210,7 +3179,6 @@
         # coordinates
         coordinates = []
 
-<<<<<<< HEAD
         if g["output_version"] >= g[
             "CF-1.8"
         ] and not self.implementation.conform_geometry_variables(f):
@@ -3219,16 +3187,6 @@
                 "or interior ring variables have "
                 "inconsistent properties"
             )
-=======
-        if g["output_version"] >= g["CF-1.8"]:
-            if not self.implementation.conform_geometry_variables(f):
-                raise ValueError(
-                    f"Can't write {f!r}: node count, part node count, "
-                    "or interior ring variables have "
-                    "inconsistent properties"
-                )
-        # --- End: if
->>>>>>> e6a38a96
 
         g["formula_terms_refs"] = [
             ref
@@ -3971,7 +3929,6 @@
 
         # name can be a dimension of the variable, a scalar coordinate
         # variable, a valid standard name, or the word 'area'
-<<<<<<< HEAD
         if field:
             cell_methods = self.implementation.get_cell_methods(f)
             if cell_methods:
@@ -3987,22 +3944,6 @@
                             "Can't write {!r}: Unknown cell method "
                             "property: {!r}".format(org_f, cm.properties())
                         )
-=======
-        cell_methods = self.implementation.get_cell_methods(f)
-        if cell_methods:
-            axis_map = g["axis_to_ncdim"].copy()
-            axis_map.update(g["axis_to_ncscalar"])
-
-            cell_methods_strings = []
-            for cm in list(cell_methods.values()):
-                if not self.cf_cell_method_qualifiers().issuperset(
-                    self.implementation.get_cell_method_qualifiers(cm)
-                ):
-                    raise ValueError(
-                        f"Can't write {org_f!r}: Unknown cell method "
-                        f"property: {cm.properties()!r}"
-                    )
->>>>>>> e6a38a96
 
                     axes = [
                         axis_map.get(axis, axis)
@@ -4015,22 +3956,13 @@
                         self.implementation.get_cell_method_string(cm)
                     )
 
-<<<<<<< HEAD
                 cell_methods = " ".join(cell_methods_strings)
                 logger.info(
                     "    Writing cell_methods attribute to "
                     "netCDF variable {}: {}".format(ncvar, cell_methods)
                 )  # pragma: no cover
-=======
-            cell_methods = " ".join(cell_methods_strings)
-            logger.info(
-                "    Writing cell_methods attribute to "
-                f"netCDF variable {ncvar}: {cell_methods}"
-            )  # pragma: no cover
->>>>>>> e6a38a96
 
                 extra["cell_methods"] = cell_methods
-        # --- End: if
 
         # ------------------------------------------------------------
         # Geometry container (CF>=1.8)
@@ -4042,7 +3974,6 @@
                     f, geometry_container
                 )
                 extra["geometry"] = gc_ncvar
-        # --- End: if
 
         # ------------------------------------------------------------
         # Create a new CF-netCDF data/domain variable
@@ -4056,7 +3987,6 @@
             if groups:
                 omit = tuple(omit)
                 omit += tuple(groups)
-        # --- End: if
 
         if domain:
             # Include the dimanions attribute on doain
@@ -5177,11 +5107,7 @@
             if g["output_version"] < g["CF-1.7"]:
                 raise ValueError(
                     "Can't create external variables at "
-<<<<<<< HEAD
-                    "CF-{g['output_version']}. Need CF-1.7 or later."
-=======
-                    f"CF-{g['output_version']} (version too old)"
->>>>>>> e6a38a96
+                    f"CF-{g['output_version']}. Need CF-1.7 or later."
                 )
 
             external = os.path.expanduser(os.path.expandvars(external))
@@ -5189,7 +5115,7 @@
                 raise ValueError(
                     "Can't set filename and external to the " "same path"
                 )
-        # --- End: if
+
         g["external_file"] = external
 
         # ------------------------------------------------------------
