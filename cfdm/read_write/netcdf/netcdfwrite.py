--- conflicted
+++ resolved
@@ -2658,13 +2658,6 @@
 
         g = self.write_vars
 
-        # Update the 'seen' dictionary
-        g["seen"][id(cfvar)] = {
-            "variable": cfvar,
-            "ncvar": ncvar,
-            "ncdims": ncdimensions,
-        }
-
         # Don't ever write any variables in the 'dry run' read iteration of an
         # append-mode write (only write in the second post-dry-run iteration).
         if g["dry_run"]:
@@ -2684,15 +2677,18 @@
             datatype = self._datatype(cfvar)
             data = self.implementation.get_data(cfvar, None)
 
-<<<<<<< HEAD
             original_ncdimensions = ncdimensions
 
             data, ncdimensions = self._transform_strings(
                 cfvar, data, ncdimensions
             )
-=======
-        data, ncdimensions = self._transform_strings(cfvar, data, ncdimensions)
->>>>>>> 49ca103a
+
+        # Update the 'seen' dictionary
+        g["seen"][id(cfvar)] = {
+            "variable": cfvar,
+            "ncvar": ncvar,
+            "ncdims": original_ncdimensions,
+        }
 
         # ------------------------------------------------------------
         # Find the fill value - the value that the variable's data get
@@ -3140,23 +3136,18 @@
 
         logger.info("  Writing {!r}:".format(f))  # pragma: no cover
 
-<<<<<<< HEAD
         # Work out if we have a field or domain instance. CF-1.9
         domain = self.implementation.is_domain(f)
         field = not domain
 
         if domain and g["output_version"] < g["CF-1.9"]:
             raise ValueError(
-                "Can't create domain variables in a CF-{} dataset. "
-                "Need CF-1.9 or later.".format(g["output_version"])
-            )
-
-        xxx = []
+                "Can't create domain variables in a "
+                f"CF-{g['output_version']} dataset. Need CF-1.9 or later."
+            )
 
         seen = g["seen"]
 
-=======
->>>>>>> 49ca103a
         org_f = f
         if add_to_seen:
             id_f = id(f)
@@ -3219,7 +3210,6 @@
         # coordinates
         coordinates = []
 
-<<<<<<< HEAD
         if g["output_version"] >= g[
             "CF-1.8"
         ] and not self.implementation.conform_geometry_variables(f):
@@ -3228,16 +3218,6 @@
                 "or interior ring variables have "
                 "inconsistent properties"
             )
-=======
-        if g["output_version"] >= g["CF-1.8"]:
-            if not self.implementation.conform_geometry_variables(f):
-                raise ValueError(
-                    "Can't write {!r}: node count, part node count, "
-                    "or interior ring variables have "
-                    "inconsistent properties".format(f)
-                )
-        # --- End: if
->>>>>>> 49ca103a
 
         g["formula_terms_refs"] = [
             ref
@@ -4563,9 +4543,6 @@
 
                 See `cfdm.write` for details.
 
-<<<<<<< HEAD
-            overwrite: `bool`, optional
-=======
             mode: `str`, optional
                 Specify the mode of write access for the output file. One of:
 
@@ -4622,7 +4599,6 @@
                 ``'w'``.
 
             overwrite: bool, optional
->>>>>>> 49ca103a
                 If False then raise an exception if the output file
                 pre-exists. By default a pre-existing output file is
                 over written.
