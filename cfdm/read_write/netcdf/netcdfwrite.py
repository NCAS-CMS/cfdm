--- conflicted
+++ resolved
@@ -1417,10 +1417,6 @@
 
                 extra["climatology"] = extra.pop("bounds")
                 break
-<<<<<<< HEAD
-        # --- End: for
-=======
->>>>>>> f760739b
 
         g["bounds"][coord_ncvar] = ncvar
 
@@ -3167,7 +3163,6 @@
         # coordinates
         coordinates = []
 
-<<<<<<< HEAD
         if g["output_version"] >= g[
             "CF-1.8"
         ] and not self.implementation.conform_geometry_variables(f):
@@ -3176,15 +3171,6 @@
                 "or interior ring variables have "
                 "inconsistent properties"
             )
-=======
-        if g["output_version"] >= g["CF-1.8"]:
-            if not self.implementation.conform_geometry_variables(f):
-                raise ValueError(
-                    f"Can't write {f!r}: node count, part node count, "
-                    "or interior ring variables have "
-                    "inconsistent properties"
-                )
->>>>>>> f760739b
 
         g["formula_terms_refs"] = [
             ref
@@ -3631,7 +3617,6 @@
 
             g["sample_ncdim"][compressed_ncdims] = sample_ncdim
 
-<<<<<<< HEAD
             if field:
                 n = len(compressed_ncdims)
                 sample_dimension = (
@@ -3649,20 +3634,6 @@
                     if ncdim not in compressed_ncdims
                 ]
                 data_ncdimensions.append(sample_ncdim)
-        # --- End: if
-=======
-            n = len(compressed_ncdims)
-            sample_dimension = (
-                self.implementation.get_sample_dimension_position(f)
-            )
-            #            sample_dimension = [i for i in range(len(field_data_axes)-n+1)
-            #                                if field_data_axes[i:i+n] == compressed_axes]
-            #            sample_dimension = sample_dimension[0]
-
-            data_ncdimensions[sample_dimension : sample_dimension + n] = [
-                sample_ncdim
-            ]
->>>>>>> f760739b
 
         data_ncdimensions = tuple(data_ncdimensions)
 
