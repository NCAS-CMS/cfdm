--- conflicted
+++ resolved
@@ -61,11 +61,7 @@
     def _create_netcdf_group(self, nc, group_name):
         """Create a new netCDF4 group object.
 
-<<<<<<< HEAD
-    .. ersionadded:: (cfdm) 1.8.6.0
-=======
-        .. versionadded:: (cfdm) 1.8.6
->>>>>>> af488d12
+        .. versionadded:: (cfdm) 1.8.6.0
 
         :Parameters:
 
@@ -480,25 +476,13 @@
             sample_dimension_position = (
                 self.implementation.get_sample_dimension_position(construct)
             )
-<<<<<<< HEAD
-            compressed_axes = (
-                tuple(self.implementation.get_compressed_axes(
-                    field, key, construct)))
-            compressed_ncdims = tuple(
-                [g['axis_to_ncdim'][axis]
-                 for axis in compressed_axes]
-            )
-            sample_ncdim = g['sample_ncdim'].get(compressed_ncdims)
-=======
             compressed_axes = tuple(
                 self.implementation.get_compressed_axes(field, key, construct)
             )
             compressed_ncdims = tuple(
                 [g["axis_to_ncdim"][axis] for axis in compressed_axes]
             )
-
             sample_ncdim = g["sample_ncdim"].get(compressed_ncdims)
->>>>>>> af488d12
 
             if compression_type == "gathered":
                 # ----------------------------------------------------
@@ -1403,12 +1387,7 @@
             self._write_netcdf_variable(ncvar, ncdimensions, bounds, omit=omit)
         # --- End: if
 
-<<<<<<< HEAD
-        extra['bounds'] = ncvar
-=======
         extra["bounds"] = ncvar
-        #        if self.implementation.is_climatology(coord):
->>>>>>> af488d12
         axes = self.implementation.get_construct_data_axes(f, coord_key)
         for clim_axis in self.implementation.climatological_time_axes(f):
             if (clim_axis,) == axes:
@@ -1419,10 +1398,6 @@
                 extra["climatology"] = extra.pop("bounds")
                 break
         # --- End: for
-<<<<<<< HEAD
-=======
-        #        else:
->>>>>>> af488d12
 
         g["bounds"][coord_ncvar] = ncvar
 
@@ -1736,11 +1711,7 @@
         """Return the parent group in which a dimension or variable is to be
         created.
 
-<<<<<<< HEAD
-    .. versionadded:: (cfdm) 1.8.6.0
-=======
-        .. versionadded:: (cfdm) 1.8.6
->>>>>>> af488d12
+        .. versionadded:: (cfdm) 1.8.6.0
 
         :Parameters:
 
@@ -1815,11 +1786,7 @@
     def _groups(self, name):
         """Strip off any group structure from the name.
 
-<<<<<<< HEAD
-    .. versionaddedd:: 1.8.7.0
-=======
-        .. versionaddedd:: (cfdm) 1.8.6.1
->>>>>>> af488d12
+        .. versionaddedd:: 1.8.7.0
 
         :Parameters:
 
@@ -2559,18 +2526,6 @@
         else:
             return ncvar
 
-<<<<<<< HEAD
-    def _write_netcdf_variable(self, ncvar, ncdimensions, cfvar,
-                               omit=(), extra=None, fill=False,
-                               data_variable=False,
-                               domain_variable=False):
-        '''Create a netCDF variable from *cfvar* with name *ncvar* and
-    dimensions *ncdimensions*. The new netCDF variable's properties
-    are given by cfvar.properties(), less any given by the *omit*
-    argument. If a new string-length netCDF dimension is required then
-    it will also be created. The ``seen`` dictionary is updated for
-    *cfvar*.
-=======
     def _write_netcdf_variable(
         self,
         ncvar,
@@ -2580,6 +2535,7 @@
         extra=None,
         fill=False,
         data_variable=False,
+        domain_variable=False,
     ):
         """Create a netCDF variable from *cfvar* with name *ncvar* and
         dimensions *ncdimensions*. The new netCDF variable's properties
@@ -2587,38 +2543,33 @@
         argument. If a new string-length netCDF dimension is required then
         it will also be created. The ``seen`` dictionary is updated for
         *cfvar*.
->>>>>>> af488d12
-
-        :Parameters:
-
-            ncvar: `str`
-                The netCDF name of the variable.
-
-            dimensions: `tuple`
-                The netCDF dimension names of the variable
-
-            cfvar: `Variable`
-                The construct to write to the netCDF file.
-
-            omit: sequence of `str`, optional
-
-            extra: `dict`, optional
-
-<<<<<<< HEAD
-        data_variable: `bool`, optional
-            True if the a data variable is being written.
-
-        domain_variable: `bool`, optional
-            True if the a domain variable is being written.
-
-            .. versionadded:: (cfdm) 1.9.0.0
-
-    :Returns:
-=======
-        :Returns:
->>>>>>> af488d12
-
-            `None`
+
+            :Parameters:
+
+                ncvar: `str`
+                    The netCDF name of the variable.
+
+                dimensions: `tuple`
+                    The netCDF dimension names of the variable
+
+                cfvar: `Variable`
+                    The construct to write to the netCDF file.
+
+                omit: sequence of `str`, optional
+
+                extra: `dict`, optional
+
+                data_variable: `bool`, optional
+                    True if the a data variable is being written.
+
+                domain_variable: `bool`, optional
+                    True if the a domain variable is being written.
+
+                    .. versionadded:: (cfdm) 1.9.0.0
+
+            :Returns:
+
+                `None`
 
         """
         # To avoid mutable default argument (an anti-pattern) of extra={}
@@ -2634,7 +2585,7 @@
         # ------------------------------------------------------------
         if domain_variable:
             data = None
-            datatype = 'S1'
+            datatype = "S1"
             original_ncdimensions = ()
             ncdimensions = ()
         else:
@@ -2643,12 +2594,9 @@
 
             original_ncdimensions = ncdimensions
 
-<<<<<<< HEAD
-            data, ncdimensions = self._transform_strings(cfvar, data,
-                                                         ncdimensions)
-=======
-        data, ncdimensions = self._transform_strings(cfvar, data, ncdimensions)
->>>>>>> af488d12
+            data, ncdimensions = self._transform_strings(
+                cfvar, data, ncdimensions
+            )
 
         # ------------------------------------------------------------
         # Find the fill value - the value that the variable's data get
@@ -2722,14 +2670,9 @@
         kwargs = self._customize_createVariable(cfvar, kwargs)
 
         logger.info(
-<<<<<<< HEAD
-            '        to netCDF variable: {}({})'.format(
-                ncvar, ', '.join(ncdimensions))
-=======
-            " to netCDF variable: {}({})".format(
+            "        to netCDF variable: {}({})".format(
                 ncvar, ", ".join(ncdimensions)
             )
->>>>>>> af488d12
         )  # pragma: no cover
 
         try:
@@ -3051,13 +2994,8 @@
     def _convert_to_char(self, data):
         """Convert string data into character data
 
-<<<<<<< HEAD
-    The returned Data instance object will have data type 'S1' and
-    will have an extra trailing dimension.
-=======
-        The return Data instance object will have data type 'S1' and will
+        The returned Data object will have data type 'S1' and will
         have an extra trailing dimension.
->>>>>>> af488d12
 
         .. versionadded:: (cfdm) 1.7.0
 
@@ -3069,13 +3007,7 @@
 
             Data instance
 
-<<<<<<< HEAD
-        '''
-        strlen = data.dtype.itemsize
-
-=======
-        """
->>>>>>> af488d12
+        """
         data = self.implementation.initialise_Data(
             array=self._character_array(self.implementation.get_array(data)),
             units=self.implementation.get_data_units(data, None),
@@ -3085,28 +3017,18 @@
 
         return data
 
-<<<<<<< HEAD
-    def _write_field_or_domain(self, f, add_to_seen=False,
-                               allow_data_insert_dimension=True):
-        '''Write a field or domain construct to the file.
-
-    All of the metadata constructs are also written.
-=======
-    def _write_field(
+    def _write_field_or_domain(
         self, f, add_to_seen=False, allow_data_insert_dimension=True
     ):
-        """Write a field construct to the netCDF file.
->>>>>>> af488d12
+        """Write a field or domain construct to the file.
+
+        All of the metadata constructs are also written.
 
         .. versionadded:: (cfdm) 1.7.0
 
         :Parameters:
 
-<<<<<<< HEAD
-        f: `Field` or `Domain`
-=======
-            f: Field construct
->>>>>>> af488d12
+            f: `Field` or `Domain`
 
             add_to_seen: bool, optional
 
@@ -3125,11 +3047,11 @@
         domain = self.implementation.is_domain(f)
         field = not domain
 
-        if domain and g['output_version'] < g['CF-1.9']:
+        if domain and g["output_version"] < g["CF-1.9"]:
             raise ValueError(
                 "Can't create domain variables in a CF-{} dataset. "
-                "Need CF-1.9 or later.".format(
-                    g['output_version']))
+                "Need CF-1.9 or later.".format(g["output_version"])
+            )
 
         xxx = []
 
@@ -3197,25 +3119,14 @@
         # coordinates
         coordinates = []
 
-<<<<<<< HEAD
-        if (
-                g['output_version'] >= g['CF-1.8'] and
-                not self.implementation.conform_geometry_variables(f)
-        ):
+        if g["output_version"] >= g[
+            "CF-1.8"
+        ] and not self.implementation.conform_geometry_variables(f):
             raise ValueError(
-                "Can't write {!r}: node count, part node count, "
+                f"Can't write {f!r}: node count, part node count, "
                 "or interior ring variables have "
-                "inconsistent properties".format(f))
-=======
-        if g["output_version"] >= g["CF-1.8"]:
-            if not self.implementation.conform_geometry_variables(f):
-                raise ValueError(
-                    "Can't write {!r}: node count, part node count, "
-                    "or interior ring variables have "
-                    "inconistent properties".format(f)
-                )
-        # --- End: if
->>>>>>> af488d12
+                "inconsistent properties"
+            )
 
         g["formula_terms_refs"] = [
             ref
@@ -3267,12 +3178,6 @@
                 ):
                     coord = field_coordinates[key]
 
-<<<<<<< HEAD
-                    if not (self.implementation.get_data_ndim(coord) == 1 and
-                            self.implementation.get_property(
-                                coord, 'standard_name', None) ==
-                            standard_name):
-=======
                     if not (
                         self.implementation.get_data_ndim(coord) == 1
                         and self.implementation.get_property(
@@ -3280,7 +3185,6 @@
                         )
                         == standard_name
                     ):
->>>>>>> af488d12
                         continue
 
                     if coord_key is not None:
@@ -3370,15 +3274,10 @@
 
                         # Expand the field's data array to include
                         # this domain axis
-<<<<<<< HEAD
                         if field:
                             f = self.implementation.field_insert_dimension(
-                                f, position=0, axis=axis)
-=======
-                        f = self.implementation.field_insert_dimension(
-                            f, position=0, axis=axis
-                        )
->>>>>>> af488d12
+                                f, position=0, axis=axis
+                            )
                     else:
                         # Scalar coordinate variables are being
                         # allowed; and there are NO auxiliary
@@ -3419,17 +3318,11 @@
                     # a cell measure, domain ancillary, field
                     # ancillary, or an N-d (N>1) auxiliary coordinate
                     # does => expand the data array to include it.
-<<<<<<< HEAD
                     if field:
                         f = self.implementation.field_insert_dimension(
-                               f, position=0, axis=axis)
+                            f, position=0, axis=axis
+                        )
                         data_axes.append(axis)
-=======
-                    f = self.implementation.field_insert_dimension(
-                        f, position=0, axis=axis
-                    )
-                    data_axes.append(axis)
->>>>>>> af488d12
 
                 #                spanning_constructs = self.implementation.get_constructs(
                 #                    f, axes=[axis])
@@ -3574,7 +3467,6 @@
             # --- End: if
         # --- End: for
 
-<<<<<<< HEAD
         if field:
             field_data_axes = tuple(self.implementation.get_field_data_axes(f))
         else:
@@ -3582,34 +3474,20 @@
             # since we last retrieved them. CF-1.9
             field_data_axes = tuple(data_axes)
 
-        data_ncdimensions = [g['axis_to_ncdim'][axis]
-                             for axis in field_data_axes]
-=======
-        field_data_axes = tuple(self.implementation.get_field_data_axes(f))
         data_ncdimensions = [
             g["axis_to_ncdim"][axis] for axis in field_data_axes
         ]
->>>>>>> af488d12
 
         # ------------------------------------------------------------
         # Now that we've dealt with all of the axes, deal with
         # compression
         # ------------------------------------------------------------
         if compression_type:
-<<<<<<< HEAD
-            compressed_axes = tuple(
-                self.implementation.get_compressed_axes(f)
-            )
-#            g['compressed_axes'] = compressed_axes
-            compressed_ncdims = tuple([g['axis_to_ncdim'][axis]
-                                       for axis in compressed_axes])
-=======
             compressed_axes = tuple(self.implementation.get_compressed_axes(f))
-            g["compressed_axes"] = compressed_axes
+            #            g['compressed_axes'] = compressed_axes
             compressed_ncdims = tuple(
                 [g["axis_to_ncdim"][axis] for axis in compressed_axes]
             )
->>>>>>> af488d12
 
             if compression_type == "gathered":
                 # ----------------------------------------------------
@@ -3670,30 +3548,19 @@
                 # ----------------------------------------------------
                 count = self.implementation.get_count(f)
                 count_ncdim = self.implementation.nc_get_dimension(
-<<<<<<< HEAD
-                    count, default='feature')
-
-                if not g['group']:
-=======
                     count, default="feature"
                 )
+
                 if not g["group"]:
->>>>>>> af488d12
                     # A flat file has been requested, so strip off any
                     # group structure from the name.
                     count_ncdim = self._remove_group_structure(count_ncdim)
 
                 sample_ncdim = self._write_count_variable(
-<<<<<<< HEAD
-                    f, count,
-                    ncdim=count_ncdim, create_ncdim=True)
-
-                if not g['group']:
-=======
                     f, count, ncdim=count_ncdim, create_ncdim=True
                 )
+
                 if not g["group"]:
->>>>>>> af488d12
                     # A flat file has been requested, so strip off any
                     # group structure from the name.
                     sample_ncdim = self._remove_group_structure(sample_ncdim)
@@ -3709,12 +3576,7 @@
                     instance_dimension=data_ncdimensions[0],
                 )
 
-<<<<<<< HEAD
-                g['sample_ncdim'][compressed_ncdims[0:2]] = index_ncdim
-=======
                 g["sample_ncdim"][compressed_ncdims[0:2]] = index_ncdim
-
->>>>>>> af488d12
             else:
                 raise ValueError(
                     "Can't write {!r}: Unknown compression type: {!r}".format(
@@ -3724,15 +3586,14 @@
 
             g["sample_ncdim"][compressed_ncdims] = sample_ncdim
 
-<<<<<<< HEAD
             if field:
                 n = len(compressed_ncdims)
                 sample_dimension = (
                     self.implementation.get_sample_dimension_position(f)
                 )
-                data_ncdimensions[sample_dimension:sample_dimension + n] = (
-                    [sample_ncdim]
-                )
+                data_ncdimensions[sample_dimension : sample_dimension + n] = [
+                    sample_ncdim
+                ]
             else:
                 # The dimensions for domain variables are not
                 # ordered. CF-1.9
@@ -3742,19 +3603,6 @@
                     if ncdim not in compressed_ncdims
                 ]
                 data_ncdimensions.append(sample_ncdim)
-=======
-            n = len(compressed_ncdims)
-            sample_dimension = (
-                self.implementation.get_sample_dimension_position(f)
-            )
-            #            sample_dimension = [i for i in range(len(field_data_axes)-n+1)
-            #                                if field_data_axes[i:i+n] == compressed_axes]
-            #            sample_dimension = sample_dimension[0]
-
-            data_ncdimensions[sample_dimension : sample_dimension + n] = [
-                sample_ncdim
-            ]
->>>>>>> af488d12
         # --- End: if
 
         data_ncdimensions = tuple(data_ncdimensions)
@@ -3772,19 +3620,11 @@
             axes = self.implementation.get_construct_data_axes(f, key)
             if len(axes) > 1 or axes[0] in data_axes:
                 # This auxiliary coordinate construct spans at least
-<<<<<<< HEAD
                 # one of the dimensions of the field constuct's data
                 # array, or the domain constructs dimensions.
-                coordinates = self._write_auxiliary_coordinate(f, key,
-                                                               aux_coord,
-                                                               coordinates)
-=======
-                # one of the dimensions of the field construct's data
-                # array.
                 coordinates = self._write_auxiliary_coordinate(
                     f, key, aux_coord, coordinates
                 )
->>>>>>> af488d12
             else:
                 # This auxiliary coordinate needs to be written as a
                 # scalar coordiante variable
@@ -3962,38 +3802,24 @@
         # Create the 'ancillary_variables' CF-netCDF attribute and
         # create the referenced CF-netCDF ancillary variables
         # ------------------------------------------------------------
-<<<<<<< HEAD
         if field:
             ancillary_variables = [
                 self._write_field_ancillary(f, key, anc)
                 for key, anc in self.implementation.get_field_ancillaries(
-                        f).items()
+                    f
+                ).items()
             ]
-=======
-        ancillary_variables = [
-            self._write_field_ancillary(f, key, anc)
-            for key, anc in self.implementation.get_field_ancillaries(
-                f
-            ).items()
-        ]
->>>>>>> af488d12
 
         # ------------------------------------------------------------
         # Create the CF-netCDF data/domain variable
         # ------------------------------------------------------------
-<<<<<<< HEAD
         if field:
-            default = 'data'
+            default = "data"
         else:
-            default = 'domain'
+            default = "domain"
 
         ncvar = self._create_netcdf_variable_name(f, default=default)
 
-=======
-        ncvar = self._create_netcdf_variable_name(f, default="data")
-
-        #        print ('    field ncvar =', ncvar, f.get_property('test_id', None))
->>>>>>> af488d12
         ncdimensions = data_ncdimensions
 
         extra = {}
@@ -4029,13 +3855,8 @@
             extra["grid_mapping"] = grid_mapping
 
         # Ancillary variables
-<<<<<<< HEAD
         if field and ancillary_variables:
-            ancillary_variables = ' '.join(ancillary_variables)
-=======
-        if ancillary_variables:
             ancillary_variables = " ".join(ancillary_variables)
->>>>>>> af488d12
             logger.info(
                 "    Writing ancillary_variables attribute to "
                 "netCDF variable {}: {!r}".format(ncvar, ancillary_variables)
@@ -4045,74 +3866,41 @@
 
         # name can be a dimension of the variable, a scalar coordinate
         # variable, a valid standard name, or the word 'area'
-<<<<<<< HEAD
         if field:
             cell_methods = self.implementation.get_cell_methods(f)
             if cell_methods:
-                axis_map = g['axis_to_ncdim'].copy()
-                axis_map.update(g['axis_to_ncscalar'])
+                axis_map = g["axis_to_ncdim"].copy()
+                axis_map.update(g["axis_to_ncscalar"])
 
                 cell_methods_strings = []
                 for cm in list(cell_methods.values()):
                     if not self.cf_cell_method_qualifiers().issuperset(
-                            self.implementation.get_cell_method_qualifiers(cm)):
+                        self.implementation.get_cell_method_qualifiers(cm)
+                    ):
                         raise ValueError(
                             "Can't write {!r}: Unknown cell method "
-                            "property: {!r}".format(
-                                org_f, cm.properties()))
+                            "property: {!r}".format(org_f, cm.properties())
+                        )
 
                     axes = [
                         axis_map.get(axis, axis)
                         for axis in self.implementation.get_cell_method_axes(
-                                cm, ())
+                            cm, ()
+                        )
                     ]
                     self.implementation.set_cell_method_axes(cm, axes)
                     cell_methods_strings.append(
-                        self.implementation.get_cell_method_string(cm))
-
-                cell_methods = ' '.join(cell_methods_strings)
+                        self.implementation.get_cell_method_string(cm)
+                    )
+
+                cell_methods = " ".join(cell_methods_strings)
                 logger.info(
                     "    Writing cell_methods attribute to "
                     "netCDF variable {}: {}".format(ncvar, cell_methods)
                 )  # pragma: no cover
 
-                extra['cell_methods'] = cell_methods
+                extra["cell_methods"] = cell_methods
         # --- End: if
-=======
-        cell_methods = self.implementation.get_cell_methods(f)
-        if cell_methods:
-            axis_map = g["axis_to_ncdim"].copy()
-            axis_map.update(g["axis_to_ncscalar"])
-
-            cell_methods_strings = []
-            for cm in list(cell_methods.values()):
-                if not self.cf_cell_method_qualifiers().issuperset(
-                    self.implementation.get_cell_method_qualifiers(cm)
-                ):
-                    raise ValueError(
-                        "Can't write {!r}: Unknown cell method "
-                        "property: {!r}".format(org_f, cm.properties())
-                    )
-
-                axes = [
-                    axis_map.get(axis, axis)
-                    for axis in self.implementation.get_cell_method_axes(
-                        cm, ()
-                    )
-                ]
-                self.implementation.set_cell_method_axes(cm, axes)
-                cell_methods_strings.append(
-                    self.implementation.get_cell_method_string(cm)
-                )
-
-            cell_methods = " ".join(cell_methods_strings)
-            logger.info(
-                "    Writing cell_methods attribute to "
-                "netCDF variable {}: {}".format(ncvar, cell_methods)
-            )  # pragma: no cover
-
-            extra["cell_methods"] = cell_methods
->>>>>>> af488d12
 
         # ------------------------------------------------------------
         # Geometry container (CF>=1.8)
@@ -4140,23 +3928,23 @@
                 omit += tuple(groups)
         # --- End: if
 
-<<<<<<< HEAD
         if domain:
             # Include the dimanions attribute on doain
             # variables. CF-1.9
-            extra['dimensions'] = ' '.join(sorted(ncdimensions))
+            extra["dimensions"] = " ".join(sorted(ncdimensions))
 
         # Note that for domain variables the ncdimensions parameter is
         # automatically changed to () within the
         # _write_netcdf_variable method.  CF-1.9
-        self._write_netcdf_variable(ncvar, ncdimensions, f, omit=omit,
-                                    extra=extra, data_variable=field,
-                                    domain_variable=domain)
-=======
         self._write_netcdf_variable(
-            ncvar, ncdimensions, f, omit=omit, extra=extra, data_variable=True
+            ncvar,
+            ncdimensions,
+            f,
+            omit=omit,
+            extra=extra,
+            data_variable=field,
+            domain_variable=domain,
         )
->>>>>>> af488d12
 
         # Update the 'seen' dictionary, if required
         if add_to_seen:
@@ -4263,11 +4051,7 @@
         """Find the netCDF global properties from all of the input fields and
         write them to the netCDF4.Dataset.
 
-<<<<<<< HEAD
-    .. versionadded:: (cfdm) 1.8.6.0
-=======
-        .. versionadded:: (cfdm) 1.8.6
->>>>>>> af488d12
+        .. versionadded:: (cfdm) 1.8.6.0
 
         :Parameters:
 
@@ -4531,13 +4315,9 @@
     def file_close(self, filename):
         """Close the netCDF file that has been written.
 
-<<<<<<< HEAD
-    .. versionadded:: (cfdm) 1.7.0
-
-    :Returns:
-=======
+        .. versionadded:: (cfdm) 1.7.0
+
         :Returns:
->>>>>>> af488d12
 
             `None`
 
@@ -4547,13 +4327,9 @@
     def file_open(self, filename, mode, fmt, fields):
         """Open the netCDF file for writing.
 
-<<<<<<< HEAD
-    .. versionadded:: (cfdm) 1.7.0
-
-    :Parameters:
-=======
+        .. versionadded:: (cfdm) 1.7.0
+
         :Parameters:
->>>>>>> af488d12
 
             filename: `str`
                 As for the *filename* parameter for initialising a
@@ -4597,23 +4373,6 @@
         return nc
 
     @_manage_log_level_via_verbosity
-<<<<<<< HEAD
-    def write(self, fields, filename, fmt='NETCDF4', overwrite=True,
-              global_attributes=None, variable_attributes=None,
-              file_descriptors=None, external=None, Conventions=None,
-              datatype=None, least_significant_digit=None,
-              endian='native', compress=0, fletcher32=False,
-              shuffle=True, scalar=True, string=True,
-              extra_write_vars=None, verbose=None, warn_valid=True,
-              group=True, coordinates=False):
-        '''Write field and domain constructs to a netCDF file.
-
-    NetCDF dimension and variable names will be taken from variables'
-    `!ncvar` attributes and the field attribute `!ncdimensions` if
-    present, otherwise they are inferred from standard names or set to
-    defaults. NetCDF names may be automatically given a numerical suffix
-    to avoid duplication.
-=======
     def write(
         self,
         fields,
@@ -4639,14 +4398,13 @@
         group=True,
         coordinates=False,
     ):
-        """Write fields to a netCDF file.
->>>>>>> af488d12
-
-        NetCDF dimension and variable names will be taken from variables'
-        `!ncvar` attributes and the field attribute `!ncdimensions` if
-        present, otherwise they are inferred from standard names or set to
-        defaults. NetCDF names may be automatically given a numerical suffix
-        to avoid duplication.
+        """Write field and domain constructs to a netCDF file.
+
+        NetCDF dimension and variable names will be taken from
+        variables' `ncvar` attributes and the field attribute
+        `!ncdimensions` if present, otherwise they are inferred from
+        standard names or set to defaults. NetCDF names may be
+        automatically given a numerical suffix to avoid duplication.
 
         Output netCDF file global properties are those which occur in the set
         of CF global properties and non-standard data variable properties and
@@ -4670,17 +4428,10 @@
 
                 See `cfdm.write` for details.
 
-<<<<<<< HEAD
-        overwrite: `bool`, optional
-            If False then raise an exception if the output file
-            pre-exists. By default a pre-existing output file is over
-            written.
-=======
-            overwrite: bool, optional
+            overwrite: `bool`, optional
                 If False then raise an exception if the output file
-                pre-exists. By default a pre-existing output file is over
-                written.
->>>>>>> af488d12
+                pre-exists. By default a pre-existing output file is
+                over written.
 
                 See `cfdm.write` for details.
 
@@ -4790,11 +4541,7 @@
 
                 See `cfdm.write` for details.
 
-<<<<<<< HEAD
-            .. versionadded:: (cfdm) 1.8.6.0
-=======
-                .. versionadded:: (cfdm) 1.8.6
->>>>>>> af488d12
+                .. versionadded:: (cfdm) 1.8.6.0
 
             coordinates: `bool`, optional
                 If True then include CF-netCDF coordinate variable names
@@ -4980,21 +4727,6 @@
         # -------------------------------------------------------
         # Compression/endian
         # -------------------------------------------------------
-<<<<<<< HEAD
-        g['netcdf_compression'].update({
-            'zlib': zlib,
-            'complevel': compress,
-            'fletcher32': bool(fletcher32),
-            'shuffle': bool(shuffle),
-        })
-        g['endian'] = endian
-        g['least_significant_digit'] = least_significant_digit
-
-        g['fmt'] = fmt
-
-        if isinstance(fields, (self.implementation.get_class('Field'),
-                               self.implementation.get_class('Domain'))):
-=======
         g["netcdf_compression"].update(
             {
                 "zlib": zlib,
@@ -5008,22 +4740,22 @@
 
         g["fmt"] = fmt
 
-        if isinstance(fields, self.implementation.get_class("Field")):
->>>>>>> af488d12
+        if isinstance(
+            fields,
+            (
+                self.implementation.get_class("Field"),
+                self.implementation.get_class("Domain"),
+            ),
+        ):
             fields = (fields,)
         else:
             try:
                 fields = tuple(fields)
             except TypeError:
-<<<<<<< HEAD
-                raise TypeError("'fields' parameter must be a (sequence of) "
-                                "Field or Domain instances")
-=======
                 raise TypeError(
                     "'fields' parameter must be a (sequence of) "
-                    "Field instances"
-                )
->>>>>>> af488d12
+                    "Field or Domain instances"
+                )
 
         # ------------------------------------------------------------
         # Scalar coordinate variables
@@ -5080,14 +4812,9 @@
         if external is not None:
             if g["output_version"] < g["CF-1.7"]:
                 raise ValueError(
-                    "Can't create external variables at CF-{} "
-<<<<<<< HEAD
-                    "Need CF-1.7 or later.".format(
-                        g['output_version']))
-=======
-                    "(version too old)".format(g["output_version"])
-                )
->>>>>>> af488d12
+                    "Can't create external variables at "
+                    "CF-{g['output_version']}. Need CF-1.7 or later."
+                )
 
             external = os.path.expanduser(os.path.expandvars(external))
             if os.path.realpath(external) == os.path.realpath(filename):
@@ -5124,7 +4851,4 @@
                 shuffle=shuffle,
                 verbose=verbose,
                 extra_write_vars=extra_write_vars,
-            )
-
-
-# --- End: class+            )