--- conflicted
+++ resolved
@@ -2989,16 +2989,8 @@
         # Still here? The write a normal (non-aggregation) variable
         # ------------------------------------------------------------
         if compressed:
-<<<<<<< HEAD
             # Write data in its compressed form
             data = data.source().source()
-=======
-            # Get the data as a compressed numpy array
-            array = self.implementation.get_compressed_array(data)
-        else:
-            # Get the data as an uncompressed numpy array
-            array = self.implementation.get_array(data)
->>>>>>> b860f48d
 
         # Get the dask array
         dx = da.asanyarray(data)
@@ -4518,11 +4510,8 @@
         group=True,
         coordinates=False,
         omit_data=None,
-<<<<<<< HEAD
+        hdf5_chunks="4MiB",
         cfa=None,
-=======
-        hdf5_chunks="4MiB",
->>>>>>> b860f48d
     ):
         """Write field and domain constructs to a netCDF file.
 
@@ -4749,17 +4738,15 @@
 
                 .. versionadded:: (cfdm) 1.10.0.1
 
-<<<<<<< HEAD
+            hdf5_chunks: `str`, `int`, or `float`, optional
+                The HDF5 chunking strategy. The default
+                value is "4MiB".
+
+                See `cfdm.write` for details.
+
             cfa: `dict` or `None`, optional
                 Configure the creation of aggregation variables. See
                 `cfdm.write` for details.
-=======
-            hdf5_chunks: `str`, `int`, or `float`, optional
-                The HDF5 chunking strategy. The default
-                value is "4MiB".
-
-                See `cfdm.write` for details.
->>>>>>> b860f48d
 
                 .. versionadded:: (cfdm) NEXTVERSION
 
@@ -4874,7 +4861,6 @@
             "post_dry_run": False,
             # Do not write the data of the named construct types.
             "omit_data": omit_data,
-<<<<<<< HEAD
             # --------------------------------------------------------
             # Aggregation variables
             # --------------------------------------------------------
@@ -4885,10 +4871,10 @@
             # Cache the CF aggregation variable write status for each
             # variable
             "cfa_write_status": {},
-=======
+            # --------------------------------------------------------
             # HDF5 chunking stategy
+            # --------------------------------------------------------
             "hdf5_chunks": hdf5_chunks,
->>>>>>> b860f48d
         }
 
         if mode not in ("w", "a", "r+"):
@@ -5360,19 +5346,116 @@
         """
         pass
 
-<<<<<<< HEAD
+    def _chunking_parameters(self, data, ncdimensions):
+        """Set chunking parameters for `netCDF4.createVariable`.
+
+        .. versionadded:: (cfdm) NEXTVERSION
+
+        :Parameters:
+
+            data: `Data` or `None`
+                The data being written.
+
+            ncdimensions: `tuple`
+                The data netCDF dimensions.
+
+        :Returns:
+
+            2-tuple
+                The *contiguous* and *chunksizes* parameters for
+                `netCDF4.createVariable`.
+
+        """
+        if data is None:
+            return False, None
+
+        g = self.write_vars
+
+        # ------------------------------------------------------------
+        # HDF5 chunk strategy: Either use that provided on the data,
+        # or else work it out.
+        # ------------------------------------------------------------
+        # Get the chunking strategy defined by the data itself
+        chunksizes = self.implementation.nc_get_hdf5_chunksizes(data)
+        if chunksizes == "contiguous":
+            # Contiguous as defined by 'data'
+            return True, None
+
+        # Still here?
+        hdf5_chunks = g["hdf5_chunks"]
+        if isinstance(chunksizes, int):
+            # Reset hdf_chunks to the integer given by 'data'
+            hdf5_chunks = chunksizes
+        elif chunksizes is not None:
+            # Chunked as defined by the tuple of int given by 'data'
+            return False, chunksizes
+
+        # Still here? Then work out the chunking strategy from the
+        # hdf5_chunks
+        if hdf5_chunks == "contiguous":
+            # Contiguous as defined by 'hdf_chunks'
+            return True, None
+
+        # Still here? Then work out the chunks from both the
+        # size-in-bytes given by hdf5_chunks (e.g. 1024, or '1 KiB'),
+        # and the data shape (e.g. (12, 73, 96)).
+        if self._compressed_data(ncdimensions):
+            # Base the HDF5 chunks on the compressed data that is
+            # going into the file
+            d = self.implementation.get_compressed_array(data)
+        else:
+            d = data
+
+        d_dtype = d.dtype
+        dtype = g["datatype"].get(d_dtype, d_dtype)
+
+        with dask_config.set({"array.chunk-size": hdf5_chunks}):
+            chunksizes = normalize_chunks("auto", shape=d.shape, dtype=dtype)
+
+        if chunksizes:
+            # 'chunksizes' looks something like ((96, 96, 96, 50),
+            # (250, 250, 4)). However, we only want one number per
+            # dimension, so we choose the largest: [96, 250].
+            chunksizes = [max(c) for c in chunksizes]
+            return False, chunksizes
+        else:
+            # The data is scalar, so 'chunksizes' is () => write the
+            # data contiguously.
+            return True, None
+
+    def _compressed_data(self, ncdimensions):
+        """Whether or not the data is being written in compressed form.
+
+        .. versionadded:: (cfdm) NEXTVERSION
+
+        :Parameters:
+
+            ncdimensions: `sequence` of `str`
+                The ordered netCDF dimension names of the data. These
+                are the dimensions going into the file, and if the
+                data is compressed will differ from the dimensions
+                implied by the data in memory.
+
+        :Returns:
+
+            `bool`
+                `True` if the data is being written in a compressed
+                form, otherwise `False`.
+
+        """
+        return bool(
+            set(ncdimensions).intersection(
+                self.write_vars["sample_ncdim"].values()
+            )
+        )
+
     def _write_as_cfa(self, ncvar, cfvar, construct_type, domain_axes):
         """Whether or not to write as a CF aggregation variable.
-=======
-    def _chunking_parameters(self, data, ncdimensions):
-        """Set chunking parameters for `netCDF4.createVariable`.
->>>>>>> b860f48d
 
         .. versionadded:: (cfdm) NEXTVERSION
 
         :Parameters:
 
-<<<<<<< HEAD
             cfvar: cfdm instance that contains data
 
             construct_type: `str`
@@ -5708,86 +5791,11 @@
 
         If there are multiple unique vales then missing data is
         returned.
-=======
-            data: `Data` or `None`
-                The data being written.
-
-            ncdimensions: `tuple`
-                The data netCDF dimensions.
-
-        :Returns:
-
-            2-tuple
-                The *contiguous* and *chunksizes* parameters for
-                `netCDF4.createVariable`.
-
-        """
-        if data is None:
-            return False, None
-
-        g = self.write_vars
-
-        # ------------------------------------------------------------
-        # HDF5 chunk strategy: Either use that provided on the data,
-        # or else work it out.
-        # ------------------------------------------------------------
-        # Get the chunking strategy defined by the data itself
-        chunksizes = self.implementation.nc_get_hdf5_chunksizes(data)
-        if chunksizes == "contiguous":
-            # Contiguous as defined by 'data'
-            return True, None
-
-        # Still here?
-        hdf5_chunks = g["hdf5_chunks"]
-        if isinstance(chunksizes, int):
-            # Reset hdf_chunks to the integer given by 'data'
-            hdf5_chunks = chunksizes
-        elif chunksizes is not None:
-            # Chunked as defined by the tuple of int given by 'data'
-            return False, chunksizes
-
-        # Still here? Then work out the chunking strategy from the
-        # hdf5_chunks
-        if hdf5_chunks == "contiguous":
-            # Contiguous as defined by 'hdf_chunks'
-            return True, None
-
-        # Still here? Then work out the chunks from both the
-        # size-in-bytes given by hdf5_chunks (e.g. 1024, or '1 KiB'),
-        # and the data shape (e.g. (12, 73, 96)).
-        if self._compressed_data(ncdimensions):
-            # Base the HDF5 chunks on the compressed data that is
-            # going into the file
-            d = self.implementation.get_compressed_array(data)
-        else:
-            d = data
-
-        d_dtype = d.dtype
-        dtype = g["datatype"].get(d_dtype, d_dtype)
-
-        with dask_config.set({"array.chunk-size": hdf5_chunks}):
-            chunksizes = normalize_chunks("auto", shape=d.shape, dtype=dtype)
-
-        if chunksizes:
-            # 'chunksizes' looks something like ((96, 96, 96, 50),
-            # (250, 250, 4)). However, we only want one number per
-            # dimension, so we choose the largest: [96, 250].
-            chunksizes = [max(c) for c in chunksizes]
-            return False, chunksizes
-        else:
-            # The data is scalar, so 'chunksizes' is () => write the
-            # data contiguously.
-            return True, None
-
-    def _compressed_data(self, ncdimensions):
-        """Whether or not the data is being written in compressed form.
->>>>>>> b860f48d
 
         .. versionadded:: (cfdm) NEXTVERSION
 
         :Parameters:
 
-<<<<<<< HEAD
              a: `numpy.ndarray`
                 The array.
 
@@ -6035,24 +6043,4 @@
             out["value"] = type(data)(dx)
 
         # Return the dictionary of Data objects
-        return out
-=======
-            ncdimensions: `sequence` of `str`
-                The ordered netCDF dimension names of the data. These
-                are the dimensions going into the file, and if the
-                data is compressed will differ from the dimensions
-                implied by the data in memory.
-
-        :Returns:
-
-            `bool`
-                `True` if the data is being written in a compressed
-                form, otherwise `False`.
-
-        """
-        return bool(
-            set(ncdimensions).intersection(
-                self.write_vars["sample_ncdim"].values()
-            )
-        )
->>>>>>> b860f48d
+        return out