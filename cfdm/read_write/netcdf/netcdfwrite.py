import copy
import logging
import os
import re
from math import prod
from numbers import Integral

import dask.array as da
import netCDF4
import numpy as np
from dask import config as dask_config
from dask.array.core import normalize_chunks
from dask.utils import parse_bytes
from packaging.version import Version
from uritools import uricompose, urisplit

from ...data.dask_utils import cfdm_to_memory
from ...decorators import _manage_log_level_via_verbosity
from ...functions import abspath, dirname, integer_dtype
from .. import IOWrite
from .constants import (
    CF_QUANTIZATION_PARAMETER_LIMITS,
    CF_QUANTIZATION_PARAMETERS,
    NETCDF3_FMTS,
    NETCDF4_FMTS,
    NETCDF_QUANTIZATION_PARAMETERS,
    NETCDF_QUANTIZE_MODES,
    ZARR_FMTS,
)
from .netcdfread import NetCDFRead
from .netcdfwrite_ugrid import NetCDFWriteUgrid

logger = logging.getLogger(__name__)


class AggregationError(Exception):
    """An error relating to CF aggregation.

    .. versionadded:: (cfdm) 1.12.0.0

    """

    pass


<<<<<<< HEAD
class NetCDFWrite(NetCDFWriteUgrid, IOWrite):
    """A container for writing Fields to a dataset.
=======
class NetCDFWrite(IOWrite):
    """A container for writing Fields to a netCDF dataset.
>>>>>>> 1deb8c02

    NetCDF3, netCDF4 and Zarr output formats are supported.

    """

    def __new__(cls, *args, **kwargs):
        """Store the NetCDFRead class."""
        instance = super().__new__(cls)
        instance._NetCDFRead = NetCDFRead
        return instance

    def cf_description_of_file_contents_attributes(self):
        """Description of file contents properties."""
        return (
            "comment",
            "Conventions",
            "featureType",
            "history",
            "institution",
            "references",
            "source",
            "title",
        )

    def cf_geometry_types(self):
        """Geometry types.

        .. versionadded:: (cfdm) 1.8.0

        """
        return set(("point", "line", "polygon"))

    def cf_cell_method_qualifiers(self):
        """Cell method qualifiers."""
        return set(("within", "where", "over", "interval", "comment"))

    def _createGroup(self, parent, group_name):
        """Creates a new dataset group object.

        .. versionadded:: (cfdm) 1.8.6.0

        :Parameters:

            parent: `netCDF4.Dateset` or `netCDF4.Group` or `Zarr.Group`
                The group in which to create the new group.

            group_name: `str`
                The name of the group.

        :Returns:

            `netCDF4.Group` or `Zarr.Group`
                The new group object.

        """
        g = self.write_vars
        match g["backend"]:
            case "netCDF4":
                return parent.createGroup(group_name)

            case "zarr":
                if group_name in parent:
                    return parent[group_name]

                return parent.create_group(
                    group_name, overwrite=g["overwrite"]
                )

    def _create_variable_name(self, parent, default):
        """Create an appropriate name for a dataset variable.

        .. versionadded:: (cfdm) 1.7.0

        :Parameters:

            parent:

            default: `str`

        :Returns:

            `str`
                The dataset variable name.

        """
        ncvar = self.implementation.nc_get_variable(parent, None)

        if ncvar is None:
            try:
                ncvar = self.implementation.get_property(
                    parent, "standard_name", default
                )
            except AttributeError:
                ncvar = default
        elif not self.write_vars["group"]:
            # A flat dataset has been requested, so strip off any
            # group structure from the name.
            ncvar = self._remove_group_structure(ncvar)

        return self._name(ncvar)

    def _name(self, base, dimsize=None, role=None):
        """Return a new variable or dimension name for the dataset.

        .. versionadded:: (cfdm) 1.7.0

        :Parameters:

            base: `str`

            dimsize: `int`, optional

            role: `str`, optional

        :Returns:

            `str`
                The name of the new dimension or variable.

        """
        if base is None:
            return

        g = self.write_vars

        ncvar_names = g["ncvar_names"]
        ncdim_names = g["ncdim_to_size"]

        existing_names = g["ncvar_names"].union(ncdim_names)

        if dimsize is not None:
            if not role:
                raise ValueError("Must supply role when providing dimsize")

            for ncdim in g["dimensions_with_role"].get(role, ()):
                if g["ncdim_to_size"][ncdim] == dimsize:
                    # Return the name of an existing dataset dimension
                    # with this name, this size, and matching the
                    # given role.
                    return ncdim

        if base in existing_names:
            counter = g.setdefault("count_" + base, 1)

            ncvar = f"{base}_{counter}"
            while ncvar in existing_names:
                counter += 1
                ncvar = f"{base}_{counter}"
        else:
            ncvar = base

        ncvar = ncvar.replace(" ", "_")

        ncvar_names.add(ncvar)

        if role and dimsize is not None:
            g["dimensions_with_role"].setdefault(role, []).append(ncvar)

        return ncvar

    def _numpy_compressed(self, array):
        """Return all the non-masked data as a 1-d array.

        .. versionadded:: (cfdm) 1.8.0

        :Parameters:

            array: `numpy.ndarray`
               A numpy array, that may or may not be masked.

        :Returns:

            `numpy.ndarray`
                The compressed numpy array.

        **Examples**

        >>> x = numpy.ma.array(numpy.arange(5), mask=[0]*2 + [1]*3)
        >>> c = n._numpy_compressed(x)
        >>> c
        array([0, 1])
        >>> type(c)
        <type 'numpy.ndarray'>

        """
        if np.ma.isMA(array):
            return array.compressed()

        return array.flatten()

    def _write_variable_attributes(self, parent, ncvar, extra=None, omit=()):
        """Write variable attributes to the dataset.

        :Parameters:

            parent:

            ncvar: `str`

            extra: `dict`, optional

            omit: sequence of `str`, optional

        :Returns:

            `dict`

        """
        # To avoid mutable default argument (an anti-pattern) of extra={}
        if extra is None:
            extra = {}

        g = self.write_vars

        if parent is None:
            netcdf_attrs = {}
        else:
            netcdf_attrs = self.implementation.get_properties(parent)

        netcdf_attrs.update(extra)

        for attr in omit:
            netcdf_attrs.pop(attr, None)

        if not netcdf_attrs:
            return {}

        # Make sure that _FillValue and missing data have the same
        # data type as the data
        for attr in ("_FillValue", "missing_value"):
            if attr not in netcdf_attrs:
                continue

            data = self.implementation.get_data(parent, None)
            if data is not None:
                dtype = g["datatype"].get(data.dtype, data.dtype)
                netcdf_attrs[attr] = np.array(netcdf_attrs[attr], dtype=dtype)

        skip_set_fill_value = False
        if g["post_dry_run"] and parent is not None:
            # Manage possibly pre-existing fill values:
            data = self.implementation.get_data(parent, None)
            if data is not None:
                # Check if there is already a fill value applied to the data,
                # and if so, that it is compatible with the one set to be set:
                if data.has_fill_value() and "_FillValue" in netcdf_attrs:
                    if data.get_fill_value() == netcdf_attrs["_FillValue"]:
                        # The fill value to be set is the same as the one
                        # that already applies to the already-set data,
                        # so we should not (and indeed can't) set it again.
                        skip_set_fill_value = True
                    else:  # can't have incompatible FV to the existing data
                        raise ValueError(
                            "Cannot set an incompatible fill value on "
                            "data with a fill value already defined."
                        )

            if skip_set_fill_value and "_FillValue" in netcdf_attrs:
                del netcdf_attrs["_FillValue"]

        if not g["dry_run"]:
            self._set_attributes(netcdf_attrs, ncvar)

        if skip_set_fill_value:
            # Re-add as known attribute since this FV is already set
            netcdf_attrs["_FillValue"] = self.implementation.get_data(
                parent, None
            ).get_fill_value()

        return netcdf_attrs

    def _set_attributes(self, attributes, ncvar=None, group=None):
        """Set dataset attributes on a variable or group.

        .. versionadded:: (cfdm) NEXTVERSION

        :Parameters:

            attributes: `dict`
                The attributes.

            ncvar: `str`, optional
                The variable on which to set the attributes. Must be
                set if *group* is `None`.

            group: `str`, optional
                The group on which to set the attributes. Must be set
                if *ncvar* is `None`.

        :Returns:

            `None`

        """
        g = self.write_vars
        if ncvar is not None:
            # Set variable attributes
            x = g["nc"][ncvar]
        elif group is not None:
            # Set group-level attributes
            x = group
        else:
            raise ValueError("Must set ncvar or group")

        match g["backend"]:
            case "netCDF4":
                x.setncatts(attributes)
            case "zarr":
                # `zarr` can't encode numpy arrays in the zarr.json
                # file
                for attr, value in attributes.items():
                    if isinstance(value, np.ndarray):
                        attributes[attr] = value.tolist()

                x.update_attributes(attributes)

    def _character_array(self, array):
        """Converts a numpy array of strings to character data type.

        As well as the data type conversion from string to character,
        the output numpy character array is given an extra trailing
        dimension.

        :Parameters:

            array: `numpy.ndarray`

        :Returns:

            `numpy.ndarray`

        **Examples**

        >>> print(a, a.shape, a.dtype.itemsize)
        ['fu' 'bar'] (2,) 3
        >>> b = _character_array(a)
        >>> print(b, b.shape, b.dtype.itemsize)
        [['f' 'u' ' ']
         ['b' 'a' 'r']] (2, 3) 1

        >>> print(a, a.shape, a.dtype.itemsize)
        [-- 'bar'] (2,) 3
        >>> b = _character_array(a)
        >>> print(b, b.shape, b.dtype.itemsize)
        [[-- -- --]
         ['b' 'a' 'r']] (2, 3) 1

        """
        #        strlen = array.dtype.itemsize
        original_shape = array.shape
        original_size = array.size

        masked = np.ma.isMA(array)
        if masked:
            fill_value = array.fill_value
            array = np.ma.filled(array, fill_value="")

        if array.dtype.kind == "U":
            array = array.astype("S")

        array = np.array(tuple(array.tobytes().decode("ascii")), dtype="S1")

        array.resize(original_shape + (array.size // original_size,))

        if masked:
            array = np.ma.masked_where(array == b"", array)
            array.set_fill_value(fill_value)

        if array.dtype.kind != "S":
            raise ValueError("Array must have string data type.")

        return array

    def _datatype(self, variable):
        """Returns the input variable array's netCDF4-like data type.

        Specifically return the `netCDF4.createVariable` data type
        corresponding to the data type of the array of the input
        variable.

        For example, if variable.dtype is 'float32', then 'f4' will be
        returned.

        For a NETCDF4 format dataset, numpy string data types will
        either return `str` regardless of the numpy string length (and
        a netCDF4 string type variable will be created) or, if
        `self.write_vars['string']`` is `False`, ``'S1'`` (see below).

        For all other output netCDF formats (such NETCDF4_CLASSIC,
        NETCDF3_64BIT, etc.) numpy string data types will return 'S1'
        regardless of the numpy string length. This means that the
        required conversion of multi-character datatype numpy arrays into
        single-character datatype numpy arrays (with an extra trailing
        dimension) is expected to be done elsewhere (currently in the
        _write_netcdf_variable method).

        If the input variable has no `!dtype` attribute (or it is
        None) then 'S1' is returned, or `str` for NETCDF datasets.

        :Parameters:

            variable:
                A numpy array or an object with a `get_data` method.

        :Returns:

           `str` or str
               The `_createVariable` data type corresponding to the
               datatype of the array of the input variable.

        """
        g = self.write_vars

        if not isinstance(variable, np.ndarray):
            data = self.implementation.get_data(variable, None)
            if data is None:
                if g["fmt"] == "ZARR3":
                    return str

                return "S1"
        else:
            data = variable

        dtype = getattr(data, "dtype", None)
        if dtype is None or dtype.kind in "SU":
            fmt = g["fmt"]
            if fmt == "NETCDF4" and g["string"]:
                return str

            if fmt == "ZARR3":
                return str

            return "S1"

        new_dtype = g["datatype"].get(dtype, None)
        if new_dtype is not None:
            dtype = new_dtype

        return f"{dtype.kind}{dtype.itemsize}"

    def _string_length_dimension(self, size):
        """Return a dataset dimension for string variables.

        The dataset dimension will be created, if required.

        :Parameters:

            size: `int`

        :Returns:

            `str`
                The dataset dimension name.

        """
        g = self.write_vars

        # ------------------------------------------------------------
        # Create a new dimension for the maximum string length
        # ------------------------------------------------------------
        ncdim = self._name(f"strlen{size}", dimsize=size, role="string_length")

        if ncdim not in g["ncdim_to_size"]:
            # This string length dimension needs creating
            g["ncdim_to_size"][ncdim] = size

            # Define (and create if necessary) the group in which to
            # place this dataset dimension.
            parent_group = self._parent_group(ncdim)

            if not g["dry_run"]:
                try:
                    self._createDimension(parent_group, ncdim, size)
                except RuntimeError:
                    pass  # TODO convert to 'raise' via fixes upstream

        return ncdim

    def _createDimension(self, group, ncdim, size):
        """Create a dataset dimension in group.

        .. versionadded:: (cfdm) NEXTVERSION

        :Parameters:

            group: `netCDF.Dataset` or `netCDF.Group` or `zarr.Group`
                The group in which to create the dimension.

            ncdim: `str`
                The name of the dimension in the group.

            size: `int`
                The size of the dimension.

        :Returns:

            `None`

        """
        match self.write_vars["backend"]:
            case "netCDF4":
                group.createDimension(ncdim, size)
            case "zarr":
                # Dimensions are not created in Zarr datasets
                pass

    def _dataset_dimensions(self, field, key, construct):
        """Returns the dataset dimension names for the construct.

        The names are returned in a tuple. If the metadata construct
        has no data, then `None` is returned.

        :Parameters:

            field: Field construct

            key: `str`
                The construct identifier of the metadata construct.

                *Parameter example:*
                  ``'auxiliarycoordinate1'``

        :Returns:

            `tuple` or `None`
                The dataset dimension names, or `None` if there are no
                data.

        """
        g = self.write_vars

        domain_axes = self.implementation.get_construct_data_axes(field, key)
        if domain_axes is None:
            # No data
            return

        domain_axes = tuple(domain_axes)

        ncdims = [g["axis_to_ncdim"][axis] for axis in domain_axes]

        compression_type = self.implementation.get_compression_type(construct)
        if compression_type:
            sample_dimension_position = (
                self.implementation.get_sample_dimension_position(construct)
            )
            compressed_axes = tuple(
                self.implementation.get_compressed_axes(field, key, construct)
            )

            compressed_ncdims = tuple(
                [g["axis_to_ncdim"][axis] for axis in compressed_axes]
            )
            sample_ncdim = g["sample_ncdim"].get(compressed_ncdims)

            if compression_type == "gathered":
                # ----------------------------------------------------
                # Compression by gathering
                # ----------------------------------------------------
                if sample_ncdim is None:
                    # The list variable has not yet been written to
                    # the dataset, so write it and also get the
                    # dataset name of the sample dimension.
                    list_variable = self.implementation.get_list(construct)
                    sample_ncdim = self._write_list_variable(
                        field,
                        list_variable,
                        #
                        compress=" ".join(compressed_ncdims),
                    )
                    g["sample_ncdim"][compressed_ncdims] = sample_ncdim

            elif compression_type == "ragged contiguous":
                # ----------------------------------------------------
                # Compression by contiguous ragged array
                #
                # No need to do anything because i) the count variable
                # has already been written to the dataset, ii) we
                # already have the position of the sample dimension in
                # the compressed array, and iii) we already have the
                # dataset name of the sample dimension.
                # ----------------------------------------------------
                pass

            elif compression_type == "ragged indexed":
                # ----------------------------------------------------
                # Compression by indexed ragged array
                #
                # No need to do anything because i) the index variable
                # has already been written to the dataset, ii) we
                # already have the position of the sample dimension in
                # the compressed array, and iii) we already have the
                # dataset name of the sample dimension.
                # ----------------------------------------------------
                pass
            elif compression_type == "ragged indexed contiguous":
                pass
            else:
                raise ValueError(
                    f"Can't write {construct!r}: Unknown compression "
                    f"type: {compression_type!r}"
                )

            n = len(compressed_ncdims)
            ncdims[
                sample_dimension_position : sample_dimension_position + n
            ] = [sample_ncdim]

        return tuple(ncdims)

    def _write_dimension(
        self, ncdim, f, axis=None, unlimited=False, size=None
    ):
        """Write a dimension to the dataset.

        :Parameters:

            ncdim: `str`
                The dataset dimension name.

            f: `Field` or `Domain`

            axis: `str` or `None`
                The field's domain axis identifier.

            unlimited: `bool`, optional
                If `True` then create an unlimited dimension. By default
                dimensions are not unlimited.

            size: `int`, optional
                Must be set if *axis* is `None`.

        :Returns:

            `None`

        """
        g = self.write_vars

        if axis is not None:
            domain_axis = self.implementation.get_domain_axes(f)[axis]
            logger.info(
                f"    Writing {domain_axis!r} to dimension: {ncdim}"
            )  # pragma: no cover

            size = self.implementation.get_domain_axis_size(f, axis)
            g["axis_to_ncdim"][axis] = ncdim

        g["ncdim_to_size"][ncdim] = size

        # Define (and create if necessary) the group in which to place
        # this dataset dimension.
        parent_group = self._parent_group(ncdim)

        if g["group"] and "/" in ncdim and g["backend"] != "zarr":
            # This dimension needs to go into a sub-group so replace
            # its name with its basename (CF>=1.8)
            ncdim = self._remove_group_structure(ncdim)

        # Dimensions are not created in Zarr datasets
        if not g["dry_run"] and g["backend"] != "zarr":
            if unlimited:
                # Create an unlimited dimension
                size = None
                try:
                    parent_group.createDimension(ncdim, size)
                except RuntimeError as error:
                    message = (
                        "Can't create unlimited dimension "
<<<<<<< HEAD
                        f"in {g['dataset'].data_model} dataset ({error})."
=======
                        f"in {g['netcdf'].data_model} dataset ({error})."
>>>>>>> 1deb8c02
                    )

                    error = str(error)
                    if error == "NetCDF: NC_UNLIMITED size already in use":
                        raise RuntimeError(
                            message
<<<<<<< HEAD
                            + f" In a {g['dataset'].data_model} dataset only "
=======
                            + f" In a {g['netcdf'].data_model} dataset only "
>>>>>>> 1deb8c02
                            "one unlimited dimension is allowed. Consider "
                            "using a netCDF4 format."
                        )

                    raise RuntimeError(message)
                else:
                    g["unlimited_dimensions"].add(ncdim)
            else:
                try:
                    parent_group.createDimension(ncdim, size)
                except RuntimeError as error:
                    raise RuntimeError(
                        f"Can't create size {size} dimension {ncdim!r} in "
<<<<<<< HEAD
                        f"{g['dataset'].data_model} dataset ({error})"
=======
                        f"{g['netcdf'].data_model} dataset ({error})"
>>>>>>> 1deb8c02
                    )

        g["dimensions"].add(ncdim)

    def _write_dimension_coordinate(self, f, key, coord, ncdim, coordinates):
        """Write a coordinate and bounds variables to the dataset.

        For netCDF datasets, this also writes a new dimension to the
        dataset and, if required, a new dimension for the bounds.

        :Parameters:

            f: Field construct

            key: `str`

            coord: Dimension coordinate construct

            ncdim: `str` or `None`
                The name of the dataset dimension for this dimension
                coordinate construct, including any groups
                structure. Note that the group structure may be
                different to the coordinate variable, and the
                basename.

            coordinates: `list`
               This list may get updated in-place.

               .. versionadded:: (cfdm) 1.8.7.0

        :Returns:

            `str`
                The dataset name of the dimension coordinate.

        """
        g = self.write_vars
        seen = g["seen"]

        data_axes = self.implementation.get_construct_data_axes(f, key)
        axis = data_axes[0]

        coord = self._change_reference_datetime(coord)

        already_in_file = self._already_in_file(coord)

        create = False
        if not already_in_file:
            create = True
        elif seen[id(coord)]["ncdims"] != ():
            if seen[id(coord)]["ncvar"] != seen[id(coord)]["ncdims"][0]:
                # Already seen this coordinate but it was an auxiliary
                # coordinate, so it needs to be created as a dimension
                # coordinate.
                create = True

        # If the dimension coordinate is already in the dataset but
        # not in an approriate group then we have to create a new
        # dataset variable. This is to prevent a downstream error
        # ocurring when the parent data variable tries to reference
        # one of its dataset dimensions that is not in the same group
        # nor a parent group.
        if already_in_file and not create:
            ncvar = coord.nc_get_variable("")
            groups = self._groups(seen[id(coord)]["ncvar"])
            if not ncvar.startswith(groups):
                create = True

        if create:
            ncvar = self._create_variable_name(coord, default=None)
            if ncvar is None:
                # No dataset variable name has been set, so use the
                # corresponding dataset dimension name
                ncvar = ncdim

            if ncvar is None:
                # No dataset variable name not correponding to a
                # dataset dimension name has been set, so create a
                # default dataset variable name.
                ncvar = self._create_variable_name(coord, default="coordinate")

            ncdim = ncvar

            # Create a new dataset dimension
            unlimited = self._unlimited(f, axis)
            self._write_dimension(ncdim, f, axis, unlimited=unlimited)

            ncdimensions = self._dataset_dimensions(f, key, coord)

            # If this dimension coordinate has bounds then write the
            # bounds to the dataset and add the 'bounds' or
            # 'climatology' attribute (as appropriate) to a dictionary
            # of extra attributes
            extra = self._write_bounds(f, coord, key, ncdimensions, ncvar)

            # Create a new dimension coordinate dataset variable
            self._write_netcdf_variable(
                ncvar,
                ncdimensions,
                coord,
                self.implementation.get_data_axes(f, key),
                extra=extra,
            )
        else:
            ncvar = seen[id(coord)]["ncvar"]
            ncdimensions = seen[id(coord)]["ncdims"]

        g["key_to_ncvar"][key] = ncvar
        g["key_to_ncdims"][key] = ncdimensions
        g["axis_to_ncdim"][axis] = seen[id(coord)]["ncdims"][0]

        if g["coordinates"] and ncvar is not None:
            # Add the dimension coordinate dataset variable name to
            # the 'coordinates' attribute
            coordinates.append(ncvar)

        return ncvar

    def _write_count_variable(
        self, f, count_variable, ncdim=None, create_ncdim=True
    ):
        """Write a count variable to the dataset."""
        g = self.write_vars

        if not self._already_in_file(count_variable):
            ncvar = self._create_variable_name(count_variable, default="count")

            if create_ncdim:
                ncdim = self._name(ncdim)
                self._write_dimension(
                    ncdim,
                    f,
                    None,
                    size=self.implementation.get_data_size(count_variable),
                )

            # --------------------------------------------------------
            # Create the sample dimension
            # --------------------------------------------------------
            sample_ncdim = self.implementation.nc_get_sample_dimension(
                count_variable, "element"
            )
<<<<<<< HEAD
            sample_ncdim = self._name(_)
=======
            sample_ncdim = self._name(sample_ncdim)
>>>>>>> 1deb8c02
            self._write_dimension(
                sample_ncdim,
                f,
                None,
                size=int(self.implementation.get_data_sum(count_variable)),
            )

            extra = {"sample_dimension": sample_ncdim}

            # Create a new count variable
            self._write_netcdf_variable(
                ncvar, (ncdim,), count_variable, None, extra=extra
            )

            g["count_variable_sample_dimension"][ncvar] = sample_ncdim
        else:
            ncvar = g["seen"][id(count_variable)]["ncvar"]
            sample_ncdim = g["count_variable_sample_dimension"][ncvar]

        return sample_ncdim

    def _write_index_variable(
        self,
        f,
        index_variable,
        sample_dimension,
        ncdim=None,
        create_ncdim=True,
        instance_dimension=None,
    ):
        """Write an index variable to the dataset.

        :Parameters:

            f: Field construct

            index_variable: Index variable

            sample_dimension: `str`
                The name of the dataset sample dimension.

            ncdim: `str`, optional

            create_ncdim: bool, optional

            instance_dimension: `str`, optional
                The name of the dataset instance dimension.

        :Returns:

            `str`
                The name of the dataset sample dimension.

        """
        g = self.write_vars

        if not self._already_in_file(index_variable):
            ncvar = self._create_variable_name(index_variable, default="index")

            if create_ncdim:
                ncdim = self._name(ncdim)
                self._write_dimension(
                    ncdim,
                    f,
                    None,
                    size=self.implementation.get_data_size(index_variable),
                )

            # Create a new index variable
            extra = {"instance_dimension": instance_dimension}
            self._write_netcdf_variable(
                ncvar, (ncdim,), index_variable, None, extra=extra
            )

            g["index_variable_sample_dimension"][ncvar] = sample_dimension
        else:
            ncvar = g["seen"][id(index_variable)]["ncvar"]

        return sample_dimension

    def _write_list_variable(self, f, list_variable, compress):
        """Write a list variable to the dataset."""
        g = self.write_vars

        create = not self._already_in_file(list_variable)

        if create:
            ncvar = self._create_variable_name(list_variable, default="list")

            # Create a new dimension
            self._write_dimension(
                ncvar, f, size=self.implementation.get_data_size(list_variable)
            )

            extra = {"compress": compress}

            # Create a new list variable
            self._write_netcdf_variable(
                ncvar, (ncvar,), list_variable, None, extra=extra
            )

            self.implementation.nc_set_variable(list_variable, ncvar)  # Why?
        else:
            ncvar = g["seen"][id(list_variable)]["ncvar"]

        return ncvar

    def _write_scalar_data(self, f, value, ncvar):
        """Write a dimension coordinate and bounds to the dataset.

        For netCDF datasets, this also writes a new dimension to the
        dataset and, if required, a new bounds dimension.

        .. note:: This function updates ``g['seen']``.

        :Parameters:

            data: Data instance

            ncvar: `str`

        :Returns:

            `str`
                The dataset name of the scalar data variable

        """
        g = self.write_vars

        seen = g["seen"]

        create = not self._already_in_file(value, ncdims=())

        if create:
            ncvar = self._name(ncvar)  # DCH ?

            # Create a new dimension coordinate variable
            self._write_netcdf_variable(ncvar, (), value, None)
        else:
            ncvar = seen[id(value)]["ncvar"]

        return ncvar

    def _create_geometry_container(self, field):
<<<<<<< HEAD
        """Create a geometry container.
=======
        """Create a geometry container variable in the dataset.
>>>>>>> 1deb8c02

        .. versionadded:: (cfdm) 1.8.0

        :Parameters:

            field: Field construct

        :Returns:

<<<<<<< HEAD
            `dict` A representation off the CF geometry container
=======
            `dict`
                A representation off the CF geometry container
>>>>>>> 1deb8c02
                variable for field construct. If there is no geometry
                container then the dictionary is empty.

        """
        g = self.write_vars

        gc = {}
        for key, coord in self.implementation.get_auxiliary_coordinates(
            field
        ).items():
            geometry_type = self.implementation.get_geometry(coord, None)
            if geometry_type not in self.cf_geometry_types():
                # No geometry bounds for this auxiliary coordinate
                continue

            nodes = self.implementation.get_bounds(coord)
            if nodes is None:
                # No geometry nodes for this auxiliary coordinate
                continue

            # assuming 1-d coord ...
            geometry_dimension = g["key_to_ncdims"][key][0]

            geometry_id = (geometry_dimension, geometry_type)
            gc.setdefault(geometry_id, {"geometry_type": geometry_type})

            # Nodes
            nodes_ncvar = g["seen"][id(nodes)]["ncvar"]
            gc[geometry_id].setdefault("node_coordinates", []).append(
                nodes_ncvar
            )

            # Coordinates
            try:
                coord_ncvar = g["seen"][id(coord)]["ncvar"]
            except KeyError:
                # There is no auxiliary coordinate dataset variable
                pass
            else:
                gc[geometry_id].setdefault("coordinates", []).append(
                    coord_ncvar
                )

            # Grid mapping
            grid_mappings = [
                g["seen"][id(cr)]["ncvar"]
                for cr in self.implementation.get_coordinate_references(
                    field
                ).values()
                if self.implementation.get_coordinate_conversion_parameters(
                    cr
                ).get("grid_mapping_name")
                is not None
                and key in cr.coordinates()
            ]
            gc[geometry_id].setdefault("grid_mapping", []).extend(
                grid_mappings
            )

            # Node count
            try:
                ncvar = g["geometry_encoding"][nodes_ncvar]["node_count"]
            except KeyError:
                # There is no node count variable
                pass
            else:
                gc[geometry_id].setdefault("node_count", []).append(ncvar)

            # Part node count
            try:
                ncvar = g["geometry_encoding"][nodes_ncvar]["part_node_count"]
            except KeyError:
                # There is no part node count variable
                pass
            else:
                gc[geometry_id].setdefault("part_node_count", []).append(ncvar)

            # Interior ring
            try:
                ncvar = g["geometry_encoding"][nodes_ncvar]["interior_ring"]
            except KeyError:
                # There is no interior ring variable
                pass
            else:
                gc[geometry_id].setdefault("interior_ring", []).append(ncvar)

        if not gc:
            # This field has no geometries
            return {}

        for x in gc.values():
            # Node coordinates
            if "node_coordinates" in x:
                x["node_coordinates"] = " ".join(sorted(x["node_coordinates"]))

            # Coordinates
            if "coordinates" in x:
                x["coordinates"] = " ".join(sorted(x["coordinates"]))

            # Grid mapping
            grid_mappings = set(x.get("grid_mapping", ()))
            if len(grid_mappings) == 1:
                x["grid_mapping"] = grid_mappings.pop()
            elif len(grid_mappings) > 1:
                raise ValueError(
                    f"Can't write {field!r}: Geometry container has multiple "
                    f"grid mapping variables: {x['grid_mapping']!r}"
                )

            # Node count
            nc = set(x.get("node_count", ()))
            if len(nc) == 1:
                x["node_count"] = nc.pop()
            elif len(nc) > 1:
                raise ValueError(
                    f"Can't write {field!r}: Geometry container has multiple "
                    f"node count variables: {x['node_count']!r}"
                )

            # Part node count
            pnc = set(x.get("part_node_count", ()))
            if len(pnc) == 1:
                x["part_node_count"] = pnc.pop()
            elif len(pnc) > 1:
                raise ValueError(
                    f"Can't write {field!r}: Geometry container has multiple "
                    f"part node count variables: {x['part_node_count']!r}"
                )

            # Interior ring
            ir = set(x.get("interior_ring", ()))
            if len(ir) == 1:
                x["interior_ring"] = ir.pop()
            elif len(ir) > 1:
                raise ValueError(
                    f"Can't write {field!r}: Geometry container has multiple "
                    f"interior ring variables: {x['interior_ring']!r}"
                )

        if len(gc) > 1:
            raise ValueError(
                f"Can't write {field!r}: Multiple geometry containers: "
                f"{list(gc.values())!r}"
            )

        _, geometry_container = gc.popitem()

        g["geometry_dimensions"].add(geometry_dimension)

        return geometry_container

    def _already_in_file(self, variable, ncdims=None, ignore_type=False):
        """True if a variable already exists in g['seen'].

        Specifically, returns True if a variable is logically equal any
        variable in the g['seen'] dictionary.

        If this is the case then the variable has already been written
        to the output dataset and so we don't need to do it again.

        If 'ncdims' is set then a extra condition for equality is
        applied, namely that of 'ncdims' being equal to the dataset
        dimensions (names and order) to that of a variable in the
        g['seen'] dictionary.

        When `True` is returned, the input variable is added to the
        g['seen'] dictionary.

        .. versionadded:: (cfdm) 1.7.0

        :Parameters:

            variable:

            ncdims: `tuple`, optional

                *Parameter example:*
                  ``('x', 'y')``

                *Parameter example:*
                  Dimensions can be in a group other than the root
                  group: ``('/Dew_Point/stations',)``

            ignore_type: `bool`, optional

        :Returns:

            `bool`
                `True` if the variable has already been written to the
                dataset, `False` otherwise.

        """
        g = self.write_vars

        seen = g["seen"]

        for value in seen.values():
            if ncdims is not None and ncdims != value["ncdims"]:
                # The dataset dimensions (names and order) of the
                # input variable are different to those of this
                # variable in the 'seen' dictionary
                continue

            # Still here?
            if self.implementation.equal_components(
                variable, value["variable"], ignore_type=ignore_type
            ):
                seen[id(variable)] = {
                    "variable": variable,
                    "ncvar": value["ncvar"],
                    "ncdims": value["ncdims"],
                }
                return True

        return False

    def _write_geometry_container(self, field, geometry_container):
        """Write a geometry container variable to the dataset.

        .. versionadded:: (cfdm) 1.8.0

        :Returns:

            `str`
                The dataset variable name for the geometry container.

        """
        g = self.write_vars

        for ncvar, gc in g["geometry_containers"].items():
            if geometry_container == gc:
                # Use this existing geometry container
                return ncvar

        # Still here? Then write the geometry container to the
        # dataset.
        ncvar = self.implementation.nc_get_geometry_variable(
            field, default="geometry_container"
        )
        ncvar = self._name(ncvar)

        logger.info(
            f"    Writing geometry container variable: {ncvar}"
        )  # pragma: no cover
        logger.info(f"        {geometry_container}")  # pragma: no cover

        kwargs = {
            "varname": ncvar,
            "datatype": "S1",
            "endian": g["endian"],
        }
        kwargs.update(g["netcdf_compression"])

        if not g["dry_run"]:
            self._createVariable(**kwargs)
            self._set_attributes(geometry_container, ncvar)

        # Update the 'geometry_containers' dictionary
        g["geometry_containers"][ncvar] = geometry_container

        return ncvar

    def _write_bounds(
        self, f, coord, coord_key, coord_ncdimensions, coord_ncvar=None
    ):
        """Creates a bounds dataset variable.

        For netCDF datasets, also creates a new bounds dimension if
        required.

        .. versionadded:: (cfdm) 1.7.0

        :Parameters:

            f: Field construct

            coord:

            coord_key: `str`
                The coordinate construct key.

            coord_ncdimensions: `tuple` of `str`
                The ordered dataset dimension names of the
                coordinate's dimensions (which do not include the
                bounds dimension).

            coord_ncvar: `str`
                The datset variable name of the parent variable

        :Returns:

            `dict`

        **Examples**

        >>> _write_bounds(c, ('dim2',))
        {'bounds': 'lat_bounds'}

        >>> _write_bounds(c, ('dim2',))
        {'nodes': 'x'}

        >>> _write_bounds(c, ('dim2',))
        {'climatology': 'time_bnds'}

        """
        g = self.write_vars

        bounds = self.implementation.get_bounds(coord, None)
        if bounds is None:
            return {}

        data = self.implementation.get_data(bounds, None)
        if data is None:
            return {}

        if g["output_version"] >= g[
            "CF-1.8"
        ] and self.implementation.is_geometry(coord):
            # --------------------------------------------------------
            # CF>=1.8 and we have geometry bounds, which are dealt
            # with separately
            # --------------------------------------------------------
            extra = self._write_geometry_node_coordinates(
                f, coord, coord_ncvar, coord_ncdimensions
            )
            return extra

        # Still here? Then this coordinate has non-geometry bounds
        # with data
        extra = {}

        size = data.shape[-1]

        #        bounds_ncdim = self._name('bounds{0}'.format(size),
        #                                  dimsize=size, role='bounds')

        bounds_ncdim = self.implementation.nc_get_dimension(
            bounds, f"bounds{size}"
        )
        if not g["group"]:
            # A flat dataset has been requested, so strip off any
            # group structure from the name.
            bounds_ncdim = self._remove_group_structure(bounds_ncdim)

        bounds_ncdim = self._name(bounds_ncdim, dimsize=size, role="bounds")

        # Check if this bounds variable has not been previously
        # created.
        ncdimensions = coord_ncdimensions + (bounds_ncdim,)
        if self._already_in_file(bounds, ncdimensions):
            # This bounds variable has been previously created, so no
            # need to do so again.
            ncvar = g["seen"][id(bounds)]["ncvar"]
        else:
            # This bounds variable has not been previously created, so
            # create it now.
            ncdim_to_size = g["ncdim_to_size"]
            if bounds_ncdim not in ncdim_to_size:
                logger.info(
                    f"    Writing size {size} dimension for "
                    f"bounds: {bounds_ncdim}"
                )  # pragma: no cover

                ncdim_to_size[bounds_ncdim] = size

                # Define (and create if necessary) the group in which
                # to place this dataset dimension.
                parent_group = self._parent_group(bounds_ncdim)

                if g["group"] and "/" in bounds_ncdim:
                    # This dimension needs to go into a sub-group so
                    # replace its name with its basename (CF>=1.8)
                    base_bounds_ncdim = self._remove_group_structure(
                        bounds_ncdim
                    )
                else:
                    base_bounds_ncdim = bounds_ncdim

                if not g["dry_run"]:
                    try:
                        self._createDimension(
                            parent_group, base_bounds_ncdim, size
                        )
<<<<<<< HEAD
                    #                        parent_group.createDimension(base_bounds_ncdim, size)
=======
>>>>>>> 1deb8c02
                    except RuntimeError:
                        raise

                # Set the bounds dataset variable name
                default = coord_ncvar + "_bounds"
            else:
                default = "bounds"

            ncvar = self.implementation.nc_get_variable(
                bounds, default=default
            )

            if not self.write_vars["group"]:
                # A flat dataset has been requested, so strip off any
                # group structure from the name (for now).
                ncvar = self._remove_group_structure(ncvar)

            ncvar = self._name(ncvar)

            # If no groups have been set on the bounds, then put the
            # bounds variable in the same group as its parent
            # coordinates
            bounds_groups = self._groups(ncvar)
            coord_groups = self._groups(coord_ncvar)
            if not bounds_groups and coord_groups:
                ncvar = coord_groups + ncvar

            # Note that, in a field, bounds always have equal units to
            # their parent coordinate

            # Select properties to omit
            omit = []
            for prop in g["omit_bounds_properties"]:
                if self.implementation.has_property(coord, prop):
                    omit.append(prop)

            # Create the bounds dataset variable
            self._write_netcdf_variable(
                ncvar,
                ncdimensions,
                bounds,
                self.implementation.get_data_axes(f, coord_key),
                omit=omit,
                construct_type=self.implementation.get_construct_type(coord),
            )

        extra["bounds"] = ncvar
        axes = self.implementation.get_construct_data_axes(f, coord_key)
        for clim_axis in self.implementation.climatological_time_axes(f):
            if (clim_axis,) == axes:
                logger.info(
                    "    Setting climatological bounds"
                )  # pragma: no cover

                extra["climatology"] = extra.pop("bounds")
                break

        g["bounds"][coord_ncvar] = ncvar

        return extra

    def _write_geometry_node_coordinates(
        self, f, coord, coord_ncvar, coord_ncdimensions
    ):
<<<<<<< HEAD
        """Create a geometry node coordinates dataset variable.
=======
        """Create a node coordinates dataset variable.
>>>>>>> 1deb8c02

        This will create:

        * A dataset node dimension, if required.
        * A dataset node count variable, if required.
        * A dataset part node count variable, if required.
        * A dataset interior ring variable, if required.

        .. versionadded:: (cfdm) 1.8.0

        :Parameters:

            coord:

            coord_ncvar: `str`

            coord_ncdimensions: `list`

        :Returns:

            `dict`

        """
        g = self.write_vars

        bounds = self.implementation.get_bounds(coord, None)
        if bounds is None:
            # This coordinate construct has no bounds
            return {}

        data = self.implementation.get_data(bounds, None)
        if data is None:
            # The bounds have no data
            return {}

        # Still here? Then this coordinate has a nodes attribute
        # which contains data.

        # Create the node coordinates flattened data
        array = self.implementation.get_array(data)
        array = self._numpy_compressed(array)
        data = self.implementation.initialise_Data(array=array, copy=False)

        # ------------------------------------------------------------
        # Create a bounds variable to hold the node coordinates
        # variable. This is what will be written to disk.
        # ------------------------------------------------------------
        nodes = self.implementation.initialise_Bounds()
        self.implementation.set_data(nodes, data, copy=False)

        properties = self.implementation.get_properties(bounds)
        self.implementation.set_properties(nodes, properties)

        # Set inherited properties on node variables
        inherited_properties = self.implementation.get_inherited_properties(
            bounds
        )
        self.implementation.set_inherited_properties(
            nodes, inherited_properties
        )

        # Find the base of the 'part' dataset dimension name
        size = self.implementation.get_data_size(nodes)
        ncdim = self._get_node_ncdimension(nodes, default="node")
        ncdim = self._name(ncdim, dimsize=size, role="node")

        create = True
        if self._already_in_file(nodes, (ncdim,)):
            # This node coordinates variable has been previously
            # created, so no need to do so again.
            ncvar = g["seen"][id(nodes)]["ncvar"]

            geometry_dimension = g["geometry_encoding"][ncvar][
                "geometry_dimension"
            ]

            if geometry_dimension == coord_ncdimensions[0]:
                # The node coordinate variable already exists, and the
                # corresponding encoding variables span the correct
                # dimension.
                create = False

                # We need to log the original Bounds variable as being
                # in the dataset, too. This is so that the geometry
                # container variable can be created later on.
                g["seen"][id(bounds)] = {
                    "ncvar": ncvar,
                    "variable": bounds,
                    "ncdims": None,
                }
            else:
                # The node coordinate variable already exists, but the
                # corresponding encoding variables span the wrong
                # dimension => we have to create a new node
                # coordinates variable.
                create = True

        if create:
            # This node coordinates variable has not been previously
            # created, so create it now.
            ncdim_to_size = g["ncdim_to_size"]
            if ncdim not in ncdim_to_size:
                size = self.implementation.get_data_size(nodes)
                logger.info(
                    f"    Writing size {size} node dimension: {ncdim}"
                )  # pragma: no cover

                ncdim_to_size[ncdim] = size

                # Define (and create if necessary) the group in which
                # to place this dataset dimension.
                parent_group = self._parent_group(ncdim)

                if g["group"] and "/" in ncdim:
                    # This dimension needs to go into a sub-group so
                    # replace its name with its basename (CF>=1.8)
                    ncdim = self._remove_group_structure(ncdim)

                if not g["dry_run"]:
                    # parent_group.createDimension(ncdim, size)
                    self._createDimension(parent_group, ncdim, size)

            # Set an appropriate default node coordinates dataset
            # variable name
            axis = self.implementation.get_property(bounds, "axis")
            if axis is not None:
                default = str(axis).lower()
            else:
                default = "node_coordinate"

            ncvar = self.implementation.nc_get_variable(
                bounds, default=default
            )
            if not self.write_vars["group"]:
                # A flat dataset has been requested, so strip off any
                # group structure from the name.
                ncvar = self._remove_group_structure(ncvar)

            ncvar = self._name(ncvar)

            # Create the node coordinates dataset variable
            self._write_netcdf_variable(
                ncvar,
                (ncdim,),
                nodes,
                None,
                construct_type=self.implementation.get_construct_type(coord),
            )

            encodings = {}

            nc_encodings = self._write_node_count(
                f, coord, bounds, coord_ncdimensions, encodings
            )
            encodings.update(nc_encodings)

            pnc_encodings = self._write_part_node_count(
                f, coord, bounds, encodings
            )
            encodings.update(pnc_encodings)

            ir_encodings = self._write_interior_ring(
                f, coord, bounds, encodings
            )
            encodings.update(ir_encodings)

            g["geometry_encoding"][ncvar] = encodings

            # We need to log the original Bounds variable as being in
            # the dataset, too. This is so that the geometry container
            # variable can be created later on.
            g["seen"][id(bounds)] = {
                "ncvar": ncvar,
                "variable": bounds,
                "ncdims": None,
            }

        if coord_ncvar is not None:
            g["bounds"][coord_ncvar] = ncvar

        return {"nodes": ncvar}

    def _write_node_count(
        self, f, coord, bounds, coord_ncdimensions, encodings
    ):
        """Create a node count dataset variable.

        .. versionadded:: (cfdm) 1.8.0

        :Parameters:

            coord:

            bounds:

            coord_ncdimensions: sequence of `str`
                The dataset instance dimension

            encodings: `dict`
                Ignored.

        :Returns:

            `dict`

        """
        g = self.write_vars

        # Create the node count flattened data
        array = self.implementation.get_array(
            self.implementation.get_data(bounds)
        )
        if self.implementation.get_data_ndim(bounds) == 2:  # DCH
            array = np.ma.count(array, axis=1)  # DCH
        else:  # DCH
            array = np.ma.count(array, axis=2).sum(axis=1)  # DCH

        array = self._int32(array)

        data = self.implementation.initialise_Data(array=array, copy=False)

        # ------------------------------------------------------------
        # Create a count variable to hold the node count data and
        # properties. This is what will be written to disk.
        # ------------------------------------------------------------
        count = self.implementation.initialise_Count()
        self.implementation.set_data(count, data, copy=False)

        # Find the base of the node count dataset variable name
        nc = self.implementation.get_node_count(coord)

        if nc is not None:
            ncvar = self.implementation.nc_get_variable(
                nc, default="node_count"
            )

            if not self.write_vars["group"]:
                # A flat dataset has been requested, so strip off any
                # group structure from the name.
                ncvar = self._remove_group_structure(ncvar)

            # Copy node count variable properties to the new count
            # variable
            properties = self.implementation.get_properties(nc)
            self.implementation.set_properties(count, properties)
        else:
            ncvar = "node_count"

        geometry_dimension = coord_ncdimensions[0]

        if self._already_in_file(count, (geometry_dimension,)):
            # This node count variable has been previously created, so
            # no need to do so again.
            ncvar = g["seen"][id(count)]["ncvar"]
        else:
            # This node count variable has not been previously
            # created, so create it now.
            if geometry_dimension not in g["ncdim_to_size"]:
                raise ValueError(
                    "The dataset geometry dimension should already exist ..."
                )

            ncvar = self._name(ncvar)

            # Create the node count dataset variable
            self._write_netcdf_variable(
                ncvar, (geometry_dimension,), count, None
            )

        # Return encodings
        return {"geometry_dimension": geometry_dimension, "node_count": ncvar}

    def _get_part_ncdimension(self, coord, default=None):
        """Gets dimension name for part node counts or interior rings.

        Specifically, gets the base of the dataset dimension for part
        node count and interior ring variables.

        .. versionadded:: (cfdm) 1.8.0

        :Returns:

            The dataset dimension name, or else the value of the
            *default* parameter.

        """
        ncdim = None

        pnc = self.implementation.get_part_node_count(coord)
        if pnc is not None:
            # Try to get the dataset dimension from a part node count
            # variable
            ncdim = self.implementation.nc_get_dimension(pnc, default=None)

        if ncdim is None:
            # Try to get the dataset dimension from an interior ring
            # variable
            interior_ring = self.implementation.get_interior_ring(coord)
            if interior_ring is not None:
                ncdim = self.implementation.nc_get_dimension(
                    interior_ring, default=None
                )

        if ncdim is not None:
            # Found a dataset dimension
            if not self.write_vars["group"]:
                # A flat dataset has been requested, so strip off any
                # group structure from the name.
                ncdim = self._remove_group_structure(ncdim)

            return ncdim

        # Return the default
        return default

    def _parent_group(self, name):
        """Returns the parent group due for a dimension or variable.

        That is, the parent group in which a dimension or variable is
        to be created.

        .. versionadded:: (cfdm) 1.8.6.0

        :Parameters:

            name: `str`
                The name of the dataset dimension or variable.

        :Returns:

            `netCDF.Dataset` or `netCDF.Group` or `zarr.Group`

        """
        g = self.write_vars

        parent_group = g["dataset"]

        if not g["group"] or "/" not in name:
            return parent_group

        if not name.startswith("/"):
            raise ValueError(
                f"Invalid dataset name {name!r}: missing a leading '/'"
            )

        for group_name in name.split("/")[1:-1]:
            #            if group_name not in parent_group:
            parent_group = self._createGroup(parent_group, group_name)

        return parent_group

    def _remove_group_structure(self, name, return_groups=False):
        """Strip off any group structure from the name.

        .. versionaddedd:: (cfdm) 1.8.6.0

        :Parameters:

            name: `str`

            return_groups: `bool`, optional

        :Returns:

            `str`

        **Examples**

        w._remove_group_structure('lat')
        'lat'
        w._remove_group_structure('/forecast/lat')
        'lat'
        w._remove_group_structure('/forecast/model/lat')
        'lat'
        w._remove_group_structure('lat', return_groups=True)
        'lat', ''
        w._remove_group_structure('/forecast/lat', return_groups=True)
        'lat', '/forecast/'
        w._remove_group_structure('/forecast/model/lat', return_groups=True)
        'lat', '/forecast/model/'

        """
        structure = name.split("/")
        basename = structure[-1]

        if return_groups:
            groups = "/".join(structure[:-1])
            if groups:
                groups += "/"

            return basename, groups

        return basename

    def _groups(self, name):
        """Strip off any group structure from the name.

        .. versionaddedd:: (cfdm) 1.8.7.0

        :Parameters:

            name: `str`

        :Returns:

            `str`

        **Examples**

        w._groups('lat')
        ''
        w._groups('/forecast/lat')
        '/forecast/'
        w._groups('/forecast/model/lat')
        '/forecast/model/'

        """
        _, groups = self._remove_group_structure(name, return_groups=True)

        return groups

    def _get_node_ncdimension(self, bounds, default=None):
        """Get the dataset dimension from a node count variable.

        .. versionadded:: (cfdm) 1.8.0

        :Parameters:

            bounds: Bounds component

            default: optional

        :Returns:

            The dimension name, or else the value of the *default*
            parameter.

        """
        ncdim = self.implementation.nc_get_dimension(bounds, default=None)
        if ncdim is not None:
            # Found a dimension
            if not self.write_vars["group"]:
                # A flat dataset has been requested, so strip off any
                # group structure from the name.
                ncdim = self._remove_group_structure(ncdim)

            return ncdim

        # Return the default
        return default

    def _write_part_node_count(self, f, coord, bounds, encodings):
        """Creates a part node count variable and returns its name.

        .. versionadded:: (cfdm) 1.8.0

        :Parameters:

            coord:

        :Returns:

            `dict`

        **Examples**

        >>> _write_part_node_count(c, b)
        {'part_node_count': 'pnc'}

        >>> _write_part_node_count(c, b)
        {}

        """
        if self.implementation.get_data_shape(bounds)[1] == 1:
            # No part node count variable required
            return {}

        g = self.write_vars

        # Create the part node count flattened data
        array = self.implementation.get_array(
            self.implementation.get_data(bounds)
        )
        array = np.trim_zeros(np.ma.count(array, axis=2).flatten())
        array = self._int32(array)

        data = self.implementation.initialise_Data(array=array, copy=False)

        # ------------------------------------------------------------
        # Create a count variable to hold the part node count data and
        # properties. This is what will be written to disk.
        # ------------------------------------------------------------
        count = self.implementation.initialise_Count()
        self.implementation.set_data(count, data, copy=False)

        # Find the base of the dataset part_node_count variable name
        pnc = self.implementation.get_part_node_count(coord)
        if pnc is not None:
            ncvar = self.implementation.nc_get_variable(
                pnc, default="part_node_count"
            )
            if not self.write_vars["group"]:
                # A flat dataset has been requested, so strip off any
                # group structure from the name.
                ncvar = self._remove_group_structure(ncvar)

            # Copy part node count variable properties to the new
            # count variable
            properties = self.implementation.get_properties(pnc)
            self.implementation.set_properties(count, properties)
        else:
            ncvar = "part_node_count"

        # Find the base of the dataset part dimension name
        size = self.implementation.get_data_size(count)
        if g["part_ncdim"] is not None:
            ncdim = g["part_ncdim"]
        elif "part_ncdim" in encodings:
            ncdim = encodings["part_ncdim"]
        else:
            ncdim = self._get_part_ncdimension(coord, default="part")
            ncdim = self._name(ncdim, dimsize=size, role="part")

        if self._already_in_file(count, (ncdim,)):
            # This part node count variable has been previously
            # created, so no need to do so again.
            ncvar = g["seen"][id(count)]["ncvar"]
        else:
            ncdim_to_size = g["ncdim_to_size"]
            if ncdim not in ncdim_to_size:
                logger.info(
                    f"    Writing size {size} part " f"dimension{ncdim}"
                )  # pragma: no cover

                ncdim_to_size[ncdim] = size

                # Define (and create if necessary) the group in which
                # to place this dataset dimension.
                parent_group = self._parent_group(ncdim)

                if g["group"] and "/" in ncdim:
                    # This dimension needs to go into a sub-group so
                    # replace its name with its basename (CF>=1.8)
                    ncdim = self._remove_group_structure(ncdim)

                if not g["dry_run"]:
                    # parent_group.createDimension(ncdim, size)
                    self._createDimension(parent_group, ncdim, size)

            ncvar = self._name(ncvar)

            # Create the dataset part_node_count variable
            self._write_netcdf_variable(ncvar, (ncdim,), count, None)

        g["part_ncdim"] = ncdim

        # Return encodings
        return {"part_node_count": ncvar, "part_ncdim": ncdim}

    def _write_interior_ring(self, f, coord, bounds, encodings):
        """Write an interior ring variable to the dataset.

        .. versionadded:: (cfdm) 1.8.0

        :Parameters:

            coord:

            coord_ncvar: `str`
                The dataset variable name of the parent variable

            encodings:

        :Returns:

            `dict`

        """
        interior_ring = self.implementation.get_interior_ring(coord)
        if interior_ring is None:
            return {}

        g = self.write_vars

        #        array = self.implementation.get_data(interior_ring).array.compressed()
        data = self.implementation.get_data(interior_ring)
        array = self.implementation.get_array(data)
        array = self._numpy_compressed(array)

        # Replace the data with its compressed, flattened version
        interior_ring = self.implementation.copy_construct(interior_ring)
        data = self.implementation.initialise_Data(array=array, copy=False)
        self.implementation.set_data(interior_ring, data, copy=False)

        ncvar = self.implementation.nc_get_variable(
            interior_ring, default="interior_ring"
        )

        if not self.write_vars["group"]:
            # A flat dataset has been requested, so strip off any
            # group structure from the name.
            ncvar = self._remove_group_structure(ncvar)

        size = self.implementation.get_data_size(interior_ring)
        if g["part_ncdim"] is not None:
            ncdim = g["part_ncdim"]
        elif "part_ncdim" in encodings:
            ncdim = encodings["part_ncdim"]
        else:
            ncdim = self._get_part_ncdimension(coord, default="part")
            ncdim = self._name(ncdim, dimsize=size, role="part")

        if self._already_in_file(interior_ring, (ncdim,)):
            # This interior ring variable has been previously created,
            # so no need to do so again.
            ncvar = g["seen"][id(interior_ring)]["ncvar"]
        else:
            ncdim_to_size = g["ncdim_to_size"]
            if ncdim not in ncdim_to_size:
                logger.info(
                    f"    Writing size {size} part " f"dimension{ncdim}"
                )  # pragma: no cover
                ncdim_to_size[ncdim] = size

                # Define (and create if necessary) the group in which
                # to place this dataset dimension.
                parent_group = self._parent_group(ncdim)

                if g["group"] and "/" in ncdim:
                    # This dimension needs to go into a sub-group so
                    # replace its name with its basename (CF>=1.8)
                    ncdim = self._remove_group_structure(ncdim)

                if not g["dry_run"]:
                    # parent_group.createDimension(ncdim, size)
                    self._createDimension(parent_group, ncdim, size)

            ncvar = self._name(ncvar)

            # Create the dataset interior ring variable
            self._write_netcdf_variable(
                ncvar,
                (ncdim,),
                interior_ring,
                None,
                construct_type=self.implementation.get_construct_type(coord),
            )

        g["part_ncdim"] = ncdim

        # Return encodings
        return {"interior_ring": ncvar, "part_ncdim": ncdim}

    def _write_scalar_coordinate(
        self, f, key, coord_1d, axis, coordinates, extra=None
    ):
        """Write a scalar coordinate and its bounds to the dataset.

<<<<<<< HEAD
        It is assumed that the input coordinate is has size 1, but
        this is not checked.
=======
        It is assumed that the input coordinate has size 1, but this
        is not checked.
>>>>>>> 1deb8c02

        If an equal scalar coordinate has already been written to the
        dataset then the input coordinate is not written.

        :Parameters:

            f: Field construct

            key: `str`
                The coordinate construct key

            coordinate
            axis : str
                The field's axis identifier for the scalar coordinate.

            coordinates: `list`

        :Returns:

            coordinates: `list`
                The updated list of auxiliary coordinate dataset
                variable names.

        """
        # To avoid mutable default argument (an anti-pattern) of extra={}
        if extra is None:
            extra = {}

        g = self.write_vars

        coord_1d = self._change_reference_datetime(coord_1d)

        scalar_coord = self.implementation.squeeze(coord_1d, axes=0)

        if not self._already_in_file(scalar_coord, ()):
            ncvar = self._create_variable_name(scalar_coord, default="scalar")
            # If this scalar coordinate has bounds then create the
            # bounds dataset variable and add the 'bounds' or
            # 'climatology' (as appropriate) attribute to the
            # dictionary of extra attributes
            bounds_extra = self._write_bounds(f, scalar_coord, key, (), ncvar)

            # Create a new scalar coordinate variable
            self._write_netcdf_variable(
                ncvar,
                (),
                scalar_coord,
                self.implementation.get_data_axes(f, key),
                extra=bounds_extra,
            )

        else:
            # This scalar coordinate has already been written to the
            # dataset
            ncvar = g["seen"][id(scalar_coord)]["ncvar"]

        g["axis_to_ncscalar"][axis] = ncvar

        g["key_to_ncvar"][key] = ncvar

        coordinates.append(ncvar)

        return coordinates

    def _write_auxiliary_coordinate(self, f, key, coord, coordinates):
        """Write auxiliary coordinates and bounds to the dataset.

        If an equal auxiliary coordinate has already been written to
        the dataset then the input coordinate is not written.

        :Parameters:

            f: Field construct

            key: `str`
                The identifier of the coordinate construct,
                e.g. ``'auxiliarycoordinate1'``.

            coord: Coordinate construct

            coordinates: `list`

        :Returns:

            `list`
                The list of auxiliary coordinate dataset variable
                names updated in place.

        """
        g = self.write_vars

        ncvar = None

        # The dataset dimensions for the auxiliary coordinate variable
        ncdimensions = self._dataset_dimensions(f, key, coord)

        coord = self._change_reference_datetime(coord)

        already_in_file = self._already_in_file(coord, ncdimensions)

        create = False

        if already_in_file:
            ncvar = g["seen"][id(coord)]["ncvar"]

            # Register that bounds as being the file, too. This is so
            # that a geometry container variable can be created later
            # on, if required.
            bounds_ncvar = g["bounds"].get(ncvar)
            if bounds_ncvar is not None:
                bounds = self.implementation.get_bounds(coord, None)
                if bounds is not None:
                    g["seen"][id(bounds)] = {
                        "ncvar": bounds_ncvar,
                        "variable": bounds,
                        "ncdims": None,
                    }
        else:
            create = True

        if create:
            if (
                not self.implementation.get_properties(coord)
                and self.implementation.get_data(coord, default=None) is None
            ):
                # No coordinates, but possibly bounds
                self._write_bounds(
                    f, coord, key, ncdimensions, coord_ncvar=None
                )
            else:
                ncvar = self._create_variable_name(coord, default="auxiliary")

                # TODO: move setting of bounds ncvar to here - why?

                # If this auxiliary coordinate has bounds then create
                # the bounds dataset variable and add the 'bounds',
                # 'climatology' or 'nodes' attribute (as appropriate)
                # to the dictionary of extra attributes.
                extra = self._write_bounds(f, coord, key, ncdimensions, ncvar)

                # Create a new auxiliary coordinate variable, if it has data
                if self.implementation.get_data(coord, None) is not None:
                    self._write_netcdf_variable(
                        ncvar,
                        ncdimensions,
                        coord,
                        self.implementation.get_data_axes(f, key),
                        extra=extra,
                    )

        g["key_to_ncvar"][key] = ncvar
        g["key_to_ncdims"][key] = ncdimensions

        if ncvar is not None:
            coordinates.append(ncvar)

        return coordinates

    def _write_domain_ancillary(self, f, key, anc):
        """Write a domain ancillary and its bounds to the dataset.

        If an equal domain ancillary has already been written to the
        dataset then it is not re-written.

        .. versionadded:: (cfdm) 1.7.0

        :Parameters:

            f: Field construct

            key: `str`
                The internal identifier of the domain ancillary object.

            anc: Domain ancillary construct

        :Returns:

            `str`
                The dataset name of the domain ancillary variable.

        """
        g = self.write_vars

        if g["post_dry_run"]:
            logger.warning(
                "At present domain ancillary constructs of appended fields "
                "may not be handled correctly by write append mode "
                "and can appear as extra fields. Set them on fields using "
                "`set_domain_ancillary` and similar methods if required."
            )

        ncdimensions = self._dataset_dimensions(f, key, anc)

        create = not self._already_in_file(anc, ncdimensions, ignore_type=True)

        if not create:
            ncvar = g["seen"][id(anc)]["ncvar"]
        else:
            # See if we can set the default dataset variable name to
            # its formula_terms term
            default = None
            for ref in self.implementation.get_coordinate_references(
                f
            ).values():
                for (
                    term,
                    da_key,
                ) in (  # DCH ALERT
                    ref.coordinate_conversion.domain_ancillaries().items()
                ):
                    if da_key == key:
                        default = term
                        break

                if default is not None:
                    break

            if default is None:
                default = "domain_ancillary"

            ncvar = self._create_variable_name(anc, default=default)

            # If this domain ancillary has bounds then create the
            # bounds dataset variable
            self._write_bounds(f, anc, key, ncdimensions, ncvar)

            # Create a new domain ancillary variable
            self._write_netcdf_variable(
                ncvar,
                ncdimensions,
                anc,
                self.implementation.get_data_axes(f, key),
            )

        g["key_to_ncvar"][key] = ncvar
        g["key_to_ncdims"][key] = ncdimensions

        return ncvar

    def _write_field_ancillary(
        self,
        f,
        key,
        anc,
    ):
        """Write a field ancillary to the dataset.

        If an equal field ancillary has already been written to the
        dataset then it is not re-written.

        :Parameters:

            f : `Field`

            key : `str`

            anc : `FieldAncillary`

        :Returns:

            `str`
                The dataset variable name of the field ancillary
                object. If no ancillary variable was written then an
                empty string is returned.

        **Examples**

        >>> ncvar = _write_field_ancillary(f, 'fieldancillary2', anc)

        """
        g = self.write_vars

        ncdimensions = self._dataset_dimensions(f, key, anc)

        create = not self._already_in_file(anc, ncdimensions)

        if not create:
            ncvar = g["seen"][id(anc)]["ncvar"]
        else:
            ncvar = self._create_variable_name(anc, default="ancillary_data")

            # Create a new field ancillary variable
            self._write_netcdf_variable(
                ncvar,
                ncdimensions,
                anc,
                self.implementation.get_data_axes(f, key),
            )

        g["key_to_ncvar"][key] = ncvar
        g["key_to_ncdims"][key] = ncdimensions

        return ncvar

    def _write_cell_measure(self, f, key, cell_measure):
        """Write a cell measure construct to the dataset.

        If an identical construct has already in the dataset then the
        cell measure will not be written.

        :Parameters:

            f: `Field` or `Domain`
                The field containing the cell measure.

            key: `str`
                The identifier of the cell measure
                (e.g. ``'cellmeasure0'``).

            cell_measure: `CellMeasure`

        :Returns:

            `str`
                The 'measure: ncvar'.

        """
        g = self.write_vars

        measure = self.implementation.get_measure(cell_measure)
        if measure is None:
            raise ValueError(
                "Can't create a CF cell measure variable "
                "without a 'measure' property"
            )

        ncdimensions = self._dataset_dimensions(f, key, cell_measure)

        if self._already_in_file(cell_measure, ncdimensions):
            # Use existing cell measure variable
            ncvar = g["seen"][id(cell_measure)]["ncvar"]
        elif self.implementation.nc_get_external(cell_measure):
            # The cell measure is external
            ncvar = self.implementation.nc_get_variable(
                cell_measure, default=None
            )
            if ncvar is None:
                raise ValueError(
                    "Can't create an external CF cell measure "
                    "variable without a dataset variable name"
                )

            # Add ncvar to the global external_variables attribute
            self._set_external_variables(ncvar)

            if (
                g["external_dataset"] is not None
                and self.implementation.get_data(cell_measure, None)
                is not None
            ):
                # Create a new field to write out to the external
                # dataset
                self._create_external(
                    field=f,
                    construct_id=key,
                    ncvar=ncvar,
                    ncdimensions=ncdimensions,
                )
        else:
            ncvar = self._create_variable_name(
                cell_measure, default="cell_measure"
            )

            # Create a new (internal) cell measure variable
            self._write_netcdf_variable(
                ncvar,
                ncdimensions,
                cell_measure,
                self.implementation.get_data_axes(f, key),
            )

        g["key_to_ncvar"][key] = ncvar
        g["key_to_ncdims"][key] = ncdimensions

        # Update the field's cell_measures list
        return f"{measure}: {ncvar}"

    def _set_external_variables(self, ncvar):
        """Add ncvar to the global external_variables attribute."""
        g = self.write_vars

        external_variables = g["external_variables"]

        if not external_variables:
            g["global_attributes"].add("external_variables")

        if ncvar not in external_variables:
            external_variables.add(ncvar)
            if not g["dry_run"] and not g["post_dry_run"]:
                self._set_attributes(
                    {
                        "external_variables": " ".join(
                            sorted(external_variables)
                        )
                    },
                    group=g["dataset"],
                )

    def _create_external(
        self, field=None, construct_id=None, ncvar=None, ncdimensions=None
    ):
        """Creates a new field to flag to write to an external dataset.

        .. versionadded:: (cfdm) 1.7.0

        """
        g = self.write_vars

        if ncdimensions is None:
            return

        # Still here?
        external = self.implementation.convert(
            field=field, construct_id=construct_id
        )

        # Set the correct dataset variable and dimension names
        self.implementation.nc_set_variable(external, ncvar)

        external_domain_axes = self.implementation.get_domain_axes(external)
        for ncdim, axis in zip(
            ncdimensions, self.implementation.get_field_data_axes(external)
        ):
            external_domain_axis = external_domain_axes[axis]
            self.implementation.nc_set_dimension(external_domain_axis, ncdim)

        # Don't write fields that are already in the list for being
        # written
        new = True
        for f in g["external_fields"]:
            if self.implementation.equal_components(external, f):
                new = False
                break

        if new:
            g["external_fields"].append(external)

        return external

    def _createVariable(self, **kwargs):
        """Create a variable in the dataset.

        .. versionadded:: (cfdm) 1.7.0

        """
        g = self.write_vars

        ncvar = kwargs["varname"]

        match g["backend"]:
            case "netCDF4":
                netcdf4_kwargs = kwargs
                if "dimensions" not in kwargs:
                    netcdf4_kwargs["dimensions"] = ()

<<<<<<< HEAD
                NETCDF4 = g["dataset"].data_model.startswith("NETCDF4")
                if NETCDF4 and kwargs.get("contiguous"):
=======
                contiguous = kwargs.get("contiguous")

                NETCDF4 = g["dataset"].data_model.startswith("NETCDF4")
                if NETCDF4 and contiguous:
>>>>>>> 1deb8c02
                    # NETCDF4 contiguous variables can't be compressed
                    kwargs["compression"] = None
                    kwargs["complevel"] = 0

                    # NETCDF4 contiguous variables can't span unlimited
                    # dimensions
                    unlimited_dimensions = g[
                        "unlimited_dimensions"
                    ].intersection(kwargs.get("dimensions", ()))
                    if unlimited_dimensions:
                        data_model = g["dataset"].data_model
                        raise ValueError(
                            f"Can't create variable {ncvar!r} in "
                            f"{data_model} dataset: "
                            f"In {data_model} it is not allowed to write "
                            "contiguous (as opposed to chunked) data "
                            "that spans one or more unlimited dimensions: "
                            f"{unlimited_dimensions}"
                        )

<<<<<<< HEAD
=======
                if contiguous:
                    netcdf4_kwargs.pop("fletcher32", None)

>>>>>>> 1deb8c02
                # Remove Zarr-specific kwargs
                netcdf4_kwargs.pop("shape", None)
                netcdf4_kwargs.pop("shards", None)

                variable = g["dataset"].createVariable(**netcdf4_kwargs)

            case "zarr":
                shape = kwargs.get("shape", ())
                chunks = kwargs.get("chunksizes", shape)
                shards = kwargs.get("shards")

                if chunks is None:
                    # One chunk for the entire array
                    chunks = shape

                if shards is not None:
<<<<<<< HEAD
                    # Calculate the shard shape in the format expected
                    # by `zarr.create_array`, i.e. shards are defined
                    # by how many array elements along each dimension
                    # are in each shard.
                    if chunks == shape:
                        # One chunk per shard.
=======
                    # create the shard shape in the format expected by
                    # `zarr.create_array`, 'shards' is curerntly
                    # defined by how many *chunks* along each
                    # dimension are in each shard, but `zarr requires
                    # shards defined by how many *array elements*
                    # along each dimension are in each shard.
                    if chunks == shape:
                        # One chunk
>>>>>>> 1deb8c02
                        #
                        # It doesn't matter what 'shards' is, because
                        # the data only has one chunk.
                        shards = None
                    else:
                        ndim = len(chunks)
                        if isinstance(shards, Integral):
<<<<<<< HEAD
=======
                            # Make a conservative estimate of how many
                            # whole chunks along each dimension are in
                            # a shard. This may result in fewer than
                            # 'shards' chunks in each shard, but is
                            # guaranteed to give us a shard shape of
                            # less than the data shape, which is a
                            # `zarr` requirement.
>>>>>>> 1deb8c02
                            n = int(shards ** (1 / ndim))
                            shards = (n,) * ndim

                        if prod(shards) > 1:
                            # More than one chunk per shard.
                            #
                            # E.g. shards=(10, 11, 12), chunks=(10, 20,
                            #      30) => shards=(100, 220, 360)
                            shards = [c * n for c, n in zip(chunks, shards)]
                        else:
                            # One chunk per shard.
                            #
                            # E.g. shards=(1, 1, 1) => shards=None
                            shards = None

                dtype = kwargs["datatype"]
                if dtype == "S1":
                    dtype = str

                zarr_kwargs = {
                    "name": ncvar,
                    "shape": shape,
                    "dtype": dtype,
                    "chunks": chunks,
                    "shards": shards,
                    "fill_value": kwargs.get("fill_value"),
                    "dimension_names": kwargs.get("dimensions", ()),
                    "storage_options": g.get("storage_options"),
                    "overwrite": g["overwrite"],
                }

                variable = g["dataset"].create_array(**zarr_kwargs)

        g["nc"][ncvar] = variable

    def _write_grid_mapping(self, f, ref, multiple_grid_mappings):
        """Write a grid mapping georeference to the dataset.

        .. versionadded:: (cfdm) 1.7.0

        :Parameters:

            f: `Field` or `Domain`

            ref: `CoordinateReference`
                The grid mapping coordinate reference to write to the
                dataset.

            multiple_grid_mappings: `bool`

        :Returns:

            `str`

        """
        g = self.write_vars

        if self._already_in_file(ref):
            # Use existing grid_mapping variable
            ncvar = g["seen"][id(ref)]["ncvar"]

        else:
            # Create a new grid mapping variable
            cc_parameters = (
                self.implementation.get_coordinate_conversion_parameters(ref)
            )
            default = cc_parameters.get("grid_mapping_name", "grid_mapping")
            ncvar = self._create_variable_name(ref, default=default)

            logger.info(
                f"    Writing {ref!r} to variable: {ncvar}"
            )  # pragma: no cover

            kwargs = {
                "varname": ncvar,
                "datatype": "S1",
                "endian": g["endian"],
            }
            kwargs.update(g["netcdf_compression"])

            if not g["dry_run"]:
                self._createVariable(**kwargs)

            # Add named parameters
            parameters = self.implementation.get_datum_parameters(ref)

            common = set(parameters).intersection(cc_parameters)
            if common:
                raise ValueError(
                    "Can't create CF grid mapping variable: "
                    f"{common.pop()!r} is defined as both a coordinate "
                    "conversion and a datum parameter."
                )

            parameters.update(cc_parameters)

            for term, value in list(parameters.items()):
                if value is None:
                    del parameters[term]
                    continue

                if np.size(value) == 1:
                    value = np.array(value).item()
                else:
                    value = np.array(value).tolist()

                parameters[term] = value

            if not g["dry_run"]:
                self._set_attributes(parameters, ncvar)

            # Update the 'seen' dictionary
            g["seen"][id(ref)] = {
                "variable": ref,
                "ncvar": ncvar,
                # Grid mappings variables are scalar
                "ncdims": (),
            }

        if multiple_grid_mappings:
            keys_to_ncvars = " ".join(
                sorted(
                    [
                        g["key_to_ncvar"][key]
                        for key in self.implementation.get_coordinate_reference_coordinates(
                            ref
                        )
                    ]
                )
            )
            return f"{ncvar}: {keys_to_ncvars}"
        else:
            return ncvar

    def _write_netcdf_variable(
        self,
        ncvar,
        ncdimensions,
        cfvar,
        domain_axes,
        omit=(),
        extra=None,
        fill=False,
        data_variable=False,
        domain_variable=False,
        construct_type=None,
        chunking=None,
    ):
        """Creates a new netCDF variable for a construct.

        The new netCDF variable is created from *cfvar* with name
        *ncvar* and dimensions *ncdimensions*. It's properties
        are given by cfvar.properties(), less any given by the *omit*
        argument. If a new string-length netCDF dimension is required
        then it will also be created.

        The ``seen`` dictionary is updated to account for the new
        variable.

        :Parameters:

            ncvar: `str`
                The netCDF name of the variable.

            ncdimensions: `tuple`
                The netCDF dimension names of the variable

            cfvar: `Variable` or `Data`
                The construct to write to the dataset.

            domain_axes: `None`, or `tuple` of `str`
                The domain axis construct identifiers for *cfvar*.

                .. versionadded:: (cfdm) 1.10.1.0

            omit: sequence of `str`, optional

            extra: `dict`, optional

            domain_variable: `bool`, optional
                True if cf-netCDF domain variable is being written.

                .. versionadded:: (cfdm) 1.9.0.0

            construct_type: `str`, optional
                The construct type, or its parent if it is not a
                construct.

                .. versionadded:: (cfdm) 1.10.1.0

            chunking: sequence, optional
                Set `_createVariable` 'contiguous', 'chunksizes', and
                'shards' parameters (in that order). If `None` (the
                default), then these parameters are inferred from the
                data.

                .. versionadded:: (cfdm) 1.12.0.0

        :Returns:

            `None`

        """
        # To avoid mutable default argument (an anti-pattern) of extra={}
        if extra is None:
            extra = {}

        g = self.write_vars

        # ------------------------------------------------------------
        # Set the netCDF4.createVariable datatype
        # ------------------------------------------------------------
        if domain_variable:
            data = None
            datatype = "S1"
            original_ncdimensions = ()
            ncdimensions = ()
        else:
            data = self.implementation.get_data(cfvar, None)
            original_ncdimensions = ncdimensions

        # Update the 'seen' dictionary
        g["seen"][id(cfvar)] = {
            "variable": cfvar,
            "ncvar": ncvar,
            "ncdims": original_ncdimensions,
        }

        # Don't ever write any variables in the 'dry run' read iteration of an
        # append-mode write (only write in the second post-dry-run iteration).
        if g["dry_run"]:
            return

        logger.info(f"    Writing {cfvar!r}")  # pragma: no cover

        # Set 'construct_type'
        if not construct_type:
            construct_type = self.implementation.get_construct_type(cfvar)

        # Do this after the dry_run return else may attempt to transform
        # the arrays with string dtype on an append-mode read iteration (bad).
        datatype = None
        if not domain_variable:
            datatype = self._datatype(cfvar)
            data, ncdimensions = self._transform_strings(
                data,
                ncdimensions,
            )

        # Whether or not to write the data
        omit_data = construct_type in g["omit_data"]

        # ------------------------------------------------------------
        # Find the fill value - the value that the variable's data get
        # filled before any data is written. if the fill value is
        # False then the variable is not pre-filled.
        # ------------------------------------------------------------
        match g["backend"]:
            case "netCDF4":
                if (
                    omit_data or fill or g["post_dry_run"]
                ):  # or append mode's appending iteration
                    fill_value = self.implementation.get_property(
                        cfvar, "_FillValue", None
                    )
                else:
                    fill_value = None

            case "zarr":
                # Set the `zarr` fill_value to the missing value of
                # 'cfvar', defaulting to the netCDF default fill value
                # if no missing value is available
                fill_value = self._missing_value(cfvar, datatype)

        if data_variable:
            lsd = g["least_significant_digit"]
        else:
            lsd = None

        # Set the dataset chunk strategy
        if chunking:
            contiguous, chunksizes, shards = chunking
        else:
            contiguous, chunksizes, shards = self._chunking_parameters(
                data, ncdimensions
            )

        logger.debug(
<<<<<<< HEAD
            f"      chunksizes: {chunksizes}\n"
            f"      contiguous: {contiguous}"
            f"      shards    : {shards}"
=======
            f"      chunksizes: {chunksizes!r}\n"
            f"      contiguous: {contiguous!r}"
            f"      shards    : {shards!r}"
>>>>>>> 1deb8c02
        )  # pragma: no cover

        # ------------------------------------------------------------
        # Check that each dimension of the dataset variable is in the
        # same group or a parent group (CF>=1.8)
        # ------------------------------------------------------------
        if g["group"]:
            groups = self._groups(ncvar)
            for ncdim in ncdimensions:
                ncdim_groups = self._groups(ncdim)
                if not groups.startswith(ncdim_groups):
                    raise ValueError(
                        f"Can't create variable {ncvar!r} from "
                        f"{cfvar!r} with dimension {ncdim!r} that is "
                        "not in the same group nor in a parent group."
                    )

        # ------------------------------------------------------------
        # Create a new dataset variable
        # ------------------------------------------------------------
        kwargs = {
            "varname": ncvar,
            "datatype": datatype,
            "endian": g["endian"],
            "contiguous": contiguous,
            "chunksizes": chunksizes,
            "shards": shards,
            "least_significant_digit": lsd,
            "fill_value": fill_value,
            "chunk_cache": g["chunk_cache"],
        }

        # ------------------------------------------------------------
        # Replace dataset dimension names with their basenames
        # (CF>=1.8)
        # ------------------------------------------------------------
        if g["backend"] == "zarr":
<<<<<<< HEAD
            # ... but not for Zarr. This is because Zarr doesn't have
            # the concept of dimensions belonging to a group (unlike
            # netCDF), so by keeping the group structure in the
            # dimension names we can know which group they belong to.
=======
            # ... but not for Zarr. This is because the Zarr data
            # model doesn't have the concept of dimensions belonging
            # to a group (unlike netCDF), so by keeping the group
            # structure in the dimension names we can know which group
            # they belong to.
>>>>>>> 1deb8c02
            kwargs["dimensions"] = ncdimensions
        else:
            ncdimensions_basename = [
                self._remove_group_structure(ncdim) for ncdim in ncdimensions
            ]
            kwargs["dimensions"] = ncdimensions_basename

        if data is not None:
            compressed = self._compressed_data(ncdimensions)
            if compressed:
                # Write data in its compressed form
                shape = data.source().source().shape
            else:
                shape = data.shape

            kwargs["shape"] = shape

        # ------------------------------------------------------------
        # Create a quantization container variable, add any extra
        # quantization attributes, and if required instruct
        # `_createVariable`to perform the quantization.
        # ------------------------------------------------------------
        q = self.implementation.get_quantize_on_write(cfvar, None)
        if q is not None:
            quantize_on_write = True
        else:
            q = self.implementation.get_quantization(cfvar, None)
            quantize_on_write = False

        if q is not None:
            # There are some quantization metadata - either

            # CF quantization algorithm name (e.g. 'bitgroom')
            algorithm = self.implementation.get_parameter(q, "algorithm", None)

            # Get the CF quantization parameter name and value
            # (e.g. 'quantization_nsd' and 6)
            cf_parameter = CF_QUANTIZATION_PARAMETERS.get(algorithm)
            cf_ns = self.implementation.del_parameter(q, cf_parameter, None)

            # Remove the NetCDF-C library quantization attribute
            # (e.g. '_QuantizeBitRoundNumberOfSignificantBits')
            netcdf_parameter = NETCDF_QUANTIZATION_PARAMETERS.get(algorithm)
            netcdf_ns = self.implementation.del_parameter(
                q, netcdf_parameter, None
            )

            # Create a quantization container variable in the dataset,
            # if it doesn't already exist (and after having removed
            # any per-variable quantization parameters, such as
            # "quantization_nsd").
            if quantize_on_write:
                if g["backend"] == "zarr":
                    raise NotImplementedError(
                        f"Can't yet quantize-on-write {cfvar!r} to a Zarr "
                        "dataset"
                    )

                # Set "implemention" to this version of the netCDF-C
                # library
                self.implementation.set_parameter(
                    q,
                    "implementation",
                    f"libnetcdf version {netCDF4.__netcdf4libversion__}",
                    copy=False,
                )

            q_ncvar = self._write_quantization_container(q)

            # Update the variable's extra attributes
            extra = extra.copy()
            extra["quantization"] = q_ncvar
            if cf_ns is not None:
                extra[cf_parameter] = cf_ns

            if not quantize_on_write:
                # We're not performing any quantization, so also set
                # the netCDF-C-defined attribute.
                if netcdf_ns is not None:
                    extra[netcdf_parameter] = netcdf_ns
            else:
                # ----------------------------------------------------
                # We are going to perform quantization
                # ----------------------------------------------------
                quantize_mode = NETCDF_QUANTIZE_MODES.get(algorithm)

                if algorithm == "digitround":
                    raise ValueError(
                        f"Can't quantize {cfvar!r} with algorithm "
                        f"{algorithm!r}, because it is not yet available "
                        "from the netCDF-C library"
                    )

                if quantize_mode is None:
                    raise ValueError(
                        f"Can't quantize {cfvar!r} with non-standardised "
                        f"algorithm {algorithm!r}. Valid algorithms are "
                        f"{tuple(NETCDF_QUANTIZE_MODES)}"
                    )

                if g["fmt"] not in NETCDF4_FMTS:
                    raise ValueError(
                        f"Can't quantize {cfvar!r} into a {g['fmt']} "
                        "format dataset. Quantization is only possible when "
                        f"writing to one of the {NETCDF4_FMTS} formats."
                    )

                if not datatype.startswith("f"):
                    raise ValueError(
                        f"Can't quantize {cfvar!r} with data type "
                        f"{datatype!r}. Only floating point data can be "
                        "quantized."
                    )

                if cf_ns is None:
                    raise ValueError(
                        f"Can't quantize {cfvar!r} because the "
                        f"{cf_parameter!r} parameter has not been defined"
                    )

                u = CF_QUANTIZATION_PARAMETER_LIMITS[cf_parameter][datatype]
                if not 1 <= cf_ns <= u:
                    raise ValueError(
                        f"Can't quantize {cfvar!r} with a {cf_parameter!r} "
                        f"parameter value of {cf_ns}. {cf_parameter!r} must "
                        f"lie in the range [1, {u}]"
                    )

                # Update the kwargs for `_createVariable` to perform
                # the quantization during the write process
                kwargs["quantize_mode"] = quantize_mode
                kwargs["significant_digits"] = cf_ns

        # ------------------------------------------------------------
        # For aggregation variables, create a dictionary containing
        # the fragment array variables' data.
        #
        # E.g. {'map': <Data(2, 1): [[5, 8]]>,
        #       'location': <Data(1, 1): [[data/file.nc.nc]]>,
        #       'variable': <Data(1, 1): [[q]]>}
        # ------------------------------------------------------------
        cfa = None
        if self._cfa_write_status(ncvar, cfvar, construct_type, domain_axes):
            try:
                cfa = self._cfa_fragment_array_variables(data, cfvar)
            except AggregationError:
                if g["cfa"].get("strict", True):
                    # Raise the exception in 'strict' mode
                    if g["mode"] == "w":
                        self.dataset_remove()

                    raise

                # In 'non-strict' mode, write the data to a normal
                # non-aggregation variable.
                g["cfa_write_status"][ncvar] = False
            else:
                # We're going to create a scalar aggregation variable,
                # so override dimensions and dataset chunking strategy
                # keyword arguments. This is necessary because the
                # dimensions and dataset chunking strategy will
                # otherwise reflect the aggregated data in memory,
                # rather than the scalar variable in the dataset.
                kwargs["contiguous"] = True
                kwargs["chunksizes"] = None
                kwargs["dimensions"] = ()
                kwargs["shape"] = ()
                kwargs["shards"] = None

        # Add compression parameters (but not for scalars or vlen
        # strings).
        #
        # From the NUG:
        #
        #   Compression is permitted but may not be effective for VLEN
        #   data, because the compression is applied to structures
        #   containing lengths and pointers to the data, rather than
        #   the actual data.
        if kwargs["dimensions"] and kwargs["datatype"] != str:
            kwargs.update(g["netcdf_compression"])

        # Note: this is a trivial assignment in standalone cfdm, but
        # allows for non-trivial customisation applied by subclasses.
        kwargs = self._customise_createVariable(
            cfvar, construct_type, domain_axes, kwargs
        )

        logger.info(
            f"        to variable: {ncvar}({', '.join(ncdimensions)})"
        )  # pragma: no cover

        try:
            self._createVariable(**kwargs)
        except RuntimeError as error:
            error = str(error)
            message = (
                f"Can't create variable in {g['netcdf'].data_model} dataset "
                f"from {cfvar!r}: {error}. "
                f"_createVariable arguments: {kwargs}"
            )
            if error == (
                "NetCDF: Not a valid data type or _FillValue type mismatch"
            ):
                raise ValueError(
                    f"Can't write {cfvar.data.dtype.name} data from {cfvar!r} "
                    f"to a {g['netcdf'].data_model} dataset. "
                    "Consider using a netCDF4 format, or use the 'datatype' "
                    "parameter, or change the datatype before writing."
                )
            elif error == "NetCDF: NC_UNLIMITED in the wrong index":
                raise RuntimeError(
                    f"{message}. In a {g['netcdf'].data_model} dataset the "
                    "unlimited dimension must be the first (leftmost) "
                    "dimension of the variable. "
                    "Consider using a netCDF4 format."
                )
            else:
                raise RuntimeError(message)

        # ------------------------------------------------------------
        # Write attributes to the dataset variable
        # ------------------------------------------------------------
        attributes = self._write_variable_attributes(
            cfvar, ncvar, extra=extra, omit=omit
        )

        # ------------------------------------------------------------
        # Write data to the dataset variable
        #
        # Note that we don't need to worry about scale_factor and
        # add_offset, since if a data array is *not* a numpy array,
        # then it will have its own scale_factor and add_offset
        # parameters which will be applied when the array is realised,
        # and the python netCDF4 package will deal with the case when
        # scale_factor or add_offset are set as properties on the
        # variable.
        # ------------------------------------------------------------
        if data is not None and not omit_data:
            # Find the missing data values, if any.
            _FillValue = self.implementation.get_property(
                cfvar, "_FillValue", None
            )
            missing_value = self.implementation.get_property(
                cfvar, "missing_value", None
            )
            unset_values = [
                value
                for value in (_FillValue, missing_value)
                if value is not None
            ]

            self._write_data(
                data,
                cfvar,
                ncvar,
                ncdimensions,
                domain_axes,
                unset_values=unset_values,
                compressed=self._compressed_data(ncdimensions),
                attributes=attributes,
                construct_type=construct_type,
                cfa=cfa,
            )

    def _customise_createVariable(
        self, cfvar, construct_type, domain_axes, kwargs
    ):
        """Customises `_createVariable` keywords.

        The keyword arguments may be changed in subclasses which
        override this method.

        .. versionadded:: (cfdm) 1.7.6

        :Parameters:

            cfvar: cfdm instance that contains data

            construct_type: `str`
                The construct type of the *cfvar*, or its parent if
                *cfvar* is not a construct.

                .. versionadded:: (cfdm) 1.10.1.0

            domain_axes: `None`, or `tuple` of `str`
                The domain axis construct identifiers for *cfvar*.

                .. versionadded:: (cfdm) 1.10.1.0

            kwargs: `dict`

        :Returns:

            `dict`
                Dictionary of keyword arguments to be passed to
                `_createVariable`.

        """
        # This method is trivial but the intention is that subclasses
        # may override it to perform any desired customisation.
        return kwargs

    def _transform_strings(self, data, ncdimensions):
        """Transform metadata construct arrays with string data type.

        .. versionadded:: (cfdm) 1.7.3

        :Parameters:

            data: `Data` or `None`

            ncdimensions: `tuple`

        :Returns:

            `Data`, `tuple`

        """
        datatype = self._datatype(data)

        if data is not None and datatype == "S1":
            # --------------------------------------------------------
            # Convert a string data type numpy array into a character
            # data type ('S1') numpy array with an extra trailing
            # dimension. Note that for NETCDF4 output files, datatype
            # is str, so this conversion does not happen.
            # --------------------------------------------------------
            array = self.implementation.get_array(data)
            array = self._numpy_compressed(array)

            strlen = len(max(array, key=len))
            del array

            data = self._convert_to_char(data)
            ncdim = self._string_length_dimension(strlen)

            ncdimensions = ncdimensions + (ncdim,)

        return data, ncdimensions

    def _write_data(
        self,
        data,
        cfvar,
        ncvar,
        ncdimensions,
        domain_axes=None,
        unset_values=(),
        compressed=False,
        attributes=None,
        construct_type=None,
        cfa=None,
    ):
        """Write a data array to the dataset.

        :Parameters:

            data: `Data` instance

            cfvar: cfdm instance

            ncvar: `str`

            ncdimensions: `tuple` of `str`

            domain_axes: `None`, or `tuple` of `str`
                The domain axis construct identidifiers for *cfvar*.

                .. versionadded:: (cfdm) 1.10.1.0

            unset_values: sequence of numbers

            attributes: `dict`, optional
                The dataset attributes for the constructs that have
                been written to the dataset.

            construct_type: `str`
                The construct type of the *cfvar*, or its parent if
                *cfvar* is not a construct.

                .. versionadded:: (cfdm) 1.10.1.0

            cfa: `dict`, optional
                For aggregation variables, a dictionary containing the
                fragment array variables' data.

                .. versionadded:: (cfdm) 1.12.0.0

        :Returns:

            `None`

        """
        g = self.write_vars

        if cfa:
            # --------------------------------------------------------
            # Write the data as an aggregation variable
            # --------------------------------------------------------
            self._cfa_create_data(cfa, ncvar, ncdimensions, data, cfvar)
            return

        # ------------------------------------------------------------
        # Still here? The write a normal (non-aggregation) variable
        # ------------------------------------------------------------
        zarr = g["backend"] == "zarr"

        if compressed:
            # Write data in its compressed form
            data = data.source().source()

        # Get the dask array
        dx = da.asanyarray(data)

        # Convert the data type
        new_dtype = g["datatype"].get(dx.dtype)
        if new_dtype is not None:
            dx = dx.astype(new_dtype)

        # VLEN variables can not be assigned to by masked arrays
        # (https://github.com/Unidata/netcdf4-python/pull/465), so
        # fill missing data in string (as opposed to char) data types.
        if g["fmt"] == "NETCDF4" and dx.dtype.kind in "SU":
            dx = dx.map_blocks(
                self._filled_string_array,
                fill_value="",
                meta=np.array((), dx.dtype),
            )

        # Initialise the dataset lock for the data writing from Dask
        lock = None

        # Rechunk the Dask array to shards, if applicable.
        if zarr:
            # When a Zarr variable is sharded, the Dask array must be
            # rechunked to the shards because "when writing data, a
            # full shard must be written in one go for optimal
            # performance and to avoid concurrency issues."
            # https://zarr.readthedocs.io/en/stable/user-guide/arrays.html#sharding
            shards = g["nc"][ncvar].shards
            if shards is not None:
                dx = dx.rechunk(shards)
                # This rechunking has aligned Dask chunk boundaries
                # with Zarr chunk boundaries, so we don't need to lock
                # the write.
                lock = False

        # Check for out-of-range values
        if g["warn_valid"]:
            if construct_type:
                var = cfvar
            else:
                var = None

            dx = dx.map_blocks(
                self._check_valid,
                cfvar=var,
                attributes=attributes,
                meta=np.array((), dx.dtype),
            )

        if zarr:
            # `zarr` can't write a masked array to a variable, so we
            # have to manually replace missing data with the fill
            # value.
            dx = dx.map_blocks(
                self._filled_array,
                meta=np.array((), dx.dtype),
                fill_value=g["nc"][ncvar].fill_value,
            )

        if lock is None:
            # We need to define the dataset lock for data writing from
            # Dask
            from cfdm.data.locks import netcdf_lock as lock

        da.store(
            dx, g["nc"][ncvar], compute=True, return_stored=False, lock=lock
        )

    def _filled_array(self, array, fill_value):
        """Replace masked values with a fill value.

        .. versionadded:: (cfdm) NEXTVERSION

        :Parameters:

            array: `numpy.ndarray`
                The arry to be filled.

            fill_value:
                The fill value.

        :Returns:

            `numpy.ndarray`

        """
        if np.ma.isMA(array):
            return array.filled(fill_value)

        return array

    def _check_valid(self, array, cfvar=None, attributes=None):
        """Checks for array values outside of the valid range.

        Specifically, checks array for out-of-range values, as
        defined by the valid_[min|max|range] attributes.

        .. versionadded:: (cfdm) 1.8.3

        :Parameters:

            array: `numpy.ndarray`
                The array to be checked.

            cfvar: construct
                The CF construct containing the array.

            attributes: `dict`
                The variable's CF properties.

        :Returns:

            `numpy.ndarray`
                The input array, unchanged.

        """
        out = 0

        valid_range = None
        valid_min = None
        valid_max = None

        if "valid_range" in attributes:
            prop = "valid_range"
            valid_range = True
            valid_min, valid_max = attributes[prop]

        # Note: leave this as str.format() as different variables are applied
        message = (
            "WARNING: {!r} has data values written to {} "
            "that are strictly {} than the valid {} "
            "defined by the {} property: {}. "
            "Set warn_valid=False to remove warning."
        )

        if "valid_min" in attributes:
            prop = "valid_min"
            if valid_range:
                raise ValueError(
                    f"Can't write {cfvar!r} with both {prop} and "
                    "valid_range properties"
                )

            valid_min = attributes[prop]

        if valid_min is not None and array.min() < valid_min:
            print(
                message.format(
                    cfvar,
                    self.write_vars["dataset_name"],
                    "less",
                    "minimum",
                    prop,
                    valid_min,
                )
            )
            out += 1

        if "valid_max" in attributes:
            prop = "valid_max"
            if valid_range:
                raise ValueError(
                    f"Can't write {cfvar!r} with both {prop} and "
                    "valid_range properties"
                )

            valid_max = attributes[prop]

        if valid_max is not None and array.max() > valid_max:
            print(
                message.format(
                    cfvar,
                    self.write_vars["dataset_name"],
                    "greater",
                    "maximum",
                    prop,
                    valid_max,
                )
            )
            out += 1

        return array

    def _convert_to_char(self, data):
        """Convert string data into character data.

        The returned Data object will have data type 'S1' and will
        have an extra trailing dimension.

        .. versionadded:: (cfdm) 1.7.0

        :Parameters:

            data: Data instance

        :Returns:

            Data instance

        """
        data = self.implementation.initialise_Data(
            array=self._character_array(self.implementation.get_array(data)),
            units=self.implementation.get_data_units(data, None),
            calendar=self.implementation.get_data_calendar(data, None),
            copy=False,
        )

        return data

    def _write_field_or_domain(
        self, f, add_to_seen=False, allow_data_insert_dimension=True
    ):
        """Write a field or domain construct to the dataset.

        All of the metadata constructs are also written.

        .. versionadded:: (cfdm) 1.7.0

        :Parameters:

            f: `Field` or `Domain`

            add_to_seen: bool, optional

            allow_data_insert_dimension: `bool`, optional

        :Returns:

            `None`

        """
        g = self.write_vars

        ncdim_size_to_spanning_constructs = []
        seen = g["seen"]

        logger.info(f"  Writing {f!r}:")  # pragma: no cover

        # Work out if we have a field or domain instance. CF-1.9
        domain = self.implementation.is_domain(f)
        field = not domain

        if domain and g["output_version"] < g["CF-1.9"]:
            raise ValueError(
                "Can't create domain variables in a "
                f"CF-{g['output_version']} dataset. Need CF-1.9 or later."
            )

        seen = g["seen"]

        org_f = f
        if add_to_seen:
            id_f = id(f)

        # Copy the field/domain, as we are almost certainly about to
        # do terrible things to it (or are we? should review this)
        f = self.implementation.copy_construct(org_f)

        if field:
            # Get the construct identifiers of the domain axes that
            # span the field's data
            data_axes = list(self.implementation.get_field_data_axes(f))
        else:
            # Get the domain axis construct identifiers of the domain
            # axes that define the domain. CF-1.9
            data_axes = list(self.implementation.get_domain_axes(f))

        # Mapping of domain axis identifiers to dataset dimension
        # names. This gets reset for each new field/domain that is
        # written to the dataset.
        #
        # For example: {'domainaxis1': 'lon'}
        g["axis_to_ncdim"] = {}

        # Mapping of domain axis identifiers to dataset scalar
        # coordinate variable names. This gets reset for each new
        # field/domain that is written to the dataset.
        #
        # For example: {'domainaxis0': 'time'}
        g["axis_to_ncscalar"] = {}

        # Mapping of construct internal identifiers to dataset
        # variable names. This gets reset for each new field/domain
        # that is written to the dataset.
        #
        # For example: {'dimensioncoordinate1': 'longitude'}
        g["key_to_ncvar"] = {}

        # Mapping of construct internal identifiers to their dataset
        # dimensions. This gets reset for each new field/domain that
        # is written to the dataset.
        #
        # For example: {'dimensioncoordinate1': ['longitude']}
        g["key_to_ncdims"] = {}

        # Type of compression applied to the field/domain
        compression_type = self.implementation.get_compression_type(f)
        g["compression_type"] = compression_type
        logger.info(
            f"    Compression = {g['compression_type']!r}"
        )  # pragma: no cover

        #
        g["sample_ncdim"] = {}

        #
        g["part_ncdim"] = None

        # Initialise the list of the field/domain's auxiliary/scalar
        # coordinates
        coordinates = []

        if g["output_version"] >= g[
            "CF-1.8"
        ] and not self.implementation.conform_geometry_variables(f):
            raise ValueError(
                f"Can't write {f!r}: node count, part node count, "
                "or interior ring variables have "
                "inconsistent properties"
            )

        g["formula_terms_refs"] = [
            ref
            for ref in list(
                self.implementation.get_coordinate_references(f).values()
            )
            if self.implementation.get_coordinate_conversion_parameters(
                ref
            ).get("standard_name", False)
        ]

        g["grid_mapping_refs"] = [
            ref
            for ref in list(
                self.implementation.get_coordinate_references(f).values()
            )
            if self.implementation.get_coordinate_conversion_parameters(
                ref
            ).get("grid_mapping_name", False)
        ]

<<<<<<< HEAD
        # Initialise the dictionary of the field/domain's normalised
        # domain topologies
        g["normalised_domain_topologies"] = {}

        # Initialise the dictionary of the field/domain's normalised
        # cell connectivities
        g["normalised_cell_connectivities"] = {}
=======
        # Check if the field or domain has a domain topology construct
        # (CF>=1.11)
        ugrid = self.implementation.has_domain_topology(f)
        if ugrid:
            raise NotImplementedError(
                "Can't yet write UGRID datasets. "
                "This feature is coming soon ..."
            )
>>>>>>> 1deb8c02

        field_coordinates = self.implementation.get_coordinates(f)

        owning_coordinates = []
        standard_names = []
        computed_standard_names = []
        for ref in g["formula_terms_refs"]:
            coord_key = None

            standard_name = (
                self.implementation.get_coordinate_conversion_parameters(
                    ref
                ).get("standard_name")
            )
            computed_standard_name = (
                self.implementation.get_coordinate_conversion_parameters(
                    ref
                ).get("computed_standard_name")
            )

            if (
                standard_name is not None
                and computed_standard_name is not None
            ):
                for (
                    key
                ) in self.implementation.get_coordinate_reference_coordinates(
                    ref
                ):
                    coord = field_coordinates[key]

                    if not (
                        self.implementation.get_data_ndim(coord) == 1
                        and self.implementation.get_property(
                            coord, "standard_name", None
                        )
                        == standard_name
                    ):
                        continue

                    if coord_key is not None:
                        coord_key = None
                        break

                    coord_key = key

            owning_coordinates.append(coord_key)
            standard_names.append(standard_name)
            computed_standard_names.append(computed_standard_name)

        for key, csn in zip(owning_coordinates, computed_standard_names):
            if key is None:
                continue

            x = self.implementation.get_property(
                coord, "computed_standard_name", None
            )
            if x is None:
                self.implementation.set_properties(
                    field_coordinates[key],
                    {"computed_standard_name": csn},
                    copy=False,
                )
            elif x != csn:
                raise ValueError("Standard name could not be computed.")

        dimension_coordinates = self.implementation.get_dimension_coordinates(
            f
        )

        # For each of the field/domain's domain axes ...
        domain_axes = self.implementation.get_domain_axes(f)

        for axis, domain_axis in sorted(domain_axes.items()):
            ncdim = self.implementation.nc_get_dimension(
                domain_axis, default=None
            )

            found_dimension_coordinate = False
            for key, dim_coord in dimension_coordinates.items():
                if self.implementation.get_construct_data_axes(f, key) != (
                    axis,
                ):
                    continue

                # ----------------------------------------------------
                # Still here? Then a dimension coordinate exists for
                # this domain axis.
                # ----------------------------------------------------
                if axis in data_axes:
                    # The data array spans this domain axis, so write
                    # the dimension coordinate to the dataset as a
                    # coordinate variable.
                    ncvar = self._write_dimension_coordinate(
                        f, key, dim_coord, ncdim=ncdim, coordinates=coordinates
                    )
                else:
                    # The data array does not span this axis (and
                    # therefore the dimension coordinate must have
                    # size 1).
                    if (
                        not g["scalar"]
                        or len(
                            self.implementation.get_constructs(f, axes=[axis])
                        )
                        >= 2
                    ):
                        # Either A) it has been requested to not write
                        # scalar coordinate variables; or B) there ARE
                        # auxiliary coordinates, cell measures, domain
                        # ancillaries or field ancillaries which span
                        # this domain axis. Therefore write the
                        # dimension coordinate to the dataset as a
                        # coordinate variable.
                        ncvar = self._write_dimension_coordinate(
                            f,
                            key,
                            dim_coord,
                            ncdim=ncdim,
                            coordinates=coordinates,
                        )

                        # Expand the field's data array to include
                        # this domain axis
                        if field:
                            f = self.implementation.field_insert_dimension(
                                f, position=0, axis=axis
                            )
                    else:
                        # Scalar coordinate variables are being
                        # allowed; and there are NO auxiliary
                        # coordinates, cell measures, domain
                        # ancillaries or field ancillaries which span
                        # this domain axis. Therefore write the
                        # dimension coordinate to the dataset as a
                        # scalar coordinate variable.
                        coordinates = self._write_scalar_coordinate(
                            f, key, dim_coord, axis, coordinates
                        )

                # If it's a 'dry run' for append mode, assume a dimension
                # coordinate has not been found in order to run through the
                # remaining logic below.
                found_dimension_coordinate = True
                break

            if not found_dimension_coordinate:
                # ----------------------------------------------------
                # There is NO dimension coordinate for this axis
                # ----------------------------------------------------
                spanning_constructs = self.implementation.get_constructs(
                    f, axes=[axis]
                )

                spanning_auxiliary_coordinates = (
                    self.implementation.get_auxiliary_coordinates(
                        f, axes=[axis], exact=True
                    )
                )

                if (
                    axis not in data_axes
                    and spanning_constructs
                    and spanning_constructs != spanning_auxiliary_coordinates
                ):
                    # The data array doesn't span the domain axis but
                    # a cell measure, domain ancillary, field
                    # ancillary, or an N-d (N>1) auxiliary coordinate
                    # does => expand the data array to include it.
                    if field:
                        f = self.implementation.field_insert_dimension(
                            f, position=0, axis=axis
                        )
                        data_axes.append(axis)

                # If the data array (now) spans this domain axis then
                # create a dataset dimension for it
                if axis in data_axes:
                    axis_size0 = self.implementation.get_domain_axis_size(
                        f, axis
                    )

                    use_existing_dimension = False

                    if spanning_constructs:
                        for key, construct in list(
                            spanning_constructs.items()
                        ):
                            axes = self.implementation.get_construct_data_axes(
                                f, key
                            )
                            spanning_constructs[key] = (
                                construct,
                                axes.index(axis),
                            )

                        for b1 in g["ncdim_size_to_spanning_constructs"]:
                            (ncdim1, axis_size1), constructs1 = list(
                                b1.items()
                            )[0]

                            if axis_size0 != axis_size1:
                                continue

                            constructs1 = constructs1.copy()

                            matched_construct = False

                            for (
                                key0,
                                (construct0, index0),
                            ) in spanning_constructs.items():
                                for (
                                    key1,
                                    (construct1, index1),
                                ) in constructs1.items():
                                    if (
                                        index0 == index1
                                        and self.implementation.equal_components(
                                            construct0, construct1
                                        )
                                    ):
                                        del constructs1[key1]
                                        matched_construct = True
                                        break

                                if matched_construct:
                                    break

                            if (
                                matched_construct
                                and self._dimension_in_subgroup(f, ncdim1)
                            ):
                                use_existing_dimension = True
                                break

                    if use_existing_dimension:
                        g["axis_to_ncdim"][axis] = ncdim1
                    elif (
                        g["compression_type"] == "ragged contiguous"
                        and len(data_axes) == 2
                        and axis == data_axes[1]
                    ):
                        # Do not create a dataset dimension for the
                        # element dimension
                        g["axis_to_ncdim"][axis] = "ragged_contiguous_element"
                    elif (
                        g["compression_type"] == "ragged indexed"
                        and len(data_axes) == 2
                        and axis == data_axes[1]
                    ):
                        # Do not create a dataset dimension for the
                        # element dimension
                        g["axis_to_ncdim"][axis] = "ragged_indexed_element"
                    elif (
                        g["compression_type"] == "ragged indexed contiguous"
                        and len(data_axes) == 3
                        and axis == data_axes[1]
                    ):
                        # Do not create a dataset dimension for the
                        # element dimension
                        g["axis_to_ncdim"][
                            axis
                        ] = "ragged_indexed_contiguous_element1"
                    elif (
                        g["compression_type"] == "ragged indexed contiguous"
                        and len(data_axes) == 3
                        and axis == data_axes[2]
                    ):
                        # Do not create a dataset dimension for the
                        # element dimension
                        g["axis_to_ncdim"][
                            axis
                        ] = "ragged_indexed_contiguous_element2"
                    else:
                        domain_axis = self.implementation.get_domain_axes(f)[
                            axis
                        ]
                        ncdim = self.implementation.nc_get_dimension(
                            domain_axis, "dim"
                        )

                        if not g["group"]:
                            # A flat dataset has been requested, so
                            # strip off any group structure from the
                            # name.
                            ncdim = self._remove_group_structure(ncdim)

                        ncdim = self._name(ncdim)

                        unlimited = self._unlimited(f, axis)
                        self._write_dimension(
                            ncdim, f, axis, unlimited=unlimited
                        )

                        ncdim_size_to_spanning_constructs.append(
                            {(ncdim, axis_size0): spanning_constructs}
                        )

        if field:
            field_data_axes = tuple(self.implementation.get_field_data_axes(f))
        else:
            # For a domain, the domain axes should NOT have changed
            # since we last retrieved them. CF-1.9
            field_data_axes = tuple(data_axes)

        data_ncdimensions = [
            g["axis_to_ncdim"][axis] for axis in field_data_axes
        ]

        # ------------------------------------------------------------
        # Now that we've dealt with all of the axes, deal with
        # compression
        # ------------------------------------------------------------
        if compression_type:
            compressed_axes = tuple(self.implementation.get_compressed_axes(f))
            #            g['compressed_axes'] = compressed_axes
            compressed_ncdims = tuple(
                [g["axis_to_ncdim"][axis] for axis in compressed_axes]
            )

            if compression_type == "gathered":
                # ----------------------------------------------------
                # Compression by gathering
                #
                # Write the list variable to the dataset, making a
                # note of the dataset sample dimension.
                # ----------------------------------------------------
                list_variable = self.implementation.get_list(f)
                compress = " ".join(compressed_ncdims)
                sample_ncdim = self._write_list_variable(
                    f, list_variable, compress=compress
                )

            elif compression_type == "ragged contiguous":
                # ----------------------------------------------------
                # Compression by contiguous ragged array
                #
                # Write the count variable to the dataset, making a
                # note of the dataset sample dimension.
                # ----------------------------------------------------
                count = self.implementation.get_count(f)
                sample_ncdim = self._write_count_variable(
                    f, count, ncdim=data_ncdimensions[0], create_ncdim=False
                )

            elif compression_type == "ragged indexed":
                # ----------------------------------------------------
                # Compression by indexed ragged array
                #
                # Write the index variable to the dataset, making a
                # note of the dataset sample dimension.
                # ----------------------------------------------------
                index = self.implementation.get_index(f)
                index_ncdim = self.implementation.nc_get_dimension(
                    index, default="sample"
                )
                if not g["group"]:
                    # A flat dataset has been requested, so strip off
                    # any group structure from the name.
                    index_ncdim = self._remove_group_structure(index_ncdim)

                sample_ncdim = self._write_index_variable(
                    f,
                    index,
                    sample_dimension=index_ncdim,
                    ncdim=index_ncdim,
                    create_ncdim=True,
                    instance_dimension=data_ncdimensions[0],
                )

            elif compression_type == "ragged indexed contiguous":
                # ----------------------------------------------------
                # Compression by indexed contigous ragged array
                #
                # Write the index variable to the dataset, making a
                # note of the dataset sample dimension.
                # ----------------------------------------------------
                count = self.implementation.get_count(f)
                count_ncdim = self.implementation.nc_get_dimension(
                    count, default="feature"
                )

                if not g["group"]:
                    # A flat dataset has been requested, so strip off
                    # any group structure from the name.
                    count_ncdim = self._remove_group_structure(count_ncdim)

                sample_ncdim = self._write_count_variable(
                    f, count, ncdim=count_ncdim, create_ncdim=True
                )

                if not g["group"]:
                    # A flat dataset has been requested, so strip off any
                    # group structure from the name.
                    sample_ncdim = self._remove_group_structure(sample_ncdim)

                index_ncdim = count_ncdim
                index = self.implementation.get_index(f)
                self._write_index_variable(
                    f,
                    index,
                    sample_dimension=sample_ncdim,
                    ncdim=index_ncdim,
                    create_ncdim=False,
                    instance_dimension=data_ncdimensions[0],
                )

                g["sample_ncdim"][compressed_ncdims[0:2]] = index_ncdim
            else:
                raise ValueError(
                    f"Can't write {org_f!r}: Unknown compression type: "
                    f"{compression_type!r}"
                )

            g["sample_ncdim"][compressed_ncdims] = sample_ncdim

            if field:
                n = len(compressed_ncdims)
                sample_dimension = (
                    self.implementation.get_sample_dimension_position(f)
                )
                data_ncdimensions[sample_dimension : sample_dimension + n] = [
                    sample_ncdim
                ]
            else:
                # The dimensions for domain variables are not
                # ordered. CF-1.9
                data_ncdimensions = [
                    ncdim
                    for ncdim in data_ncdimensions
                    if ncdim not in compressed_ncdims
                ]
                data_ncdimensions.append(sample_ncdim)

        data_ncdimensions = tuple(data_ncdimensions)

        # ------------------------------------------------------------
        # Create auxiliary coordinate variables, except those which
        # might be completely specified elsewhere by a transformation.
        # ------------------------------------------------------------

        # Initialise the list of 'coordinates' attribute variable
        # values (each of the form 'name')
        for key, aux_coord in sorted(
            self.implementation.get_auxiliary_coordinates(f).items()
        ):
            axes = self.implementation.get_construct_data_axes(f, key)
            if len(axes) > 1 or axes[0] in data_axes:
                # This auxiliary coordinate construct spans at least
                # one of the dimensions of the field constuct's data
                # array, or the domain constructs dimensions.
                coordinates = self._write_auxiliary_coordinate(
                    f, key, aux_coord, coordinates
                )
            else:
                # This auxiliary coordinate needs to be written as a
                # scalar coordinate variable
                coordinates = self._write_scalar_coordinate(
                    f, key, aux_coord, axis, coordinates
                )

        # ------------------------------------------------------------
        # Create dataset variables from domain ancillaries
        # ------------------------------------------------------------
        for key, anc in sorted(
            self.implementation.get_domain_ancillaries(f).items()
        ):
            self._write_domain_ancillary(f, key, anc)

        # ------------------------------------------------------------
        # Create dataset variables from cell measures
        # ------------------------------------------------------------
        # Set the list of 'cell_measures' attribute values (each of
        # the form 'measure: name')
        cell_measures = [
            self._write_cell_measure(f, key, msr)
            for key, msr in sorted(
                self.implementation.get_cell_measures(f).items()
            )
        ]

        # ------------------------------------------------------------
        # Create formula_terms dataset attributes from vertical
        # coordinate references
        # ------------------------------------------------------------
        for ref in g["formula_terms_refs"]:
            formula_terms = []
            bounds_formula_terms = []
            owning_coord_key = None

            standard_name = (
                self.implementation.get_coordinate_conversion_parameters(
                    ref
                ).get("standard_name")
            )
            if standard_name is not None:
                c = []
                for (
                    key
                ) in self.implementation.get_coordinate_reference_coordinates(
                    ref
                ):
                    coord = self.implementation.get_coordinates(f)[key]
                    if (
                        self.implementation.get_property(
                            coord, "standard_name", None
                        )
                        == standard_name
                    ):
                        c.append((key, coord))

                if len(c) == 1:
                    owning_coord_key, _ = c[0]
                    z_axis = self.implementation.get_construct_data_axes(
                        f, owning_coord_key
                    )[0]

            if owning_coord_key is not None:
                # This formula_terms coordinate reference matches up
                # with an existing coordinate

                for (
                    term,
                    value,
                ) in self.implementation.get_coordinate_conversion_parameters(
                    ref
                ).items():
                    if value is None:
                        continue

                    if term in ("standard_name", "computed_standard_name"):
                        continue

                    ncvar = self._write_scalar_data(f, value, ncvar=term)

                    formula_terms.append(f"{term}: {ncvar}")
                    bounds_formula_terms.append(f"{term}: {ncvar}")

                for (
                    term,
                    key,
                ) in (
                    ref.coordinate_conversion.domain_ancillaries().items()
                ):  # DCH ALERT
                    if key is None:
                        continue

                    domain_anc = self.implementation.get_domain_ancillaries(f)[
                        key
                    ]
                    if domain_anc is None:
                        continue

                    if id(domain_anc) not in seen:
                        continue

                    # Get the dataset variable name for the domain
                    # ancillary and add it to the formula_terms
                    # attribute
                    ncvar = seen[id(domain_anc)]["ncvar"]
                    formula_terms.append(f"{term}: {ncvar}")

                    bounds = g["bounds"].get(ncvar, None)
                    if bounds is not None:
                        if z_axis not in (
                            self.implementation.get_construct_data_axes(f, key)
                        ):
                            bounds = None

                    if bounds is None:
                        bounds_formula_terms.append(f"{term}: {ncvar}")
                    else:
                        bounds_formula_terms.append(f"{term}: {bounds}")

            # Add the formula_terms attribute to the parent coordinate
            # variable
            if formula_terms:
                ncvar = g["key_to_ncvar"][owning_coord_key]
                formula_terms = " ".join(formula_terms)
                if not g["dry_run"] and not g["post_dry_run"]:
                    try:
                        self._set_attributes(
                            {"formula_terms": formula_terms}, ncvar
                        )
                    except KeyError:
                        pass  # TODO convert to 'raise' via fixes upstream

                logger.info(
                    "    Writing formula_terms attribute to variable "
                    f"{ncvar}: {formula_terms!r}"
                )  # pragma: no cover

                # Add the formula_terms attribute to the parent
                # coordinate bounds variable
                bounds_ncvar = g["bounds"].get(ncvar)
                if bounds_ncvar is not None:
                    bounds_formula_terms = " ".join(bounds_formula_terms)
                    if not g["dry_run"] and not g["post_dry_run"]:
                        try:
                            self._set_attributes(
                                {"formula_terms": bounds_formula_terms},
                                bounds_ncvar,
                            )
                        except KeyError:
                            pass  # TODO convert to 'raise' via fixes upstream

                    logger.info(
                        "    Writing formula_terms to bounds variable "
                        f"{bounds_ncvar}: {bounds_formula_terms!r}"
                    )  # pragma: no cover

            # Deal with a vertical datum
            if owning_coord_key is not None:
                self._create_vertical_datum(ref, owning_coord_key)

        # ------------------------------------------------------------
        # Create dataset grid mapping variables
        # ------------------------------------------------------------
        multiple_grid_mappings = len(g["grid_mapping_refs"]) > 1

        grid_mapping = [
            self._write_grid_mapping(f, ref, multiple_grid_mappings)
            for ref in g["grid_mapping_refs"]
        ]

        # ------------------------------------------------------------
        # Field ancillary variables
        #
        # Create the 'ancillary_variables' CF attribute and create the
        # referenced dataset ancillary variables
        # ------------------------------------------------------------
        if field:
            ancillary_variables = [
                self._write_field_ancillary(f, key, anc)
                for key, anc in self.implementation.get_field_ancillaries(
                    f
                ).items()
            ]

        # ------------------------------------------------------------
<<<<<<< HEAD
        # Domain topology variables (CF>=1.11)
        # ------------------------------------------------------------
        for key, dt in self.implementation.get_domain_topologies(f).items():
            self._write_domain_topology(f, key, dt)

        # ------------------------------------------------------------
        # Cell connectivity variables (CF>=1.11)
        # ------------------------------------------------------------
        for key, cc in self.implementation.get_cell_connectivities(f).items():
            self._write_cell_connectivity(f, key, cc)

        # ------------------------------------------------------------
=======
>>>>>>> 1deb8c02
        # Create the data/domain dataset variable
        # ------------------------------------------------------------
        if field:
            default = "data"
        else:
            default = "domain"

<<<<<<< HEAD
        field_ncvar = self._create_variable_name(f, default=default)
=======
        ncvar = self._create_variable_name(f, default=default)
>>>>>>> 1deb8c02

        ncdimensions = data_ncdimensions

        extra = {}

        # Cell measures
        if cell_measures:
            cell_measures = " ".join(cell_measures)
            logger.info(
                "    Writing cell_measures attribute to "
<<<<<<< HEAD
                f"variable {field_ncvar}: {cell_measures!r}"
=======
                f"variable {ncvar}: {cell_measures!r}"
>>>>>>> 1deb8c02
            )  # pragma: no cover

            extra["cell_measures"] = cell_measures

        # Auxiliary/scalar coordinates
        if coordinates:
            coordinates = " ".join(coordinates)
            logger.info(
                "    Writing coordinates attribute to "
<<<<<<< HEAD
                f"variable {field_ncvar}: {coordinates!r}"
=======
                f"variable {ncvar}: {coordinates!r}"
>>>>>>> 1deb8c02
            )  # pragma: no cover

            extra["coordinates"] = coordinates

        # Grid mapping
        if grid_mapping:
            grid_mapping = " ".join(grid_mapping)
            logger.info(
                "    Writing grid_mapping attribute to "
<<<<<<< HEAD
                f"variable {field_ncvar}: {grid_mapping!r}"
=======
                f"variable {ncvar}: {grid_mapping!r}"
>>>>>>> 1deb8c02
            )  # pragma: no cover

            extra["grid_mapping"] = grid_mapping

        # Ancillary variables
        if field and ancillary_variables:
            ancillary_variables = " ".join(ancillary_variables)
            ancillary_variables = re.sub(r"\s+", " ", ancillary_variables)
            logger.info(
                "    Writing ancillary_variables attribute to "
<<<<<<< HEAD
                f"variable {field_ncvar}: {ancillary_variables!r}"
=======
                f"variable {ncvar}: {ancillary_variables!r}"
>>>>>>> 1deb8c02
            )  # pragma: no cover

            extra["ancillary_variables"] = ancillary_variables

        # name can be a dimension of the variable, a scalar coordinate
        # variable, a valid standard name, or the word 'area'
        if field:
            cell_methods = self.implementation.get_cell_methods(f)
            if cell_methods:
                axis_map = g["axis_to_ncdim"].copy()
                axis_map.update(g["axis_to_ncscalar"])

                cell_methods_strings = []
                for cm in list(cell_methods.values()):
                    if not self.cf_cell_method_qualifiers().issuperset(
                        self.implementation.get_cell_method_qualifiers(cm)
                    ):
                        raise ValueError(
                            f"Can't write {org_f!r}: Unknown cell method "
                            f"property: {cm.properties()!r}"
                        )

                    axes = [
                        axis_map.get(axis, axis)
                        for axis in self.implementation.get_cell_method_axes(
                            cm, ()
                        )
                    ]
                    self.implementation.set_cell_method_axes(cm, axes)
                    cell_methods_strings.append(
                        self.implementation.get_cell_method_string(cm)
                    )

                cell_methods = " ".join(cell_methods_strings)
                logger.info(
                    "    Writing cell_methods attribute to "
<<<<<<< HEAD
                    f"variable {field_ncvar}: {cell_methods}"
=======
                    f"variable {ncvar}: {cell_methods}"
>>>>>>> 1deb8c02
                )  # pragma: no cover

                extra["cell_methods"] = cell_methods

        # ------------------------------------------------------------
        # Geometry container (CF>=1.8)
        # ------------------------------------------------------------
        if g["output_version"] >= g["CF-1.8"]:
            geometry_container = self._create_geometry_container(f)
            if geometry_container:
                gc_ncvar = self._write_geometry_container(
                    f, geometry_container
                )
                extra["geometry"] = gc_ncvar

        # ------------------------------------------------------------
<<<<<<< HEAD
        # UGRID mesh (CF>=1.11)
        #
        # Note this must be done *after* domain topologies and cell
        # connectivities have been written to the dataset, as we'll
        # need their netCDF variable names.
        # ------------------------------------------------------------
        if g["output_version"] >= g["CF-1.11"]:
            mesh_ncvar = self._ugrid_get_mesh_ncvar(f)
            if mesh_ncvar is not None:
                extra["mesh"] = mesh_ncvar

                location = f.domain_topology().get_cell()
                if location == "point":
                    location = "node"

                extra["location"] = location

        # ------------------------------------------------------------
=======
>>>>>>> 1deb8c02
        # Create a new data/domain dataset variable
        # ------------------------------------------------------------
        # Omit any global attributes from the variable
        omit = g["global_attributes"]
        if g["group"] and self.implementation.nc_get_variable_groups(f):
            # Also omit any group attributes from the variable
            # (CF>=1.8)
            groups = self.implementation.nc_get_group_attributes(f)
            if groups:
                omit = tuple(omit)
                omit += tuple(groups)

        if domain:
            # Include the dimensions attribute on domain
            # variables. CF-1.9
            extra["dimensions"] = " ".join(sorted(ncdimensions))

        # Note that for domain variables the ncdimensions parameter is
        # automatically changed to () within the
        # _write_netcdf_variable method. CF-1.9
        self._write_netcdf_variable(
            field_ncvar,
            ncdimensions,
            f,
            self.implementation.get_data_axes(f, None),
            omit=omit,
            extra=extra,
            data_variable=field,
            domain_variable=domain,
        )

        # Update the 'seen' dictionary, if required
        if add_to_seen:
            seen[id_f] = {
                "variable": org_f,
                "ncvar": field_ncvar,
                "ncdims": ncdimensions,
            }

        if ncdim_size_to_spanning_constructs:
            g["ncdim_size_to_spanning_constructs"].extend(
                ncdim_size_to_spanning_constructs
            )

    def _create_vertical_datum(self, ref, coord_key):
        """Deal with a vertical datum.

        .. versionaddedd:: (cfdm) 1.7.0

        """
        g = self.write_vars

        if not self.implementation.has_datum(ref):
            return

        count = [0, None]
        for grid_mapping in g["grid_mapping_refs"]:
            if self.implementation.equal_datums(ref, grid_mapping):
                count = [count[0] + 1, grid_mapping]
                if count[0] > 1:
                    break

        if count[0] == 1:
            # Add the vertical coordinate to an existing
            # horizontal coordinate reference
            logger.info(
                f"      Adding {coord_key!r} to {grid_mapping!r}"
            )  # pragma: no cover

            grid_mapping = count[1]
            self.implementation.set_coordinate_reference_coordinate(
                grid_mapping, coord_key
            )
        else:
            # Create a new horizontal coordinate reference for the
            # vertical datum
            logger.info(
                "    Creating a new horizontal coordinate reference "
                "for the vertical datum"
            )  # pragma: no cover

            new_grid_mapping = (
                self.implementation.initialise_CoordinateReference()
            )

            self.implementation.set_coordinate_reference_coordinates(
                coordinate_reference=new_grid_mapping, coordinates=[coord_key]
            )

            coordinate_conversion = (
                self.implementation.initialise_CoordinateConversion(
                    parameters={"grid_mapping_name": "latitude_longitude"}
                )
            )
            self.implementation.set_coordinate_conversion(
                coordinate_reference=new_grid_mapping,
                coordinate_conversion=coordinate_conversion,
            )

            datum = self.implementation.get_datum(ref)
            self.implementation.set_datum(
                coordinate_reference=new_grid_mapping, datum=datum
            )

            ncvar = self.implementation.nc_get_variable(datum)
            if ncvar is not None:
                if not self.write_vars["group"]:
                    # A flat dataset has been requested, so strip off
                    # any group structure from the name.
                    ncvar = self._remove_group_structure(ncvar)

                self.implementation.nc_set_variable(new_grid_mapping, ncvar)

            g["grid_mapping_refs"].append(new_grid_mapping)

    def _unlimited(self, field, axis):
        """Whether an axis is unlimited.

        .. versionadded:: (cfdm) 1.7.0

        :Parameters:

            field: `Field` or `Domain`

            axis: `str`
                Domain axis construct identifier,
                e.g. ``'domainaxis1'``.

        :Returns:

            `bool`

        """
        return self.implementation.nc_is_unlimited_axis(field, axis)

    def _write_group_attributes(self, fields):
        """Writes the group-level attributes to the dataset.

        :Parameters:

            fields : `list` of field constructs

        :Returns:

            `None`

        """
        g = self.write_vars

        group_attributes = {}

        # ------------------------------------------------------------
        # Add properties that have been marked as group-level on each
        # field
        # ------------------------------------------------------------
        xx = {}
        for f in fields:
            groups = self.implementation.nc_get_variable_groups(f)
            if groups:
                xx.setdefault(groups, []).append(f)
                group_attributes.setdefault(groups, {}).update(
                    self.implementation.nc_get_group_attributes(f)
                )

        for groups, fields in xx.items():
            this_group_attributes = group_attributes[groups]

            f0 = fields[0]
            for prop in tuple(this_group_attributes):
                prop0 = self.implementation.get_property(f0, prop, None)

                if prop0 is None:
                    this_group_attributes.pop(prop)
                    continue

                if len(fields) > 1:
                    for f in fields[1:]:
                        prop1 = self.implementation.get_property(f, prop, None)
                        if not self.implementation.equal_properties(
                            prop0, prop1
                        ):
                            this_group_attributes.pop(prop)
                            break

            # --------------------------------------------------------
            # Write the group-level attributes to the dataset
            # --------------------------------------------------------
            # Replace None values with actual values
            for attr, value in this_group_attributes.items():
                if value is not None:
                    continue

                this_group_attributes[attr] = self.implementation.get_property(
                    f0, attr
                )

            nc = self._get_group(g["dataset"], groups)

            if not g["dry_run"]:
                self._set_attributes(this_group_attributes, group=nc)

            group_attributes[groups] = tuple(this_group_attributes)

        g["group_attributes"] = group_attributes

    def _get_group(self, parent, groups):
        """Get the group of *parent* defined by *groups*.

        The group will be created if it doesn't already exist.

        .. versionadded:: (cfdm) NEXTVERSION

        :Parameters:

            parent: `netCDF4.Dateset` or `netCDF4.Group` or `Zarr.Group`
                The group in which to find or create new group.

            groups: sequence of `str`
                The group defined by the sequence of its subgroups
                relative to *parent*, e.g. ``('forecast', 'model')``.

        :Returns:

            `netCDF4.Group` or `Zarr.Group`
                The group.

        """
        match self.write_vars["backend"]:
            case "netCDF4":
                for group in groups:
                    if group in parent.groups:
                        parent = parent.groups[group]
                    else:
                        parent = self._createGroup(parent, group)

            case "zarr":
                group = "/".join(groups)
                if group in parent:
                    parent = parent[group]
                else:
                    parent = self._createGroup(parent, group)

        return parent

    def _write_global_attributes(self, fields):
        """Writes all global properties to the dataset.

        Specifically, finds the global properties from all of the
        input fields and writes them to the root group of the dataset.

        :Parameters:

            fields : `list` of field constructs

        :Returns:

            `None`

        """
        g = self.write_vars

        # ------------------------------------------------------------
        # Initialise the global attributes with those requested to be
        # such
        # ------------------------------------------------------------
        global_attributes = g["global_attributes"]

        # ------------------------------------------------------------
        # Add in the standard "description of file contents"
        # attributes
        # ------------------------------------------------------------
        global_attributes.update(
            self.cf_description_of_file_contents_attributes()
        )

        # ------------------------------------------------------------
        # Add properties that have been marked as global on each field
        # ------------------------------------------------------------
        force_global = {}
        for f in fields:
            for attr, v in self.implementation.nc_get_global_attributes(
                f
            ).items():
                if v is None:
                    global_attributes.add(attr)
                else:
                    force_global.setdefault(attr, []).append(v)

        if "Conventions" not in force_global:
            for f in fields:
                v = self.implementation.nc_get_global_attributes(f).get(
                    "Conventions"
                )
                if v is not None:
                    force_global.setdefault("Conventions", []).append(v)

        force_global = {
            attr: v[0]
            for attr, v in force_global.items()
            if len(v) == len(fields) and len(set(v)) == 1
        }

        # File descriptors supercede "forced" global attributes
        for attr in g["file_descriptors"]:
            force_global.pop(attr, None)

        # ------------------------------------------------------------
        # Remove attributes that have been specifically requested to
        # not be global attributes.
        # ------------------------------------------------------------
        global_attributes.difference_update(g["variable_attributes"])

        # ------------------------------------------------------------
        # Remove properties listed as file descriptors.
        # ------------------------------------------------------------
        global_attributes.difference_update(g["file_descriptors"])

        # ------------------------------------------------------------
        # Remove attributes that are "forced" global attributes. These
        # are dealt with separately, because they may appear as global
        # and variable attributes.
        # ------------------------------------------------------------
        global_attributes.difference_update(force_global)

        # ------------------------------------------------------------
        # Remove global attributes that have different values for
        # different fields
        # ------------------------------------------------------------
        f0 = fields[0]
        for prop in tuple(global_attributes):
            prop0 = self.implementation.get_property(f0, prop, None)

            if prop0 is None:
                global_attributes.remove(prop)
                continue

            if len(fields) > 1:
                for f in fields[1:]:
                    prop1 = self.implementation.get_property(f, prop, None)
                    if not self.implementation.equal_properties(prop0, prop1):
                        global_attributes.remove(prop)
                        break

        # -----------------------------------------------------------
        # Write the Conventions global attribute to the dataset
        # ------------------------------------------------------------
        delimiter = " "
        set_Conventions = force_global.pop("Conventions", None)
        if g["Conventions"]:
            if isinstance(g["Conventions"], str):
                g["Conventions"] = [g["Conventions"]]
            else:
                g["Conventions"] = list(g["Conventions"])
        else:
            if set_Conventions is None:
                g["Conventions"] = []
            else:
                if "," in set_Conventions:
                    g["Conventions"] = set_Conventions.split(",")
                else:
                    g["Conventions"] = set_Conventions.split()

        for i, c in enumerate(g["Conventions"][:]):
            x = re.search(r"CF-(\d.*)", c)
            if x:
                g["Conventions"].pop(i)

        if [x for x in g["Conventions"] if "," in x]:
            raise ValueError(
                f"Conventions names can not contain commas: {g['Conventions']}"
            )

        g["output_version"] = g["latest_version"]
        g["Conventions"] = ["CF-" + str(g["output_version"])] + list(
            g["Conventions"]
        )

        if [x for x in g["Conventions"] if " " in x]:
            # At least one of the conventions contains blanks
            # space, so join them with commas.
            delimiter = ","

        if not g["dry_run"] and not g["post_dry_run"]:
            attrs = {"Conventions": delimiter.join(g["Conventions"])}
            #            g["dataset"].setncattr(
            #                "Conventions", delimiter.join(g["Conventions"])
            #            )

            # ------------------------------------------------------------
            # Write the file descriptors to the dataset
            # ------------------------------------------------------------
            attrs.update(g["file_descriptors"])
            #            for attr, value in g["file_descriptors"].items():
            #                g["dataset"].setncattr(attr, value)

            # ------------------------------------------------------------
            # Write other global attributes to the dataset
            # ------------------------------------------------------------
            attrs.update(
                {
                    attr: self.implementation.get_property(f0, attr)
                    for attr in global_attributes - set(("Conventions",))
                }
            )
            #          for attr in global_attributes - set(("Conventions",)):
            #                g["dataset"].setncattr(
            #                    attr, self.implementation.get_property(f0, attr)
            #                )

            # ------------------------------------------------------------
            # Write "forced" global attributes to the dataset
            # ------------------------------------------------------------
            attrs.update(force_global)

            self._set_attributes(attrs, group=g["dataset"])
        #            for attr, v in force_global.items():
        #                g["dataset"].setncattr(attr, v)

        g["global_attributes"] = global_attributes

    def dataset_exists(self, dataset):
        """Whether or not a dataset exists on disk.

        .. versionadded:: (cfdm) NEXTVERSION

        :Parameters:

            dataset: `str`
                The name of the dataset.

        :Returns:

            `bool`
                Whether or not the dataset exists on disk.

        """
        match self.write_vars["dataset_type"]:
            case "file":
                return os.path.isfile(dataset)

            case "directory":
                return os.path.isdir(dataset)

    def dataset_remove(self):
        """Remove the dataset that is being created.

        .. note:: If the dataset is a directory, then it is silently
                  not removed. To do so could be very dangerous (what
                  if it were your home space?).

        .. versionadded:: (cfdm) NEXTVERSION

        :Returns:

            `None`

        """
        g = self.write_vars
        match g["dataset_type"]:
            case "file":
                os.remove(g["dataset_name"])
            case "directory":
                pass

    def dataset_close(self):
        """Close the dataset that has been written.

        .. versionadded:: (cfdm) 1.7.0

        :Returns:

            `None`

        """
        g = self.write_vars
        if g["backend"] == "netCDF4":
            g["dataset"].close()

    def dataset_open(self, dataset_name, mode, fmt, fields):
        """Open the dataset for writing.

        .. versionadded:: (cfdm) 1.7.0

        :Parameters:

            dataset_name: `str`
                The dataset to open.

            mode: `str`
                As for the *mode* parameter for initialising a
                `netCDF4.Dataset` instance.

            fmt: `str`
                As for the *format* parameter for initialising a
                `netCDF4.Dataset` instance. Ignored for Zarr datasets.

            fields: sequence of `Field` or `Domain`
                The constructs to be written to the dataset. Note that
                these constructs are only used to ascertain if any
                data to be written is in *dataset_name*. If this is
                the case and mode is "w" then an exception is raised
                to prevent *dataset_name* from being deleted.

        :Returns:

            `netCDF.Dataset` or `zarr.Group`

        """
        if fields and mode == "w":
            dataset_name = os.path.abspath(dataset_name)
            for f in fields:
                if dataset_name in self.implementation.get_original_filenames(
                    f
                ):
                    raise ValueError(
                        "Can't write with mode 'w' to a dataset that contains "
                        f"data which needs to be read: {f!r} uses "
                        f"{dataset_name}"
                    )

        g = self.write_vars

        # mode == 'w' is safer than != 'a' in case of a typo (the
        # letters are neighbours on a QWERTY keyboard) since 'w' is
        # destructive. Note that for append ('a') mode the original
        # dataset is never wiped.
        if mode == "w" and g["overwrite"]:
            self.dataset_remove()

        match g["backend"]:
            case "netCDF4":
                try:
                    nc = netCDF4.Dataset(dataset_name, mode, format=fmt)
                except RuntimeError as error:
                    raise RuntimeError(f"{error}: {dataset_name}")

            case "zarr":
                try:
                    import zarr
                except ModuleNotFoundError as error:
                    error.msg += (
                        ". Install the 'zarr' package "
                        "(https://pypi.org/project/zarr) to read Zarr datasets"
                    )
                    raise

                nc = zarr.create_group(
                    dataset_name,
                    overwrite=g["overwrite"],
                    zarr_format=3,
                    storage_options=g.get("storage_options"),
                )

        return nc

    @_manage_log_level_via_verbosity
    def write(
        self,
        fields,
        dataset_name,
        fmt="NETCDF4",
        mode="w",
        overwrite=True,
        global_attributes=None,
        variable_attributes=None,
        file_descriptors=None,
        external=None,
        Conventions=None,
        datatype=None,
        least_significant_digit=None,
        chunk_cache=None,
        endian="native",
        compress=4,
        fletcher32=False,
        shuffle=True,
        scalar=True,
        string=True,
        extra_write_vars=None,
        verbose=None,
        warn_valid=True,
        group=True,
        coordinates=False,
        omit_data=None,
        dataset_chunks="4MiB",
        dataset_shards=None,
        cfa="auto",
        reference_datetime=None,
    ):
        """Write field and domain constructs to a dataset.
<<<<<<< HEAD

        Output global properties are those which occur in the set of
        CF global properties and non-standard data variable properties
        and which have equal values across all input fields.

=======

        Output global properties are those which occur in the set of
        CF global properties and non-standard data variable properties
        and which have equal values across all input fields.

>>>>>>> 1deb8c02
        Logically identical field components are only written to the
        datset once, apart from when they need to fulfil both
        dimension coordinate and auxiliary coordinate roles for
        different data variables.

        .. versionadded:: (cfdm) 1.7.0

        :Parameters:

            fields : (sequence of) `cfdm.Field`
                The field or fields to write to the dataset.

                See `cfdm.write` for details.

            dataset_name: str
                The output dataset.

                See `cfdm.write` for details.

            mode: `str`, optional
                Specify the mode of write access for the output
                dataset. One of:

                ========  =================================================
                *mode*    Description
                ========  =================================================

                ``'w'``-- Open a new dataset for writing to. If it
                          exists and *overwrite* is True then the
                          dataset is deleted prior to being recreated.

                ``'a'``   Open an existing dataset for appending new
                          information to. The new information will be
                          incorporated whilst the original contents of the
                          dataset will be preserved.

                          In practice this means that new fields will be
                          created, whilst the original fields will not be
                          edited at all. Coordinates on the fields, where
                          equal, will be shared as standard.

                          For append mode, note the following:

                          * Global attributes on the dataset
                            will remain the same as they were originally,
                            so will become inaccurate where appended fields
                            have incompatible attributes. To rectify this,
                            manually inspect and edit them as appropriate
                            after the append operation using methods such as
                            `nc_clear_global_attributes` and
                            `nc_set_global_attribute`.

                          * Fields with incompatible ``featureType`` to
                            the original dataset cannot be appended.

                          * At present fields with groups cannot be
                            appended, but this will be possible in a future
                            version. Groups can however be cleared, the
                            fields appended, and groups re-applied, via
                            methods such as `nc_clear_variable_groups` and
                            `nc_set_variable_groups`, to achieve the same
                            for now.

                          * At present domain ancillary constructs of
                            appended fields may not be handled correctly
                            and can appear as extra fields. Set them on the
                            resultant fields using `set_domain_ancillary`
                            and similar methods if required.

                ``'r+'``  Alias for ``'a'``.

                ========  =================================================

                By default the dataset is opened with write access
                mode ``'w'``.

            overwrite: bool, optional
                If False then raise an exception if the output dataset
                pre-exists. By default a pre-existing output dataset
                is over written.

                See `cfdm.write` for details.

            verbose: bool, optional
                See `cfdm.write` for details.

            file_descriptors: `dict`, optional
                Create description of dataset contents netCDF global
                attributes from the specified attributes and their
                values.

                See `cfdm.write` for details.

            global_attributes: (sequence of) `str`, optional
                Create netCDF global attributes from the specified field
                construct properties, rather than netCDF data variable
                attributes.

                See `cfdm.write` for details.

            variable_attributes: (sequence of) `str`, optional
                Create netCDF data variable attributes from the specified
                field construct properties.

                See `cfdm.write` for details.

            external: `str`, optional
                Write metadata constructs that have data and are
                marked as external to the named external
                dataset. Ignored if there are no such constructs.

                See `cfdm.write` for details.

            datatype : dict, optional
                Specify data type conversions to be applied prior to writing
                data to disk.

                See `cfdm.write` for details.

            Conventions: (sequence of) `str`, optional
                Specify conventions to be recorded by the netCDF global
                 ``Conventions`` attribute.

                See `cfdm.write` for details.

            endian: `str`, optional
                The endian-ness of the output dataset. Ignored for
                Zarr datasets.

                See `cfdm.write` for details.

            compress: `int`, optional
                Regulate the speed and efficiency of compression.

                See `cfdm.write` for details.

            least_significant_digit: `int`, optional
                Truncate the input field construct data arrays, but
                not the data arrays of metadata constructs. Ignored
                for Zarr datasets.

                See `cfdm.write` for details.

            chunk_cache: `int` or `None`, optional
                The amount of memory (in bytes) used in each HDF5
                variable's chunk cache. Ignored for Zarr datasets.

                See `cfdm.write` for details.

                .. versionadded:: (cfdm) 1.12.2.0

            fletcher32: `bool`, optional
                If True then the Fletcher-32 HDF5 checksum algorithm is
                activated to detect compression errors. Ignored if
                *compress* is ``0``. Ignored for Zarr datasets.

                See `cfdm.write` for details.

            shuffle: `bool`, optional
                If True (the default) then the HDF5 shuffle filter
                (which de-interlaces a block of data before
                compression by reordering the bytes by storing the
                first byte of all of a variable's values in the chunk
                contiguously, followed by all the second bytes, and so
                on) is turned off. Ignored for Zarr datasets.

                See `cfdm.write` for details.

            string: `bool`, optional
                By default string-valued construct data are written as
                netCDF arrays of type string if the output dataset
                format is ``'NETCDF4'`` or ``'ZARR3'``, or of type
                char with an extra dimension denoting the maximum
                string length for any other output dataset format (see
                the *fmt* parameter). If *string* is False then
                string-valued construct data are written as netCDF
                arrays of type char with an extra dimension denoting
                the maximum string length, regardless of the selected
                output dataset format.

                See `cfdm.write` for details.

                .. versionadded:: (cfdm) 1.8.0

            warn_valid: `bool`, optional
                If True (the default) then print a warning when writing
                "out-of-range" data, as indicated by the values, if
                present, of any of the ``valid_min``, ``valid_max`` or
                ``valid_range`` properties on field and metadata
                constructs that have data. If False the warning
                is not printed.

                The consequence of writing out-of-range data values is
                that, by default, these values will be masked when the
                dataset is subsequently read.

                *Parameter example:*
                  If a construct has ``valid_max`` property with value
                  ``100`` and data with maximum value ``999``, then the
                  resulting warning may be suppressed by setting
                  ``warn_valid=False``.

                .. versionadded:: (cfdm) 1.8.3

            group: `bool`, optional
                If False then create a "flat" netCDF dataset, i.e. one
                with only the root group, regardless of any group
                structure specified by the field constructs.

                See `cfdm.write` for details.

                .. versionadded:: (cfdm) 1.8.6.0

            coordinates: `bool`, optional
                If True then include CF-netCDF coordinate variable names
                in the 'coordinates' attribute of output data
                variables.

                See `cfdm.write` for details.

                .. versionadded:: (cfdm) 1.8.7.0

            omit_data: (sequence of) `str`, optional
                Do not write the data of the named construct types.

                See `cfdm.write` for details.

                .. versionadded:: (cfdm) 1.10.0.1

            dataset_chunks: `str`, `int`, or `float`, optional
                The dataset chunking strategy. The default value is
                "4MiB". See `cfdm.write` for details.

            dataset_shards: `int` or `None`, optional
                The Zarr dataset sharding strategy. The default value
                is `None`. See `cfdm.write` for details.

                .. versionadded:: (cfdm) NEXTVERSION

            cfa: `dict` or `None`, optional
                Configure the creation of aggregation variables. See
                `cfdm.write` for details.

                .. versionadded:: (cfdm) 1.11.2.0

        :Returns:

            `None`

        **Examples**

        See `cfdm.write` for examples.

        """
        logger.info(f"Writing to {fmt}")  # pragma: no cover

        # Expand dataset name
        dataset_name = os.path.expanduser(os.path.expandvars(dataset_name))
        dataset_name = abspath(dataset_name)

        # Parse the 'omit_data' parameter
        if omit_data is None:
            omit_data = ()
        elif isinstance(omit_data, str):
            omit_data = (omit_data,)

        if "all" in omit_data:
            omit_data = (
                "field",
                "field_ancillary",
                "domain_ancillary",
                "auxiliary_coordinate",
                "cell_measure",
                "dimension_coordinate",
            )

        # ------------------------------------------------------------
        # Initialise netCDF write parameters
        # ------------------------------------------------------------
        self.write_vars = {
            "dataset_name": dataset_name,
            # Format of output dataset
            "fmt": None,
            # Backend for writing to the dataset
            "backend": None,
            # Whether the output datset is a file or a directory
            "dataset_type": None,
            # netCDF4.Dataset instance
            #            "netcdf": None,
            # Map netCDF variable names to netCDF4.Variable instances
            "nc": {},
            # Map netCDF dimension names to netCDF dimension sizes
            "ncdim_to_size": {},
            # Set of all netCDF dimension and netCDF variable names.
            "ncvar_names": set(()),
            # Set of global or non-standard CF properties which have
            # identical values across all input fields.
            "variable_attributes": set(),
            "global_attributes": set(),
            "file_descriptors": {},
            "group": group,
            "group_attributes": {},
            "bounds": {},
            # NetCDF compression/endian
            "netcdf_compression": {},
            "endian": "native",
            "least_significant_digit": None,
            "chunk_cache": None,
            # CF properties which need not be set on bounds if they're set
            # on the parent coordinate
            "omit_bounds_properties": (
                "units",
                "standard_name",
                "axis",
                "positive",
                "calendar",
                "month_lengths",
                "leap_year",
                "leap_month",
            ),
            # Data type conversions to be applied prior to writing
            "datatype": {},
            # Whether or not to write string data-types to the output
            # dataset (as opposed to char data-types).
            "string": string,
            # Conventions
            "Conventions": Conventions,
            "ncdim_size_to_spanning_constructs": [],
            "count_variable_sample_dimension": {},
            "index_variable_sample_dimension": {},
            "external_variables": set(),
            "external_fields": [],
            "geometry_containers": {},
            "geometry_encoding": {},
            "geometry_dimensions": set(),
            "dimensions_with_role": {},
            "dimensions": set(),
            "unlimited_dimensions": set(),
            "latest_version": Version(self.implementation.get_cf_version()),
            "version": {},
            # Warn for the presence of out-of-range data with of
            # valid_[min|max|range] attributes?
            "warn_valid": bool(warn_valid),
            "valid_properties": set(("valid_min", "valid_max", "valid_range")),
            # Whether or not to name dimension coordinates in the
            # 'coordinates' attribute
            "coordinates": bool(coordinates),
            # Dictionary of netCDF variable names and netCDF
            # dimensions keyed by items of the field (such as a
            # coordinate or a coordinate reference)
            "seen": {},
            # Dry run: populate 'seen' dict without actually writing
            # to dataset.
            "dry_run": False,
            # To indicate if the previous iteration was a dry run:
            #
            # Note: need write_vars keys to specify dry runs (iterations)
            # and subsequent runs despite them being implied by the mode ('r'
            # and 'a' for dry_run and post_dry_run respectively) so that the
            # mode does not need to be passed to various methods, where a
            # pair of such keys seem clearer than one "effective mode" key.
            "post_dry_run": False,
            # Do not write the data of the named construct types.
            "omit_data": omit_data,
            # Change the units of a reference date-time.
            "reference_datetime": reference_datetime,
            # --------------------------------------------------------
            # CF Aggregation variables
            # --------------------------------------------------------
            # Configuration options for writing aggregation variables
            "cfa": None,
            # The directory of the aggregation dataset
            "aggregation_file_directory": None,
            # Cache the CF aggregation variable write status for each
            # dataset variable
            "cfa_write_status": {},
            # --------------------------------------------------------
            # Dataset chunking and sharding stategy
            # --------------------------------------------------------
            "dataset_chunks": dataset_chunks,
            "dataset_shards": dataset_shards,
            # --------------------------------------------------------
            # Quantization: Store unique Quantization objects, keyed
            #               by their output dataset variable names.
            # --------------------------------------------------------
            "quantization": {},
            # --------------------------------------------------------
            # UGRID:
            # --------------------------------------------------------
            "meshes": {},
        }

        if mode not in ("w", "a", "r+"):
            raise ValueError(
                "cfdm.write mode parameter must be one of 'w', 'a' or 'r+', "
                f"but got '{mode}'"
            )
        elif mode == "r+":  # support alias used by netCDF4.Dataset mode
            mode = "a"

        self.write_vars["mode"] = mode

        # Parse the 'dataset_chunks' parameter
        if dataset_chunks != "contiguous":
            try:
                self.write_vars["dataset_chunks"] = parse_bytes(dataset_chunks)
            except (ValueError, AttributeError):
                raise ValueError(
                    "Invalid value for the 'dataset_chunks' keyword: "
                    f"{dataset_chunks!r}."
                )

        # Parse the 'dataset_shards' parameter
        if dataset_shards is not None:
            if not isinstance(dataset_shards, Integral) or dataset_shards < 1:
                raise ValueError(
                    f"Invalid value for 'dataset_shards' keyword: "
                    f"{dataset_shards!r}."
                )

        # ------------------------------------------------------------
        # Parse the 'cfa' keyword
        # ------------------------------------------------------------
        if cfa is None:
            cfa = {"constructs": None}
        elif isinstance(cfa, str):
            cfa = {"constructs": cfa}
        elif isinstance(cfa, dict):
            keys = ("constructs", "uri", "strict")
            if not set(cfa).issubset(keys):
                raise ValueError(
                    f"Invalid dictionary key to the 'cfa' keyword: {cfa!r}. "
                    f"Valid keys are {keys}"
                )

            valid_uri = ("default", "absolute", "relative")
            if cfa.get("uri", "default") not in valid_uri:
                raise ValueError(
                    "Invalid value for the 'uri' keyword of the 'cfa' "
                    f"parameter: {cfa!r}. Expected one of {valid_uri}"
                )

            cfa = cfa.copy()
        else:
            raise ValueError(
                f"Invalid value for the 'cfa' keyword: {cfa!r}. "
                "Should be a string, a dictionary, or None"
            )

        cfa.setdefault("constructs", "auto")
        cfa.setdefault("uri", "default")
        cfa.setdefault("strict", True)

        constructs = cfa["constructs"]
        if isinstance(constructs, dict):
            cfa["constructs"] = constructs.copy()
        elif constructs is not None:
            # Convert a (sequence of) `str` to a `dict`
            if isinstance(constructs, str):
                constructs = (constructs,)

            cfa["constructs"] = {c: None for c in constructs}

        self.write_vars["cfa"] = cfa

        effective_mode = mode  # actual mode to use for the first IO iteration
        effective_fields = fields

        if mode == "a":
            # First read in the fields from the existing dataset:
            effective_fields = self._NetCDFRead(self.implementation).read(
                dataset_name, netcdf_backend="netCDF4"
            )

            # Read rather than append for the first iteration to ensure nothing
            # gets written; only want to update the 'seen' dictionary first.
            effective_mode = "r"

            overwrite = False
            self.write_vars["dry_run"] = True

            # Make lists of the fields to aid with iteration over them below:
            if not isinstance(fields, (list, tuple)):
                fields = [fields]
            if not isinstance(effective_fields, (list, tuple)):
                effective_fields = [effective_fields]

            # Fail ASAP if can't perform the operation:
            # 1. because attempting to append at least one field with group(s)
            if fmt == "NETCDF4":
                for f in fields:
                    if self.implementation.nc_get_variable_groups(f):
                        raise ValueError(
                            "At present append mode is unable to append fields "
                            "which have groups, however groups can be cleared, "
                            "the fields appended, and groups re-applied, via "
                            "methods such as 'nc_clear_variable_groups' and "
                            "'nc_set_variable_groups', to achieve the same."
                        )

            # 2. because the featureType on the original fields and the fields
            # to be appended are incompatible:
            original_ft = False  # no FT, distinguish from 'None' attr. value
            appended_fields_fts = []
            for ef in effective_fields:  # i.e original fields
                if "featureType" in ef.nc_global_attributes():
                    original_ft = ef.nc_global_attributes()["featureType"]
            for f in fields:  # i.e. fields to be appended
                if (
                    "featureType" in f.nc_global_attributes()
                    and f.nc_global_attributes()["featureType"] is not None
                ):
                    appended_fields_fts.append(
                        f.nc_global_attributes()["featureType"]
                    )
            # Incompatible if: 1) the appended fields have more than one
            # FT between them, 2) the original FT is not appropriate for
            # all appended fields, or 3) there is no original FT but one
            # or more across all appended fields.
            if (
                len(appended_fields_fts) > 1
                or (
                    len(appended_fields_fts) == 1
                    and original_ft is not False
                    and original_ft != appended_fields_fts[0]
                )
                or (appended_fields_fts and original_ft is not False)
            ):
                raise ValueError(
                    "Can't append fields with an incompatible 'featureType' "
                    "global attribute to the original dataset."
                )

        self._file_io_iteration(
            mode=effective_mode,
            overwrite=overwrite,
            fields=effective_fields,
            dataset_name=dataset_name,
            fmt=fmt,
            global_attributes=global_attributes,
            variable_attributes=variable_attributes,
            file_descriptors=file_descriptors,
            external=external,
            Conventions=Conventions,
            datatype=datatype,
            least_significant_digit=least_significant_digit,
            chunk_cache=chunk_cache,
            endian=endian,
            compress=compress,
            fletcher32=fletcher32,
            shuffle=shuffle,
            scalar=scalar,
            string=string,
            extra_write_vars=extra_write_vars,
            warn_valid=warn_valid,
            group=group,
        )

        if mode == "w":  # only one iteration required in this simple case
            return

        if mode == "a":  # need another iteration to append after reading
            self.write_vars["dry_run"] = False
            self.write_vars["post_dry_run"] = True  # i.e. follows a dry run

            # Perform a second iteration to append, with knowledge of the
            # constructs existing in the file from the first iteration.
            return self._file_io_iteration(
                mode=mode,
                overwrite=overwrite,
                fields=fields,
                dataset_name=dataset_name,
                fmt=fmt,
                global_attributes=global_attributes,
                variable_attributes=variable_attributes,
                file_descriptors=file_descriptors,
                external=external,
                Conventions=Conventions,
                datatype=datatype,
                least_significant_digit=least_significant_digit,
                chunk_cache=chunk_cache,
                endian=endian,
                compress=compress,
                fletcher32=fletcher32,
                shuffle=shuffle,
                scalar=scalar,
                string=string,
                extra_write_vars=extra_write_vars,
                warn_valid=warn_valid,
                group=group,
            )

    def _file_io_iteration(
        self,
        mode,
        overwrite,
        fields,
        dataset_name,
        fmt,
        global_attributes,
        variable_attributes,
        file_descriptors,
        external,
        Conventions,
        datatype,
        least_significant_digit,
        chunk_cache,
        endian,
        compress,
        fletcher32,
        shuffle,
        scalar,
        string,
        extra_write_vars,
        warn_valid,
        group,
    ):
        """Perform a dataset-writing iteration."""
        # ------------------------------------------------------------
        # Initiate dataset IO with given write variables
        # ------------------------------------------------------------
        if mode == "w":
            desc = "Writing to"
        elif mode == "a":  # append mode on a post-dry run when it appends
            desc = "Appending to"
        else:  # includes append mode on a dry-run when it does just read
            desc = "Reading from"
        logger.info(f"{desc} {fmt}")  # pragma: no cover

        g = self.write_vars

        # ------------------------------------------------------------
        # Set possible versions
        # ------------------------------------------------------------
        for version in ("1.6", "1.7", "1.8", "1.9", "1.10", "1.11", "1.12"):
            g["CF-" + version] = Version(version)

        if extra_write_vars:
            g.update(copy.deepcopy(extra_write_vars))

        # Customise the write parameters
        self._customise_write_vars()

        compress = int(compress)
        if compress:
            compression = "zlib"
        else:
            compression = None

        if fmt in NETCDF3_FMTS:
            if compress:
                # Can't compress a netCDF-3 format file
                compress = 0

            if group:
                # Can't write groups to a netCDF-3 file
                g["group"] = False
        elif fmt not in NETCDF4_FMTS + ZARR_FMTS:
            raise ValueError(
                f"Unknown output dataset format: {fmt!r}. "
                f"Valid formats are {NETCDF4_FMTS + NETCDF3_FMTS + ZARR_FMTS}"
            )

        # ------------------------------------------------------------
        # Set up global/non-global attributes
        # ------------------------------------------------------------
        if variable_attributes:
            if isinstance(variable_attributes, str):
                variable_attributes = set((variable_attributes,))
            else:
                variable_attributes = set(variable_attributes)

            g["variable_attributes"] = variable_attributes

            if "Conventions" in variable_attributes:
                raise ValueError(
                    "Can't prevent the 'Conventions' property from being "
                    f"a CF global variable: {variable_attributes}"
                )

        if global_attributes:
            if isinstance(global_attributes, str):
                global_attributes = set((global_attributes,))
            else:
                global_attributes = set(global_attributes)

            g["global_attributes"] = global_attributes

        if file_descriptors:
            if "Conventions" in file_descriptors:
                raise ValueError(
                    "Use the Conventions parameter to specify conventions, "
                    "rather than a file descriptor."
                )

            g["file_descriptors"] = file_descriptors

        # ------------------------------------------------------------
        # Set up data type conversions. By default, Booleans are
        # converted to 32-bit integers and python objects are
        # converted to 64-bit floats.
        # ------------------------------------------------------------
        dtype_conversions = {
            np.dtype(bool): np.dtype("int32"),
            np.dtype(object): np.dtype(float),
        }
        if datatype:
            dtype_conversions.update(datatype)

        g["datatype"].update(dtype_conversions)

        # -------------------------------------------------------
        # Compression/endian
        # -------------------------------------------------------
        g["netcdf_compression"].update(
            {
                "compression": compression,
                "complevel": compress,
                "fletcher32": bool(fletcher32),
                "shuffle": bool(shuffle),
            }
        )
        g["endian"] = endian
        g["least_significant_digit"] = least_significant_digit

        g["fmt"] = fmt
        match fmt:
            case "ZARR3":
                g["backend"] = "zarr"
                g["dataset_type"] = "directory"
            case _:
                g["backend"] = "netCDF4"
                g["dataset_type"] = "file"

        if isinstance(
            fields,
            (
                self.implementation.get_class("Field"),
                self.implementation.get_class("Domain"),
            ),
        ):
            fields = (fields,)
        else:
            try:
                fields = tuple(fields)
            except TypeError:
                raise TypeError(
                    "'fields' parameter must be a (sequence of) "
                    "Field or Domain instances"
                )

        # ------------------------------------------------------------
        # Scalar coordinate variables
        # ------------------------------------------------------------
        g["scalar"] = scalar

        g["overwrite"] = overwrite

        # ------------------------------------------------------------
        # Open the output dataset
        # ------------------------------------------------------------
        if self.dataset_exists(dataset_name):
            if mode == "w" and not overwrite:
                raise IOError(
                    f"Can't write with mode {mode!r} to existing dataset "
                    f"{os.path.abspath(dataset_name)} unless overwrite=True"
                )

            if not os.access(dataset_name, os.W_OK):
                raise IOError(
                    "Can't write to existing dataset "
                    f"{os.path.abspath(dataset_name)} without permission"
                )
        else:
            g["overwrite"] = False

        g["dataset_name"] = dataset_name
        g["dataset"] = self.dataset_open(dataset_name, mode, fmt, fields)

        if not g["dry_run"]:
            # --------------------------------------------------------
            # Write global properties to the dataset first. This is
            # important as doing it later could slow things down
            # enormously. This function also creates the
            # g['global_attributes'] set, which is used in the
            # `_write_field_or_domain` method.
            # --------------------------------------------------------
            self._write_global_attributes(fields)

            # --------------------------------------------------------
            # Write group-level properties to the dataset next
            # --------------------------------------------------------
            if (
                g["group"] and not g["post_dry_run"]
            ):  # i.e. not for append mode
                self._write_group_attributes(fields)
        else:
            g["output_version"] = g["latest_version"]

        if external is not None:
            if g["output_version"] < g["CF-1.7"]:
                raise ValueError(
                    "Can't create external variables at "
                    f"CF-{g['output_version']}. Need CF-1.7 or later."
                )

            external = os.path.expanduser(os.path.expandvars(external))
            if os.path.realpath(external) == os.path.realpath(dataset_name):
                raise ValueError(
                    "Can't set 'dataset_name' and 'external' to the same path"
                )

        g["external_dataset"] = external

        # ------------------------------------------------------------
        # Write each field construct
        # ------------------------------------------------------------
        for f in fields:
            self._write_field_or_domain(f)

        # ------------------------------------------------------------
        # Now write any UGRID meshes referenced by any of the
        # fields/domains (CF>=1.11)
        # ------------------------------------------------------------
        self._ugrid_write_mesh_variables()

        # ------------------------------------------------------------
        # Write all of the buffered data to disk
        # ------------------------------------------------------------
        # For append mode, it is cleaner code-wise to close the
        # dataset on the read iteration and re-open it for the append
        # iteration. So we always close it here.
        self.dataset_close()

        # ------------------------------------------------------------
        # Write external fields to the external dataset
        # ------------------------------------------------------------
        if g["external_fields"] and g["external_dataset"] is not None:
            self.write(
                fields=g["external_fields"],
                dataset_name=g["external_dataset"],
                fmt=fmt,
                overwrite=overwrite,
                datatype=datatype,
                endian=endian,
                compress=compress,
                fletcher32=fletcher32,
                shuffle=shuffle,
                extra_write_vars=extra_write_vars,
                chunk_cache=chunk_cache,
                dataset_chunks=g["dataset_chunks"],
                dataset_shards=g["dataset_shards"],
            )

    def _int32(self, array):
        """Cast an array to 32-bit integers.

        This saves space and allows the variables to be written to
        CLASSIC files.

        If the input array already contins 32-bit integers then it is
        returned unchanged.

        If the input array is not of integer kind then an exception is
        raised.

        .. versionadded:: (cfdm) 1.9.0.1

        :Parameters:

            array: `numpy.ndarray`
                The array to be recast.

        :Returns:

            `numpy.ndarray`
                The array recast to 32-bit integers.

        """
        if array.dtype.kind != "i":
            raise TypeError(
                f"Won't cast array from {array.dtype.base} to dtype('int32')"
            )

        if array.max() <= np.iinfo("int32").max:
            array = array.astype("int32", casting="same_kind")

        return array

    def _dimension_in_subgroup(self, v, ncdim):
        """Return True if the dimension is in a valid group.

        Returns True if the dimension is in the same group, or a
        parent group, as the group defined by the construct. Otherwise
        return False.

        .. versionadded:: (cfdm) 1.9.0.3

        :Parameters:

            v: Construct

            ncdim: `str`
                The dataset dimension name.

                *Parameter example:*
                  ``'lat'``

                *Parameter example:*
                  ``'/group1/lat'``

        :Returns:

            `bool`
                Whether or not the dimension is in a valid group.

        """
        v_groups = self.implementation.nc_get_variable_groups(v)
        v_groups = "/" + "/".join(v_groups)

        ncdim_groups = self._groups(ncdim)

        return v_groups.startswith(ncdim_groups)

    def _customise_write_vars(self):
        """Customise the write parameters.

        This method is primarily aimed at providing a customisation
        entry point for subclasses.

        .. versionadded:: (cfdm) 1.10.1.0

        """
        pass

    def _chunking_parameters(self, data, ncdimensions):
        """Set chunking parameters for a dataset variable.

        .. versionadded:: (cfdm) 1.11.2.0

        :Parameters:

            data: `Data` or `None`
                The data being written.

            ncdimensions: `tuple`
                The dataset dimensions of the data.

        :Returns:

            3-tuple
                The 'contiguous', 'chunksizes', and 'shards'
                parameters for `_createVariable`.

        """
        if data is None:
            return False, None, None

        g = self.write_vars

        # ------------------------------------------------------------
        # Dataset chunk strategy: Either use that provided on the
        # data, or else work it out.
        # ------------------------------------------------------------
        # Get the chunking strategy defined by the data itself
        chunksizes = self.implementation.nc_get_dataset_chunksizes(data)
        shards = self.implementation.nc_get_dataset_shards(data)

        if chunksizes == "contiguous":
            # Contiguous as defined by 'data'
            return True, None, None

        # Still here?
        if shards is None:
            shards = g["dataset_shards"]

        dataset_chunks = g["dataset_chunks"]
        if isinstance(chunksizes, int):
            # Reset dataset chunks to the integer given by 'data'
            dataset_chunks = chunksizes
        elif chunksizes is not None:
            # Chunked as defined by the tuple of int given by 'data'
            return False, chunksizes, shards

        # Still here? Then work out the chunking strategy from the
        # dataset_chunks
        if dataset_chunks == "contiguous":
            # Contiguous as defined by 'dataset_chunks'
            return True, None, None

        # Still here? Then work out the chunks from both the
        # size-in-bytes given by dataset_chunks (e.g. 1024, or '1
        # KiB'), and the data shape (e.g. (12, 73, 96)).
        if self._compressed_data(ncdimensions):
            # Base the dataset chunks on the compressed data that is
            # going into the dataset
            d = self.implementation.get_compressed_array(data)
        else:
            d = data

        d_dtype = d.dtype
        dtype = g["datatype"].get(d_dtype, d_dtype)

        with dask_config.set({"array.chunk-size": dataset_chunks}):
            chunksizes = normalize_chunks("auto", shape=d.shape, dtype=dtype)

        if chunksizes:
            # 'chunksizes' looks something like ((96, 96, 96, 50),
            # (250, 250, 4)). However, we only want one number per
            # dimension, so we choose the largest: [96, 250].
            chunksizes = [max(c) for c in chunksizes]
            return False, chunksizes, shards
        else:
            # The data is scalar, so 'chunksizes' is () => write the
            # data contiguously.
            return True, None, None

    def _compressed_data(self, ncdimensions):
        """Whether or not the data is being written in compressed form.

        .. versionadded:: (cfdm) 1.11.2.0

        :Parameters:

            ncdimensions: `sequence` of `str`
                The ordered dataset dimension names of the data. These
                are the dimensions going into the dataset, and if the
                data is compressed will differ from the dimensions
                implied by the data in memory.

        :Returns:

            `bool`
                `True` if the data is being written in a compressed
                form, otherwise `False`.

        """
        return bool(
            set(ncdimensions).intersection(
                self.write_vars["sample_ncdim"].values()
            )
        )

    def _change_reference_datetime(self, coord):
        """Change the units of a reference date-time.

        .. versionadded:: (cfdm) 1.12.0.0

        :Parameters:

            coord: `Coordinate`
                The time coordinates.

        :Returns:

                A new coordinate construct with changed units.

        """
        reference_datetime = self.write_vars["reference_datetime"]
        if not reference_datetime or not coord.Units.isreftime:
            return coord

        if not hasattr(coord, "reference_datetime"):
            raise ValueError(
                "Can't override time coordinate reference date-time "
                f"for {coord.__class__} objects."
            )

        coord = coord.copy()
        try:
            coord.reference_datetime = reference_datetime
        except ValueError:
            raise ValueError(
                "Can't override time coordinate reference date-time "
                f"{coord.reference_datetime!r} with {reference_datetime!r}"
            )
        else:
            return coord

    def _cfa_write_status(self, ncvar, cfvar, construct_type, domain_axes):
        """The aggregation write status of the data.

        A necessary and sufficient condition for writing the data as
        aggregated data is that this method returns `True` and
        `_cfa_aggregation_instructions` returns a `dict`.

        .. versionadded:: (cfdm) 1.12.0.0

        :Parameters:

            cfvar:
                Construct (e.g. `DimensionCoordinate`), or construct
                component e.g. (`Bounds`) that contains the data.

            construct_type: `str`
                The construct type of the *cfvar*, or of its parent if
                *cfvar* is a construct component.

            domain_axes: `None`, or `tuple` of `str`
                The domain axis construct identifiers for *cfvar*.

        :Returns:

            `bool`
                True if the variable is to be written as an
                aggregation variable.

        """
        g = self.write_vars

        cfa_write_status = g["cfa_write_status"].get(ncvar)
        if cfa_write_status is not None:
            return cfa_write_status

        if construct_type is None:
            # This prevents recursion whilst writing fragment array
            # variables.
            g["cfa_write_status"][ncvar] = False
            return False

        data = self.implementation.get_data(cfvar, None)
        if data is None:
            # Can't write as an aggregation variable when there is no
            # data
            g["cfa_write_status"][ncvar] = False
            return False

        constructs = g["cfa"].get("constructs")
        if constructs is None:
            # Nothing gets written as an aggregation variable when
            # 'constructs' is set to None
            g["cfa_write_status"][ncvar] = False
            return False

        for c in (construct_type, "all"):
            if c in constructs:
                ndim = constructs[c]
                if ndim is None or ndim == len(domain_axes):
                    g["cfa_write_status"][ncvar] = True
                    return True

                g["cfa_write_status"][ncvar] = False
                return False

        if "auto" in constructs:
            if not data.nc_get_aggregated_data():
                g["cfa_write_status"][ncvar] = False
                return False

            ndim = constructs["auto"]
            if ndim is None or ndim == len(domain_axes):
                g["cfa_write_status"][ncvar] = True
                return True

        g["cfa_write_status"][ncvar] = False
        return False

    def _cfa_create_data(self, cfa, ncvar, ncdimensions, data, cfvar):
        """Write an aggregation variable to the dataset.

        .. versionadded:: (cfdm) 1.12.0.0

        :Parameters:

            cfa: `dict`
                A dictionary containing the fragment array variables'
                data.

            ncvar: `str`
                The dataset xname for the variable.

            ncdimensions: sequence of `str`

            netcdf_attrs: `dict`

            data: `Data`

        :Returns:

            `True`

        """
        g = self.write_vars

        # ------------------------------------------------------------
        # Write the fragment array variables to the dataset
        # ------------------------------------------------------------
        aggregated_data = data.nc_get_aggregated_data()
        aggregated_data_attr = []

        all_dimensions = g["dimensions"]
        all_unlimited_dimensions = g["unlimited_dimensions"]

        # ------------------------------------------------------------
        # Map
        # ------------------------------------------------------------
        feature = "map"
        f_map = cfa[feature]

        chunking = None

        # Get the shape netCDF dimensions from the 'map' fragment
        # array variable.
        map_ncdimensions = []
        dim = "j"
        for size in f_map.shape:
            cfa_ncdim = f"a_map_{dim}{size}"
            if dim == "i" and all_unlimited_dimensions.intersection(
                ncdimensions
            ):
                unlimited = True
                # Append a "u" to the dimension name to allow there to
                # fixed and unlimited dimensions with the same size
                cfa_ncdim += "u"
            else:
                unlimited = False

            if cfa_ncdim not in all_dimensions:
                # Create a new location dimension
                self._write_dimension(
                    cfa_ncdim, None, unlimited=unlimited, size=size
                )

            map_ncdimensions.append(cfa_ncdim)
            dim = "i"

        map_ncdimensions = tuple(map_ncdimensions)

        #        # Write the fragment array variable to the netCDF dataset
        #        if ncdimensions[0].startswith('time'):
        #            chunking=(False, (f_map.shape[0], f_map.shape[1] * 85*12))

        feature_ncvar = self._cfa_write_fragment_array_variable(
            f_map,
            aggregated_data.get(feature, f"fragment_{feature}"),
            map_ncdimensions,
            chunking=chunking,
        )
        aggregated_data_attr.append(f"{feature}: {feature_ncvar}")

        if "uris" in cfa:
            # --------------------------------------------------------
            # URIs
            # --------------------------------------------------------
            feature = "uris"
            f_uris = cfa[feature]

            chunking = None

            # Get the fragment array dataset dimensions from the
            # 'location' fragment array variable.
            location_ncdimensions = []
            for ncdim, size in zip(ncdimensions, f_uris.shape):
                cfa_ncdim = f"a_{ncdim}"
                if cfa_ncdim not in all_dimensions:
                    # Create a new fragment array dimension
                    unlimited = ncdim in all_unlimited_dimensions
                    # unlimited = ncdim in g[
                    #    "unlimited_dimensions"
                    # ] and ncdim.startswith("time")
                    self._write_dimension(
                        cfa_ncdim, None, unlimited=unlimited, size=size
                    )

                location_ncdimensions.append(cfa_ncdim)

            location_ncdimensions = tuple(location_ncdimensions)

            #            # Write the fragment array variable to the netCDF dataset
            #            if ncdimensions[0].startswith('time'):
            #                chunking = (False, ((85*12,) + f_uris.shape[1:]))
            #            else:
            chunking = None
            feature_ncvar = self._cfa_write_fragment_array_variable(
                f_uris,
                aggregated_data.get(feature, f"fragment_{feature}"),
                location_ncdimensions,
                chunking=chunking,
            )
            aggregated_data_attr.append(f"{feature}: {feature_ncvar}")

            # --------------------------------------------------------
            # Identifiers
            # --------------------------------------------------------
            feature = "identifiers"

            # Attempt to reduce variable names to a common scalar
            # value
            u = cfa[feature].unique().compressed().persist()
            if u.size == 1:
                cfa[feature] = u.squeeze()
                variable_ncdimensions = ()
            else:
                variable_ncdimensions = location_ncdimensions

            f_identifiers = cfa[feature]

            # Write the fragment array variable to the netCDF dataset
            feature_ncvar = self._cfa_write_fragment_array_variable(
                f_identifiers,
                aggregated_data.get(feature, f"fragment_{feature}"),
                variable_ncdimensions,
            )
            aggregated_data_attr.append(f"{feature}: {feature_ncvar}")
        else:
            # --------------------------------------------------------
            # Unique values
            # --------------------------------------------------------
            feature = "unique_values"
            f_unique_value = cfa[feature]

            # Get the fragment array dimensions from the 'value'
            # fragment array variable.
            unique_value_ncdimensions = []
            for ncdim, size in zip(ncdimensions, f_unique_value.shape):
                cfa_ncdim = f"a_{ncdim}"
                if cfa_ncdim not in g["dimensions"]:
                    # Create a new fragment array dimension
                    self._write_dimension(cfa_ncdim, None, size=size)

                unique_value_ncdimensions.append(cfa_ncdim)

            unique_value_ncdimensions = tuple(unique_value_ncdimensions)

            # Write the fragment array variable to the dataset
            feature_ncvar = self._cfa_write_fragment_array_variable(
                f_unique_value,
                aggregated_data.get(feature, f"fragment_{feature}"),
                unique_value_ncdimensions,
            )
            aggregated_data_attr.append(f"{feature}: {feature_ncvar}")

        # ------------------------------------------------------------
        # Add the aggregation variable attributes
        # ------------------------------------------------------------
        self._write_variable_attributes(
            None,
            ncvar,
            extra={
                "aggregated_dimensions": " ".join(ncdimensions),
                "aggregated_data": " ".join(sorted(aggregated_data_attr)),
            },
        )

        g["cfa_write_status"][ncvar] = True
        return True

    def _filled_string_array(self, array, fill_value=""):
        """Fill a string array.

        .. versionadded:: (cfdm) 1.12.0.0

        :Parameters:

            array: `numpy.ndarray`
                The `numpy` array with string (byte or unicode) data
                type.

        :Returns:

            `numpy.ndarray`
                The string array with any missing data replaced
                by the fill value.

        """
        if np.ma.isMA(array):
            return array.filled(fill_value)

        return array

    def _cfa_write_fragment_array_variable(
        self, data, ncvar, ncdimensions, attributes=None, chunking=None
    ):
        """Write an aggregation fragment array variable.

        .. versionadded:: (cfdm) 1.12.0.0

        :Parameters:

            data `Data`
                The data to write.

            ncvar: `str`
                The dataset variable name.

            ncdimensions: `tuple` of `str`
                The fragment array variable's dataset dimensions.

            attributes: `dict`, optional
                Any attributes to attach to the variable.

            chunking: sequence, optional
                Set `_createVariable` 'contiguous', 'chunksizes', and
                'shards' parameters (in that order) for the fragment
                array variable. If `None` (the default), then these
                parameters are inferred from the data.

        :Returns:

            `str`
                The name of the fragment array dataset variable.

        """
        create = not self._already_in_file(data, ncdimensions)

        if create:
            # Create a new fragment array variable in the dataset,
            # with 'contiguous' chunking
            ncvar = self._name(ncvar)
            self._write_netcdf_variable(
                ncvar,
                ncdimensions,
                data,
                None,
                extra=attributes,
                chunking=chunking,
            )
        else:
            # This fragment array variable has already been written to
            # the dataset
            ncvar = self.write_vars["seen"][id(data)]["ncvar"]

        return ncvar

    @classmethod
    def _cfa_unique_value(cls, a, strict=True):
        """Return the unique value of an array.

        If there are multiple unique values then missing data is
        returned.

        .. versionadded:: (cfdm) 1.12.0.0

        :Parameters:

             a: `numpy.ndarray`
                The array.

             strict: `bool`, optional
                 If True then raise an exception if there is more than
                 one unique value. If False then a unique value of
                 missing data will be returned in this case.

        :Returns:

            `numpy.ndarray`
                A size 1 array containing the unique value, or missing
                data if there is not a unique value.

        """
        a = cfdm_to_memory(a)

        out_shape = (1,) * a.ndim
        a = np.unique(a)
        if a.size == 1:
            return a.reshape(out_shape)

        if strict:
            raise AggregationError(str(a))

        return np.ma.masked_all(out_shape, dtype=a.dtype)

    def _cfa_fragment_array_variables(self, data, cfvar):
        """Convert data to aggregated_data terms.

        .. versionadded:: (cfdm) 1.12.0.0

        :Parameters:

            data: `Data`
                The data to be converted.

            cfvar: construct
                The construct that contains the *data*.

        :Returns:

            `dict`
                A dictionary whose keys are the standardised
                aggregation_data terms, with values of `Data`
                instances containing the corresponding variables.

        **Examples**

        >>> n._cfa_fragment_array_variables(data, cfvar)
        {'shape': <Data(2, 1): [[5, 8]]>,
         'location': <Data(1, 1): [[file:///home/file.nc]]>,
         'variable': <Data(1, 1): [[q]]>}

        """
        from os.path import relpath

        g = self.write_vars

        if not data.nc_get_aggregation_write_status():
            raise AggregationError(
                f"Can't write {cfvar!r} as a CF aggregation variable. "
                "This is could be "
                "because some fragment values in memory have been "
                "changed relative to those in the fragment datasets, "
                "or a Dask rechunking has occured, etc."
            )

        # ------------------------------------------------------------
        # Create the 'map' array
        # ------------------------------------------------------------
        a_shape = data.numblocks
        if a_shape:
            ndim = data.ndim
            aggregation_shape = np.ma.masked_all(
                (ndim, max(a_shape)), dtype=integer_dtype(max(data.chunksize))
            )
            for i, chunks in enumerate(data.chunks):
                aggregation_shape[i, : len(chunks)] = chunks
        else:
            # Scalar 'shape' fragment array variable
            aggregation_shape = np.ones((), dtype=np.dtype("int32"))

        out = {"map": type(data)(aggregation_shape)}

        if data.nc_get_aggregation_fragment_type() == "uri":
            # --------------------------------------------------------
            # Create 'uris' and 'idenftifiers' arrays
            # --------------------------------------------------------
            uri_default = g["cfa"].get("uri", "default") == "default"
            uri_relative = (
                not uri_default
                and g["cfa"].get("uri", "relative") == "relative"
            )
            normalise = not uri_default

            if uri_relative:
                # Get the aggregation dataset directory as an absolute
                # URI
                aggregation_file_directory = g["aggregation_file_directory"]
                if aggregation_file_directory is None:
                    uri = urisplit(dirname(g["dataset_name"]))
                    if uri.isuri():
                        aggregation_file_scheme = uri.scheme
                        aggregation_file_directory = uri.geturi()
                    else:
                        aggregation_file_scheme = "file"
                        aggregation_file_directory = uricompose(
                            scheme=aggregation_file_scheme,
                            authority="",
                            path=uri.path,
                        )
                        fragment = uri.fragment
                        if fragment is not None:
                            # Append a URI fragment. Do this with a
                            # string-append, rather than via
                            # `uricompose` in case the fragment
                            # contains more than one # character.
                            aggregation_file_directory += f"#{fragment}"

                    g["aggregation_file_directory"] = (
                        aggregation_file_directory
                    )
                    g["aggregation_file_scheme"] = aggregation_file_scheme

                aggregation_file_scheme = g["aggregation_file_scheme"]

            aggregation_uris = []
            aggregation_identifiers = []
            for index, position in zip(
                data.chunk_indices(), data.chunk_positions()
            ):
                # Try to get this Dask chunk's data as a reference to
                # fragment dataset
                fragment = data[index].compute(_force_to_memory=False)
                try:
                    dataset_name, address, is_subspace, f_index = (
                        fragment.get_filename(normalise=normalise),
                        fragment.get_address(),
                        fragment.is_subspace(),
                        fragment.index(),
                    )
                except (AttributeError, TypeError):
                    # This Dask chunk's data is not a reference to
                    # fragment file
                    raise AggregationError(
                        f"Can't write {cfvar!r} as a CF "
                        "aggregation variable: "
                        f"The Dask chunk in position {position} "
                        f"(defined by data index {index!r}) does not "
                        "reference a unique fragment dataset. This is could "
                        "be because some fragment values in memory have been "
                        "changed relative to those in the fragment datasets, "
                        "or a Dask rechunking has occured, etc."
                    )

                if is_subspace:
                    # This Dask chunk's data is a reference to
                    # fragment dataset, but only to a subspace of it.
                    raise AggregationError(
                        f"Can't write {cfvar!r} as a CF "
                        "aggregation variable: "
                        f"The Dask chunk in position {position} "
                        f"(defined by data index {index!r}) references "
                        f"a subspace ({f_index!r}) of the fragment dataset "
                        f"{fragment!r}. This might be fixable by setting "
                        "the 'cfa_write' keyword in the 'read' function."
                    )

                uri = urisplit(dataset_name)
                if uri_relative and uri.isrelpath():
                    dataset_name = abspath(dataset_name)

                if uri.isabspath():
                    # Dataset name is an absolute-path URI reference
                    dataset_name = uricompose(
                        scheme="file",
                        authority="",
                        path=uri.path,
                    )
                    fragment = uri.fragment
                    if fragment is not None:
                        # Append a URI fragment. Do this with a
                        # string-append, rather than via `uricompose`
                        # in case the fragment contains more than one
                        # # character.
                        filename += f"#{fragment}"

                if uri_relative:
                    scheme = uri.scheme
                    if not scheme:
                        scheme = "file"

                    if scheme != aggregation_file_scheme:
                        raise AggregationError(
                            f"Can't write {cfvar!r} as a CF "
                            "aggregation variable: "
                            "Attempting to create a relative-path URI "
                            f"reference for the fragment dataset {fragment}, "
                            "referenced by the Dask chunk in position "
                            f"{position} (defined by data index {index!r}), "
                            "but the aggregation dataset URI scheme "
                            f"({aggregation_file_scheme}:) is incompatible."
                        )

                    dataset_name = relpath(
                        dataset_name, start=aggregation_file_directory
                    )

                aggregation_uris.append(dataset_name)
                aggregation_identifiers.append(address)

            # Reshape the 1-d aggregation instruction arrays to span
            # the data dimensions, plus the extra trailing dimension
            # if there is one.
            aggregation_uris = np.array(aggregation_uris).reshape(a_shape)
            aggregation_identifiers = np.array(
                aggregation_identifiers
            ).reshape(a_shape)

            out["uris"] = type(data)(aggregation_uris)
            out["identifiers"] = type(data)(aggregation_identifiers)
        else:
            # ------------------------------------------------------------
            # Create a 'unique_values' array
            # ------------------------------------------------------------
            # Transform the data so that it spans the fragment
            # dimensions with one value per fragment. If a chunk has
            # more than one unique value then the fragment's value is
            # missing data.
            dx = data.to_dask_array(
                _force_mask_hardness=False, _force_to_memory=False
            )
            dx_ind = tuple(range(dx.ndim))
            out_ind = dx_ind
            dx = da.blockwise(
                self._cfa_unique_value,
                out_ind,
                dx,
                dx_ind,
                adjust_chunks={i: 1 for i in out_ind},
                meta=np.array((), dx.dtype),
                strict=g["cfa"]["strict"],
            )
            d = type(data)(dx)

            try:
                d.persist(inplace=True)
            except AggregationError as error:
                raise AggregationError(
                    f"Can't write {cfvar!r} as a CF aggregation "
                    "variable. "
                    "At least one Dask chunk has more than one unique value: "
                    f"{error}. "
                    "Set the 'strict' keyword of the 'cfa' parameter to True "
                    "to use a unique value of missing data in this case."
                )

            out["unique_values"] = d

        # Return the dictionary of Data objects
        return out

    def _write_quantization_container(self, quantization):
        """Write a CF quantization container variable.

        .. note:: It is assumed, but not checked, that the
                  per-variable parameters (such as "quantization_nsd"
                  or "_QuantizeBitRoundNumberOfSignificantBits") have
                  been already been removed from *quantization*.

         .. versionadded:: (cfdm) 1.12.2.0

        :Parameters:

            quantization: `Quantization`
                The Quantization metadata to be written.

        :Returns:

            `str`
                The dataset variable name for the quantization
                container.

        """
        g = self.write_vars

        for ncvar, q in g["quantization"].items():
            if self.implementation.equal_components(quantization, q):
                # Use this existing quantization container
                return ncvar

        # Create a new quantization container variable
        ncvar = self._create_variable_name(
            quantization, default="quantization"
        )

        logger.info(
            f"    Writing {quantization!r} to variable: {ncvar}"
        )  # pragma: no cover

        kwargs = {
            "varname": ncvar,
            "datatype": "S1",
            "endian": g["endian"],
        }
        kwargs.update(g["netcdf_compression"])

        if not g["dry_run"]:
            # Create the variable
            self._createVariable(**kwargs)
            self._set_attributes(
                self.implementation.parameters(quantization), ncvar
            )

        # Update the quantization dictionary
        g["quantization"][ncvar] = quantization

        return ncvar

    def _missing_value(self, x, datatype):
        """Get the missing value.

         .. versionadded:: (cfdm) NEXTVERSION

        :Parameters:

            x: construct or `Data`
                The data for which to get the missing value.

            datatype: `str` or str
                The data type, e.g. ``'S1'``, ``'f4'``, `str`.  Used
                to get the netCDF default fill value, but only when a
                missing value can't be found from the attributes of
                *x*.

        :Returns:

                The missing value, or `None` if no missing value could
                be found.

        """
        try:
            # Try 'x' as a construct
            mv = x.get_property("_FillValue", None)
            if mv is None:
                mv = x.get_property("missing_value", None)
        except AttributeError:
            try:
                # Try 'x' as a `Data` object
                mv = getattr(x, "fill_value", None)
            except AttributeError:
                mv = None

        if mv is None:
            # Try to get the netCDF default fill value
            mv = netCDF4.default_fillvals.get(datatype)
            if mv is None and datatype is str:
                mv = ""

        return mv<|MERGE_RESOLUTION|>--- conflicted
+++ resolved
@@ -43,13 +43,8 @@
     pass
 
 
-<<<<<<< HEAD
 class NetCDFWrite(NetCDFWriteUgrid, IOWrite):
     """A container for writing Fields to a dataset.
-=======
-class NetCDFWrite(IOWrite):
-    """A container for writing Fields to a netCDF dataset.
->>>>>>> 1deb8c02
 
     NetCDF3, netCDF4 and Zarr output formats are supported.
 
@@ -718,22 +713,14 @@
                 except RuntimeError as error:
                     message = (
                         "Can't create unlimited dimension "
-<<<<<<< HEAD
                         f"in {g['dataset'].data_model} dataset ({error})."
-=======
-                        f"in {g['netcdf'].data_model} dataset ({error})."
->>>>>>> 1deb8c02
                     )
 
                     error = str(error)
                     if error == "NetCDF: NC_UNLIMITED size already in use":
                         raise RuntimeError(
                             message
-<<<<<<< HEAD
                             + f" In a {g['dataset'].data_model} dataset only "
-=======
-                            + f" In a {g['netcdf'].data_model} dataset only "
->>>>>>> 1deb8c02
                             "one unlimited dimension is allowed. Consider "
                             "using a netCDF4 format."
                         )
@@ -747,11 +734,7 @@
                 except RuntimeError as error:
                     raise RuntimeError(
                         f"Can't create size {size} dimension {ncdim!r} in "
-<<<<<<< HEAD
                         f"{g['dataset'].data_model} dataset ({error})"
-=======
-                        f"{g['netcdf'].data_model} dataset ({error})"
->>>>>>> 1deb8c02
                     )
 
         g["dimensions"].add(ncdim)
@@ -894,11 +877,7 @@
             sample_ncdim = self.implementation.nc_get_sample_dimension(
                 count_variable, "element"
             )
-<<<<<<< HEAD
-            sample_ncdim = self._name(_)
-=======
             sample_ncdim = self._name(sample_ncdim)
->>>>>>> 1deb8c02
             self._write_dimension(
                 sample_ncdim,
                 f,
@@ -1043,11 +1022,7 @@
         return ncvar
 
     def _create_geometry_container(self, field):
-<<<<<<< HEAD
         """Create a geometry container.
-=======
-        """Create a geometry container variable in the dataset.
->>>>>>> 1deb8c02
 
         .. versionadded:: (cfdm) 1.8.0
 
@@ -1057,12 +1032,7 @@
 
         :Returns:
 
-<<<<<<< HEAD
             `dict` A representation off the CF geometry container
-=======
-            `dict`
-                A representation off the CF geometry container
->>>>>>> 1deb8c02
                 variable for field construct. If there is no geometry
                 container then the dictionary is empty.
 
@@ -1446,10 +1416,6 @@
                         self._createDimension(
                             parent_group, base_bounds_ncdim, size
                         )
-<<<<<<< HEAD
-                    #                        parent_group.createDimension(base_bounds_ncdim, size)
-=======
->>>>>>> 1deb8c02
                     except RuntimeError:
                         raise
 
@@ -1514,11 +1480,7 @@
     def _write_geometry_node_coordinates(
         self, f, coord, coord_ncvar, coord_ncdimensions
     ):
-<<<<<<< HEAD
         """Create a geometry node coordinates dataset variable.
-=======
-        """Create a node coordinates dataset variable.
->>>>>>> 1deb8c02
 
         This will create:
 
@@ -2177,13 +2139,8 @@
     ):
         """Write a scalar coordinate and its bounds to the dataset.
 
-<<<<<<< HEAD
-        It is assumed that the input coordinate is has size 1, but
-        this is not checked.
-=======
         It is assumed that the input coordinate has size 1, but this
         is not checked.
->>>>>>> 1deb8c02
 
         If an equal scalar coordinate has already been written to the
         dataset then the input coordinate is not written.
@@ -2639,15 +2596,10 @@
                 if "dimensions" not in kwargs:
                     netcdf4_kwargs["dimensions"] = ()
 
-<<<<<<< HEAD
-                NETCDF4 = g["dataset"].data_model.startswith("NETCDF4")
-                if NETCDF4 and kwargs.get("contiguous"):
-=======
                 contiguous = kwargs.get("contiguous")
 
                 NETCDF4 = g["dataset"].data_model.startswith("NETCDF4")
                 if NETCDF4 and contiguous:
->>>>>>> 1deb8c02
                     # NETCDF4 contiguous variables can't be compressed
                     kwargs["compression"] = None
                     kwargs["complevel"] = 0
@@ -2668,12 +2620,9 @@
                             f"{unlimited_dimensions}"
                         )
 
-<<<<<<< HEAD
-=======
                 if contiguous:
                     netcdf4_kwargs.pop("fletcher32", None)
 
->>>>>>> 1deb8c02
                 # Remove Zarr-specific kwargs
                 netcdf4_kwargs.pop("shape", None)
                 netcdf4_kwargs.pop("shards", None)
@@ -2690,14 +2639,6 @@
                     chunks = shape
 
                 if shards is not None:
-<<<<<<< HEAD
-                    # Calculate the shard shape in the format expected
-                    # by `zarr.create_array`, i.e. shards are defined
-                    # by how many array elements along each dimension
-                    # are in each shard.
-                    if chunks == shape:
-                        # One chunk per shard.
-=======
                     # create the shard shape in the format expected by
                     # `zarr.create_array`, 'shards' is curerntly
                     # defined by how many *chunks* along each
@@ -2706,7 +2647,6 @@
                     # along each dimension are in each shard.
                     if chunks == shape:
                         # One chunk
->>>>>>> 1deb8c02
                         #
                         # It doesn't matter what 'shards' is, because
                         # the data only has one chunk.
@@ -2714,8 +2654,6 @@
                     else:
                         ndim = len(chunks)
                         if isinstance(shards, Integral):
-<<<<<<< HEAD
-=======
                             # Make a conservative estimate of how many
                             # whole chunks along each dimension are in
                             # a shard. This may result in fewer than
@@ -2723,7 +2661,6 @@
                             # guaranteed to give us a shard shape of
                             # less than the data shape, which is a
                             # `zarr` requirement.
->>>>>>> 1deb8c02
                             n = int(shards ** (1 / ndim))
                             shards = (n,) * ndim
 
@@ -3012,15 +2949,9 @@
             )
 
         logger.debug(
-<<<<<<< HEAD
-            f"      chunksizes: {chunksizes}\n"
-            f"      contiguous: {contiguous}"
-            f"      shards    : {shards}"
-=======
             f"      chunksizes: {chunksizes!r}\n"
             f"      contiguous: {contiguous!r}"
             f"      shards    : {shards!r}"
->>>>>>> 1deb8c02
         )  # pragma: no cover
 
         # ------------------------------------------------------------
@@ -3058,18 +2989,11 @@
         # (CF>=1.8)
         # ------------------------------------------------------------
         if g["backend"] == "zarr":
-<<<<<<< HEAD
-            # ... but not for Zarr. This is because Zarr doesn't have
-            # the concept of dimensions belonging to a group (unlike
-            # netCDF), so by keeping the group structure in the
-            # dimension names we can know which group they belong to.
-=======
             # ... but not for Zarr. This is because the Zarr data
             # model doesn't have the concept of dimensions belonging
             # to a group (unlike netCDF), so by keeping the group
             # structure in the dimension names we can know which group
             # they belong to.
->>>>>>> 1deb8c02
             kwargs["dimensions"] = ncdimensions
         else:
             ncdimensions_basename = [
@@ -3823,7 +3747,6 @@
             ).get("grid_mapping_name", False)
         ]
 
-<<<<<<< HEAD
         # Initialise the dictionary of the field/domain's normalised
         # domain topologies
         g["normalised_domain_topologies"] = {}
@@ -3831,16 +3754,6 @@
         # Initialise the dictionary of the field/domain's normalised
         # cell connectivities
         g["normalised_cell_connectivities"] = {}
-=======
-        # Check if the field or domain has a domain topology construct
-        # (CF>=1.11)
-        ugrid = self.implementation.has_domain_topology(f)
-        if ugrid:
-            raise NotImplementedError(
-                "Can't yet write UGRID datasets. "
-                "This feature is coming soon ..."
-            )
->>>>>>> 1deb8c02
 
         field_coordinates = self.implementation.get_coordinates(f)
 
@@ -4482,7 +4395,6 @@
             ]
 
         # ------------------------------------------------------------
-<<<<<<< HEAD
         # Domain topology variables (CF>=1.11)
         # ------------------------------------------------------------
         for key, dt in self.implementation.get_domain_topologies(f).items():
@@ -4495,8 +4407,6 @@
             self._write_cell_connectivity(f, key, cc)
 
         # ------------------------------------------------------------
-=======
->>>>>>> 1deb8c02
         # Create the data/domain dataset variable
         # ------------------------------------------------------------
         if field:
@@ -4504,11 +4414,7 @@
         else:
             default = "domain"
 
-<<<<<<< HEAD
         field_ncvar = self._create_variable_name(f, default=default)
-=======
-        ncvar = self._create_variable_name(f, default=default)
->>>>>>> 1deb8c02
 
         ncdimensions = data_ncdimensions
 
@@ -4519,11 +4425,7 @@
             cell_measures = " ".join(cell_measures)
             logger.info(
                 "    Writing cell_measures attribute to "
-<<<<<<< HEAD
                 f"variable {field_ncvar}: {cell_measures!r}"
-=======
-                f"variable {ncvar}: {cell_measures!r}"
->>>>>>> 1deb8c02
             )  # pragma: no cover
 
             extra["cell_measures"] = cell_measures
@@ -4533,11 +4435,7 @@
             coordinates = " ".join(coordinates)
             logger.info(
                 "    Writing coordinates attribute to "
-<<<<<<< HEAD
                 f"variable {field_ncvar}: {coordinates!r}"
-=======
-                f"variable {ncvar}: {coordinates!r}"
->>>>>>> 1deb8c02
             )  # pragma: no cover
 
             extra["coordinates"] = coordinates
@@ -4547,11 +4445,7 @@
             grid_mapping = " ".join(grid_mapping)
             logger.info(
                 "    Writing grid_mapping attribute to "
-<<<<<<< HEAD
                 f"variable {field_ncvar}: {grid_mapping!r}"
-=======
-                f"variable {ncvar}: {grid_mapping!r}"
->>>>>>> 1deb8c02
             )  # pragma: no cover
 
             extra["grid_mapping"] = grid_mapping
@@ -4562,11 +4456,7 @@
             ancillary_variables = re.sub(r"\s+", " ", ancillary_variables)
             logger.info(
                 "    Writing ancillary_variables attribute to "
-<<<<<<< HEAD
                 f"variable {field_ncvar}: {ancillary_variables!r}"
-=======
-                f"variable {ncvar}: {ancillary_variables!r}"
->>>>>>> 1deb8c02
             )  # pragma: no cover
 
             extra["ancillary_variables"] = ancillary_variables
@@ -4603,11 +4493,7 @@
                 cell_methods = " ".join(cell_methods_strings)
                 logger.info(
                     "    Writing cell_methods attribute to "
-<<<<<<< HEAD
                     f"variable {field_ncvar}: {cell_methods}"
-=======
-                    f"variable {ncvar}: {cell_methods}"
->>>>>>> 1deb8c02
                 )  # pragma: no cover
 
                 extra["cell_methods"] = cell_methods
@@ -4624,7 +4510,6 @@
                 extra["geometry"] = gc_ncvar
 
         # ------------------------------------------------------------
-<<<<<<< HEAD
         # UGRID mesh (CF>=1.11)
         #
         # Note this must be done *after* domain topologies and cell
@@ -4643,8 +4528,6 @@
                 extra["location"] = location
 
         # ------------------------------------------------------------
-=======
->>>>>>> 1deb8c02
         # Create a new data/domain dataset variable
         # ------------------------------------------------------------
         # Omit any global attributes from the variable
@@ -5234,19 +5117,11 @@
         reference_datetime=None,
     ):
         """Write field and domain constructs to a dataset.
-<<<<<<< HEAD
 
         Output global properties are those which occur in the set of
         CF global properties and non-standard data variable properties
         and which have equal values across all input fields.
 
-=======
-
-        Output global properties are those which occur in the set of
-        CF global properties and non-standard data variable properties
-        and which have equal values across all input fields.
-
->>>>>>> 1deb8c02
         Logically identical field components are only written to the
         datset once, apart from when they need to fulfil both
         dimension coordinate and auxiliary coordinate roles for
