import copy
import logging
import os
import re

from distutils.version import LooseVersion

from pprint import (pformat, pprint)

import numpy
import netCDF4

from .. import IOWrite

from . import constants

from ...decorators import _manage_log_level_via_verbosity


logger = logging.getLogger(__name__)


class NetCDFWrite(IOWrite):
    '''
    '''
    def cf_description_of_file_contents_attributes(self):
        '''Description of file contents properties

        '''
        return (
            'comment',
            'Conventions',
            'featureType',
            'history',
            'institution',
            'references',
            'source',
            'title',
        )

    def cf_geometry_types(self):
        '''Geometry types

    .. versionadded:: (cfdm) 1.8.0

        '''
        return set((
            'point',
            'line',
            'polygon',
        ))

    def cf_cell_method_qualifiers(self):
        '''Cell method qualifiers

        '''
        return set((
            'within',
            'where',
            'over',
            'interval',
            'comment',
        ))

    def _create_netcdf_group(self, nc, group_name):
        '''TODO

    .. ersionadded:: (cfdm) 1.8.6.0

    :Parameters:

        nc: `netCDF4._netCDF4.Group` or `netCDF4.Dataset`

        group_name: `str`
            The name of the group.

    :Returns:

        `netCDF4._netCDF4.Group`
            The new group object.

        '''
        return nc.createGroup(group_name)

    def _create_netcdf_variable_name(self, parent, default):
        #                            force_use_existing=False):
        '''TODO

    .. versionadded:: (cfdm) 1.7.0

    :Parameters:

        parent:

        default: `str`

    :Returns:

        `str`
            The netCDF variable name.

        '''
        ncvar = self.implementation.nc_get_variable(parent, None)

#        if force_use_existing:
#            if ncvar is None:
#                raise ValueError("asdasdads TODO")
#
#            return ncvar

        if ncvar is None:
            try:
                ncvar = self.implementation.get_property(parent,
                                                         'standard_name',
                                                         default)
            except AttributeError:
                ncvar = default
        elif not self.write_vars['group']:
            # A flat file has been requested, so strip off any group
            # structure from the name.
            ncvar = self._remove_group_structure(ncvar)

        return self._netcdf_name(ncvar)

    def _netcdf_name(self, base, dimsize=None, role=None):
        '''Return a new netCDF variable or dimension name.

    .. versionadded:: (cfdm) 1.7.0

    :Parameters:

        base: `str`

        dimsize: `int`, optional

        role: `str`, optional

    :Returns:

        `str`
            NetCDF dimension name or netCDF variable name.

        '''
        if base is None:
            return

        g = self.write_vars

        ncvar_names = g['ncvar_names']
        ncdim_names = g['ncdim_to_size']

        existing_names = g['ncvar_names'].union(ncdim_names)

        if dimsize is not None:
            if not role:
                raise ValueError("Must supply role when providing dimsize")

#            if base in g['dimensions_with_role'].get(role, ()):
#                if base in ncdim_names and dimsize == g['ncdim_to_size'][base]:
#                    # Return the name of an existing netCDF dimension
#                    # with this name, this size, and matching the
#                    # given role.
#                    return base
            for ncdim in g['dimensions_with_role'].get(role, ()):
                if g['ncdim_to_size'][ncdim] == dimsize:
                    # Return the name of an existing netCDF dimension
                    # with this name, this size, and matching the
                    # given role.
                    return ncdim
        # --- End: if

        if base in existing_names:
            counter = g.setdefault('count_' + base, 1)

            ncvar = '{0}_{1}'.format(base, counter)
            while ncvar in existing_names:
                counter += 1
                ncvar = '{0}_{1}'.format(base, counter)
        else:
            ncvar = base

        ncvar = ncvar.replace(' ', '_')

        ncvar_names.add(ncvar)

        if role and dimsize is not None:
            g['dimensions_with_role'].setdefault(role, []).append(ncvar)

        return ncvar

    def _numpy_compressed(self, array):
        '''Return all the non-masked data as a 1-d array.

    .. versionadded:: (cfdm) 1.8.0

    :Parameters:

        array: `numpy.ndarray`
           A numpy array, that may or may not be masked.

    :Returns:

        `numpy.ndarray`
            The compressed numpy array.

    **Examples:**

    >>> x = numpy.ma.array(np.arange(5), mask=[0]*2 + [1]*3)
    >>> c = n._numpy_compressed(x)
    >>> c
    array([0, 1])
    >>> type(c)
    <type 'numpy.ndarray'>

        '''
        if numpy.ma.isMA(array):
            return array.compressed()

        return array.flatten()

    def _write_attributes(self, parent, ncvar, extra=None, omit=()):
        '''TODO

    :Parameters:

        parent:

        ncvar: `str`

        extra: `dict`, optional

        omit: sequence of `str`, optional

    :Returns:

        `dict`

        '''
        # To avoid mutable default argument (an anti-pattern) of extra={}
        if extra is None:
            extra = {}
        g = self.write_vars

        if parent is None:
            netcdf_attrs = {}
        else:
            netcdf_attrs = self.implementation.get_properties(parent)

        netcdf_attrs.update(extra)

        for attr in omit:
            netcdf_attrs.pop(attr, None)

        if not netcdf_attrs:
            return {}

        # Make sure that _FillValue and missing data have the same
        # data type as the data
        for attr in ('_FillValue', 'missing_value'):
            if attr not in netcdf_attrs:
                continue

            data = self.implementation.get_data(parent, None)
            if data is not None:
                dtype = g['datatype'].get(data.dtype, data.dtype)
                netcdf_attrs[attr] = numpy.array(netcdf_attrs[attr],
                                                 dtype=dtype)
        # --- End: for

        g['nc'][ncvar].setncatts(netcdf_attrs)

        return netcdf_attrs

    def _character_array(self, array):
        '''Convert a numpy string array to a numpy character array wih an
    extra trailing dimension.

    :Parameters:

        array: `numpy.ndarray`

    :Returns:

        `numpy.ndarray`

    **Examples:**

    >>> print(a, a.shape, a.dtype.itemsize)
    ['fu' 'bar'] (2,) 3
    >>> b = _character_array(a)
    >>> print(b, b.shape, b.dtype.itemsize)
    [['f' 'u' ' ']
     ['b' 'a' 'r']] (2, 3) 1

    >>> print(a, a.shape, a.dtype.itemsize)
    [-- 'bar'] (2,) 3
    >>> b = _character_array(a)
    >>> print(b, b.shape, b.dtype.itemsize)
    [[-- -- --]
     ['b' 'a' 'r']] (2, 3) 1

        '''
#        strlen = array.dtype.itemsize
        original_shape = array.shape
        original_size = array.size

        masked = numpy.ma.isMA(array)
        if masked:
            fill_value = array.fill_value
            mask = array.mask
            array = numpy.ma.filled(array, fill_value='')

        if array.dtype.kind == 'U':
            array = array.astype('S')

        array = numpy.array(tuple(array.tobytes().decode('ascii')),
                            dtype='S1')

#        else:
#            # dtype is 'U'
#            x = []
#            for s in array.flatten():
#                x.extend(tuple(s.ljust(N, '\x00')))
#
#            array = numpy.array(k, dtype='S1')

        array.resize(original_shape + (array.size // original_size,))
#        if masked:
#            array = numpy.ma.array(array, mask=mask, fill_value=fill_value)

#        if array.dtype.kind == 'U':
#            # Convert unicode to string
#            array = array.astype('S')
#
#        new = netCDF4.stringtochar(array, encoding='none')

        if masked:
            array = numpy.ma.masked_where(array == '', array)
            array.set_fill_value(fill_value)

        if array.dtype.kind != 'S':
            raise ValueError("AAAAAAAAARRRRRRRRRRRRRRRGGGGGGGGGGHHHHHHHH")

#            new = numpy.ma.array(new, mask=mask, fill_value=fill_value)

#        new = numpy.ma.masked_all(shape + (strlen,), dtype='S1')
#
#        for index in numpy.ndindex(shape):
#            value = array[index]
#            if value is numpy.ma.masked:
#                new[index] = numpy.ma.masked
#            else:
#                new[index] = tuple(value.ljust(strlen, ' '))
#        # --- End: for

        return array

    def _datatype(self, variable):
        '''Return the netCDF4.createVariable datatype corresponding to the
    datatype of the array of the input variable

    For example, if variable.dtype is 'float32', then 'f4' will be
    returned.

    For a NETCDF4 or CFA4 format file, numpy string data types will
    either return `str` regardless of the numpy string length (and a
    netCDF4 string type variable will be created) or, if
    `self.write_vars['string']`` is `False`, ``'S1'`` (see below).

    For all other output netCDF formats (such NETCDF4_CLASSIC,
    NETCDF3_64BIT, etc.) numpy string data types will return 'S1'
    regardless of the numpy string length. This means that the
    required conversion of multi-character datatype numpy arrays into
    single-character datatype numpy arrays (with an extra trailing
    dimension) is expected to be done elsewhere (currently in the
    _write_netcdf_variable method).

    If the input variable has no `!dtype` attribute (or it is None)
    then 'S1' is returned, or `str` for NETCDF files.

    :Parameters:

        variable:
            A numpy array or an object with a `get_data` method.

    :Returns:

       `str` or str
           The `netCDF4.createVariable` data type corresponding to the
           datatype of the array of the input variable.

        '''
        g = self.write_vars

        if not isinstance(variable, numpy.ndarray):
            data = self.implementation.get_data(variable, None)
            if data is None:
                return 'S1'
        else:
            data = variable

        dtype = getattr(data, 'dtype', None)
        if dtype is None or dtype.kind in 'SU':
            if g['fmt'] == 'NETCDF4' and g['string']:
                return str

            return 'S1'

        new_dtype = g['datatype'].get(dtype, None)
        if new_dtype is not None:
            dtype = new_dtype

        return '{0}{1}'.format(dtype.kind, dtype.itemsize)

    def _string_length_dimension(self, size):
        '''Create, if necessary, a netCDF dimension for string variables.

    :Parameters:

        size: `int`

    :Returns:

        `str`
            The netCDF dimension name.

        '''
        g = self.write_vars

        # ------------------------------------------------------------
        # Create a new dimension for the maximum string length
        # ------------------------------------------------------------
        ncdim = self._netcdf_name('strlen{0}'.format(size),
                                  dimsize=size, role='string_length')

        if ncdim not in g['ncdim_to_size']:
            # This string length dimension needs creating
            g['ncdim_to_size'][ncdim] = size

            # Define (and create if necessary) the group in which to
            # place this netCDF dimension.
            parent_group = self._parent_group(ncdim)

            parent_group.createDimension(ncdim, size)

        return ncdim

    def _netcdf_dimensions(self, field, key, construct):
        '''Return a tuple of the netCDF dimension names for the axes of a
    metadata construct.

    If the construct has no data, then return `None`

    :Parameters:

        field: Field construct

        key: `str`

    :Returns:

        `tuple` or `None`
            The netCDF dimension names, or `None` if there are no
            data.

        '''
        g = self.write_vars

        domain_axes = self.implementation.get_construct_data_axes(field, key)
        if domain_axes is None:
            # No data
            return

        domain_axes = tuple(domain_axes)

        ncdims = [g['axis_to_ncdim'][axis] for axis in domain_axes]

        compression_type = self.implementation.get_compression_type(construct)
        if compression_type:
            sample_dimension_position = (
                self.implementation.get_sample_dimension_position(construct)
            )
            compressed_axes = (
                tuple(self.implementation.get_compressed_axes(
                    field, key, construct)))
            compressed_ncdims = tuple(
                [g['axis_to_ncdim'][axis]
                 for axis in compressed_axes]
            )
            sample_ncdim = g['sample_ncdim'].get(compressed_ncdims)

            if compression_type == 'gathered':
                # ----------------------------------------------------
                # Compression by gathering
                # ----------------------------------------------------
                if sample_ncdim is None:
                    # The list variable has not yet been written to
                    # the file, so write it and also get the netCDF
                    # name of the sample dimension.
                    list_variable = self.implementation.get_list(construct)
                    sample_ncdim = self._write_list_variable(
                        field,
                        list_variable,
                        compress=' '.join(compressed_ncdims))
                    g['sample_ncdim'][compressed_ncdims] = sample_ncdim

            elif compression_type == 'ragged contiguous':
                # ----------------------------------------------------
                # Compression by contiguous ragged array
                #
                # No need to do anything because i) the count variable
                # has already been written to the file, ii) we already
                # have the position of the sample dimension in the
                # compressed array, and iii) we already have the
                # netCDF name of the sample dimension.
                # ----------------------------------------------------
                pass

            elif compression_type == 'ragged indexed':
                # ----------------------------------------------------
                # Compression by indexed ragged array
                #
                # No need to do anything because i) the index variable
                # has already been written to the file, ii) we already
                # have the position of the sample dimension in the
                # compressed array, and iii) we already have the
                # netCDF name of the sample dimension.
                # ----------------------------------------------------
                pass
            elif compression_type == 'ragged indexed contiguous':
                pass
            else:
                raise ValueError(
                    "Can't write {!r}: Unknown compression type: {!r}".format(
                        construct, compression_type))

            n = len(compressed_ncdims)
            ncdims[sample_dimension_position:sample_dimension_position + n] = (
                [sample_ncdim])
        # --- End: if

        return tuple(ncdims)

    def _write_dimension(self, ncdim, f, axis=None, unlimited=False,
                         size=None):
        '''Write a netCDF dimension to the file.

    :Parameters:

        ncdim: `str`
            The netCDF dimension name.

        f: Field construct

        axis: `str` or `None`
            The field's domain axis identifier.

        unlimited: `bool`, optional
            If `True` then create an unlimited dimension. By default
            dimensions are not unlimited.

        size: `int`, optional
            Must be set if *axis* is `None`.

    :Returns:

        `None`

        '''
        g = self.write_vars

        if axis is not None:
            domain_axis = self.implementation.get_domain_axes(f)[axis]
            logger.info(
                '    Writing {!r} to netCDF dimension: {}'.format(
                    domain_axis, ncdim)
            )  # pragma: no cover

            size = self.implementation.get_domain_axis_size(f, axis)
            g['axis_to_ncdim'][axis] = ncdim

        g['ncdim_to_size'][ncdim] = size

        # Define (and create if necessary) the group in which to place
        # this netCDF dimension.
        parent_group = self._parent_group(ncdim)

        if g['group'] and '/' in ncdim:
            # This dimension needs to go into a sub-group so replace
            # its name with its basename (CF>=1.8)
            ncdim = self._remove_group_structure(ncdim)

        if unlimited:
            # Create an unlimited dimension
            size = None
            try:
                parent_group.createDimension(ncdim, size)
            except RuntimeError as error:
                message = ("Can't create unlimited dimension "
                           "in {} file ({}).".format(
                               g['netcdf'].file_format, error))

                error = str(error)
                if error == 'NetCDF: NC_UNLIMITED size already in use':
                    raise RuntimeError(
                        message + " In a {} file only one unlimited dimension "
                        "is allowed. Consider using a netCDF4 format.".format(
                            g['netcdf'].file_format))

                raise RuntimeError(message)
        else:
            try:
                parent_group.createDimension(ncdim, size)
            except RuntimeError as error:
                raise RuntimeError(
                    "Can't create size {} dimension {!r} in "
                    "{} file ({})".format(
                        size, ncdim, g['netcdf'].file_format, error))
        # --- End: if

        g['dimensions'].add(ncdim)

    def _write_dimension_coordinate(self, f, key, coord, ncdim,
                                    coordinates):
        '''Write a coordinate variable and its bounds variable to the file.

    This also writes a new netCDF dimension to the file and, if
    required, a new netCDF dimension for the bounds.

    :Parameters:

        f: Field construct

        key: `str`

        coord: Dimension coordinate construct

        ncdim: `str` or `None`
            The name of the netCDF dimension for this dimension
            coordinate construct, including any groups structure. Note
            that the group structure may be different to the
            corodinate variable, and the basename.

        coordinates: `list`
           This list may get updated in-place.

           .. versionadded:: (cfdm) .8.7.0

    :Returns:

        `str`
            The netCDF name of the dimension coordinate.

        '''
        g = self.write_vars

        seen = g['seen']

        data_axes = self.implementation.get_construct_data_axes(f, key)
        axis = data_axes[0]

        create = False
        if not self._already_in_file(coord):
            create = True
        elif seen[id(coord)]['ncdims'] != ():
            if seen[id(coord)]['ncvar'] != seen[id(coord)]['ncdims'][0]:
                # Already seen this coordinate but it was an auxiliary
                # coordinate, so it needs to be created as a dimension
                # coordinate.
                create = True
        # --- End: if

        if create:
            # ncvar = self._create_netcdf_variable_name(coord,
            #                                           default='coordinate')
            ncvar = self._create_netcdf_variable_name(coord, default=None)

            if ncvar is None:
                # No netCDF variable name has been set, so use the
                # corresponding netCDF dimension name
                ncvar = ncdim

            if ncvar is None:
                # No netCDF variable name not correponding netCDF
                # dimension name has been set, so create a default
                # netCDf variable name.
                ncvar = self._create_netcdf_variable_name(coord,
                                                          default='coordinate')

            ncdim = ncvar

            # Create a new dimension
            unlimited = self.implementation.nc_is_unlimited_axis(f, axis)

#            if ncdim is None:
#                # A netCDF dimension name has NOT been specified, so
#                # put the dimension in the root group with the same
#                # name as the coordinate variable.
#                ncdim = self._remove_group_structure(ncvar)
#            elif ncdim in g['dimensions']:
#                # A netCDF dimension name has been specified, but
#                # matches one already in the file, so put the
#                # dimension in the root group with the same name as
#                # the coordinate variable.
#                ncdim = self._remove_group_structure(ncvar)
#            else:
#                ncdim = ncvar
#            if ncdim is not None:
#                # A netCDF dimension name HAS been specified, so make
#                # sure that the basename of the coordinate variable
#                # matches the basename of the dimension.
#                if g['group']:
#                    _, groups = self._remove_group_structure(
#                        ncvar, return_groups=True)
#                    ncvar = groups + self._remove_group_structure(ncdim)
#                else:
#                    ncvar = ncdim
#            # --- End: if
#
#            if g['group']:
#
#                _, groups = self._remove_group_structure(
#                    ncvar, return_groups=True)
#               ncvar = groups + self._remove_group_structure(ncdim)
#            else:
#                ncvar = ncdim

            self._write_dimension(ncdim, f, axis, unlimited=unlimited)

            ncdimensions = self._netcdf_dimensions(f, key, coord)

            # If this dimension coordinate has bounds then write the
            # bounds to the netCDF file and add the 'bounds' or
            # 'climatology' attribute (as appropriate) to a dictionary
            # of extra attributes
            extra = self._write_bounds(f, coord, key, ncdimensions, ncvar)

            # Create a new dimension coordinate variable
            self._write_netcdf_variable(ncvar, ncdimensions, coord,
                                        extra=extra)
        else:
            ncvar = seen[id(coord)]['ncvar']
            ncdimensions = seen[id(coord)]['ncdims']

        g['key_to_ncvar'][key] = ncvar
        g['key_to_ncdims'][key] = ncdimensions

        g['axis_to_ncdim'][axis] = seen[id(coord)]['ncdims'][0]

        if g['coordinates'] and ncvar is not None:
            # Add the dimension coordinate netCDF variable name to the
            # 'coordinates' arttribute
            coordinates.append(ncvar)

        return ncvar

    def _write_count_variable(self, f, count_variable, ncdim=None,
                              create_ncdim=True):
        '''TODO

        '''
        g = self.write_vars

        if not self._already_in_file(count_variable):
            ncvar = self._create_netcdf_variable_name(count_variable,
                                                      default='count')

            if create_ncdim:
                ncdim = self._netcdf_name(ncdim)
                self._write_dimension(
                    ncdim, f, None,
                    size=self.implementation.get_data_size(count_variable))

            # --------------------------------------------------------
            # Create the sample dimension
            # --------------------------------------------------------
            _ = self.implementation.nc_get_sample_dimension(count_variable,
                                                            'element')
            sample_ncdim = self._netcdf_name(_)
            self._write_dimension(
                sample_ncdim, f, None,
                size=int(self.implementation.get_data_sum(count_variable)))

            extra = {'sample_dimension': sample_ncdim}

            # Create a new list variable
            self._write_netcdf_variable(ncvar, (ncdim,),
                                        count_variable, extra=extra)

            g['count_variable_sample_dimension'][ncvar] = sample_ncdim
        else:
            ncvar = g['seen'][id(count_variable)]['ncvar']
            sample_ncdim = g['count_variable_sample_dimension'][ncvar]

        return sample_ncdim

    def _write_index_variable(self, f, index_variable,
                              sample_dimension, ncdim=None,
                              create_ncdim=True,
                              instance_dimension=None):
        '''Write an index variable to the netCDF file.

    :Parameters:

        f: Field construct

        index_variable: Index variable

        sample_dimension: `str`
            The name of the netCDF sample dimension.

        ncdim: `str`, optional

        create_ncdim: bool, optional

        instance_dimension: `str`, optional
            The name of the netCDF instance dimension.

    :Returns:

        `str`
            The name of the netCDF sample dimension.

        '''
        g = self.write_vars

        if not self._already_in_file(index_variable):
            ncvar = self._create_netcdf_variable_name(index_variable,
                                                      default='index')

            if create_ncdim:
                ncdim = self._netcdf_name(ncdim)
                self._write_dimension(
                    ncdim, f, None,
                    size=self.implementation.get_data_size(index_variable))
            # --- End: if

            # Create a new list variable
            extra = {'instance_dimension': instance_dimension}
            self._write_netcdf_variable(ncvar, (ncdim,),
                                        index_variable, extra=extra)

            g['index_variable_sample_dimension'][ncvar] = sample_dimension
        else:
            ncvar = g['seen'][id(index_variable)]['ncvar']
            sample_ncdim = g['index_variable_sample_dimension'][ncvar]

        return sample_dimension

    def _write_list_variable(self, f, list_variable, compress):
        '''TODO

        '''
        g = self.write_vars

        create = not self._already_in_file(list_variable)

        if create:
            ncvar = self._create_netcdf_variable_name(list_variable,
                                                      default='list')

            # Create a new dimension
            self._write_dimension(
                ncvar, f,
                size=self.implementation.get_data_size(list_variable))

            extra = {'compress': compress}

            # Create a new list variable
            self._write_netcdf_variable(ncvar, (ncvar,),
                                        list_variable, extra=extra)

            self.implementation.nc_set_variable(list_variable, ncvar)  # Why?
        else:
            ncvar = g['seen'][id(list_variable)]['ncvar']

        return ncvar

    def _write_scalar_data(self, value, ncvar):
        '''Write a dimension coordinate and bounds to the netCDF file.

    This also writes a new netCDF dimension to the file and, if
    required, a new netCDF bounds dimension.

    .. note:: This function updates ``g['seen']``.

    :Parameters:

        data: Data instance

        ncvar: `str`

    :Returns:

        `str`
            The netCDF name of the scalar data variable

        '''
        g = self.write_vars

        seen = g['seen']

        create = not self._already_in_file(value, ncdims=())

        if create:
            ncvar = self._netcdf_name(ncvar)  # DCH ?

            # Create a new dimension coordinate variable
            self._write_netcdf_variable(ncvar, (), value)
        else:
            ncvar = seen[id(value)]['ncvar']

        return ncvar

    def _create_geometry_container(self, field):
        '''TODO

    .. versionadded:: (cfdm) 1.8.0

    :Parameters:

        field: Field construct

    :Returns:

        `dict`
            A representation off the CF-netCDF geometry container
            variable for field construct. If there is no geometry
            container then the dictionary is empty.

        '''
        g = self.write_vars

        gc = {}
        for key, coord in self.implementation.get_auxiliary_coordinates(
                field).items():
            geometry_type = self.implementation.get_geometry(coord, None)
            if geometry_type not in self.cf_geometry_types():
                # No geometry bounds for this auxiliary coordinate
                continue

            nodes = self.implementation.get_bounds(coord)
            if nodes is None:
                # No geometry nodes for this auxiliary coordinate
                continue

            # assuming 1-d coord ...
            geometry_dimension = g['key_to_ncdims'][key][0]

            geometry_id = (geometry_dimension, geometry_type)
            gc.setdefault(
                geometry_id,
                {'geometry_type': geometry_type}
                #                 'geometry_dimension': geometry_dimension,
            )

            # Nodes
            nodes_ncvar = g['seen'][id(nodes)]['ncvar']
            gc[geometry_id].setdefault('node_coordinates', []).append(
                nodes_ncvar)

            # Coordinates
            try:
                coord_ncvar = g['seen'][id(coord)]['ncvar']
            except KeyError:
                # There is no netCDF auxiliary coordinate variable
                pass
            else:
                gc[geometry_id].setdefault('coordinates', []).append(
                    coord_ncvar)

            # Grid mapping
            grid_mappings = [
                g['seen'][id(cr)]['ncvar']
                for cr in field.coordinate_references.values()
                if (cr.coordinate_conversion.get_parameter(
                        'grid_mapping_name', None) is not None
                    and key in cr.coordinates())]
            gc[geometry_id].setdefault('grid_mapping', []).extend(
                grid_mappings)

            # Node count
            try:
                ncvar = g['geometry_encoding'][nodes_ncvar]['node_count']
            except KeyError:
                # There is no node count variable
                pass
            else:
                gc[geometry_id].setdefault('node_count', []).append(ncvar)

            # Part node count
            try:
                ncvar = g['geometry_encoding'][nodes_ncvar]['part_node_count']
            except KeyError:
                # There is no part node count variable
                pass
            else:
                gc[geometry_id].setdefault('part_node_count', []).append(ncvar)

            # Interior ring
            try:
                ncvar = g['geometry_encoding'][nodes_ncvar]['interior_ring']
            except KeyError:
                # There is no interior ring variable
                pass
            else:
                gc[geometry_id].setdefault('interior_ring', []).append(ncvar)
        # --- End: for

        if not gc:
            # This field has no geometries
            return {}

        for x in gc.values():
            # Node coordinates
            if 'node_coordinates' in x:
                x['node_coordinates'] = ' '.join(sorted(x['node_coordinates']))

            # Coordinates
            if 'coordinates' in x:
                x['coordinates'] = ' '.join(sorted(x['coordinates']))

            # Grid mapping
            grid_mappings = set(x.get('grid_mapping', ()))
            if len(grid_mappings) == 1:
                x['grid_mapping'] = grid_mappings.pop()
            elif len(grid_mappings) > 1:
                raise ValueError(
                    "Can't write {!r}: Geometry container has multiple "
                    "grid mapping variables: {!r}".format(
                        field, x['grid_mapping']))

            # Node count
            nc = set(x.get('node_count', ()))
            if len(nc) == 1:
                x['node_count'] = nc.pop()
            elif len(nc) > 1:
                raise ValueError(
                    "Can't write {!r}: Geometry container has multiple "
                    "node count variables: {!r}".format(
                        field, x['node_count']))

            # Part node count
            pnc = set(x.get('part_node_count', ()))
            if len(pnc) == 1:
                x['part_node_count'] = pnc.pop()
            elif len(pnc) > 1:
                raise ValueError(
                    "Can't write {!r}: Geometry container has multiple "
                    "part node count variables: {!r}".format(
                        field, x['part_node_count']))

            # Interior ring
            ir = set(x.get('interior_ring', ()))
            if len(ir) == 1:
                x['interior_ring'] = ir.pop()
            elif len(ir) > 1:
                raise ValueError(
                    "Can't write {!r}: Geometry container has multiple "
                    "interior ring variables: {!r}".format(
                        field, x['interior_ring']))
        # --- End: for

        if len(gc) > 1:
            raise ValueError(
                "Can't write {!r}: Multiple geometry containers: {!r}".format(
                    field, list(gc.values())))

        _, geometry_container = gc.popitem()

        g['geometry_dimensions'].add(geometry_dimension)

        return geometry_container

    def _already_in_file(self, variable, ncdims=None, ignore_type=False):
        '''Return True if a variable is logically equal any variable in the
    g['seen'] dictionary.

    If this is the case then the variable has already been written to
    the output netCDF file and so we don't need to do it again.

    If 'ncdims' is set then a extra condition for equality is applied,
    namely that of 'ncdims' being equal to the netCDF dimensions
    (names and order) to that of a variable in the g['seen']
    dictionary.

    When `True` is returned, the input variable is added to the
    g['seen'] dictionary.

    .. versionadded:: (cfdm) 1.7.0

    :Parameters:

        variable:

        ncdims: `tuple`, optional

        ignore_type: `bool`, optional

    :Returns:

        `bool`
            `True` if the variable has already been written to the
            file, `False` otherwise.

        '''
        g = self.write_vars

        seen = g['seen']

        for value in seen.values():
            if ncdims is not None and ncdims != value['ncdims']:
                # The netCDF dimensions (names and order) of the input
                # variable are different to those of this variable in
                # the 'seen' dictionary
                continue

            # Still here?
            if self.implementation.equal_components(
                    variable, value['variable'], ignore_type=ignore_type):
                seen[id(variable)] = {
                    'variable': variable,
                    'ncvar': value['ncvar'],
                    'ncdims': value['ncdims']
                }
                return True
        # --- End: for

        return False

    def _write_geometry_container(self, field, geometry_container):
        '''Write a netCDF geometry container variable.

    .. versionadded:: (cfdm) 1.8.0

    :Returns:

        `str`
            The netCDF variable name for the geometry container.

        '''
        g = self.write_vars

        for ncvar, gc in g['geometry_containers'].items():
            if geometry_container == gc:
                # Use this existing geometry container
                return ncvar
        # --- End: for

        # Still here? Then write the geometry container to the file
        ncvar = self.implementation.nc_get_geometry_variable(
            field,
            default='geometry_container')
        ncvar = self._netcdf_name(ncvar)

        logger.info(
            '    Writing geometry container variable: {}'.format(ncvar)
        )  # pragma: no cover
        logger.info(
            '        {}'.format(geometry_container))  # pragma: no cover

        kwargs = {'varname': ncvar,
                  'datatype': 'S1',
                  'dimensions': (),
                  'endian': g['endian']}
        kwargs.update(g['netcdf_compression'])

        self._createVariable(**kwargs)

        g['nc'][ncvar].setncatts(geometry_container)

        # Update the 'geometry_containers' dictionary
        g['geometry_containers'][ncvar] = geometry_container

        return ncvar

    def _write_bounds(self, f, coord, coord_key, coord_ncdimensions,
                      coord_ncvar=None):
        '''Create a bounds netCDF variable, creating a new bounds netCDF
    dimension if required. Return the bounds variable's netCDF
    variable name.

    .. versionadded:: (cfdm) 1.7.0

    :Parameters:

        f: Field construct

        coord:

        coord_key: `str`
            The coordinate construct key.

        coord_ncdimensions: `tuple` of `str`
            The ordered netCDF dimension names of the coordinate's
            dimensions (which do not include the bounds dimension).

        coord_ncvar: `str`
            The netCDF variable name of the parent variable

    :Returns:

        `dict`

    **Examples:**

    >>> _write_bounds(c, ('dim2',))
    {'bounds': 'lat_bounds'}

    >>> _write_bounds(c, ('dim2',))
    {'nodes': 'x'}

    >>> _write_bounds(c, ('dim2',))
    {'climatology': 'time_bnds'}

        '''
        g = self.write_vars

        bounds = self.implementation.get_bounds(coord, None)
        if bounds is None:
            return {}

        data = self.implementation.get_data(bounds, None)
        if data is None:
            return {}

        if (g['output_version'] >= g['CF-1.8'] and
                self.implementation.is_geometry(coord)):

            # --------------------------------------------------------
            # CF>=1.8 and we have geometry bounds, which are dealt
            # with separately
            # --------------------------------------------------------
            extra = self._write_node_coordinates(coord, coord_ncvar,
                                                 coord_ncdimensions)
            return extra

        # Still here? Then this coordinate has non-geometry bounds
        # with data
        extra = {}

        size = data.shape[-1]

#        bounds_ncdim = self._netcdf_name('bounds{0}'.format(size),
#                                  dimsize=size, role='bounds')

        bounds_ncdim = self.implementation.nc_get_dimension(
            bounds,
            'bounds{0}'.format(size))
        if not g['group']:
            # A flat file has been requested, so strip off any group
            # structure from the name.
            bounds_ncdim = self._remove_group_structure(bounds_ncdim)

        bounds_ncdim = self._netcdf_name(bounds_ncdim, dimsize=size,
                                         role='bounds')

        # Check if this bounds variable has not been previously
        # created.
        ncdimensions = coord_ncdimensions + (bounds_ncdim,)
        if self._already_in_file(bounds, ncdimensions):
            # This bounds variable has been previously created, so no
            # need to do so again.
            ncvar = g['seen'][id(bounds)]['ncvar']
        else:
            # This bounds variable has not been previously created, so
            # create it now.
            ncdim_to_size = g['ncdim_to_size']
            if bounds_ncdim not in ncdim_to_size:
                logger.info(
                    '    Writing size {} netCDF dimension for '
                    'bounds: {}'.format(size, bounds_ncdim)
                )  # pragma: no cover

                ncdim_to_size[bounds_ncdim] = size

                # Define (and create if necessary) the group in which
                # to place this netCDF dimension.
                parent_group = self._parent_group(bounds_ncdim)

                if g['group'] and '/' in bounds_ncdim:
                    # This dimension needs to go into a sub-group so
                    # replace its name with its basename (CF>=1.8)
                    base_bounds_ncdim = self._remove_group_structure(
                        bounds_ncdim)
                else:
                    base_bounds_ncdim = bounds_ncdim

                parent_group.createDimension(base_bounds_ncdim, size)

                # Set the netCDF bounds variable name
                default = coord_ncvar + '_bounds'
            else:
                default = 'bounds'

            ncvar = self.implementation.nc_get_variable(bounds,
                                                        default=default)

            if not self.write_vars['group']:
                # A flat file has been requested, so strip off any
                # group structure from the name (for now).
                ncvar = self._remove_group_structure(ncvar)

            ncvar = self._netcdf_name(ncvar)

            # If no groups have been set on the bounds, then put the
            # bounds variable in the same group as its parent
            # coordinates
            bounds_groups = self._groups(ncvar)
            coord_groups = self._groups(coord_ncvar)
            if not bounds_groups and coord_groups:
                ncvar = coord_groups + ncvar

#            for ncdim in ncdimensions:
#                _, ncdim_groups = self._remove_group_structure(
#                    ncdim,
#                    return_groups=True)
#                if not bounds_groups.startswith(ncdim_groups):
#                    raise ValueError(
#                        "Can't find create a netCDF variable from {!r} "
#                        "with a dimension that is not in the same group or "
#                        "a sub-group as the variable: {}".format(bounds, ncdim)
#                    )

            # Note that, in a field, bounds always have equal units to
            # their parent coordinate

            # Select properties to omit
            omit = []
            for prop in g['omit_bounds_properties']:
                if self.implementation.has_property(coord, prop):
                    omit.append(prop)
            # --- End: for

            # Create the bounds netCDF variable
            self._write_netcdf_variable(ncvar, ncdimensions, bounds,
                                        omit=omit)
        # --- End: if

        extra['bounds'] = ncvar
        axes = self.implementation.get_construct_data_axes(f, coord_key)
        for clim_axis in self.implementation.climatological_time_axes(f):
            if (clim_axis,) == axes:
                logger.info(
                    '    Setting climatological bounds'
                )  # pragma: no cover

                extra['climatology'] = extra.pop('bounds')
                break
        # --- End: for

        g['bounds'][coord_ncvar] = ncvar

        return extra

    def _write_node_coordinates(self, coord, coord_ncvar,
                                coord_ncdimensions):
        '''Create a netCDF node coordinates variable.

    This will create:

    * A netCDF node dimension, if required.
    * A netCDF node count variable, if required.
    * A netCDF part node count variable, if required.
    * A netCDF interior ring variable, if required.

    .. versionadded:: (cfdm) 1.8.0

    :Parameters:

        coord:

        coord_ncvar: `str`

        coord_ncdimensions: `list`

    :Returns:

        `dict`

        '''
        out = {}

        g = self.write_vars

        bounds = self.implementation.get_bounds(coord, None)
        if bounds is None:
            # This coordinate construct has no bounds
            return {}

        data = self.implementation.get_data(bounds, None)
        if data is None:
            # The bounds have no data
            return {}

        # Still here? Then this coordinate has a nodes attribute
        # which contains data.

        # Create the node coordinates flattened data
        array = self.implementation.get_array(data)
        array = self._numpy_compressed(array)
        data = self.implementation.initialise_Data(array=array, copy=False)

        # ------------------------------------------------------------
        # Create a bounds variable to hold the node coordinates
        # variable. This is what will be written to disk.
        # ------------------------------------------------------------
        nodes = self.implementation.initialise_Bounds()
        self.implementation.set_data(nodes, data, copy=False)

        properties = self.implementation.get_properties(bounds)
        self.implementation.set_properties(nodes, properties)

        # Set inherited properties on node variables
        inherited_properties = self.implementation.get_inherited_properties(
            bounds)
        self.implementation.set_inherited_properties(nodes,
                                                     inherited_properties)

        # Find the base of the netCDF part dimension name
        size = self.implementation.get_data_size(nodes)
        ncdim = self._get_node_ncdimension(nodes, default='node')
        ncdim = self._netcdf_name(ncdim, dimsize=size, role='node')

        create = True
        if self._already_in_file(nodes, (ncdim,)):
            # This node coordinates variable has been previously
            # created, so no need to do so again.
            ncvar = g['seen'][id(nodes)]['ncvar']

            geometry_dimension = (
                g['geometry_encoding'][ncvar]['geometry_dimension']
            )

            if geometry_dimension == coord_ncdimensions[0]:
                # The node coordiante variable already exists, and the
                # corresponding encoding variables span the correct
                # dimension.
                create = False

                # We need to log the original Bounds variable as being
                # in the file, too. This is so that the geometry
                # container variable can be created later on.
                g['seen'][id(bounds)] = {'ncvar': ncvar,
                                         'variable': bounds,
                                         'ncdims': None}
            else:
                # The node coordiante variable already exists, but the
                # corresponding encoding variables span the wrong
                # dimension => we have to create a new node
                # coordinates variable.
                create = True
        # --- End: if

        if create:
            # This node coordinates variable has not been previously
            # created, so create it now.
            ncdim_to_size = g['ncdim_to_size']
            if ncdim not in ncdim_to_size:
                size = self.implementation.get_data_size(nodes)
                logger.info(
                    '    Writing size {} netCDF node dimension: '
                    '{}'.format(size, ncdim)
                )  # pragma: no cover

                ncdim_to_size[ncdim] = size

                # Define (and create if necessary) the group in which
                # to place this netCDF dimension.
                parent_group = self._parent_group(ncdim)

                if g['group'] and '/' in ncdim:
                    # This dimension needs to go into a sub-group so
                    # replace its name with its basename (CF>=1.8)
                    ncdim = self._remove_group_structure(ncdim)

                parent_group.createDimension(ncdim, size)

            # Set an appropriate default netCDF node coordinates
            # variable name
            axis = self.implementation.get_property(bounds, 'axis')
            if axis is not None:
                default = str(axis).lower()
            else:
                default = 'node_coordinate'

            ncvar = self.implementation.nc_get_variable(bounds,
                                                        default=default)
            if not self.write_vars['group']:
                # A flat file has been requested, so strip off any
                # group structure from the name.
                ncvar = self._remove_group_structure(ncvar)

            ncvar = self._netcdf_name(ncvar)

            # Create the netCDF node coordinates variable
            self._write_netcdf_variable(ncvar, (ncdim,), nodes)

            encodings = {}

            nc_encodings = self._write_node_count(coord, bounds,
                                                  coord_ncdimensions,
                                                  encodings)
            encodings.update(nc_encodings)

            pnc_encodings = self._write_part_node_count(coord, bounds,
                                                        encodings)
            encodings.update(pnc_encodings)

            ir_encodings = self._write_interior_ring(coord, bounds,
                                                     encodings)
            encodings.update(ir_encodings)

            g['geometry_encoding'][ncvar] = encodings

            # We need to log the original Bounds variable as being in
            # the file, too. This is so that the geometry container
            # variable can be created later on.
            g['seen'][id(bounds)] = {
                'ncvar': ncvar,
                'variable': bounds,
                'ncdims': None
            }
        # --- End: if

        if coord_ncvar is not None:
            g['bounds'][coord_ncvar] = ncvar

        return {'nodes': ncvar}

    def _write_node_count(self, coord, bounds, coord_ncdimensions,
                          encodings):
        '''Create a netCDF node count variable.

    .. versionadded:: (cfdm) 1.8.0

    :Parameters:

        coord:

        bounds:

        coord_ncdimensions: sequence of `str`
            The netCDF instance dimension

        encodings: `dict`
            Ignored.

    :Returns:

        `dict`

        '''
        g = self.write_vars

        # Create the node count flattened data
        array = self.implementation.get_array(self.implementation.get_data(
            bounds))
        if self.implementation.get_data_ndim(bounds) == 2:     # DCH
            array = numpy.ma.count(array, axis=1)              # DCH
        else:                                                  # DCH
            array = numpy.ma.count(array, axis=2).sum(axis=1)  # DCH

        data = self.implementation.initialise_Data(array=array, copy=False)

        # ------------------------------------------------------------
        # Create a count variable to hold the node count data and
        # properties. This is what will be written to disk.
        # ------------------------------------------------------------
        count = self.implementation.initialise_Count()
        self.implementation.set_data(count, data, copy=False)

        # Find the base of the netCDF node count variable name
        nc = self.implementation.get_node_count(coord)

        if nc is not None:
            ncvar = self.implementation.nc_get_variable(nc,
                                                        default='node_count')

            if not self.write_vars['group']:
                # A flat file has been requested, so strip off any
                # group structure from the name.
                ncvar = self._remove_group_structure(ncvar)

            # Copy node count variable properties to the new count
            # variable
            properties = self.implementation.get_properties(nc)
            self.implementation.set_properties(count, properties)
        else:
            ncvar = 'node_count'

        geometry_dimension = coord_ncdimensions[0]

        if self._already_in_file(count, (geometry_dimension,)):
            # This node count variable has been previously created, so
            # no need to do so again.
            ncvar = g['seen'][id(count)]['ncvar']
        else:
            # This node count variable has not been previously
            # created, so create it now.
            if geometry_dimension not in g['ncdim_to_size']:
                raise ValueError(
                    "The netCDF geometry dimension should already exist ...")

            ncvar = self._netcdf_name(ncvar)

            # Create the netCDF node cuont variable
            self._write_netcdf_variable(ncvar, (geometry_dimension,), count)
        # --- End: if

        # Return encodings
        return {'geometry_dimension': geometry_dimension,
                'node_count': ncvar}

    def _get_part_ncdimension(self, coord, default=None):
        '''Get the base of the netCDF dimension for part node count and
    interior ring variables.

    .. versionadded:: (cfdm) 1.8.0

    :Returns:

        TODO

        '''
        ncdim = None

        pnc = self.implementation.get_part_node_count(coord)
        if pnc is not None:
            # Try to get the netCDF dimension from a part node count
            # variable
            ncdim = self.implementation.nc_get_dimension(pnc, default=None)

        if ncdim is None:
            # Try to get the netCDF dimension from an interior ring
            # variable
            interior_ring = self.implementation.get_interior_ring(coord)
            if interior_ring is not None:
                ncdim = self.implementation.nc_get_dimension(interior_ring,
                                                             default=None)
        # --- End: if

        if ncdim is not None:
            # Found a netCDF dimension
            if not self.write_vars['group']:
                # A flat file has been requested, so strip off any
                # group structure from the name.
                ncdim = self._remove_group_structure(ncdim)

            return ncdim

        # Return the default
        return default

    def _parent_group(self, name):
        '''Return the parent group in which a dimension or variable is to be
    created.

    .. versionadded:: (cfdm) 1.8.6.0

    :Parameters:

        name: `str`
            The name of the netCDF dimension or variable.

    :Returns:

        `netCDF.Dataset` or `netCDF._netCDf4.Group`

        '''
        g = self.write_vars

        parent_group = g['netcdf']

        if not g['group'] or '/' not in name:
            return parent_group

        if not name.startswith('/'):
            raise ValueError(
                "Invalid netCDF name {!r}: missing a leading '/'".format(name)
            )

        for group_name in name.split('/')[1:-1]:
            parent_group = self._write_group(parent_group, group_name)

        return parent_group

    def _remove_group_structure(self, name, return_groups=False):
        '''Strip off any group structure from the name.

    .. versionaddedd:: (cfdm) 1.8.6.0

    :Parameters:

        name: `str`

        return_groups: `bool`, optional

    :Returns:

        `str`

    **Examples:**

    w._remove_group_structure('lat')
    'lat'
    w._remove_group_structure('/forecast/lat')
    'lat'
    w._remove_group_structure('/forecast/model/lat')
    'lat'
    w._remove_group_structure('lat', return_groups=True)
    'lat', ''
    w._remove_group_structure('/forecast/lat', return_groups=True)
    'lat', '/forecast/'
    w._remove_group_structure('/forecast/model/lat', return_groups=True)
    'lat', '/forecast/model/'

        '''
        structure = name.split('/')
        basename = structure[-1]

        if return_groups:
            groups = '/'.join(structure[:-1])
            if groups:
                groups += '/'

            return basename, groups

        return basename

    def _groups(self, name):
        '''Strip off any group structure from the name.

    .. versionaddedd:: 1.8.7.0

    :Parameters:

        name: `str`

    :Returns:

        `str`

    **Examples:**

    w._groups('lat')
    ''
    w._groups('/forecast/lat')
    '/forecast/'
    w._groups('/forecast/model/lat')
    '/forecast/model/'

        '''
        _, groups = self._remove_group_structure(name, return_groups=True)

        return groups

    def _get_node_ncdimension(self, bounds, default=None):
        '''TODO

    .. versionadded:: (cfdm) 1.8.0

    :Parameters:

        bounds: Bounds component

        default: optional

    :Returns:

        The netCDF dimension name, or else the value of the *default*
        parameter.

        '''
        ncdim = self.implementation.nc_get_dimension(bounds, default=None)
        if ncdim is not None:
            # Found a netCDF dimension
            if not self.write_vars['group']:
                # A flat file has been requested, so strip off any
                # group structure from the name.
                ncdim = self._remove_group_structure(ncdim)

            return ncdim

        # Return the default
        return default

    def _write_part_node_count(self, coord, bounds, encodings):
        '''Create a bounds netCDF variable, creating a new bounds netCDF
    dimension if required. Return the bounds variable's netCDF
    variable name.

    .. versionadded:: (cfdm) 1.8.0

    :Parameters:

        coord:

        coord_ncvar: `str`
            The netCDF variable name of the parent variable

    :Returns:

        `dict`

    **Examples:**

    >>> _write_part_node_count(c, b)
    {'part_node_count': 'pnc'}

    >>> _write_part_node_count(c, b)
    {}

        '''
#        if self.implementation.get_data_ndim(bounds) < 3: # DCH
#            # No need for a part node count variable required
#            return {}
        if self.implementation.get_data_shape(bounds)[1] == 1:
            # No part node count variable required
            return {}

        g = self.write_vars

        # Create the part node count flattened data
        array = self.implementation.get_array(self.implementation.get_data(
            bounds))
        array = numpy.trim_zeros(numpy.ma.count(array, axis=2).flatten())
        data = self.implementation.initialise_Data(array=array, copy=False)

        # ------------------------------------------------------------
        # Create a count variable to hold the part node count data and
        # properties. This is what will be written to disk.
        # ------------------------------------------------------------
        count = self.implementation.initialise_Count()
        self.implementation.set_data(count, data, copy=False)

        # Find the base of the netCDF part_node_count variable name
        pnc = self.implementation.get_part_node_count(coord)
        if pnc is not None:
            ncvar = self.implementation.nc_get_variable(
                pnc,
                default='part_node_count')
            if not self.write_vars['group']:
                # A flat file has been requested, so strip off any
                # group structure from the name.
                ncvar = self._remove_group_structure(ncvar)

            # Copy part node count variable properties to the new
            # count variable
            properties = self.implementation.get_properties(pnc)
            self.implementation.set_properties(count, properties)
        else:
            ncvar = 'part_node_count'

        # Find the base of the netCDF part dimension name
        size = self.implementation.get_data_size(count)
        if g['part_ncdim'] is not None:
            ncdim = g['part_ncdim']
        elif 'part_ncdim' in encodings:
            ncdim = encodings['part_ncdim']
        else:
            ncdim = self._get_part_ncdimension(coord, default='part')
            ncdim = self._netcdf_name(ncdim, dimsize=size, role='part')

        if self._already_in_file(count, (ncdim,)):
            # This part node count variable has been previously
            # created, so no need to do so again.
            ncvar = g['seen'][id(count)]['ncvar']
        else:
            ncdim_to_size = g['ncdim_to_size']
            if ncdim not in ncdim_to_size:
                logger.info(
                    '    Writing size {} netCDF part '
                    'dimension{}'.format(size, ncdim)
                )  # pragma: no cover

                ncdim_to_size[ncdim] = size

                # Define (and create if necessary) the group in which
                # to place this netCDF dimension.
                parent_group = self._parent_group(ncdim)

                if g['group'] and '/' in ncdim:
                    # This dimension needs to go into a sub-group so
                    # replace its name with its basename (CF>=1.8)
                    ncdim = self._remove_group_structure(ncdim)

                parent_group.createDimension(ncdim, size)

            ncvar = self._netcdf_name(ncvar)

            # Create the netCDF part_node_count variable
            self._write_netcdf_variable(ncvar, (ncdim,), count)
        # --- End: if

        g['part_ncdim'] = ncdim

        # Return encodings
        return {'part_node_count': ncvar,
                'part_ncdim': ncdim}

    def _write_interior_ring(self, coord, bounds, encodings):
        '''TODO

    .. versionadded:: (cfdm) 1.8.0

    :Parameters:

        coord:

        coord_ncvar: `str`
            The netCDF variable name of the parent variable

        encodings:

    :Returns:

        `dict`

        '''
        interior_ring = self.implementation.get_interior_ring(coord)
        if interior_ring is None:
            return {}

        g = self.write_vars

#        array = self.implementation.get_data(interior_ring).array.compressed()
        data = self.implementation.get_data(interior_ring)
        array = self.implementation.get_array(data)
        array = self._numpy_compressed(array)

        # Replace the data with its compressed, flattened version
        interior_ring = self.implementation.copy_construct(interior_ring)
        data = self.implementation.initialise_Data(array=array, copy=False)
        self.implementation.set_data(interior_ring, data, copy=False)

        ncvar = self.implementation.nc_get_variable(interior_ring,
                                                    default='interior_ring')

        if not self.write_vars['group']:
            # A flat file has been requested, so strip off any group
            # structure from the name.
            ncvar = self._remove_group_structure(ncvar)

        size = self.implementation.get_data_size(interior_ring)
        if g['part_ncdim'] is not None:
            ncdim = g['part_ncdim']
        elif 'part_ncdim' in encodings:
            ncdim = encodings['part_ncdim']
        else:
            ncdim = self._get_part_ncdimension(coord, default='part')
            ncdim = self._netcdf_name(ncdim, dimsize=size, role='part')

        if self._already_in_file(interior_ring, (ncdim,)):
            # This interior ring variable has been previously created,
            # so no need to do so again.
            ncvar = g['seen'][id(interior_ring)]['ncvar']
        else:
            ncdim_to_size = g['ncdim_to_size']
            if ncdim not in ncdim_to_size:
                logger.info(
                    '    Writing size {} netCDF part '
                    'dimension{}'.format(size, ncdim)
                )  # pragma: no cover
                ncdim_to_size[ncdim] = size

                # Define (and create if necessary) the group in which
                # to place this netCDF dimension.
                parent_group = self._parent_group(ncdim)

                if g['group'] and '/' in ncdim:
                    # This dimension needs to go into a sub-group so
                    # replace its name with its basename (CF>=1.8)
                    ncdim = self._remove_group_structure(ncdim)

                parent_group.createDimension(ncdim, size)

            ncvar = self._netcdf_name(ncvar)

            # Create the netCDF interior ring variable
            self._write_netcdf_variable(ncvar, (ncdim,), interior_ring)
        # --- End: if

        g['part_ncdim'] = ncdim

        # Return encodings
        return {'interior_ring': ncvar,
                'part_ncdim': ncdim}

    def _write_scalar_coordinate(self, f, key, coord_1d, axis, coordinates,
                                 extra=None):
        '''Write a scalar coordinate and its bounds to the netCDF file.

    It is assumed that the input coordinate is has size 1, but this is not
    checked.

    If an equal scalar coordinate has already been written to the file
    then the input coordinate is not written.

    :Parameters:

        f: Field construct

        key: `str`
            The coordinate construct key

        coordinate
        axis : str
            The field's axis identifier for the scalar coordinate.

        coordinates: `list`

    :Returns:

        coordinates: `list`
            The updated list of netCDF auxiliary coordinate names.

        '''
        # To avoid mutable default argument (an anti-pattern) of extra={}
        if extra is None:
            extra = {}

        g = self.write_vars

        scalar_coord = self.implementation.squeeze(coord_1d, axes=0)

        if not self._already_in_file(scalar_coord, ()):
            ncvar = self._create_netcdf_variable_name(scalar_coord,
                                                      default='scalar')

            # If this scalar coordinate has bounds then create the
            # bounds netCDF variable and add the 'bounds' or
            # 'climatology' (as appropriate) attribute to the
            # dictionary of extra attributes
            bounds_extra = self._write_bounds(f, scalar_coord, key, (), ncvar)

            # Create a new scalar coordinate variable
            self._write_netcdf_variable(ncvar, (), scalar_coord,
                                        extra=bounds_extra)

        else:
            # This scalar coordinate has already been written to the
            # file
            ncvar = g['seen'][id(scalar_coord)]['ncvar']

        g['axis_to_ncscalar'][axis] = ncvar

        g['key_to_ncvar'][key] = ncvar

        coordinates.append(ncvar)

        return coordinates

    def _write_auxiliary_coordinate(self, f, key, coord, coordinates):
        '''Write auxiliary coordinates and bounds to the netCDF file.

    If an equal auxiliary coordinate has already been written to the file
    then the input coordinate is not written.

    :Parameters:

        f: Field construct

        key: `str`

        coord: Coordinate construct

        coordinates: `list`

    :Returns:

        `list`
            The list of netCDF auxiliary coordinate names updated in
            place.

        '''
        g = self.write_vars

        ncvar = None

        # The netCDF dimensions for the auxiliary coordinate variable
        ncdimensions = self._netcdf_dimensions(f, key, coord)

        if self._already_in_file(coord, ncdimensions):
            ncvar = g['seen'][id(coord)]['ncvar']

            # Register that bounds as being the file, too. This is so
            # that a geometry container variable can be created later
            # on, if required.
            bounds_ncvar = g['bounds'].get(ncvar)
            if bounds_ncvar is not None:
                bounds = self.implementation.get_bounds(coord, None)
                if bounds is not None:
                    g['seen'][id(bounds)] = {
                        'ncvar': bounds_ncvar,
                        'variable': bounds,
                        'ncdims': None
                    }
        else:
            if (not self.implementation.get_properties(coord) and
                    self.implementation.get_data(coord, default=None) is None):
                # No coordinates, but possibly bounds
                self._write_bounds(f, coord, key, ncdimensions,
                                   coord_ncvar=None)
            else:
                ncvar = self._create_netcdf_variable_name(coord,
                                                          default='auxiliary')

                # TODO: move setting of bounds ncvar to here - why?

                # If this auxiliary coordinate has bounds then create
                # the bounds netCDF variable and add the 'bounds',
                # 'climatology' or 'nodes' attribute (as appropriate)
                # to the dictionary of extra attributes.
                extra = self._write_bounds(f, coord, key, ncdimensions, ncvar)

                # Create a new auxiliary coordinate variable, if it has data
                if self.implementation.get_data(coord, None) is not None:
                    self._write_netcdf_variable(ncvar, ncdimensions, coord,
                                                extra=extra)

#                g['key_to_ncvar'][key] = ncvar
#                g['key_to_ncdims'][key] = ncdimensions
        # --- End: if

        g['key_to_ncvar'][key] = ncvar
        g['key_to_ncdims'][key] = ncdimensions

        if ncvar is not None:
            coordinates.append(ncvar)

        return coordinates

    def _write_domain_ancillary(self, f, key, anc):
        '''Write a domain ancillary and its bounds to the netCDF file.

    If an equal domain ancillary has already been written to the file
    athen it is not re-written.

    .. versionadded:: (cfdm) 1.7.0

    :Parameters:

        f: Field construct

        key: `str`
            The internal identifier of the domain ancillary object.

        anc: Domain ancillary construct

    :Returns:

        `str`
            The netCDF variable name of the domain ancillary variable.

        '''
        g = self.write_vars

        ncdimensions = self._netcdf_dimensions(f, key, anc)

        create = not self._already_in_file(anc, ncdimensions, ignore_type=True)

        if not create:
            ncvar = g['seen'][id(anc)]['ncvar']
        else:
            # See if we can set the default netCDF variable name to
            # its formula_terms term
            default = None
            for ref in self.implementation.get_coordinate_references(
                    f).values():
                for term, da_key in (  # DCH ALERT
                        ref.coordinate_conversion.domain_ancillaries(
                            ).items()
                ):
                    if da_key == key:
                        default = term
                        break
                # --- End: for
                if default is not None:
                    break
            # --- End: for

            if default is None:
                default = 'domain_ancillary'

            ncvar = self._create_netcdf_variable_name(anc,
                                                      default=default)

            # If this domain ancillary has bounds then create the bounds
            # netCDF variable
            self._write_bounds(f, anc, key, ncdimensions, ncvar)

            # Create a new domain ancillary variable
            self._write_netcdf_variable(ncvar, ncdimensions, anc)

        g['key_to_ncvar'][key] = ncvar
        g['key_to_ncdims'][key] = ncdimensions

        return ncvar

    def _write_field_ancillary(self, f, key, anc):
        '''Write a field ancillary to the netCDF file.

    If an equal field ancillary has already been written to the file
    then it is not re-written.

    :Parameters:

        f : Field construct

        key : str

        anc : Field ancillary construct

    :Returns:

        `str`
            The netCDF variable name of the field ancillary object.

    **Examples:**

    >>> ncvar = _write_field_ancillary(f, 'fieldancillary2', anc)

        '''
        g = self.write_vars

        ncdimensions = self._netcdf_dimensions(f, key, anc)

        create = not self._already_in_file(anc, ncdimensions)

        if not create:
            ncvar = g['seen'][id(anc)]['ncvar']
        else:
            ncvar = self._create_netcdf_variable_name(anc,
                                                      default='ancillary_data')

            # Create a new field ancillary variable
            self._write_netcdf_variable(ncvar, ncdimensions, anc)

        g['key_to_ncvar'][key] = ncvar
        g['key_to_ncdims'][key] = ncdimensions

        return ncvar

    def _write_cell_measure(self, field, key, cell_measure):
        '''Write a cell measure construct to the netCDF file.

    If an identical construct has already in the file then the cell
    measure will not be written.

    :Parameters:

        field: Field construct
            The field containing the cell measure.

        key: `str`
            The identifier of the cell measure (e.g. 'cellmeasure0').

        cell_measure: Cell measure construct

    :Returns:

        `str`
            The 'measure: ncvar'.

        '''
        g = self.write_vars

        measure = self.implementation.get_measure(cell_measure)
        if measure is None:
            raise ValueError(
                "Can't create a netCDF cell measure variable "
                "without a 'measure' property")

        ncdimensions = self._netcdf_dimensions(field, key, cell_measure)

        if self._already_in_file(cell_measure, ncdimensions):
            # Use existing cell measure variable
            ncvar = g['seen'][id(cell_measure)]['ncvar']
        elif self.implementation.nc_get_external(cell_measure):
            # The cell measure is external
            ncvar = self._create_netcdf_variable_name(cell_measure,
                                                      default='cell_measure')

            # Add ncvar to the global external_variables attribute
            self._set_external_variables(ncvar)

            # Create a new field to write out to the external file
            if g['external_file'] is not None:
                self._create_external(field=field, construct_id=key,
                                      ncvar=ncvar, ncdimensions=ncdimensions)
        else:
            ncvar = self._create_netcdf_variable_name(cell_measure,
                                                      default='cell_measure')

            # Create a new cell measure variable
            self._write_netcdf_variable(ncvar, ncdimensions, cell_measure)

        g['key_to_ncvar'][key] = ncvar
        g['key_to_ncdims'][key] = ncdimensions

        # Update the field's cell_measures list
        return '{0}: {1}'.format(measure, ncvar)

    def _set_external_variables(self, ncvar):
        '''Add ncvar to the global external_variables attribute

        '''
        g = self.write_vars

        external_variables = g['external_variables']

        if external_variables:
            external_variables = '{} {}'.format(external_variables, ncvar)
        else:
            external_variables = ncvar
            g['global_attributes'].add('external_variables')

        g['netcdf'].setncattr('external_variables', external_variables)

        g['external_variables'] = external_variables

    def _create_external(self, field=None, construct_id=None,
                         ncvar=None, ncdimensions=None):
        '''Create a new field to flag it for being written the external file.

    .. versionadded:: (cfdm) 1.7.0

        '''
        g = self.write_vars

        if ncdimensions is None:
            return

        # Still here?
        external = self.implementation.convert(
            field=field,
            construct_id=construct_id)

        # Set the correct netCDF variable and dimension names
        self.implementation.nc_set_variable(external, ncvar)

        external_domain_axes = self.implementation.get_domain_axes(external)
        for ncdim, axis in zip(ncdimensions,
                               self.implementation.get_field_data_axes(
                                   external)):
            external_domain_axis = external_domain_axes[axis]
            self.implementation.nc_set_dimension(external_domain_axis, ncdim)

        g['external_fields'].append(external)

        return external

    def _createVariable(self, **kwargs):
        '''TODO

    .. versionadded:: (cfdm) 1.7.0

        '''
        g = self.write_vars

        ncvar = kwargs['varname']

        g['nc'][ncvar] = g['netcdf'].createVariable(**kwargs)

    def _write_grid_mapping(self, f, ref, multiple_grid_mappings):
        '''Write a grid mapping georeference to the netCDF file.

    .. versionadded:: (cfdm) 1.7.0

    :Parameters:

        f: Field construct

        ref: Coordinate reference construct
            The grid mapping coordinate reference to write to the file.

        multiple_grid_mappings: `bool`

    :Returns:

        `str`

        '''
        g = self.write_vars

        if self._already_in_file(ref):
            # Use existing grid_mapping variable
            ncvar = g['seen'][id(ref)]['ncvar']

        else:
            # Create a new grid mapping variable
            cc_parameters = (
                self.implementation.get_coordinate_conversion_parameters(ref))
            default = cc_parameters.get('grid_mapping_name', 'grid_mapping')
            ncvar = self._create_netcdf_variable_name(ref, default=default)

            logger.info(
                '    Writing {!r} to netCDF variable:'.format(ref, ncvar)
            )  # pragma: no cover

            kwargs = {'varname': ncvar,
                      'datatype': 'S1',
                      'dimensions': (),
                      'endian': g['endian']}
            kwargs.update(g['netcdf_compression'])

            self._createVariable(**kwargs)

            # Add named parameters
            parameters = self.implementation.get_datum_parameters(ref)
            parameters.update(cc_parameters)

            for term, value in list(parameters.items()):
                if value is None:
                    del parameters[term]
                    continue

                if numpy.size(value) == 1:
                    value = numpy.array(value, copy=False).item()
                else:
                    value = numpy.array(value, copy=False).tolist()

                parameters[term] = value

            g['nc'][ncvar].setncatts(parameters)

            # Update the 'seen' dictionary
            g['seen'][id(ref)] = {
                'variable': ref,
                'ncvar': ncvar,
                # Grid mappings have no netCDF dimensions
                'ncdims': (),
            }
        # --- End: if

        if multiple_grid_mappings:
            return '{0}: {1}'.format(
                ncvar,
                ' '.join(sorted(
                    [g['key_to_ncvar'][key] for key in
                     self.implementation.get_coordinate_reference_coordinates(
                         ref)
                     ]
                ))
            )
        else:
            return ncvar

    def _write_netcdf_variable(self, ncvar, ncdimensions, cfvar,
                               omit=(), extra=None, fill=False,
                               data_variable=False,
                               domain_variable=False):
        '''Create a netCDF variable from *cfvar* with name *ncvar* and
    dimensions *ncdimensions*. The new netCDF variable's properties
    are given by cfvar.properties(), less any given by the *omit*
    argument. If a new string-length netCDF dimension is required then
    it will also be created. The ``seen`` dictionary is updated for
    *cfvar*.

    :Parameters:

        ncvar: `str`
            The netCDF name of the variable.

        dimensions: `tuple`
            The netCDF dimension names of the variable

        cfvar: `Variable`
            The construct to write to the netCDF file.

        omit: sequence of `str`, optional

        extra: `dict`, optional

        data_variable: `bool`, optional
            True if the a data variable is being written.

        domain_variable: `bool`, optional
            True if the a domain variable is being written.

            .. versionadded:: (cfdm) 1.9.0.0

    :Returns:

        `None`

        '''
        # To avoid mutable default argument (an anti-pattern) of extra={}
        if extra is None:
            extra = {}

        g = self.write_vars

        logger.info('    Writing {!r}'.format(cfvar))  # pragma: no cover

        # ------------------------------------------------------------
        # Set the netCDF4.createVariable datatype
        # ------------------------------------------------------------
        if domain_variable:
            data = None
            datatype = 'S1'
            original_ncdimensions = ()
            ncdimensions = ()
        else:
            datatype = self._datatype(cfvar)
            data = self.implementation.get_data(cfvar, None)

            original_ncdimensions = ncdimensions

            data, ncdimensions = self._transform_strings(cfvar, data,
                                                         ncdimensions)

        # ------------------------------------------------------------
        # Find the fill value - the value that the variable's data get
        # filled before any data is written. if the fill value is
        # False then the variable is not pre-filled.
        # ------------------------------------------------------------
        # if fill:
        #    fill_value = self.implementation.get_property(
        #        cfvar, '_FillValue', None)
        # else:
#        fill_value = None #False

#        fill_value = None
#        if g['fmt'] == 'NETCDF4' and datatype == str:
#            fill_value = '\x00'

        if data_variable:
            lsd = g['least_significant_digit']
        else:
            lsd = None

        # Set HDF chunksizes
        chunksizes = None
        if data is not None:
            chunksizes = self.implementation.nc_get_hdf5_chunksizes(data)

        if chunksizes is not None:
            logger.detail(
                '      HDF5 chunksizes: {}'.format(chunksizes)
            )  # pragma: no cover

        # ------------------------------------------------------------
        # Check that each dimension of the netCDF variable name is in
        # the same group or else in a sub-group (CF>=1.8)
        # ------------------------------------------------------------
        if g['group']:
            groups = self._groups(ncvar)
            for ncdim in ncdimensions:
                ncdim_groups = self._groups(ncdim)
                if not groups.startswith(ncdim_groups):
                    raise ValueError(
                        "Can't create netCDF variable {!r} from {!r} "
                        "with dimension {!r} that is not in the same group or "
                        "a sub-group as the variable.".format(
                            ncvar, cfvar, ncdim)
                    )
        # --- End: if

        # ------------------------------------------------------------
        # Replace netCDF dimension names with their basenames
        # (CF>=1.8)
        # ------------------------------------------------------------
#        ncdimensions_basename = [ncdim.split('/')[-1]
#                                 for ncdim in ncdimensions]
        ncdimensions_basename = [self._remove_group_structure(ncdim)
                                 for ncdim in ncdimensions]

        # ------------------------------------------------------------
        # Create a new netCDF variable
        # ------------------------------------------------------------
        kwargs = {
            'varname': ncvar,
            'datatype': datatype,
            'dimensions': ncdimensions_basename,
            'endian': g['endian'],
            'chunksizes': chunksizes,
            # 'fill_value': fill_value,
            # 'least_significant_digit': lsd,
        }

        kwargs.update(g['netcdf_compression'])

        # TODO
        kwargs = self._customize_createVariable(cfvar, kwargs)

        logger.info(
            '        to netCDF variable: {}({})'.format(
                ncvar, ', '.join(ncdimensions))
        )  # pragma: no cover

        try:
            self._createVariable(**kwargs)
        except RuntimeError as error:
            error = str(error)
            if error == ("NetCDF: Not a valid data type or _FillValue "
                         "type mismatch"):
                raise ValueError(
                    "Can't write {} data from {!r} to a {} file. "
                    "Consider using a netCDF4 format, or use the 'datatype' "
                    "parameter, or change the datatype before writing.".format(
                        cfvar.data.dtype.name, cfvar, g['netcdf'].file_format))

            message = "Can't create variable in {} file from {} ({})".format(
                g['netcdf'].file_format, cfvar, error)

            if error == 'NetCDF: NC_UNLIMITED in the wrong index':
                raise RuntimeError(
                    message + ". In a {} file the unlimited dimension must "
                    "be the first (leftmost) dimension of the variable. "
                    "Consider using a netCDF4 format.".format(
                        g['netcdf'].file_format))

            raise RuntimeError(message)

        # ------------------------------------------------------------
        # Write attributes to the netCDF variable
        # ------------------------------------------------------------

        attributes = self._write_attributes(cfvar, ncvar, extra=extra,
                                            omit=omit)

        # ------------------------------------------------------------
        # Write data to the netCDF variable
        #
        # Note that we don't need to worry about scale_factor and
        # add_offset, since if a data array is *not* a numpy array,
        # then it will have its own scale_factor and add_offset
        # parameters which will be applied when the array is realised,
        # and the python netCDF4 package will deal with the case when
        # scale_factor or add_offset are set as properties on the
        # variable.
        # ------------------------------------------------------------
        if data is not None:
            # Find the missing data values, if any.
            _FillValue = self.implementation.get_property(cfvar,
                                                          '_FillValue',
                                                          None)
            missing_value = self.implementation.get_property(cfvar,
                                                             'missing_value',
                                                             None)
            unset_values = [value for value in (_FillValue, missing_value)
                            if value is not None]

            compressed = bool(
                set(ncdimensions).intersection(g['sample_ncdim'].values()))

            self._write_data(data, cfvar, ncvar, ncdimensions,
                             unset_values=unset_values,
                             compressed=compressed,
                             attributes=attributes)

        # Update the 'seen' dictionary
        g['seen'][id(cfvar)] = {
            'variable': cfvar,
            'ncvar': ncvar,
            'ncdims': original_ncdimensions
        }

    def _customize_createVariable(self, cfvar, kwargs):
        '''TODO

    .. versionadded:: (cfdm) 1.7.6

    :Parameters:

        cfvar: CFDM instance that contains data

        kwargs: `dict`

        '''
        return kwargs

    def _transform_strings(self, construct, data, ncdimensions):
        '''TODO

    .. versionadded:: (cfdm) 1.7.3

    :Parameters:

        construct:

        data: Data instance or `None`

        ncdimensions: `tuple`

    :Returns:

        `Data`, `tuple`

        '''
        datatype = self._datatype(construct)

        if data is not None and datatype == 'S1':
            # --------------------------------------------------------
            # Convert a string data type numpy array into a character
            # data type ('S1') numpy array with an extra trailing
            # dimension. Note that for NETCDF4 output files, datatype
            # is str, so this conversion does not happen.
            # --------------------------------------------------------
            array = self.implementation.get_array(data)
#            if numpy.ma.is_masked(array):
#                array = array.compressed()
#            else:
#                array = array.flatten()
            array = self._numpy_compressed(array)

            strlen = len(max(array, key=len))

            data = self._convert_to_char(data)
            ncdim = self._string_length_dimension(strlen)

            ncdimensions = ncdimensions + (ncdim,)

        return data, ncdimensions

    def _write_data(self, data, cfvar, ncvar, ncdimensions,
                    unset_values=(), compressed=False, attributes=None):
        '''TODO

    :Parameters:

        data: Data instance

        cfvar: cfdm instance

        ncvar: `str`

        ncdimensions: `tuple` of `str`

        unset_values: sequence of numbers

        attributes: `dict`, optional
            The netCDF attributes for the constructs that have been
            written to the file.

        '''
        # To avoid mutable default argument (an anti-pattern) of attributes={}
        if attributes is None:
            attributes = {}

        g = self.write_vars

        if compressed:
            # if set(ncdimensions).intersection(g['sample_ncdim'].values()):
            # Get the data as a compressed numpy array
            array = self.implementation.get_compressed_array(data)
        else:
            # Get the data as an uncompressed numpy array
            array = self.implementation.get_array(data)

        # Convert data type
        new_dtype = g['datatype'].get(array.dtype)
        if new_dtype is not None:
            array = array.astype(new_dtype)

        # Check that the array doesn't contain any elements
        # which are equal to any of the missing data values
        if unset_values:
            # if numpy.ma.is_masked(array):
            #     temp_array = array.compressed()
            # else:
            #     temp_array = array
            if numpy.intersect1d(unset_values,
                                 self._numpy_compressed(array)).size:
                raise ValueError(
                    "ERROR: Can't write data that has _FillValue or "
                    "missing_value at unmasked point: {!r}".format(ncvar))
        # --- End: if

        if (g['fmt'] == 'NETCDF4' and array.dtype.kind in 'SU' and
                numpy.ma.isMA(array)):
            # VLEN variables can not be assigned to by masked arrays
            # https://github.com/Unidata/netcdf4-python/pull/465
            array = array.filled('')

        if g['warn_valid']:
            # Check for out-of-range values
            warned = self._check_valid(cfvar, array, attributes)

        # Copy the array into the netCDF variable
        g['nc'][ncvar][...] = array

        self._aaa(ncvar, array)

    def _check_valid(self, cfvar, array, attributes):
        '''Check array for out-of-range values, as defined by the
    valid_[min|max|range] attributes.

    .. versionadded:: (cfdm) 1.8.3

    :Parameters:

        cfvar: Construct

        array: `numpy.ndarray`

        attributes: `dict`

    :Returns:

        `bool`
            Whether or not a warning was issued.

        '''
        out = 0

        valid_range = None
        valid_min = None
        valid_max = None

        if 'valid_range' in attributes:
            prop = 'valid_range'
            valid_range = True
            valid_min, valid_max = attributes[prop]

        message = ("WARNING: {!r} has data values written to {} "
                   "that are strictly {} than the valid {} "
                   "defined by the {} property: {}. "
                   "Set warn_valid=False to remove warning.")

        if 'valid_min' in attributes:
            prop = 'valid_min'
            if valid_range:
                raise ValueError("Can't write {!r} with both {} and "
                                 "valid_range properties".format(cvfar, prop))

            valid_min = attributes[prop]

        if valid_min is not None and array.min() < valid_min:
            print(message.format(
                cfvar, self.write_vars['filename'],
                'less', 'minimum', prop, valid_min))
            out += 1

        if 'valid_max' in attributes:
            prop = 'valid_max'
            if valid_range:
                raise ValueError("Can't write {!r} with both {} and "
                                 "valid_range properties".format(cvfar, prop))

            valid_max = attributes[prop]

        if valid_max is not None and array.max() > valid_max:
            print(message.format(
                cfvar, self.write_vars['filename'],
                'greater', 'maximum', prop, valid_max))
            out += 1

        return bool(out)

    def _aaa(self, ncvar, array):
        '''TODO

        '''
        g = self.write_vars

    def _convert_to_char(self, data):
        '''Convert string data into character data

    The returned Data instance object will have data type 'S1' and
    will have an extra trailing dimension.

    .. versionadded:: (cfdm) 1.7.0

    :Parameters:

        data: Data instance

    :Returns:

        Data instance

        '''
        strlen = data.dtype.itemsize

        data = self.implementation.initialise_Data(
                array=self._character_array(
                    self.implementation.get_array(data)),
                units=self.implementation.get_data_units(data, None),
                calendar=self.implementation.get_data_calendar(data, None),
                copy=False)

        return data

    def _write_field_or_domain(self, f, add_to_seen=False,
                               allow_data_insert_dimension=True):
        '''Write a field or domain construct to the file.

    All of the metadata constructs are also written.

    .. versionadded:: (cfdm) 1.7.0

    :Parameters:

        f: `Field` or `Domain`

        add_to_seen: bool, optional

        allow_data_insert_dimension: `bool`, optional

    :Returns:

        `None`

        '''
        g = self.write_vars

        logger.info('  Writing {!r}:'.format(f))  # pragma: no cover

        # Work out if we have a field or domain instance. CF-1.9
        domain = self.implementation.is_domain(f)
        field = not domain

        if domain and g['output_version'] < g['CF-1.9']:
            raise ValueError(
                "Can't create domain variables in a CF-{} dataset. "
                "Need CF-1.9 or later.".format(
                    g['output_version']))

        xxx = []

        seen = g['seen']

        org_f = f
        if add_to_seen:
            id_f = id(f)

        # Copy the field/domain, as we are almost certainly about to
        # do terrible things to it (or are we? should review this)
        f = self.implementation.copy_construct(org_f)

        if field:
            # Get the construct identifiers of the domain axes that
            # span the field's data
            data_axes = list(self.implementation.get_field_data_axes(f))
        else:
            # Get the domain axis construct identifiers of the domain
            # axes that define the domain. CF-1.9
            data_axes = list(self.implementation.get_domain_axes(f))

        # Mapping of domain axis identifiers to netCDF dimension
        # names. This gets reset for each new field/domain that is
        # written to the file.
        #
        # For example: {'domainaxis1': 'lon'}
        g['axis_to_ncdim'] = {}

        # Mapping of domain axis identifiers to netCDF scalar
        # coordinate variable names. This gets reset for each new
        # field/domain that is written to the file.
        #
        # For example: {'domainaxis0': 'time'}
        g['axis_to_ncscalar'] = {}

        # Mapping of construct internal identifiers to netCDF variable
        # names. This gets reset for each new field/domain that is
        # written to the file.
        #
        # For example: {'dimensioncoordinate1': 'longitude'}
        g['key_to_ncvar'] = {}

        # Mapping of construct internal identifiers to their netCDF
        # dimensions. This gets reset for each new field/domain that
        # is written to the file.
        #
        # For example: {'dimensioncoordinate1': ['longitude']}
        g['key_to_ncdims'] = {}

        # Type of compression applied to the field/domain
        compression_type = self.implementation.get_compression_type(f)
        g['compression_type'] = compression_type
        logger.info(
            "    Compression = {!r}".format(g['compression_type'])
        )  # pragma: no cover

        #
        g['sample_ncdim'] = {}

        #
        g['part_ncdim'] = None

        # Initialize the list of the field/domain's auxiliary/scalar
        # coordinates
        coordinates = []

        if (
                g['output_version'] >= g['CF-1.8'] and
                not self.implementation.conform_geometry_variables(f)
        ):
            raise ValueError(
                "Can't write {!r}: node count, part node count, "
                "or interior ring variables have "
                "inconsistent properties".format(f))

        g['formula_terms_refs'] = [
            ref
            for ref in list(self.implementation.get_coordinate_references(
                    f).values())
            if self.implementation.get_coordinate_conversion_parameters(
                    ref).get('standard_name', False)
        ]

        g['grid_mapping_refs'] = [
            ref
            for ref in list(
                    self.implementation.get_coordinate_references(f).values())
            if self.implementation.get_coordinate_conversion_parameters(
                    ref).get('grid_mapping_name', False)
        ]

        field_coordinates = self.implementation.get_coordinates(f)

        owning_coordinates = []
        standard_names = []
        computed_standard_names = []
        for ref in g['formula_terms_refs']:
            coord_key = None

            standard_name = (
                self.implementation.get_coordinate_conversion_parameters(
                    ref).get('standard_name')
            )
            computed_standard_name = (
                self.implementation.get_coordinate_conversion_parameters(
                    ref).get('computed_standard_name')
            )

            if (standard_name is not None
                    and computed_standard_name is not None):
                for key in self.implementation.get_coordinate_reference_coordinates(ref):
                    coord = field_coordinates[key]

                    if not (self.implementation.get_data_ndim(coord) == 1 and
                            self.implementation.get_property(
                                coord, 'standard_name', None) ==
                            standard_name):
                        continue

                    if coord_key is not None:
                        coord_key = None
                        break

                    coord_key = key
            # --- End: if

            owning_coordinates.append(coord_key)
            standard_names.append(standard_name)
            computed_standard_names.append(computed_standard_name)
        # --- End: for

        for key, csn in zip(owning_coordinates, computed_standard_names):
            if key is None:
                continue

            x = self.implementation.get_property(
                coord, 'computed_standard_name', None)
            if x is None:
                self.implementation.set_property(
                    field_coordinates[key], 'computed_standard_name', csn)
            elif x != csn:
                raise ValueError(";sdm p8whw=0[")
        # --- End: for

        dimension_coordinates = (
            self.implementation.get_dimension_coordinates(f)
        )

        # For each of the field/domain's domain axes ...
        domain_axes = self.implementation.get_domain_axes(f)

        for axis, domain_axis in sorted(domain_axes.items()):
            ncdim = self.implementation.nc_get_dimension(domain_axis,
                                                         default=None)
#            if ncdim is not None:
#                ncdim = self._netcdf_name(ncdim)

            found_dimension_coordinate = False
            for key, dim_coord in dimension_coordinates.items():
                if (self.implementation.get_construct_data_axes(f, key)
                        != (axis,)):
                    continue

                # ----------------------------------------------------
                # Still here? Then a dimension coordinate exists for
                # this domain axis.
                # ----------------------------------------------------
                if axis in data_axes:
                    # The data array spans this domain axis, so write
                    # the dimension coordinate to the file as a
                    # coordinate variable.
                    ncvar = self._write_dimension_coordinate(
                        f, key,
                        dim_coord, ncdim=ncdim,
                        coordinates=coordinates)
                else:
                    # The data array does not span this axis (and
                    # therefore the dimension coordinate must have
                    # size 1).
                    if (not g['scalar'] or
                        len(self.implementation.get_constructs(
                            f, axes=[axis])) >= 2):
                        # Either A) it has been requested to not write
                        # scalar coordinate variables; or B) there ARE
                        # auxiliary coordinates, cell measures, domain
                        # ancillaries or field ancillaries which span
                        # this domain axis. Therefore write the
                        # dimension coordinate to the file as a
                        # coordinate variable.
                        ncvar = self._write_dimension_coordinate(
                            f, key,
                            dim_coord,
                            ncdim=ncdim, coordinates=coordinates)

                        # Expand the field's data array to include
                        # this domain axis
                        if field:
                            f = self.implementation.field_insert_dimension(
                                f, position=0, axis=axis)
                    else:
                        # Scalar coordinate variables are being
                        # allowed; and there are NO auxiliary
                        # coordinates, cell measures, domain
                        # ancillaries or field ancillaries which span
                        # this domain axis. Therefore write the
                        # dimension coordinate to the file as a scalar
                        # coordinate variable.
                        coordinates = self._write_scalar_coordinate(
                            f, key, dim_coord, axis, coordinates)
                # --- End: if

                found_dimension_coordinate = True
                break
            # --- End: for

            if not found_dimension_coordinate:
                # ----------------------------------------------------
                # There is NO dimension coordinate for this axis
                # ----------------------------------------------------
                spanning_constructs = (
                    self.implementation.get_constructs(f, axes=[axis])
                )

                spanning_auxiliary_coordinates = (
                    self.implementation.get_auxiliary_coordinates(
                        f, axes=[axis], exact=True)
                )

                if (axis not in data_axes
                        and spanning_constructs
                        and spanning_constructs !=
                        spanning_auxiliary_coordinates):
                    # The data array doesn't span the domain axis but
                    # a cell measure, domain ancillary, field
                    # ancillary, or an N-d (N>1) auxiliary coordinate
                    # does => expand the data array to include it.
                    if field:
                        f = self.implementation.field_insert_dimension(
                               f, position=0, axis=axis)
                        data_axes.append(axis)

#                spanning_constructs = self.implementation.get_constructs(
#                    f, axes=[axis])
#
#                if axis not in data_axes and spanning_constructs:
#                    # The data array doesn't span the domain axis but
#                    # an auxiliary coordinate, cell measure, domain
#                    # ancillary or field ancillary does, so expand the
#                    # data array to include it.
#                    f = self.implementation.field_insert_dimension(
#                            f, position=0, axis=axis)
#                    data_axes.append(axis)

                # If the data array (now) spans this domain axis then
                # create a netCDF dimension for it
                if axis in data_axes:
                    axis_size0 = (
                        self.implementation.get_domain_axis_size(f, axis)
                    )

                    use_existing_dimension = False

                    if spanning_constructs:
                        for key, construct in list(
                                spanning_constructs.items()):
                            axes = (
                                self.implementation.get_construct_data_axes(
                                    f, key)
                            )
                            spanning_constructs[key] = (construct,
                                                        axes.index(axis))

                        for b1 in g['xxx']:
                            (ncdim1,  axis_size1),  constructs1 = (
                                list(b1.items())[0]
                            )

                            if axis_size0 != axis_size1:
                                continue

                            constructs1 = constructs1.copy()

                            matched_construct = False

                            for key0, (construct0, index0) in (
                                    spanning_constructs.items()):
                                for key1, (construct1, index1) in (
                                        constructs1.items()):
                                    if (index0 == index1 and
                                        self.implementation.equal_components(
                                            construct0, construct1)):
                                        del constructs1[key1]
                                        matched_construct = True
                                        break
                                # --- End: for

                                if matched_construct:
                                    break
                            # --- End: for

                            if matched_construct:
                                use_existing_dimension = True
                                break
                        # --- End: for
                    # --- End: if

                    if use_existing_dimension:
                        g['axis_to_ncdim'][axis] = ncdim1
                    elif (g['compression_type'] == 'ragged contiguous'
                          and len(data_axes) == 2
                          and axis == data_axes[1]):
                        # Do not create a netCDF dimension for the
                        # element dimension
                        g['axis_to_ncdim'][axis] = 'ragged_{}'.format(
                            'contiguous_element')
                    elif (g['compression_type'] == 'ragged indexed'
                          and len(data_axes) == 2
                          and axis == data_axes[1]):
                        # Do not create a netCDF dimension for the
                        # element dimension
                        g['axis_to_ncdim'][axis] = 'ragged_{}'.format(
                            'indexed_element')
                    elif (g['compression_type'] == 'ragged indexed contiguous'
                          and len(data_axes) == 3
                          and axis == data_axes[1]):
                        # Do not create a netCDF dimension for the
                        # element dimension
                        g['axis_to_ncdim'][axis] = 'ragged_{}'.format(
                            'indexed_contiguous_element1')
                    elif (g['compression_type'] == 'ragged indexed contiguous'
                          and len(data_axes) == 3
                          and axis == data_axes[2]):
                        # Do not create a netCDF dimension for the
                        # element dimension
                        g['axis_to_ncdim'][axis] = 'ragged_{}'.format(
                            'indexed_contiguous_element2')
                    else:
                        domain_axis = (
                            self.implementation.get_domain_axes(f)[axis]
                        )
                        ncdim = self.implementation.nc_get_dimension(
                            domain_axis, 'dim')

                        if not g['group']:
                            # A flat file has been requested, so strip
                            # off any group structure from the name.
                            ncdim = self._remove_group_structure(ncdim)

                        ncdim = self._netcdf_name(ncdim)

                        unlimited = self.implementation.nc_is_unlimited_axis(
                            f, axis)
                        self._write_dimension(
                            ncdim, f, axis, unlimited=unlimited)

                        xxx.append({(ncdim, axis_size0): spanning_constructs})
                # --- End: if
            # --- End: if
        # --- End: for

        if field:
            field_data_axes = tuple(self.implementation.get_field_data_axes(f))
        else:
            # For a domain, the domain axes should NOT have changed
            # since we last retrieved them. CF-1.9
            field_data_axes = tuple(data_axes)

        data_ncdimensions = [g['axis_to_ncdim'][axis]
                             for axis in field_data_axes]

        # ------------------------------------------------------------
        # Now that we've dealt with all of the axes, deal with
        # compression
        # ------------------------------------------------------------
        if compression_type:
            compressed_axes = tuple(
                self.implementation.get_compressed_axes(f)
            )
#            g['compressed_axes'] = compressed_axes
            compressed_ncdims = tuple([g['axis_to_ncdim'][axis]
                                       for axis in compressed_axes])

            if compression_type == 'gathered':
                # ----------------------------------------------------
                # Compression by gathering
                #
                # Write the list variable to the file, making a note
                # of the netCDF sample dimension.
                # ----------------------------------------------------
                list_variable = self.implementation.get_list(f)
                compress = ' '.join(compressed_ncdims)
                sample_ncdim = self._write_list_variable(f, list_variable,
                                                         compress=compress)

            elif compression_type == 'ragged contiguous':
                # ----------------------------------------------------
                # Compression by contiguous ragged array
                #
                # Write the count variable to the file, making a note
                # of the netCDF sample dimension.
                # ----------------------------------------------------
                count = self.implementation.get_count(f)
                sample_ncdim = self._write_count_variable(
                    f, count,
                    ncdim=data_ncdimensions[0], create_ncdim=False)

            elif compression_type == 'ragged indexed':
                # ----------------------------------------------------
                # Compression by indexed ragged array
                #
                # Write the index variable to the file, making a note
                # of the netCDF sample dimension.
                # ----------------------------------------------------
                index = self.implementation.get_index(f)
                index_ncdim = self.implementation.nc_get_dimension(
                    index, default='sample')
                if not g['group']:
                    # A flat file has been requested, so strip off any
                    # group structure from the name.
                    index_ncdim = self._remove_group_structure(index_ncdim)

                sample_ncdim = self._write_index_variable(
                    f, index,
                    sample_dimension=index_ncdim,
                    ncdim=index_ncdim, create_ncdim=True,
                    instance_dimension=data_ncdimensions[0])

            elif compression_type == 'ragged indexed contiguous':
                # ----------------------------------------------------
                # Compression by indexed contigous ragged array
                #
                # Write the index variable to the file, making a note
                # of the netCDF sample dimension.
                # ----------------------------------------------------
                count = self.implementation.get_count(f)
                count_ncdim = self.implementation.nc_get_dimension(
                    count, default='feature')

                if not g['group']:
                    # A flat file has been requested, so strip off any
                    # group structure from the name.
                    count_ncdim = self._remove_group_structure(count_ncdim)

                sample_ncdim = self._write_count_variable(
                    f, count,
                    ncdim=count_ncdim, create_ncdim=True)

                if not g['group']:
                    # A flat file has been requested, so strip off any
                    # group structure from the name.
                    smaple_ncdim = self._remove_group_structure(sample_ncdim)

                index_ncdim = count_ncdim
                index = self.implementation.get_index(f)
                self._write_index_variable(
                    f, index,
                    sample_dimension=sample_ncdim,
                    ncdim=index_ncdim, create_ncdim=False,
                    instance_dimension=data_ncdimensions[0])

                g['sample_ncdim'][compressed_ncdims[0:2]] = index_ncdim
            else:
                raise ValueError(
                    "Can't write {!r}: Unknown compression type: {!r}".format(
                        org_f, compression_type))

            g['sample_ncdim'][compressed_ncdims] = sample_ncdim

            if field:
                n = len(compressed_ncdims)
                sample_dimension = (
                    self.implementation.get_sample_dimension_position(f)
                )
                data_ncdimensions[sample_dimension:sample_dimension + n] = (
                    [sample_ncdim]
                )
            else:
                # The dimensions for domain variables are not
                # ordered. CF-1.9
                data_ncdimensions = [
                    ncdim
                    for ncdim in data_ncdimensions
                    if ncdim not in compressed_ncdims
                ]
                data_ncdimensions.append(sample_ncdim)
        # --- End: if

        data_ncdimensions = tuple(data_ncdimensions)

        # ------------------------------------------------------------
        # Create auxiliary coordinate variables, except those which
        # might be completely specified elsewhere by a transformation.
        # ------------------------------------------------------------

        # Initialize the list of 'coordinates' attribute variable
        # values (each of the form 'name')
        for key, aux_coord in sorted(
                self.implementation.get_auxiliary_coordinates(f).items()):
            axes = self.implementation.get_construct_data_axes(f, key)
            if len(axes) > 1 or axes[0] in data_axes:
                # This auxiliary coordinate construct spans at least
<<<<<<< HEAD
                # one of the dimensions of the field constuct's data
                # array, or the domain constructs dimensions.
=======
                # one of the dimensions of the field construct's data
                # array.
>>>>>>> 52b0fb9b
                coordinates = self._write_auxiliary_coordinate(f, key,
                                                               aux_coord,
                                                               coordinates)
            else:
                # This auxiliary coordinate needs to be written as a
                # scalar coordiante variable
                coordinates = self._write_scalar_coordinate(f, key,
                                                            aux_coord,
                                                            axis,
                                                            coordinates)
        # --- End: for

        # ------------------------------------------------------------
        # Create netCDF variables from domain ancillaries
        # ------------------------------------------------------------
        for key, anc in sorted(
                self.implementation.get_domain_ancillaries(f).items()):
            self._write_domain_ancillary(f, key, anc)

        # ------------------------------------------------------------
        # Create netCDF variables from cell measures
        # ------------------------------------------------------------
        # Set the list of 'cell_measures' attribute values (each of
        # the form 'measure: name')
        cell_measures = [
            self._write_cell_measure(f, key, msr)
            for key, msr in sorted(
                    self.implementation.get_cell_measures(f).items())
        ]

        # ------------------------------------------------------------
        # Create netCDF formula_terms attributes from vertical
        # coordinate references
        # ------------------------------------------------------------
        for ref in g['formula_terms_refs']:
            formula_terms = []
            bounds_formula_terms = []
            owning_coord_key = None

            standard_name = (
                self.implementation.get_coordinate_conversion_parameters(
                    ref).get('standard_name')
            )
            if standard_name is not None:
                c = []
                for key in self.implementation.get_coordinate_reference_coordinates(ref):
                    coord = self.implementation.get_coordinates(f)[key]
                    if self.implementation.get_property(
                            coord, 'standard_name', None) == standard_name:
                        c.append((key, coord))

                if len(c) == 1:
                    owning_coord_key, _ = c[0]
            # --- End: if

            z_axis = self.implementation.get_construct_data_axes(
                f, owning_coord_key)[0]

            if owning_coord_key is not None:
                # This formula_terms coordinate reference matches up
                # with an existing coordinate

                for term, value in self.implementation.get_coordinate_conversion_parameters(ref).items():
                    if value is None:
                        continue

                    if term in ('standard_name', 'computed_standard_name'):
                        continue

                    ncvar = self._write_scalar_data(value, ncvar=term)

                    formula_terms.append('{0}: {1}'.format(term, ncvar))
                    bounds_formula_terms.append('{0}: {1}'.format(term, ncvar))

                for term, key in ref.coordinate_conversion.domain_ancillaries(
                        ).items():  # DCH ALERT
                    if key is None:
                        continue

                    domain_anc = (
                        self.implementation.get_domain_ancillaries(f)[key]
                    )
                    if domain_anc is None:
                        continue

                    if id(domain_anc) not in seen:
                        continue

                    # Get the netCDF variable name for the domain
                    # ancillary and add it to the formula_terms attribute
                    ncvar = seen[id(domain_anc)]['ncvar']
                    formula_terms.append('{0}: {1}'.format(term, ncvar))

                    bounds = g['bounds'].get(ncvar, None)
                    if bounds is not None:
                        if z_axis not in (
                                self.implementation.get_construct_data_axes(
                                    f, key)
                        ):
                            bounds = None

                    if bounds is None:
                        bounds_formula_terms.append('{0}: {1}'.format(
                            term, ncvar))
                    else:
                        bounds_formula_terms.append('{0}: {1}'.format(
                            term, bounds))
            # --- End: if

            # Add the formula_terms attribute to the parent coordinate
            # variable
            if formula_terms:
                ncvar = g['key_to_ncvar'][owning_coord_key]
                formula_terms = ' '.join(formula_terms)
                g['nc'][ncvar].setncattr('formula_terms', formula_terms)

                logger.info(
                    "    Writing formula_terms attribute to "
                    "netCDF variable {}: {!r}".format(ncvar, formula_terms)
                )  # pragma: no cover

                # Add the formula_terms attribute to the parent
                # coordinate bounds variable
                bounds_ncvar = g['bounds'].get(ncvar)
                if bounds_ncvar is not None:
                    bounds_formula_terms = ' '.join(bounds_formula_terms)
                    g['nc'][bounds_ncvar].setncattr(
                        'formula_terms', bounds_formula_terms)

                    logger.info(
                        "    Writing formula_terms to netCDF "
                        "bounds variable {}: {!r}".format(
                             bounds_ncvar, bounds_formula_terms)
                    )  # pragma: no cover
            # --- End: if

            # Deal with a vertical datum
            if owning_coord_key is not None:
                self._create_vertical_datum(ref, owning_coord_key)
        # --- End: for

        # ------------------------------------------------------------
        # Create netCDF variables grid mappings
        # ------------------------------------------------------------
        multiple_grid_mappings = (len(g['grid_mapping_refs']) > 1)

        grid_mapping = [self._write_grid_mapping(f, ref,
                                                 multiple_grid_mappings)
                        for ref in g['grid_mapping_refs']]

        # ------------------------------------------------------------
        # Field ancillary variables
        #
        # Create the 'ancillary_variables' CF-netCDF attribute and
        # create the referenced CF-netCDF ancillary variables
        # ------------------------------------------------------------
        if field:
            ancillary_variables = [
                self._write_field_ancillary(f, key, anc)
                for key, anc in self.implementation.get_field_ancillaries(
                        f).items()
            ]

        # ------------------------------------------------------------
        # Create the CF-netCDF data/domain variable
        # ------------------------------------------------------------
        if field:
            default = 'data'
        else:
            default = 'domain'

        ncvar = self._create_netcdf_variable_name(f, default=default)

        ncdimensions = data_ncdimensions

        extra = {}

        # Cell measures
        if cell_measures:
            cell_measures = ' '.join(cell_measures)
            logger.info(
                "    Writing cell_measures attribute to "
                "netCDF variable {}: {!r}".format(ncvar, cell_measures)
            )  # pragma: no cover

            extra['cell_measures'] = cell_measures

        # Auxiliary/scalar coordinates
        if coordinates:
            coordinates = ' '.join(coordinates)
            logger.info(
                "    Writing coordinates attribute to "
                "netCDF variable {}: {!r}".format(ncvar, coordinates)
            )  # pragma: no cover

            extra['coordinates'] = coordinates

        # Grid mapping
        if grid_mapping:
            grid_mapping = ' '.join(grid_mapping)
            logger.info(
                "    Writing grid_mapping attribute to "
                "netCDF variable {}: {!r}".format(ncvar, grid_mapping)
            )  # pragma: no cover

            extra['grid_mapping'] = grid_mapping

        # Ancillary variables
        if field and ancillary_variables:
            ancillary_variables = ' '.join(ancillary_variables)
            logger.info(
                "    Writing ancillary_variables attribute to "
                "netCDF variable {}: {!r}".format(
                    ncvar, ancillary_variables)
            )  # pragma: no cover

            extra['ancillary_variables'] = ancillary_variables

        # name can be a dimension of the variable, a scalar coordinate
        # variable, a valid standard name, or the word 'area'
        if field:
            cell_methods = self.implementation.get_cell_methods(f)
            if cell_methods:
                axis_map = g['axis_to_ncdim'].copy()
                axis_map.update(g['axis_to_ncscalar'])

                cell_methods_strings = []
                for cm in list(cell_methods.values()):
                    if not self.cf_cell_method_qualifiers().issuperset(
                            self.implementation.get_cell_method_qualifiers(cm)):
                        raise ValueError(
                            "Can't write {!r}: Unknown cell method "
                            "property: {!r}".format(
                                org_f, cm.properties()))

                    axes = [
                        axis_map.get(axis, axis)
                        for axis in self.implementation.get_cell_method_axes(
                                cm, ())
                    ]
                    self.implementation.set_cell_method_axes(cm, axes)
                    cell_methods_strings.append(
                        self.implementation.get_cell_method_string(cm))

                cell_methods = ' '.join(cell_methods_strings)
                logger.info(
                    "    Writing cell_methods attribute to "
                    "netCDF variable {}: {}".format(ncvar, cell_methods)
                )  # pragma: no cover

                extra['cell_methods'] = cell_methods
        # --- End: if

        # ------------------------------------------------------------
        # Geometry container (CF>=1.8)
        # ------------------------------------------------------------
        if g['output_version'] >= g['CF-1.8']:
            geometry_container = self._create_geometry_container(f)
            if geometry_container:
                gc_ncvar = self._write_geometry_container(f,
                                                          geometry_container)
                extra['geometry'] = gc_ncvar
        # --- End: if

        # ------------------------------------------------------------
        # Create a new CF-netCDF data/domain variable
        # ------------------------------------------------------------
        # Omit any global attributes from the variable
        omit = g['global_attributes']
        if g['group'] and self.implementation.nc_get_variable_groups(f):
            # Also omit any group attributes from the variable
            # (CF>=1.8)
            groups = self.implementation.nc_get_group_attributes(f)
            if groups:
                omit = tuple(omit)
                omit += tuple(groups)
        # --- End: if

        if domain:
            # Include the dimanions attribute on doain
            # variables. CF-1.9
            extra['dimensions'] = ' '.join(sorted(ncdimensions))

        # Note that for domain variables the ncdimensions parameter is
        # automatically changed to () within the
        # _write_netcdf_variable method.  CF-1.9
        self._write_netcdf_variable(ncvar, ncdimensions, f, omit=omit,
                                    extra=extra, data_variable=field,
                                    domain_variable=domain)

        # Update the 'seen' dictionary, if required
        if add_to_seen:
            seen[id_f] = {'variable': org_f,
                          'ncvar': ncvar,
                          'ncdims': ncdimensions}

        if xxx:
            g['xxx'].extend(xxx)

    def _create_vertical_datum(self, ref, coord_key):
        '''Deal with a vertical datum

    .. versionaddedd:: 1.7.0

        '''
        g = self.write_vars

        if not self.implementation.has_datum(ref):
            return

        count = [0, None]
        for grid_mapping in g['grid_mapping_refs']:
            if self.implementation.equal_datums(ref, grid_mapping):
                count = [count[0] + 1, grid_mapping]
                if count[0] > 1:
                    break
        # --- End: for

        if count[0] == 1:
            # Add the vertical coordinate to an existing
            # horizontal coordinate reference
            logger.info(
                '      Adding {!r} to {!r}'.format(coord_key, grid_mapping)
            )  # pragma: no cover

            grid_mapping = count[1]
            self.implementation.set_coordinate_reference_coordinate(
                grid_mapping, coord_key)
        else:
            # Create a new horizontal coordinate reference for the
            # vertical datum
            logger.info(
                "    Creating a new horizontal coordinate reference "
                "for the vertical datum"
            )  # pragma: no cover

            new_grid_mapping = (
                self.implementation.initialise_CoordinateReference()
            )

            self.implementation.set_coordinate_reference_coordinates(
                coordinate_reference=new_grid_mapping,
                coordinates=[coord_key])

            coordinate_conversion = (
                self.implementation.initialise_CoordinateConversion(
                    parameters={'grid_mapping_name': 'latitude_longitude'})
            )
            self.implementation.set_coordinate_conversion(
                coordinate_reference=new_grid_mapping,
                coordinate_conversion=coordinate_conversion)

            datum = self.implementation.get_datum(ref)
            self.implementation.set_datum(
                coordinate_reference=new_grid_mapping,
                datum=datum)

            ncvar = self.implementation.nc_get_variable(datum)
            if ncvar is not None:
                if not self.write_vars['group']:
                    # A flat file has been requested, so strip off any
                    # group structure from the name.
                    ncvar = self._remove_group_structure(ncvar)

                self.implementation.nc_set_variable(new_grid_mapping, ncvar)

            g['grid_mapping_refs'].append(new_grid_mapping)

    def _unlimited(self, field, axis):
        '''Whether an axis is unlimited.

    .. versionadded:: (cfdm) 1.7.0

    :Parameters:

        field: Field construct

        axis: `str`

    :Returns:

        `bool`

        '''
        return self.implementation.nc_is_unlimited_axis(field, axis)

    def _write_group(self, parent_group, group_name):
        '''Find the netCDF global properties from all of the input fields and
    write them to the netCDF4.Dataset.

    .. versionadded:: (cfdm) 1.8.6.0

    :Parameters:

        parent_group: `netCDF4.Dateset` or `netCDF4._netCDF4.Group`

        group_name: `str`

    :Returns:

        `netCDF4._netCDF4.Group`

        '''
        return parent_group.createGroup(group_name)

    def _write_group_attributes(self, fields):
        '''Find the netCDF global properties from all of the input fields and
    write them to the netCDF4.Dataset.

    :Parameters:

        fields : `list` of field constructs

    :Returns:

        `None`

        '''
        g = self.write_vars

        group_attributes = {}

        # ------------------------------------------------------------
        # Add properties that have been marked as group-level on each
        # field
        # ------------------------------------------------------------
        xx = {}
        for f in fields:
            groups = self.implementation.nc_get_variable_groups(f)
            if groups:
                xx.setdefault(groups, []).append(f)
                group_attributes.setdefault(groups, {}).update(
                    self.implementation.nc_get_group_attributes(f))
        # --- End: for

        for groups, fields in xx.items():
            this_group_attributes = group_attributes[groups]

            f0 = fields[0]
            for prop in tuple(this_group_attributes):
                prop0 = self.implementation.get_property(f0, prop, None)

                if prop0 is None:
                    this_group_attributes.pop(prop)
                    continue

                if len(fields) > 1:
                    for f in fields[1:]:
                        prop1 = self.implementation.get_property(f, prop, None)
                        if not self.implementation.equal_properties(
                                prop0, prop1):
                            this_group_attributes.pop(prop)
                            break
            # --- End: for

            # --------------------------------------------------------
            # Write the group-level attributes to the file
            # --------------------------------------------------------
            # Replace None values with actual values
            for attr, value in this_group_attributes.items():
                if value is not None:
                    continue

                this_group_attributes[attr] = (
                    self.implementation.get_property(f0, attr)
                )

            nc = g['netcdf']
            for group in groups:
                if group in nc.groups:
                    nc = nc.groups[group]
                else:
                    nc = self._create_netcdf_group(nc, group)
            # --- End: for

            nc.setncatts(this_group_attributes)

            group_attributes[groups] = tuple(this_group_attributes)
        # --- End: for

        g['group_attributes'] = group_attributes

    def _write_global_attributes(self, fields):
        '''Find the netCDF global properties from all of the input fields and
    write them to the netCDF4.Dataset.

    :Parameters:

        fields : `list` of field constructs

    :Returns:

        `None`

        '''
        g = self.write_vars

        # ------------------------------------------------------------
        # Initialize the global attributes with those requested to be
        # such
        # ------------------------------------------------------------
        global_attributes = g['global_attributes']

        # ------------------------------------------------------------
        # Add in the standard "description of file contents"
        # attributes
        # ------------------------------------------------------------
        global_attributes.update(
            self.cf_description_of_file_contents_attributes())

        # ------------------------------------------------------------
        # Add properties that have been marked as global on each field
        # ------------------------------------------------------------
        force_global = {}
        for f in fields:
            for attr, v in self.implementation.nc_get_global_attributes(
                    f).items():
                if v is None:
                    global_attributes.add(attr)
                else:
                    force_global.setdefault(attr, []).append(v)
        # --- End: forf

        if 'Conventions' not in force_global:
            for f in fields:
                v = self.implementation.nc_get_global_attributes(f).get(
                    'Conventions')
                if v is not None:
                    force_global.setdefault('Conventions', []).append(v)
        # --- End: if

        force_global = {attr: v[0] for attr, v in force_global.items()
                        if len(v) == len(fields) and len(set(v)) == 1}

        # File descriptors supercede "forced" global attributes
        for attr in g['file_descriptors']:
            force_global.pop(attr, None)

        # ------------------------------------------------------------
        # Remove attributes that have been specifically requested to
        # not be global attributes.
        # ------------------------------------------------------------
        global_attributes.difference_update(g['variable_attributes'])

        # ------------------------------------------------------------
        # Remove properties listed as file descriptors.
        # ------------------------------------------------------------
        global_attributes.difference_update(g['file_descriptors'])

        # ------------------------------------------------------------
        # Remove attributes that are "forced" global attributes. These
        # are dealt with separately, because they may appear as global
        # and variable attributes.
        # ------------------------------------------------------------
        global_attributes.difference_update(force_global)

        # ------------------------------------------------------------
        # Remove global attributes that have different values for
        # different fields
        # ------------------------------------------------------------
        f0 = fields[0]
        for prop in tuple(global_attributes):
            prop0 = self.implementation.get_property(f0, prop, None)

            if prop0 is None:
                global_attributes.remove(prop)
                continue

            if len(fields) > 1:
                for f in fields[1:]:
                    prop1 = self.implementation.get_property(f, prop, None)
                    if not self.implementation.equal_properties(prop0, prop1):
                        global_attributes.remove(prop)
                        break
        # --- End: for

        # -----------------------------------------------------------
        # Write the Conventions global attribute to the file
        # ------------------------------------------------------------
        delimiter = ' '
        set_Conventions = force_global.pop('Conventions', None)
        if g['Conventions']:
            if isinstance(g['Conventions'], str):
                g['Conventions'] = [g['Conventions']]
            else:
                g['Conventions'] = list(g['Conventions'])
        else:
            if set_Conventions is None:
                g['Conventions'] = []
            else:
                if ',' in set_Conventions:
                    g['Conventions'] = split.set_Conventions.split(',')
                else:
                    g['Conventions'] = split.set_Conventions.split()
        # --- End: if

        for i, c in enumerate(g['Conventions'][:]):
            x = re.search('CF-(\d.*)', c)
            if x:
                g['Conventions'].pop(i)
        # --- End: for

        if [x for x in g['Conventions'] if ',' in x]:
            raise ValueError(
                "Conventions names can not contain commas: {0}".format(
                    g['Conventions']))

        g['output_version'] = g['latest_version']
        g['Conventions'] = (
            ['CF-' + str(g['output_version'])] + list(g['Conventions'])
        )

        if [x for x in g['Conventions'] if ' ' in x]:
            # At least one of the conventions contains blanks
            # space, so join them with commas.
            delimiter = ','

        g['netcdf'].setncattr('Conventions', delimiter.join(g['Conventions']))

        # ------------------------------------------------------------
        # Write the file descriptors to the file
        # ------------------------------------------------------------
        for attr, value in g['file_descriptors'].items():
            g['netcdf'].setncattr(attr, value)

        # ------------------------------------------------------------
        # Write other global attributes to the file
        # ------------------------------------------------------------
        for attr in global_attributes - set(('Conventions',)):
            g['netcdf'].setncattr(attr, self.implementation.get_property(
                f0, attr))

        # ------------------------------------------------------------
        # Write "forced" global attributes to the file
        # ------------------------------------------------------------
        for attr, v in force_global.items():
            g['netcdf'].setncattr(attr, v)

        g['global_attributes'] = global_attributes

    def file_close(self, filename):
        '''Close the netCDF file that has been written.

    .. versionadded:: (cfdm) 1.7.0

    :Returns:

        `None`

        '''
        self.write_vars['netcdf'].close()

    def file_open(self, filename, mode, fmt, fields):
        '''Open the netCDF file for writing.

    .. versionadded:: (cfdm) 1.7.0

    :Parameters:

        filename: `str`
            As for the *filename* parameter for initialising a
            `netCDF.Dataset` instance.

        mode: `str`
            As for the *mode* parameter for initialising a
            `netCDF.Dataset` instance.

        fmt: `str`
            As for the *format* parameter for initialising a
            `netCDF.Dataset` instance.

        fields: sequence of `Field`
            The field constructs to be written.

    :Returns:

        `netCDF.Dataset`
            A `netCDF4.Dataset` object for the file.

        '''
        if fields:
            filename = os.path.abspath(filename)
            for f in fields:
                if filename in self.implementation.get_filenames(f):
                    raise ValueError(
                        "Can't write to a file that contains data "
                        "that needs to be read: {}".format(filename))
        # --- End: if

        if self.write_vars['overwrite']:
            os.remove(filename)

        try:
            nc = netCDF4.Dataset(filename, mode, format=fmt)
        except RuntimeError as error:
            raise RuntimeError("{}: {}".format(error, filename))

        return nc

    @_manage_log_level_via_verbosity
    def write(self, fields, filename, fmt='NETCDF4', overwrite=True,
              global_attributes=None, variable_attributes=None,
              file_descriptors=None, external=None, Conventions=None,
              datatype=None, least_significant_digit=None,
              endian='native', compress=0, fletcher32=False,
              shuffle=True, scalar=True, string=True,
              extra_write_vars=None, verbose=None, warn_valid=True,
              group=True, coordinates=False):
        '''Write field and domain constructs to a netCDF file.

    NetCDF dimension and variable names will be taken from variables'
    `!ncvar` attributes and the field attribute `!ncdimensions` if
    present, otherwise they are inferred from standard names or set to
    defaults. NetCDF names may be automatically given a numerical suffix
    to avoid duplication.

    Output netCDF file global properties are those which occur in the set
    of CF global properties and non-standard data variable properties and
    which have equal values across all input fields.

    Logically identical field components are only written to the file
    once, apart from when they need to fulfil both dimension coordinate
    and auxiliary coordinate roles for different data variables.

    .. versionadded:: (cfdm) 1.7.0

    :Parameters:

        fields : (sequence of) `cfdm.Field`
            The field or fields to write to the file.

            See `cfdm.write` for details.

        filename : str
            The output CF-netCDF file.

            See `cfdm.write` for details.

        overwrite: `bool`, optional
            If False then raise an exception if the output file
            pre-exists. By default a pre-existing output file is over
            written.

            See `cfdm.write` for details.

        verbose : bool, optional
            See `cfdm.write` for details.

        file_descriptors: `dict`, optional
            Create description of file contents netCDF global
            attributes from the specified attributes and their values.

            See `cfdm.write` for details.

        global_attributes: (sequence of) `str`, optional
            Create netCDF global attributes from the specified field
            construct properties, rather than netCDF data variable
            attributes.

            See `cfdm.write` for details.

        variable_attributes: (sequence of) `str`, optional
            Create netCDF data variable attributes from the specified
            field construct properties.

            See `cfdm.write` for details.

        external: `str`, optional
            Write metadata constructs that have data and are marked as
            external to the named external file. Ignored if there are
            no such constructs.

            See `cfdm.write` for details.

        datatype : dict, optional
            Specify data type conversions to be applied prior to writing
            data to disk.

            See `cfdm.write` for details.

        Conventions: (sequence of) `str`, optional
            Specify conventions to be recorded by the netCDF global
             ``Conventions`` attribute.

            See `cfdm.write` for details.

        endian: `str`, optional
            The endian-ness of the output file.

            See `cfdm.write` for details.

        compress: `int`, optional
            Regulate the speed and efficiency of compression.

            See `cfdm.write` for details.

        least_significant_digit: `int`, optional
            Truncate the input field construct data arrays, but not
            the data arrays of metadata constructs.

            See `cfdm.write` for details.

        fletcher32: `bool`, optional
            If True then the Fletcher-32 HDF5 checksum algorithm is
            activated to detect compression errors. Ignored if
            *compress* is ``0``.

            See `cfdm.write` for details.

        shuffle: `bool`, optional
            If True (the default) then the HDF5 shuffle filter (which
            de-interlaces a block of data before compression by
            reordering the bytes by storing the first byte of all of a
            variable's values in the chunk contiguously, followed by
            all the second bytes, and so on) is turned off.

            See `cfdm.write` for details.

        string: `bool`, optional
            By default string-valued construct data are written as
            netCDF arrays of type string if the output file format is
            ``'NETCDF4'``, or of type char with an extra dimension
            denoting the maximum string length for any other output
            file format (see the *fmt* parameter). If *string* is False
            then string-valued construct data are written as netCDF
            arrays of type char with an extra dimension denoting the
            maximum string length, regardless of the selected output
            file format.

            See `cfdm.write` for details.

            .. versionadded:: (cfdm) 1.8.0

        warn_valid: `bool`, optional
            If False then do not print a warning when writing
            "out-of-range" data, as indicated by the values, if
            present, of any of the ``valid_min``, ``valid_max`` or
            ``valid_range`` properties on field and metadata
            constructs that have data.

            See `cfdm.write` for details.

            .. versionadded:: (cfdm) 1.8.3

        group: `bool`, optional
            If False then create a "flat" netCDF file, i.e. one with
            only the root group, regardless of any group structure
            specified by the field constructs.

            See `cfdm.write` for details.

            .. versionadded:: (cfdm) 1.8.6.0

        coordinates: `bool`, optional
            If True then include CF-netCDF coordinate variable names
            in the 'coordinates' attribute of output data
            variables.

            See `cfdm.write` for details.

            .. versionadded:: (cfdm) 1.8.7.0

    :Returns:

        `None`

    **Examples:**

    See `cfdm.write` for examples.

        '''
        logger.info('Writing to {}'.format(fmt))  # pragma: no cover

        # ------------------------------------------------------------
        # Initialise netCDF write parameters
        # ------------------------------------------------------------
        self.write_vars = {
            # Format of output file
            'fmt': None,
            # netCDF4.Dataset instance
            'netcdf': None,
            # Map netCDF variable names to netCDF4.Variable instances
            'nc': {},
            # Map netCDF dimension names to netCDF dimension sizes
            'ncdim_to_size': {},
            # Dictionary of netCDF variable names and netCDF
            # dimensions keyed by items of the field (such as a
            # coordinate or a coordinate reference)
            'seen': {},
            # Set of all netCDF dimension and netCDF variable names.
            'ncvar_names': set(()),
            # Set of global or non-standard CF properties which have
            # identical values across all input fields.
            'variable_attributes': set(),
            'global_attributes': set(),
            'file_descriptors': {},

            'group': group,
            'group_attributes': {},

            'bounds': {},
            # NetCDF compression/endian
            'netcdf_compression': {},
            'endian': 'native',
            'least_significant_digit': None,
            # CF properties which need not be set on bounds if they're set
            # on the parent coordinate
            'omit_bounds_properties': ('units', 'standard_name', 'axis',
                                       'positive', 'calendar', 'month_lengths',
                                       'leap_year', 'leap_month'),
            # Data type conversions to be applied prior to writing
            'datatype': {},

            # Whether or not to write string data-types to netCDF4
            # files (as opposed to car data-types).
            'string': string,

            # Conventions
            'Conventions': Conventions,

            'xxx': [],

            'count_variable_sample_dimension': {},
            'index_variable_sample_dimension': {},

            'external_variables': '',
            'external_fields': [],

            'geometry_containers': {},
            'geometry_encoding': {},
            'geometry_dimensions': set(),

            'dimensions_with_role': {},
            'dimensions': set(),

            'latest_version': LooseVersion(
                self.implementation.get_cf_version()),
            'version': {},

            # Warn for the presence of out-of-range data with of
            # valid_[min|max|range] attributes?
            'warn_valid': bool(warn_valid),
            'valid_properties': set(('valid_min', 'valid_max', 'valid_range')),

            # Whether or not to name dimension corodinates in the
            # 'coordinates' attribute
            'coordinates': bool(coordinates),
        }
        g = self.write_vars

        # ------------------------------------------------------------
        # Set possible versions
        # ------------------------------------------------------------
        for version in ('1.6', '1.7', '1.8', '1.9'):
            g['CF-' + version] = LooseVersion(version)

        if extra_write_vars:
            g.update(copy.deepcopy(extra_write_vars))

        compress = int(compress)
        zlib = bool(compress)

        if fmt not in ('NETCDF3_CLASSIC', 'NETCDF3_64BIT',
                       'NETCDF4', 'NETCDF4_CLASSIC',
                       'NETCDF3_64BIT_OFFSET', 'NETCDF3_64BIT_DATA'):
            raise ValueError("Unknown output file format: {}".format(fmt))

        if compress and fmt in ('NETCDF3_CLASSIC', 'NETCDF3_64BIT',
                                'NETCDF3_64BIT_OFFSET', 'NETCDF3_64BIT_DATA'):
            raise ValueError("Can't compress {} format file".format(fmt))

        if group and fmt in ('NETCDF3_CLASSIC', 'NETCDF3_64BIT',
                             'NETCDF3_64BIT_OFFSET', 'NETCDF3_64BIT_DATA'):
            # Can't write groups to a netCDF3 file
            g['group'] = False

        # ------------------------------------------------------------
        # Set up global/non-global attributes
        # ------------------------------------------------------------
        if variable_attributes:
            if isinstance(variable_attributes, str):
                variable_attributes = set((variable_attributes,))
            else:
                variable_attributes = set(variable_attributes)

            g['variable_attributes'] = variable_attributes

            if 'Conventions' in variable_attributes:
                raise ValueError(
                    "Can't prevent the 'Conventions' property from being "
                    "a netCDF global variable: {0}".format(
                        variable_attributes))
        # --- End: if

        if global_attributes:
            if isinstance(global_attributes, str):
                global_attributes = set((global_attributes,))
            else:
                global_attributes = set(global_attributes)

            g['global_attributes'] = global_attributes

        if file_descriptors:
            if 'Conventions' in file_descriptors:
                raise ValueError(
                    "Use the Conventions parameter to specify conventions, "
                    "rather than a file descriptor.")

            g['file_descriptors'] = file_descriptors

        # ------------------------------------------------------------
        # Set up data type conversions. By default, Booleans are
        # converted to 32-bit integers and python objects are
        # converted to 64-bit floats.
        # ------------------------------------------------------------
        dtype_conversions = {numpy.dtype(bool): numpy.dtype('int32'),
                             numpy.dtype(object): numpy.dtype(float)}
        if datatype:
            dtype_conversions.update(datatype)

        g['datatype'].update(dtype_conversions)

        # -------------------------------------------------------
        # Compression/endian
        # -------------------------------------------------------
        g['netcdf_compression'].update({
            'zlib': zlib,
            'complevel': compress,
            'fletcher32': bool(fletcher32),
            'shuffle': bool(shuffle),
        })
        g['endian'] = endian
        g['least_significant_digit'] = least_significant_digit

        g['fmt'] = fmt

        if isinstance(fields, (self.implementation.get_class('Field'),
                               self.implementation.get_class('Domain'))):
            fields = (fields,)
        else:
            try:
                fields = tuple(fields)
            except TypeError:
                raise TypeError("'fields' parameter must be a (sequence of) "
                                "Field or Domain instances")

        # ------------------------------------------------------------
        # Scalar coordinate variables
        # ------------------------------------------------------------
        g['scalar'] = scalar

        g['overwrite'] = overwrite

        # ------------------------------------------------------------
        # Open the output netCDF file
        # ------------------------------------------------------------
        filename = os.path.expanduser(os.path.expandvars(filename))
        if os.path.isfile(filename):
            if not overwrite:
                raise IOError(
                    "Can't write to an existing file unless "
                    "overwrite=True: {}".format(
                        os.path.abspath(filename)))

            if not os.access(filename, os.W_OK):
                raise IOError(
                    "Can't overwrite an existing file without "
                    "permission: {}".format(
                        os.path.abspath(filename)))
        else:
            g['overwrite'] = False

        mode = 'w'
        g['filename'] = filename
        g['netcdf'] = self.file_open(filename, mode, fmt, fields)

#        # -----------------------------------------------------------
#        # Set the fill mode for a Dataset open for writing to
#        off. This # will prevent the data from being pre-filled with
#        fill values, # which may result in some performance
#        improvements.  #
#        -------------------------------------------------------------
#        g['netcdf'].set_fill_off()

        # ------------------------------------------------------------
        # Write global properties to the file first. This is important
        # as doing it later could slow things down enormously. This
        # function also creates the g['global_attributes'] set, which
        # is used in the _write_field function.
        # ------------------------------------------------------------
        self._write_global_attributes(fields)

        # ------------------------------------------------------------
        # Write group-level properties to the file next
        # ------------------------------------------------------------
        if g['group']:
            self._write_group_attributes(fields)

        if external is not None:
            if g['output_version'] < g['CF-1.7']:
                raise ValueError(
                    "Can't create external variables at CF-{} "
                    "Need CF-1.7 or later.".format(
                        g['output_version']))

            external = os.path.expanduser(os.path.expandvars(external))
            if os.path.realpath(external) == os.path.realpath(filename):
                raise ValueError("Can't set filename and external to the "
                                 "same path")
        # --- End: if
        g['external_file'] = external

        # ------------------------------------------------------------
        # Write each field construct
        # ------------------------------------------------------------
        for f in fields:
            self._write_field_or_domain(f)

        # ------------------------------------------------------------
        # Write all of the buffered data to disk
        # ------------------------------------------------------------
        self.file_close(filename)

        # ------------------------------------------------------------
        # Write external fields to the external file
        # ------------------------------------------------------------
        if g['external_fields'] and g['external_file'] is not None:
            self.write(fields=g['external_fields'],
                       filename=g['external_file'],
                       fmt=fmt,
                       overwrite=overwrite,
                       datatype=datatype,
                       endian=endian,
                       compress=compress,
                       fletcher32=fletcher32,
                       shuffle=shuffle,
                       verbose=verbose,
                       extra_write_vars=extra_write_vars)

# --- End: class<|MERGE_RESOLUTION|>--- conflicted
+++ resolved
@@ -3420,13 +3420,8 @@
             axes = self.implementation.get_construct_data_axes(f, key)
             if len(axes) > 1 or axes[0] in data_axes:
                 # This auxiliary coordinate construct spans at least
-<<<<<<< HEAD
                 # one of the dimensions of the field constuct's data
                 # array, or the domain constructs dimensions.
-=======
-                # one of the dimensions of the field construct's data
-                # array.
->>>>>>> 52b0fb9b
                 coordinates = self._write_auxiliary_coordinate(f, key,
                                                                aux_coord,
                                                                coordinates)
