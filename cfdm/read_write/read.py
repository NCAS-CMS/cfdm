import os
from numbers import Integral

from numpy.ma.core import MaskError

from ..cfdmimplementation import implementation
from .netcdf import NetCDFRead

_implementation = implementation()


def read(
    filename,
    external=None,
    extra=None,
    verbose=None,
    warnings=False,
    warn_valid=False,
    mask=True,
    unpack=True,
    domain=False,
    netcdf_backend=None,
    storage_options=None,
    cache=True,
<<<<<<< HEAD
    chunks="auto",
    cfa=None,
=======
    dask_chunks="storage-aligned",
>>>>>>> ae701840
    _implementation=_implementation,
):
    """Read field or domain constructs from a dataset.

    The following file formats are supported: netCDF and CDL.

    NetCDF files may be on local disk, on an OPeNDAP server, or in an
    S3 object store.

    The returned constructs are sorted by the netCDF variable names of
    their corresponding data or domain variables.

    **CDL files**

    A file is considered to be a CDL representation of a netCDF
    dataset if it is a text file whose first non-comment line starts
    with the seven characters "netcdf " (six letters followed by a
    space). A comment line is identified as one which starts with any
    amount white space (including none) followed by "//" (two
    slashes). It is converted to a temporary netCDF4 file using the
    external ``ncgen`` command, and the temporary file persists until
    the end of the Python session, at which time it is automatically
    deleted. The CDL file may omit data array values (as would be the
    case, for example, if the file was created with the ``-h`` or
    ``-c`` option to ``ncdump``), in which case the the relevant
    constructs in memory will be created with data with all missing
    values.

    **NetCDF unlimited dimensions**

    Domain axis constructs that correspond to NetCDF unlimited
    dimensions may be accessed with the
    `~cfdm.DomainAxis.nc_is_unlimited` and
    `~cfdm.DomainAxis.nc_set_unlimited` methods of a domain axis
    construct.


    **NetCDF hierarchical groups**

    Hierarchical groups in CF provide a mechanism to structure
    variables within netCDF4 datasets. Field constructs are
    constructed from grouped datasets by applying the well defined
    rules in the CF conventions for resolving references to
    out-of-group netCDF variables and dimensions. The group structure
    is preserved in the field construct's netCDF interface. Groups
    were incorporated into CF-1.8. For files with groups that state
    compliance to earlier versions of the CF conventions, the groups
    will be interpreted as per the latest release of the CF
    conventions.


    **CF-compliance**

    If the dataset is partially CF-compliant to the extent that it is
    not possible to unambiguously map an element of the netCDF dataset
    to an element of the CF data model, then a field construct is
    still returned, but may be incomplete. This is so that datasets
    which are partially conformant may nonetheless be modified in
    memory and written to new datasets.

    Such "structural" non-compliance would occur, for example, if the
    "coordinates" attribute of a CF-netCDF data variable refers to
    another variable that does not exist, or refers to a variable that
    spans a netCDF dimension that does not apply to the data
    variable. Other types of non-compliance are not checked, such
    whether or not controlled vocabularies have been adhered to. The
    structural compliance of the dataset may be checked with the
    `~cfdm.Field.dataset_compliance` method of the returned
    constructs, as well as optionally displayed when the dataset is
    read by setting the *warnings* parameter.


    **Performance**

    Descriptive properties are always read into memory, but lazy
    loading is employed for all data arrays, which means that no data
    is read into memory until the data is required for inspection or
    to modify the array contents. This maximises the number of field
    constructs that may be read within a session, and makes the read
    operation fast.

    .. versionadded:: (cfdm) 1.7.0

    .. seealso:: `cfdm.write`, `cfdm.Field`, `cfdm.Domain`,
                 `cfdm.unique_constructs`

    :Parameters:

        filename: `str`
            The file name or OPenDAP URL of the dataset.

            Relative paths are allowed, and standard tilde and shell
            parameter expansions are applied to the string.

            *Parameter example:*
              The file ``file.nc`` in the user's home directory could
              be described by any of the following:
              ``'$HOME/file.nc'``, ``'${HOME}/file.nc'``,
              ``'~/file.nc'``, ``'~/tmp/../file.nc'``.

        external: (sequence of) `str`, optional
            Read external variables (i.e. variables which are named by
            attributes, but are not present, in the parent file given
            by the *filename* parameter) from the given external
            files. Ignored if the parent file does not contain a
            global ``external_variables`` attribute. Multiple external
            files may be provided, which are searched in random order
            for the required external variables.

            If an external variable is not found in any external
            files, or is found in multiple external files, then the
            relevant metadata construct is still created, but without
            any metadata or data. In this case the construct's
            `!is_external` method will return `True`.

            *Parameter example:*
              ``external='cell_measure.nc'``

            *Parameter example:*
              ``external=['cell_measure.nc']``

            *Parameter example:*
              ``external=('cell_measure_A.nc', 'cell_measure_O.nc')``

        extra: (sequence of) `str`, optional
            Create extra, independent fields from netCDF variables
            that correspond to particular types metadata constructs.
            Ignored if *domain* is True.

            The *extra* parameter may be one, or a sequence, of:

            ==========================  ===============================
            *extra*                     Metadata constructs
            ==========================  ===============================
            ``'field_ancillary'``       Field ancillary constructs
            ``'domain_ancillary'``      Domain ancillary constructs
            ``'dimension_coordinate'``  Dimension coordinate constructs
            ``'auxiliary_coordinate'``  Auxiliary coordinate constructs
            ``'cell_measure'``          Cell measure constructs
            ==========================  ===============================

            *Parameter example:*
              To create fields from auxiliary coordinate constructs:
              ``extra='auxiliary_coordinate'`` or
              ``extra=['auxiliary_coordinate']``.

            *Parameter example:*
              To create fields from domain ancillary and cell measure
              constructs: ``extra=['domain_ancillary',
              'cell_measure']``.

            An extra field construct created via the *extra* parameter
            will have a domain limited to that which can be inferred
            from the corresponding netCDF variable, but without the
            connections that are defined by the parent netCDF data
            variable. It is possible to create independent fields from
            metadata constructs that do incorporate as much of the
            parent field construct's domain as possible by using the
            `~cfdm.Field.convert` method of a returned field
            construct, instead of setting the *extra* parameter.

        verbose: `int` or `str` or `None`, optional
            If an integer from ``-1`` to ``3``, or an equivalent string
            equal ignoring case to one of:

            * ``'DISABLE'`` (``0``)
            * ``'WARNING'`` (``1``)
            * ``'INFO'`` (``2``)
            * ``'DETAIL'`` (``3``)
            * ``'DEBUG'`` (``-1``)

            set for the duration of the method call only as the minimum
            cut-off for the verboseness level of displayed output (log)
            messages, regardless of the globally-configured `cfdm.log_level`.
            Note that increasing numerical value corresponds to increasing
            verbosity, with the exception of ``-1`` as a special case of
            maximal and extreme verbosity.

            Otherwise, if `None` (the default value), output messages will
            be shown according to the value of the `cfdm.log_level` setting.

            Overall, the higher a non-negative integer or equivalent string
            that is set (up to a maximum of ``3``/``'DETAIL'``) for
            increasing verbosity, the more description that is printed to
            convey how the contents of the netCDF file were parsed and
            mapped to CF data model constructs.

        warnings: `bool`, optional
            If True then print warnings when an output field construct
            is incomplete due to structural non-compliance of the
            dataset. By default such warnings are not displayed.

        warn_valid: `bool`, optional
            If True then print a warning for the presence of
            ``valid_min``, ``valid_max`` or ``valid_range`` properties
            on field constructs and metadata constructs that have
            data. By default no such warning is issued.

            "Out-of-range" data values in the file, as defined by any
            of these properties, are automatically masked by default,
            which may not be as intended. See the *mask* parameter for
            turning off all automatic masking.

            See
            https://ncas-cms.github.io/cfdm/tutorial.html#data-mask
            for details.

            .. versionadded:: (cfdm) 1.8.3

        mask: `bool`, optional
            If True (the default) then mask by convention the data of
            field and metadata constructs.

            A netCDF array is masked depending on the values of any of
            the netCDF attributes ``_FillValue``, ``missing_value``,
            ``_Unsigned``, ``valid_min``, ``valid_max``, and
            ``valid_range``.

            See
            https://ncas-cms.github.io/cfdm/tutorial.html#data-mask
            for details.

            .. versionadded:: (cfdm) 1.8.2

        unpack: `bool`
            If True, the default, then unpack arrays by convention
            when the data is read from disk.

            Unpacking is determined by netCDF conventions for the
            following variable attributes: ``add_offset``,
            ``scale_factor``, and ``_Unsigned``.

            .. versionadded:: (cfdm) NEXTVERSION

        domain: `bool`, optional
            If True then return only the domain constructs that are
            explicitly defined by CF-netCDF domain variables, ignoring
            all CF-netCDF data variables. By default only the field
            constructs defined by CF-netCDF data variables are
            returned.

            CF-netCDF domain variables are only defined from CF-1.9,
            so older datasets automatically contain no CF-netCDF
            domain variables.

            The unique domain constructs of the dataset are easily
            found with the `cfdm.unique_constructs` function. For
            example::

               >>> d = cfdm.read('file.nc', domain=True)
               >>> ud = cfdm.unique_constructs(d)
               >>> f = cfdm.read('file.nc')
               >>> ufd = cfdm.unique_constructs(x.domain for x in f)

            .. versionadded:: (cfdm) 1.9.0.0

        netcdf_eninge: `None` or `str`, optional
            Specify which library to use for opening and reading
            netCDF files. By default, or if `None`, then the first one
            of `netCDF4` and `h5netcdf` to successfully open the
            netCDF file is used. Setting *netcdf_backend* to one of
            ``'netCDF4'`` and ``'h5netcdf'`` will force the use of
            that library.

            .. versionadded:: (cfdm) NEXTVERSION

        storage_options: `dict` or `None`, optional
            Pass parameters to the backend file system driver, such as
            username, password, server, port, etc. How the storage
            options are interpreted depends on the location of the
            file:

            * **Local File System**: Storage options are ignored for
              local files.

            * **HTTP(S)**: Storage options are ignored for files
              available across the network via OPeNDAP.

            * **S3-compatible services**: The backend used is `s3fs`,
              and the storage options are used to initialise an
              `s3fs.S3FileSystem` file system object. By default, or
              if `None`, then *storage_options* is taken as ``{}``.

              If the ``'endpoint_url'`` key is not in
              *storage_options*, nor in a dictionary defined by the
              ``'client_kwargs'`` key (both of which are the case when
              *storage_options* is `None`), then one will be
              automatically inserted for accessing an S3 file. For
              instance, with a file name of
              ``'s3://store/data/file.nc'``, an ``'endpoint_url'`` key
              with value ``'https://store'`` would be created. To
              disable this, set the ``'endpoint_url'`` key to `None`.

              *Parameter example:*
                For a file name of ``'s3://store/data/file.nc'``, the
                following are equivalent: ``None``, ``{}``,
                ``{'endpoint_url': 'https://store'}``, and
                ``{'client_kwargs': {'endpoint_url':
                'https://store'}}``

              *Parameter example:*
                ``{'key': 'scaleway-api-key...', 'secret':
                'scaleway-secretkey...', 'endpoint_url':
                'https://s3.fr-par.scw.cloud', 'client_kwargs':
                {'region_name': 'fr-par'}}``

            .. versionadded:: (cfdm) NEXTVERSION

        cache: `bool`, optional
            If True, the default, then cache the first and last array
            elements of metadata constructs (not field constructs) for
            fast future access. In addition, the second and
            penultimate array elements will be cached from coordinate
            bounds when there are two bounds per cell. For remote
            data, setting *cache* to False may speed up the parsing of
            the file.

            .. versionadded:: (cfdm) NEXTVERSION

        dask_chunks: `str`, `int`, `None`, or `dict`, optional
            Specify the Dask chunking for data. May be one of the
            following:

            * ``'storage-aligned'``

              **This is the default**. The Dask chunk size in bytes
              will be as close as possible that given by
              `cfdm.chunksize`, favouring square-like chunk shapes,
              with the added restriction that the entirety of each
              storage chunk must also lie within exactly one Dask
              chunk.

              When reading the data from disk, an entire storage chunk
              could be read from disk once for each Dask storage chunk
              that contains any part of it, so ensuring that a storage
              chunk lies within only one Dask chunk can increase
              performace by reducing the amount of disk access
              (particulary when the data are stored remotely to the
              client).

              For example, consider a file variable that has an array
              of 64-bit floats with shape (400, 300, 60) and a storage
              chunk shape of (100, 5, 60) (i.e. there are 240 storage
              chunks, each of size 0.23 MiB). Then:

              * If `cfdm.chunksize` returns 134217728 (i.e. 128 MiB),
                then the storage-aligned Dask chunks will have shape
                (400, 300, 60), giving 1 Dask chunk with size of 54.93
                MiB. (Compare with a Dask chunk shape of (400, 300,
                60) and size 54.93 MiB, if *dask_chunks* were
                ``'auto'``.)

              * If `cfdm.chunksize` returns 33554432 (i.e. 32 MiB),
                then the storage-aligned Dask chunks will have shape
                (200, 260, 60), giving 4 Dask chunks with a maximum
                size of 23.80 MiB. (Compare with a Dask chunk shape of
                (264, 264, 60) and maximum size 31.90 MiB, if
                *dask_chunks* were ``'auto'``.)

              * If `cfdm.chunksize` returns 4194304 (i.e. 4 MiB), then
                the storage-aligned Dask chunks will have shape (100,
                85, 60), giving 16 Dask chunks with a maximum size of
                3.89 MiB. (Compare with a Dask chunk shape of (93, 93,
                60) and maximum size 3.96 MiB, if *dask_chunks* were
                ``'auto'``.)

              There are a some occasions when, for particular data
              arrays in the file, the ``'auto'`` option will
              automatically be used instead of storage-aligned Dask
              chunks. This occurs when:

              * The data array in the file is stored contiguously.

              * The data array in the file is compressed by convention
                (e.g. ragged array representations, compression by
                gathering, subsampled coordinates, etc.). In this
                case, the Dask chunks are for the uncompressed data,
                and so cannot be aligned with the storage chunks of
                the compressed array in the file.

            * ``'storage-exact'``

              Each Dask chunk will contain exactly one storage chunk
              and each storage chunk will lie within exactly one Dask
              chunk.

              For example, consider a file variable that has an array
              of 64-bit floats with shape (400, 300, 60) and a storage
              chunk shape of (100, 5, 60) (i.e. there are 240 storage
              chunks, each of size 0.23 MiB). Then the storage-exact
              Dask chunks will also have shape (100, 5, 60) giving 240
              Dask chunks with a maximum size of 0.23 MiB.

              There are a some occasions when, for particular data
              arrays in the file, the ``'auto'`` option will
              automatically be used instead of storage-exact Dask
              chunks. This occurs when:

              * The data array in the file is stored contiguously.

              * The data array in the file is compressed by convention
                (e.g. ragged array representations, compression by
                gathering, subsampled coordinates, etc.). In this
                case, the Dask chunks are for the uncompressed data,
                and so cannot be aligned with the storage chunks of
                the compressed array in the file.

            * ``auto``

              The Dask chunk size in bytes will be as close as
              possible that given by `cfdm.chunksize`, favouring
              square-like chunk shapes. This may give similar Dask
              chunk shapes as the ``'storage-aligned'`` option, but
              without the guarantee that each storage chunk will lie
              within exactly one Dask chunk.

            * A byte-size given by a `str`

              The Dask chunk size in bytes will be as close as
              possible to the given byte-size, favouring square-like
              chunk shapes. Any string value, accepted by the *chunks*
              parameter of the `dask.array.from_array` function is
              permitted.

              *Example:*
                A Dask chunksize of 2 MiB may be specified as
                ``'2097152'`` or ``'2 MiB'``.

            * `-1` or `None`

              There is no Dask chunking, i.e. every data array has one
              Dask chunk regardless of its size.

            * Positive `int`

              Every dimension of all Dask chunks has this number of
              elements.

              *Example:*
                For 3-dimensional data, *dask_chunks* of `10` will
                give Dask chunks with shape (10, 10, 10).

            * `dict`

              Each of dictionay key identifies a file dimension, with
              a value that defines the Dask chunking for that
              dimension whenever it is spanned by a data array. A file
              dimension is identified in one of three ways:

              1. the netCDF dimension name, preceded by ``ncdim%``
                (e.g. ``'ncdim%lat'``);

              2. the value of the "standard name" attribute of a
                 CF-netCDF coordinate variable that spans the
                 dimension (e.g. ``'latitude'``);

              3. the value of the "axis" attribute of a CF-netCDF
                 coordinate variable that spans the dimension
                 (e.g. ``'Y'``).

              The dictionary values may be a byte-size string,
              ``'auto'``, `int` or `None`, with the same meanings as
              those types for the *dask_chunks* parameter itself, but
              applying only to the specified dimension. In addition, a
              dictionary value may be a `tuple` or `list` of integers
              that sum to the dimension size.

              Not specifying a file dimension in the dictionary is
              equivalent to it being defined with a value of
              ``'auto'``.

              *Example:*
                ``{'T': '0.5 MiB', 'Z': 'auto', 'Y': [36, 37], 'X':
                None}``

              *Example:*
                If a netCDF file contains dimensions ``time``, ``z``,
                ``lat`` and ``lon``, then ``{'ncdim%time': 12,
                'ncdim%lat', None, 'ncdim%lon': None}`` will ensure
                that, for all applicable data arrays, all ``time``
                axes have a `dask` chunksize of 12; all ``lat`` and
                ``lon`` axes are not `dask` chunked; and all ``z``
                axes are `dask` chunked to comply as closely as
                possible with the default `dask` chunk size.

                If the netCDF file also contains a ``time`` coordinate
                variable with a "standard_name" attribute of
                ``'time'`` and an "axis" attribute of ``'T'``, then
                the same `dask` chunking could be specified with
                either ``{'time': 12, 'ncdim%lat', None, 'ncdim%lon':
                None}`` or ``{'T': 12, 'ncdim%lat', None, 'ncdim%lon':
                None}``.

            .. versionadded:: (cfdm) NEXTVERSION

        cfa: `dict`, optional
            Configure the reading of CF-netCDF aggregation files. The
            dictionary may have any subset of the following key/value
            pairs to override the information read from the file:

            * ``'substitutions'``: `dict`

              A dictionary whose key/value pairs define text
              substitutions to be applied to the fragment file
              names. Each key may be specified with or without the
              ``${*}`` syntax (where `*` represents any amount of any
              characters). For instance, ``{'substitution':
              'replacement'}`` and ``{'${substitution}' are equivalent
              'replacement'}``. The substitutions are used in
              conjunction with, and take precedence over, any that are
              stored in the aggregation file by the ``substitutions``
              attribute of a ``location`` fragement array variable.

              *Example:*
                ``{'replacement': 'file:///data/'}``

            .. versionadded:: (cfdm) NEXTVERSION

        _implementation: (subclass of) `CFDMImplementation`, optional
            Define the CF data model implementation that provides the
            returned field constructs.

    :Returns:

        `list` of `Field` or `Domain`
            The field constructs found in the dataset, or the domain
            constructs if *domain* is True. The list may be empty.

    **Examples**

    >>> x = cfdm.read('file.nc')
    >>> print(type(x))
    <type 'list'>

    Read a file and create field constructs from CF-netCDF data
    variables as well as from the netCDF variables that correspond to
    particular types metadata constructs:

    >>> f = cfdm.read('file.nc', extra='domain_ancillary')
    >>> g = cfdm.read('file.nc', extra=['dimension_coordinate',
    ...                                 'auxiliary_coordinate'])

    Read a file that contains external variables:

    >>> h = cfdm.read('parent.nc')
    >>> i = cfdm.read('parent.nc', external='external.nc')
    >>> j = cfdm.read('parent.nc', external=['external1.nc', 'external2.nc'])

    """
    # Initialise a netCDF read object
    netcdf = NetCDFRead(_implementation)

    # Parse the field parameter
    if extra is None:
        extra = ()
    elif isinstance(extra, str):
        extra = (extra,)

<<<<<<< HEAD
    # Parse the 'cfa' parameter
    if cfa is None:
        cfa_config = {}
    else:
        cfa_config = cfa.copy()
        keys = ("substitutions",)
        if not set(cfa_config.issubset(keys)):
            raise ValueError(
                "Invalid dictionary key to the 'cfa' parameter."
                f"Valid keys are {keys}. Got: {cfa_config}"
            )

    if "substitutions" in cfa_config:
        substitutions = cfa_config["substitutions"].copy()
        for base, sub in tuple(substitutions.items()):
            if not (base.startswith("${") and base.endswith("}")):
                # Add missing ${...}
                substitutions[f"${{{base}}}"] = substitutions.pop(base)
    else:
        substitutions = {}

    cfa_config["substitutions"] = substitutions

    # Check chunks
    if chunks is not None and not isinstance(chunks, (str, Integral, dict)):
=======
    # Check dask_chunks
    if dask_chunks is not None and not isinstance(
        dask_chunks, (str, Integral, dict)
    ):
>>>>>>> ae701840
        raise ValueError(
            "The 'dask_chunks' keyword must be of type str, int, None or "
            f"dict. Got: {dask_chunks!r}"
        )

    filename = os.path.expanduser(os.path.expandvars(filename))

    if netcdf.is_dir(filename):
        raise IOError(f"Can't read directory {filename}")

    if not netcdf.is_file(filename):
        raise IOError(f"Can't read non-existent file {filename}")

    # ----------------------------------------------------------------
    # Read the file into field/domain contructs
    # ----------------------------------------------------------------
    cdl = False
    if netcdf.is_cdl_file(filename):
        # Create a temporary netCDF file from input CDL
        cdl = True
        cdl_filename = filename
        filename = netcdf.cdl_to_netcdf(filename)

    if netcdf.is_netcdf_file(filename):
        # See https://github.com/NCAS-CMS/cfdm/issues/128 for context
        # on the try/except here, which acts as a temporary fix
        # pending decisions on the best way to handle CDL with only
        # header or coordinate info.
        try:
            fields = netcdf.read(
                filename,
                external=external,
                extra=extra,
                verbose=verbose,
                warnings=warnings,
                warn_valid=warn_valid,
                mask=mask,
                unpack=unpack,
                domain=domain,
                storage_options=storage_options,
                netcdf_backend=netcdf_backend,
                cache=bool(cache),
                dask_chunks=dask_chunks,
                extra_read_vars=None,
                cfa=cfa_config,
            )
        except MaskError:
            # Some data required for field interpretation is missing,
            # manifesting downstream as a NumPy MaskError.
            if cdl:
                raise ValueError(
                    "Unable to convert CDL without data to field construct(s) "
                    "because there is insufficient information provided by "
                    "the header and/or coordinates alone in this case."
                )
            else:
                raise ValueError(
                    "Unable to convert netCDF to field construct(s) because "
                    "there is missing data."
                )
    elif cdl:
        raise IOError(
            f"Can't determine format of file {filename} "
            f"generated from CDL file {cdl_filename}"
        )
    else:
        raise IOError(f"Can't determine format of file {filename}")

    # ----------------------------------------------------------------
    # Return the field or domain constructs
    # ----------------------------------------------------------------
    return fields<|MERGE_RESOLUTION|>--- conflicted
+++ resolved
@@ -22,12 +22,8 @@
     netcdf_backend=None,
     storage_options=None,
     cache=True,
-<<<<<<< HEAD
-    chunks="auto",
+    dask_chunks="storage-aligned",
     cfa=None,
-=======
-    dask_chunks="storage-aligned",
->>>>>>> ae701840
     _implementation=_implementation,
 ):
     """Read field or domain constructs from a dataset.
@@ -586,7 +582,6 @@
     elif isinstance(extra, str):
         extra = (extra,)
 
-<<<<<<< HEAD
     # Parse the 'cfa' parameter
     if cfa is None:
         cfa_config = {}
@@ -610,14 +605,10 @@
 
     cfa_config["substitutions"] = substitutions
 
-    # Check chunks
-    if chunks is not None and not isinstance(chunks, (str, Integral, dict)):
-=======
     # Check dask_chunks
     if dask_chunks is not None and not isinstance(
         dask_chunks, (str, Integral, dict)
     ):
->>>>>>> ae701840
         raise ValueError(
             "The 'dask_chunks' keyword must be of type str, int, None or "
             f"dict. Got: {dask_chunks!r}"
