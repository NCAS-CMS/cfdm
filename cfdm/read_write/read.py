--- conflicted
+++ resolved
@@ -3,14 +3,8 @@
 from numpy.ma.core import MaskError
 
 from ..cfdmimplementation import implementation
-<<<<<<< HEAD
-from ..core import DocstringRewriteMeta
-from ..docstring import _docstring_substitution_definitions
-from .exceptions import FileTypeError
-=======
 from .abstract import ReadWrite
 from .exceptions import DatasetTypeError
->>>>>>> 4104eecf
 from .netcdf import NetCDFRead
 
 
