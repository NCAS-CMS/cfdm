from .abstract import IO, IORead, IOWrite
<<<<<<< HEAD
from .exceptions import FileTypeError
=======
>>>>>>> 4104eecf
from .read import read
from .write import write<|MERGE_RESOLUTION|>--- conflicted
+++ resolved
@@ -1,7 +1,3 @@
 from .abstract import IO, IORead, IOWrite
-<<<<<<< HEAD
-from .exceptions import FileTypeError
-=======
->>>>>>> 4104eecf
 from .read import read
 from .write import write