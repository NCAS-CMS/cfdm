--- conflicted
+++ resolved
@@ -1,9 +1,8 @@
 """Custom exceptions for read/write errors."""
 
 
-<<<<<<< HEAD
-class FileTypeError(Exception):
-    """Raised when an input dataset is of an inknown type."""
+class DatasetypeError(Exception):
+    """Raised when an input dataset is of an unknown type."""
 
 
 class ReadError(Exception):
@@ -11,8 +10,4 @@
 
 
 class Writerror(Exception):
-    """A general dataset write error."""
-=======
-class DatasetTypeError(Exception):
-    """Raised when an input dataset is of an unknown type."""
->>>>>>> e12a3d92
+    """A general dataset write error."""