import abc


class Implementation(metaclass=abc.ABCMeta):
    """Store an implementation of the CF data model."""

    def __init__(self, cf_version=None, **kwargs):
        """Initialises the `{{class}}` instance.

        :Parameters:

            kwargs:
                The concrete objects required to represent a Field.

        """
        self._cf_version = cf_version
        self._class = kwargs.copy()
        for key, value in kwargs.items():
            if value is None:
                del self._class[key]

    def classes(self):
<<<<<<< HEAD
        """Return all the classes of the implmentation.
=======
        """Return all the classes of the implementation.
>>>>>>> 9e2d99cd

        :Returns:

            `dict`
                The class objects, keyed by their class name.

        **Examples:**

        >>> sorted(i.classes())
        ['AuxiliaryCoordinate',
         'Bounds',
         'CellMeasure',
         'CellMethod',
         'CoordinateConversion',
         'CoordinateReference',
         'Count',
         'Data',
         'Datum',
         'DimensionCoordinate',
         'Domain',
         'DomainAncillary',
         'DomainAxis',
         'Field',
         'FieldAncillary',
         'GatheredArray',
         'Index',
         'InteriorRing',
         'List',
         'NetCDFArray',
         'NodeCountProperties',
         'PartNodeCountProperties',
         'RaggedContiguousArray',
         'RaggedIndexedArray',
         'RaggedIndexedContiguousArray']

        """
        return self._class.copy()

    def copy(self):
        """Copy."""
        return type(self)(cf_version=self.get_cf_version(), **self._class)

    def get_class(self, name):
        """Return a class of the implementation.

        :Parameters:

            name: `str`
                The name of the class.

                *Parameter example:*
                  ``name='Field'``

        :Returns:

                The class object.

        **Examples:**

        >>> Field = i.get_class('Field')
        >>> f = Field()

        """
        try:
            return self._class[name]
        except KeyError:
            raise ValueError(
                "Implementation does not have class {!r}".format(name)
            )

    def get_cf_version(self):
        """Return the CF version of the implementation.

        :Returns:

            `str`
                The version.

        **Examples:**

        >>> i.get_cf_version()
        '1.8'

        """
        return self._cf_version

    def set_class(self, name, cls):
        """Set a class of the implementation.

        :Parameters:

            name: `str`
                The name of the class.

                *Parameter example:*
                  ``name='Field'``

            cls:
                The class object.

        :Returns:

            `None`

        **Examples:**

        >>> from . import Field
        >>> i.set_class('Field', Field)
        >>> field_class = i.get_class('Field')
        >>> f = field_class()

        """
        self._class[name] = cls<|MERGE_RESOLUTION|>--- conflicted
+++ resolved
@@ -20,11 +20,7 @@
                 del self._class[key]
 
     def classes(self):
-<<<<<<< HEAD
-        """Return all the classes of the implmentation.
-=======
         """Return all the classes of the implementation.
->>>>>>> 9e2d99cd
 
         :Returns:
 
