import logging

from . import mixin
from . import core

from .decorators import _manage_log_level_via_verbosity


logger = logging.getLogger(__name__)


class CellMeasure(
    mixin.NetCDFVariable,
    mixin.NetCDFExternal,
    mixin.PropertiesData,
    core.CellMeasure,
):
    """A cell measure construct of the CF data model.

    A cell measure construct provides information that is needed about
    the size or shape of the cells and that depends on a subset of the
    domain axis constructs. Cell measure constructs have to be used
    when the size or shape of the cells cannot be deduced from the
    dimension or auxiliary coordinate constructs without special
    knowledge that a generic application cannot be expected to have.

    The cell measure construct consists of a numeric array of the
    metric data which spans a subset of the domain axis constructs,
    and properties to describe the data. The cell measure construct
    specifies a "measure" to indicate which metric of the space it
    supplies, e.g. cell horizontal areas, and must have a units
    property consistent with the measure, e.g. square metres. It is
    assumed that the metric does not depend on axes of the domain
    which are not spanned by the array, along which the values are
    implicitly propagated. CF-netCDF cell measure variables correspond
    to cell measure constructs.

    **NetCDF interface**

    The netCDF variable name of the construct may be accessed with the
    `nc_set_variable`, `nc_get_variable`, `nc_del_variable` and
    `nc_has_variable` methods.

    The netCDF variable group structure may be accessed with the
    `nc_set_variable`, `nc_get_variable`, `nc_variable_groups`,
    `nc_clear_variable_groups` and `nc_set_variable_groups` methods.

    .. versionadded:: (cfdm) 1.7.0

    """

    def __init__(
        self,
        measure=None,
        properties=None,
        data=None,
        source=None,
        copy=True,
        _use_data=True,
    ):
        """Initialises the `{{class}}` instance.

        :Parameters:

            measure: `str`, optional
                Set the measure that indicates which metric given by the
                data array. Ignored if the *source* parameter is set.

                The measure may also be set after initialisation with the
                `set_measure` method.

                *Parameter example:*
                  ``measure='area'``

            {{init properties: `dict`, optional}}

               *Parameter example:*
                 ``properties={'standard_name': 'cell_area'}``

            {{init data: data_like, optional}}

            source: optional
                Initialize the measure, properties and data from those of
                *source*.

                {{init source}}

            {{init copy: `bool`, optional}}

        """
        super().__init__(
            measure=measure,
            properties=properties,
            data=data,
            source=source,
            copy=copy,
            _use_data=_use_data,
        )

        self._initialise_netcdf(source)

    def creation_commands(
        self,
        representative_data=False,
        namespace=None,
        indent=0,
        string=True,
        name="c",
        data_name="data",
        header=True,
    ):
        """Returns the commands to create the cell measure construct.

        .. versionadded:: (cfdm) 1.8.7.0

        .. seealso:: `{{package}}.Data.creation_commands`,
                     `{{package}}.Field.creation_commands`

        :Parameters:

            {{representative_data: `bool`, optional}}

            {{namespace: `str`, optional}}

            {{indent: `int`, optional}}

            {{string: `bool`, optional}}

            {{name: `str`, optional}}

            {{data_name: `str`, optional}}

            {{header: `bool`, optional}}

        :Returns:

            {{returns creation_commands}}

        **Examples:**

        >>> x = {{package}}.CellMeasure(
        ...     measure='area',
        ...     properties={'units': 'm2'}
        ... )
        >>> x.set_data([100345.5, 123432.3, 101556.8])
        >>> print(x.creation_commands(header=False))
        c = {{package}}.CellMeasure()
        c.set_properties({'units': 'm2'})
        data = {{package}}.Data([100345.5, 123432.3, 101556.8], units='m2', dtype='f8')
        c.set_data(data)
        c.set_measure('area')

        """
        out = super().creation_commands(
            representative_data=representative_data,
            indent=0,
            namespace=namespace,
            string=False,
            name=name,
            data_name=data_name,
            header=header,
        )

        measure = self.get_measure(None)
        if measure is not None:
            out.append(f"{name}.set_measure({measure!r})")

        if string:
            indent = " " * indent
            out[0] = indent + out[0]
            out = ("\n" + indent).join(out)

        return out

    def dump(
        self,
        display=True,
        _omit_properties=None,
        _key=None,
        _level=0,
        _title=None,
        _axes=None,
        _axis_names=None,
    ):
        """A full description of the cell measure construct.

        Returns a description of all properties, including those of
        components, and provides selected values of all data arrays.

        .. versionadded:: (cfdm) 1.7.0

        :Parameters:

            display: `bool`, optional
                If False then return the description as a string. By
                default the description is printed.

        :Returns:

            {{returns dump}}

        """
        if _title is None:
            name = self.identity(default=self.get_property("units", ""))
            _title = f"Cell Measure: {name}"

        if self.nc_get_external():
            if not (self.has_data() or self.properties()):
                ncvar = self.nc_get_variable(None)
                if ncvar is not None:
                    ncvar = f"ncvar%{ncvar}"
                else:
                    ncvar = ""

                _title += f" (external variable: {ncvar})"

        return super().dump(
            display=display,
            _key=_key,
            _omit_properties=_omit_properties,
            _level=_level,
            _title=_title,
            _axes=_axes,
            _axis_names=_axis_names,
        )

    @_manage_log_level_via_verbosity
    def equals(
        self,
        other,
        rtol=None,
        atol=None,
        verbose=None,
        ignore_data_type=False,
        ignore_fill_value=False,
        ignore_properties=(),
        ignore_compression=True,
        ignore_type=False,
    ):
        """Whether two cell measure constructs are the same.

        Equality is strict by default. This means that:

        * the same descriptive properties must be present, with the same
          values and data types, and vector-valued properties must also have
          same the size and be element-wise equal (see the *ignore_properties*
          and *ignore_data_type* parameters), and

        ..

        * if there are data arrays then they must have same shape and data
          type, the same missing data mask, and be element-wise equal (see the
          *ignore_data_type* parameter).

        {{equals tolerance}}

        {{equals compression}}

        Any type of object may be tested but, in general, equality is only
        possible with another cell measure construct, or a subclass of
        one. See the *ignore_type* parameter.

        {{equals netCDF}}

        .. versionadded:: (cfdm) 1.7.0

        :Parameters:

            other:
                The object to compare for equality.

            {{atol: number, optional}}

            {{rtol: number, optional}}

            {{ignore_fill_value: `bool`, optional}}

            {{verbose: `int` or `str` or `None`, optional}}

            ignore_properties: sequence of `str`, optional
                The names of properties to omit from the comparison.

            {{ignore_data_type: `bool`, optional}}

            {{ignore_compression: `bool`, optional}}

            {{ignore_type: `bool`, optional}}

        :Returns:

            `bool`
                Whether the two cell measure constructs are equal.

        **Examples:**

        >>> c = {{package}}.CellMeasure()
        >>> c.set_properties({'units': 'm2'})
        >>> c.equals(c)
        True
        >>> c.equals(c.copy())
        True
        >>> c.equals('not a cell measure')
        False

        >>> m = c.copy()
        >>> m.set_property('units', 'km2')
        >>> c.equals(m)
        False
        >>> c.equals(m, verbose=3)
        False
        >>> # Logs: CellMeasure: Different 'units' property values: 'm2', 'km2'

        """
        if not super().equals(
            other,
            rtol=rtol,
            atol=atol,
            verbose=verbose,
            ignore_data_type=ignore_data_type,
            ignore_fill_value=ignore_fill_value,
            ignore_properties=ignore_properties,
            ignore_compression=ignore_compression,
            ignore_type=ignore_type,
        ):
            return False

        measure0 = self.get_measure(None)
        measure1 = other.get_measure(None)
        if measure0 != measure1:
            logger.info(
                f"{self.__class__.__name__}: Different measure "
                f"({measure0} != {measure1})"
            )
            return False

        return True

    def identity(self, default=""):
        """Return the canonical identity.

        By default the identity is the first found of the following:

        * The measure, preceded by ``'measure:'``.
        * The ``standard_name`` property.
        * The ``cf_role`` property, preceded by 'cf_role='.
        * The ``long_name`` property, preceded by 'long_name='.
        * The netCDF variable name, preceded by 'ncvar%'.
        * The value of the default parameter.

        .. versionadded:: (cfdm) 1.7.0

        .. seealso:: `identities`

        :Parameters:

            default: optional
                If no identity can be found then return the value of the
                default parameter.

        :Returns:

                The identity.

        **Examples:**

        >>> f = {{package}}.example_field(1)
        >>> c = f.get_construct('cellmeasure0')
        >>> c.get_measure()
        'area'

        >>> c.properties()
        {'units': 'km2'}
        >>> c.nc_get_variable()
        'cell_measure'
        >>> c.identity(default='no identity')
        'measure:area'

        >>> c.del_measure()
        'area'
        >>> c.identity()
        'ncvar%cell_measure'
        >>> c.nc_del_variable()
        'cell_measure'
        >>> c.identity()
        ''
        >>> c.identity(default='no identity')
        'no identity'

        """
        n = self.get_measure(None)
        if n is not None:
            return f"measure:{n}"

        n = self.get_property("standard_name", None)
        if n is not None:
            return n

        for prop in ("cf_role", "long_name"):
            n = self.get_property(prop, None)
            if n is not None:
                return f"{prop}={n}"

        n = self.nc_get_variable(None)
        if n is not None:
            return f"ncvar%{n}"

        return default

    def identities(self):
        """Return all possible identities.

        The identities comprise:

        * The measure property, preceded by ``'measure:'``.
        * The ``standard_name`` property.
        * All properties, preceded by the property name and a colon,
          e.g. ``'long_name:Air temperature'``.
        * The netCDF variable name, preceded by ``'ncvar%'``.

        .. versionadded:: (cfdm) 1.7.0

        .. seealso:: `identity`

        :Returns:

            `list`
                The identities.

        **Examples:**

        >>> f = {{package}}.example_field(1)
        >>> c = f.get_construct('cellmeasure0')
        >>> c.get_measure()
        'area'

        >>> c.properties()
        {'units': 'km2'}
        >>> c.nc_get_variable()
        'cell_measure'
        >>> c.identities()
        ['measure:area', 'units=km2', 'ncvar%cell_measure']

        """
        out = super().identities()

        n = self.get_measure(None)
        if n is not None:
<<<<<<< HEAD
            out.insert(0, "measure:{0}".format(n))
=======
            out.insert(0, f"measure:{n}")
>>>>>>> cac972c9

        return out<|MERGE_RESOLUTION|>--- conflicted
+++ resolved
@@ -445,10 +445,6 @@
 
         n = self.get_measure(None)
         if n is not None:
-<<<<<<< HEAD
-            out.insert(0, "measure:{0}".format(n))
-=======
             out.insert(0, f"measure:{n}")
->>>>>>> cac972c9
 
         return out