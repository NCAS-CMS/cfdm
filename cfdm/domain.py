import logging

from . import mixin
from . import core

from . import Constructs

<<<<<<< HEAD
from .decorators import (
    _inplace_enabled,
    _inplace_enabled_define_and_cleanup,
    _manage_log_level_via_verbosity,
)
=======
from .decorators import (_manage_log_level_via_verbosity,
                         _display_or_return)

>>>>>>> 050a830d

logger = logging.getLogger(__name__)


class Domain(mixin.FieldDomain,
             mixin.NetCDFVariable,
             mixin.NetCDFGeometry,
             mixin.NetCDFGlobalAttributes,
             mixin.NetCDFGroupAttributes,
             mixin.NetCDFComponents,
             mixin.NetCDFUnreferenced,
             mixin.Properties,
             core.Domain):
    '''A domain construct of the CF data model.

    The domain represents a set of discrete "locations" in what
    generally would be a multi-dimensional space, either in the real
    world or in a model's simulated world. The data array elements of
    a field construct correspond to individual location of a domain.

    The domain construct is defined collectively by the following
    constructs of the CF data model: domain axis, dimension
    coordinate, auxiliary coordinate, cell measure, coordinate
    reference, and domain ancillary constructs; as well as properties
    to describe the domain.

    **NetCDF interface**

    The netCDF variable name of the construct may be accessed with the
    `nc_set_variable`, `nc_get_variable`, `nc_del_variable` and
    `nc_has_variable` methods.

    The selection of properties to be written as netCDF global
    attributes may be accessed with the `nc_global_attributes`,
    `nc_clear_global_attributes` and `nc_set_global_attribute`
    methods.

    The netCDF variable group structure may be accessed with the
    `nc_set_variable`, `nc_get_variable`, `nc_variable_groups`,
    `nc_clear_variable_groups` and `nc_set_variable_groups` methods.

    The netCDF group attributes may be accessed with the
    `nc_group_attributes`, `nc_clear_group_attributes`,
    `nc_set_group_attribute` and `nc_set_group_attributes` methods.

    The netCDF geometry variable group structure may be accessed with
    the `nc_set_geometry_variable`, `nc_get_geometry_variable`,
    `nc_geometry_variable_groups`, `nc_clear_variable_groups` and
    `nc_set_geometry_variable_groups` methods.

    Some components exist within multiple constructs, but when written
    to a netCDF dataset the netCDF names associated with such
    components will be arbitrarily taken from one of them. The netCDF
    variable, dimension and sample dimension names and group
    structures for such components may be set or removed consistently
    across all such components with the `nc_del_component_variable`,
    `nc_set_component_variable`, `nc_set_component_variable_groups`,
    `nc_clear_component_variable_groups`,
    `nc_del_component_dimension`, `nc_set_component_dimension`,
    `nc_set_component_dimension_groups`,
    `nc_clear_component_dimension_groups`,
    `nc_del_component_sample_dimension`,
    `nc_set_component_sample_dimension`,
    `nc_set_component_sample_dimension_groups`,
    `nc_clear_component_sample_dimension_groups` methods.

    .. versionadded:: (cfdm) 1.7.0

    '''
    def __new__(cls, *args, **kwargs):
        '''This must be overridden in subclasses.

    .. versionadded:: (cfdm) 1.7.0

        '''
        instance = super().__new__(cls)
        instance._Constructs = Constructs
        return instance

    def __init__(self, properties=None, source=None, copy=True,
                 _use_data=True):
        '''**Initialization**

    :Parameters:

        {{init properties: `dict`, optional}}

            *Parameter example:*
               ``properties={'long_name': 'Domain for model'}``

        source: optional
            Initialize the metadata constructs from those of *source*.

            {{init source}}

            A new domain may also be instantiated with the
            `fromconstructs` class method.

        {{init copy: `bool`, optional}}

        '''
        super().__init__(properties=properties, source=source,
                         copy=copy, _use_data=_use_data)

        self._initialise_netcdf(source)

        self._set_dataset_compliance(self.dataset_compliance())

    def __repr__(self):
        '''Called by the `repr` built-in function.

    x.__repr__() <==> repr(x)

        '''
        shape = sorted([domain_axis.get_size()
                        for domain_axis in list(self.domain_axes.values())])
        shape = str(shape)
        shape = shape[1:-1]

        return '<{0}: {1}>'.format(self.__class__.__name__,
                                   self._one_line_description())

    def __str__(self):
        '''Called by the `str` built-in function.

    x.__str__() <==> str(x)

        '''
        def _print_item(self, cid, variable, axes):
            '''Private function called by __str__

            '''
            x = [variable.identity(default='key%{0}'.format(cid))]

            if variable.has_data():
                shape = [axis_names[axis] for axis in axes]
                shape = str(tuple(shape)).replace("'", "")
                shape = shape.replace(',)', ')')
                x.append(shape)
            elif (variable.construct_type in ('auxiliary_coordinate',
                                              'domain_ancillary')
                  and variable.has_bounds()
                  and variable.bounds.has_data()):
                # Construct has no data but it does have bounds
                shape = [axis_names[axis] for axis in axes]
                shape.extend(
                    [str(n)
                     for n in variable.bounds.data.shape[len(axes):]]
                )
                shape = str(tuple(shape)).replace("'", "")
                shape = shape.replace(',)', ')')
                x.append(shape)
            elif (hasattr(variable, 'nc_get_external')
                  and variable.nc_get_external()):
                ncvar = variable.nc_get_variable(None)
                if ncvar is not None:
                    x.append(' (external variable: ncvar%{})'.format(ncvar))
                else:
                    x.append(' (external variable)')
            # --- End: if

            if variable.has_data():
                x.append(' = {0}'.format(variable.data))
            elif (variable.construct_type in ('auxiliary_coordinate',
                                              'domain_ancillary')
                  and variable.has_bounds()
                  and variable.bounds.has_data()):
                # Construct has no data but it does have bounds data
                x.append(' = {0}'.format(variable.bounds.data))

            return ''.join(x)
        # --- End: def

        string = []

        axis_names = self._unique_domain_axis_identities()

        constructs_data_axes = self.constructs.data_axes()

        x = []
        for axis_cid in sorted(self.domain_axes):
            for cid, dim in list(self.dimension_coordinates.items()):
                if constructs_data_axes[cid] == (axis_cid,):
                    name = dim.identity(default='key%{0}'.format(cid))
                    y = '{0}({1})'.format(name, dim.get_data().size)
                    if y != axis_names[axis_cid]:
                        y = '{0}({1})'.format(name, axis_names[axis_cid])
                    if dim.has_data():
                        y += ' = {0}'.format(dim.get_data())

                    x.append(y)
        # --- End: for
        if x:
            string.append('Dimension coords: {}'.format(
                '\n                : '.join(x))
            )

        # Auxiliary coordinates
        x = [_print_item(self, cid, v, constructs_data_axes[cid])
             for cid, v in sorted(self.auxiliary_coordinates.items())]
        if x:
            string.append('Auxiliary coords: {}'.format(
                '\n                : '.join(x))
            )

        # Cell measures
        x = [_print_item(self, cid, v, constructs_data_axes[cid])
             for cid, v in sorted(self.cell_measures.items())]
        if x:
            string.append('Cell measures   : {}'.format(
                '\n                : '.join(x))
            )

        # Coordinate references
        x = sorted([str(ref)
                    for ref in list(self.coordinate_references.values())])
        if x:
            string.append('Coord references: {}'.format(
                '\n                : '.join(x))
            )

        # Domain ancillary variables
        x = [_print_item(self, cid, anc, constructs_data_axes[cid])
             for cid, anc in sorted(self.domain_ancillaries.items())]
        if x:
            string.append('Domain ancils   : {}'.format(
                '\n                : '.join(x))
            )

        return '\n'.join(string)

<<<<<<< HEAD
    # ----------------------------------------------------------------
    # Private methods
    # ----------------------------------------------------------------
=======
    @_display_or_return
>>>>>>> 050a830d
    def _dump_axes(self, axis_names, display=True, _level=0):
        '''Return a string containing a description of the domain axes of the
    field.

    :Parameters:

        display: `bool`, optional
            If False then return the description as a string. By
            default the description is printed.

        _level: `int`, optional

    :Returns:

        `str`
            A string containing the description.

        '''
        indent1 = '    ' * _level

        axes = self.domain_axes

        w = sorted(["{0}Domain Axis: {1}".format(indent1, axis_names[axis])
                    for axis in axes])

<<<<<<< HEAD
        string = '\n'.join(w)

        if display:
            print(string)  # pragma: no cover
        else:
            return string

    def _one_line_description(self, axis_names_sizes=None):
        '''TODO

        '''
        if axis_names_sizes is None:
            axis_names_sizes = self._unique_domain_axis_identities()

        axis_names = ', '.join(sorted(axis_names_sizes.values()))

        return "{0}{{{1}}}".format(self.identity(''), axis_names)

    # ----------------------------------------------------------------
    # Methods
    # ----------------------------------------------------------------
    @_inplace_enabled(default=False)
    def apply_masking(self, inplace=False):
        '''Apply masking as defined by the CF conventions.

    Masking is applied to all metadata constructs with data.

    Masking is applied according to any of the following criteria that
    are applicable:

    * where data elements are equal to the value of the
      ``missing_value`` property;

    * where data elements are equal to the value of the ``_FillValue``
      property;

    * where data elements are strictly less than the value of the
      ``valid_min`` property;

    * where data elements are strictly greater than the value of the
      ``valid_max`` property;

    * where data elements are within the inclusive range specified by
      the two values of ``valid_range`` property.

    If any of the above properties have not been set the no masking is
    applied for that method.

    Elements that are already masked remain so.

    .. note:: If using the `apply_masking` method on a construct that
              has been read from a dataset with the ``mask=False``
              parameter to the `read` function, then the mask defined
              in the dataset can only be recreated if the
              ``missing_value``, ``_FillValue``, ``valid_min``,
              ``valid_max``, and ``valid_range`` properties have not
              been updated.

    .. versionadded:: (cfdm) 1.9.0.0

    .. seealso:: `Data.apply_masking`, `read`, `write`

    :Parameters:

        {{inplace: `bool`, optional}}

    :Returns:

        `Domain` or `None`
            A new domain construct with masked values, or `None` if
            the operation was in-place.

    **Examples:**

    TODO

        '''
        f = _inplace_enabled_define_and_cleanup(self)

        # Apply masking to the metadata constructs
        f._apply_masking_constructs()

        return f

    def climatological_time_axes(self):
        '''Return all axes which are climatological time axes.

    This is ascertained by inspecting the values returned by the
    coordinate constructs' `is_climatology` method.

    .. versionadded:: (cfdm) 1.9.0.0

    :Returns:

        `set`
            The keys of the domain axeis constructs that are
            climatological time axes.

    **Examples:**
TODO
    >>> f
    <{{repr}}Field: air_temperature(time(12), latitude(145), longitude(192)) K>
    >>> print(f.cell_methods())
    Constructs:
    {'cellmethod0': <{{repr}}CellMethod: domainaxis0: minimum within days>,
     'cellmethod1': <{{repr}}CellMethod: domainaxis0: mean over days>}
    >>> f.climatological_time_axes()
    {'domainaxis0'}

    >>> g
    <{{repr}}Field: air_potential_temperature(time(120), latitude(5), longitude(8)) K>
    >>> print(g.cell_methods())
    Constructs:
    {'cellmethod0': <{{repr}}CellMethod: area: mean>}
    >>> g.climatological_time_axes()
    set()

        '''
        data_axes = self.constructs.data_axes()

        out = []

        for ckey, c in self.coordinates.items():
            if not c.is_climatology():
                continue

            out.extend(data_axes.get(ckey, ()))

        return set(out)

    def creation_commands(self, representative_data=False,
                          namespace=None, indent=0, string=True,
                          name='domain', data_name='data',
                          header=True, _domain=True):
        '''Return the commands that would create the domain construct.

    **Construct keys**

    The *key* parameter of the output `set_construct` commands is
    utilised in order minimise the number of commands needed to
    implement cross-referencing between constructs (e.g. between a
    coordinate reference construct and coordinate constructs). This is
    usually not necessary when building domain constructs, as by
    default the `set_construct` method returns a unique construct key
    for the construct being set.

    .. versionadded:: (cfdm) 1.9.0.0

    .. seealso:: `set_construct`,
                 `{{package}}.Data.creation_commands`,
                 `{{package}}.example_field`

    :Parameters:

        {{representative_data: `bool`, optional}}

        {{namespace: `str`, optional}}

        {{indent: `int`, optional}}

        {{string: `bool`, optional}}
=======
        return '\n'.join(w)

    @_display_or_return
    def dump(self, display=True, _level=0, _title=None):
        '''A full description of the domain.
>>>>>>> 050a830d

        {{header: `bool`, optional}}

    :Returns:

        {{returns creation_commands}}

    **Examples:**

    >>> f = {{package}}.example_field(0)
    >>> d = f.domain
    >>> print(d.creation_commands())
    #
    # domain:
    domain = {{package}}.Domain()
    #
    # domain_axis: ncdim%lat
    c = {{package}}.DomainAxis()
    c.set_size(5)
    c.nc_set_dimension('lat')
    domain.set_construct(c, key='domainaxis0', copy=False)
    #
    # domain_axis: ncdim%lon
    c = {{package}}.DomainAxis()
    c.set_size(8)
    c.nc_set_dimension('lon')
    domain.set_construct(c, key='domainaxis1', copy=False)
    #
    # domain_axis:
    c = {{package}}.DomainAxis()
    c.set_size(1)
    domain.set_construct(c, key='domainaxis2', copy=False)
    #
    # dimension_coordinate: latitude
    c = {{package}}.DimensionCoordinate()
    c.set_properties({'units': 'degrees_north', 'standard_name': 'latitude'})
    c.nc_set_variable('lat')
    data = {{package}}.Data([-75.0, -45.0, 0.0, 45.0, 75.0], units='degrees_north', dtype='f8')
    c.set_data(data)
    b = {{package}}.Bounds()
    b.nc_set_variable('lat_bnds')
    data = {{package}}.Data([[-90.0, -60.0], [-60.0, -30.0], [-30.0, 30.0], [30.0, 60.0], [60.0, 90.0]], units='degrees_north', dtype='f8')
    b.set_data(data)
    c.set_bounds(b)
    domain.set_construct(c, axes=('domainaxis0',), key='dimensioncoordinate0', copy=False)
    #
    # dimension_coordinate: longitude
    c = {{package}}.DimensionCoordinate()
    c.set_properties({'units': 'degrees_east', 'standard_name': 'longitude'})
    c.nc_set_variable('lon')
    data = {{package}}.Data([22.5, 67.5, 112.5, 157.5, 202.5, 247.5, 292.5, 337.5], units='degrees_east', dtype='f8')
    c.set_data(data)
    b = {{package}}.Bounds()
    b.nc_set_variable('lon_bnds')
    data = {{package}}.Data([[0.0, 45.0], [45.0, 90.0], [90.0, 135.0], [135.0, 180.0], [180.0, 225.0], [225.0, 270.0], [270.0, 315.0], [315.0, 360.0]], units='degrees_east', dtype='f8')
    b.set_data(data)
    c.set_bounds(b)
    domain.set_construct(c, axes=('domainaxis1',), key='dimensioncoordinate1', copy=False)
    #
    # dimension_coordinate: time
    c = {{package}}.DimensionCoordinate()
    c.set_properties({'units': 'days since 2018-12-01', 'standard_name': 'time'})
    c.nc_set_variable('time')
    data = {{package}}.Data([31.0], units='days since 2018-12-01', dtype='f8')
    c.set_data(data)
    domain.set_construct(c, axes=('domainaxis2',), key='dimensioncoordinate2', copy=False)
    >>> print(d.creation_commands(representative_data=True, namespace='',
    ...                           indent=4, header=False))
        domain = Domain()
        c = DomainAxis()
        c.set_size(5)
        c.nc_set_dimension('lat')
        domain.set_construct(c, key='domainaxis0', copy=False)
        c = DomainAxis()
        c.set_size(8)
        c.nc_set_dimension('lon')
        domain.set_construct(c, key='domainaxis1', copy=False)
        c = DomainAxis()
        c.set_size(1)
        domain.set_construct(c, key='domainaxis2', copy=False)
        c = DimensionCoordinate()
        c.set_properties({'units': 'degrees_north', 'standard_name': 'latitude'})
        c.nc_set_variable('lat')
        data = <Data(5): [-75.0, ..., 75.0] degrees_north>  # Representative data
        c.set_data(data)
        b = Bounds()
        b.nc_set_variable('lat_bnds')
        data = <Data(5, 2): [[-90.0, ..., 90.0]] degrees_north>  # Representative data
        b.set_data(data)
        c.set_bounds(b)
        domain.set_construct(c, axes=('domainaxis0',), key='dimensioncoordinate0', copy=False)
        c = DimensionCoordinate()
        c.set_properties({'units': 'degrees_east', 'standard_name': 'longitude'})
        c.nc_set_variable('lon')
        data = <Data(8): [22.5, ..., 337.5] degrees_east>  # Representative data
        c.set_data(data)
        b = Bounds()
        b.nc_set_variable('lon_bnds')
        data = <Data(8, 2): [[0.0, ..., 360.0]] degrees_east>  # Representative data
        b.set_data(data)
        c.set_bounds(b)
        domain.set_construct(c, axes=('domainaxis1',), key='dimensioncoordinate1', copy=False)
        c = DimensionCoordinate()
        c.set_properties({'units': 'days since 2018-12-01', 'standard_name': 'time'})
        c.nc_set_variable('time')
        data = <Data(1): [2019-01-01 00:00:00]>  # Representative data
        c.set_data(data)
        domain.set_construct(c, axes=('domainaxis2',), key='dimensioncoordinate2', copy=False)

        '''
        if name in ('b', 'c', 'mask', 'i'):
            raise ValueError(
                "The 'name' parameter can not have the value {!r}".format(
                    name)
            )

        if name == data_name:
            raise ValueError(
                "The 'name' parameter can not have the same value as "
                "the 'data_name' parameter: {!r}".format(
                    name)
            )

        namespace0 = namespace
        if namespace is None:
            namespace = self._package() + '.'
        elif namespace and not namespace.endswith('.'):
            namespace += '.'

        if _domain:
            out = super().creation_commands(
                indent=indent, namespace=namespace, string=False,
                name=name, header=header
            )

            nc_global_attributes = self.nc_global_attributes()
            if nc_global_attributes:
                if header:
                    out.append('#')
                    out.append('# netCDF global attributes')

                out.append(
                    "{}.nc_set_global_attributes({!r})".format(
                        name, nc_global_attributes)
                )
        else:
            out = []

        # Domain axis constructs
        for key, c in self.domain_axes.items():
            out.extend(
                c.creation_commands(
                    indent=0, string=False,
                    namespace=namespace0, name='c',
                    header=header)
            )
            out.append(
                "{}.set_construct(c, key={!r}, copy=False)".format(
                    name, key)
            )

        # Metadata constructs with data
        for key, c in self.constructs.filter_by_type(
                'dimension_coordinate',
                'auxiliary_coordinate',
                'cell_measure',
                'domain_ancillary').items():
            out.extend(
                c.creation_commands(
                    representative_data=representative_data, string=False,
                    indent=0, namespace=namespace0, name='c',
                    data_name=data_name,
                    header=header)
            )
            out.append(
                "{}.set_construct(c, axes={}, key={!r}, copy=False)".format(
                    name, self.get_data_axes(key), key)
            )

        # Coordinate reference constructs
        for key, c in self.coordinate_references.items():
            out.extend(
                c.creation_commands(
                    namespace=namespace0,
                    indent=0, string=False,
                    name='c',
                    header=header)
            )
            out.append("{}.set_construct(c)".format(name))

        if string:
            indent = ' ' * indent
            out[0] = indent + out[0]
            out = ('\n' + indent).join(out)

        return out

    def dump(self, display=True, _omit_properties=(), _prefix='',
             _title=None, _create_title=True, _level=0):
        '''A full description of the domain construct.

    Returns a description of all properties, including those of
    metadata constructs and their components, and provides selected
    values of all data arrays.

    .. versionadded:: (cfdm) 1.7.0

    :Parameters:

        display: `bool`, optional
            If False then return the description as a string. By
            default the description is printed.

    :Returns:

        {{returns dump}}

        '''
        indent = '    '
        indent0 = indent * _level
        indent1 = indent0 + indent

        if _create_title:
            if _title is None:
                ncvar = self.nc_get_variable(None)
                _title = self.identity(default=None)
                if ncvar is not None:
                    if _title is None:
                        _title = "ncvar%{0}".format(ncvar)
                    else:
                        _title += " (ncvar%{0})".format(ncvar)
                # --- End: if
                if _title is None:
                    _title = ''

                _title = '{0}: {1}'.format(self.__class__.__name__, _title)

            line = '{0}{1}'.format(indent0, ''.ljust(len(_title), '-'))

            # Title
            string = [
                line,
                indent0 + _title,
                line
            ]

            properties = super().dump(display=False,
                                      _create_title=False,
                                      _omit_properties=_omit_properties,
                                      _prefix=_prefix, _title=_title,
                                      _level=_level-1)
            string.append(properties)
            string.append('')
        else:
            string = []

        axis_to_name = self._unique_domain_axis_identities()

        construct_name = self._unique_construct_names()

        constructs_data_axes = self.constructs.data_axes()

        # Domain axes
        axes = self._dump_axes(axis_to_name, display=False, _level=_level)
        if axes:
            string.append(axes)

        # Dimension coordinates
        for cid, value in sorted(self.dimension_coordinates.items()):
            string.append('')
            string.append(
                value.dump(display=False, _level=_level,
                           _title='Dimension coordinate: {0}'.format(
                               construct_name[cid]),
                           _axes=constructs_data_axes[cid],
                           _axis_names=axis_to_name))

        # Auxiliary coordinates
        for cid, value in sorted(self.auxiliary_coordinates.items()):
            string.append('')
            string.append(
                value.dump(display=False, _level=_level,
                           _title='Auxiliary coordinate: {0}'.format(
                               construct_name[cid]),
                           _axes=constructs_data_axes[cid],
                           _axis_names=axis_to_name))

        # Domain ancillaries
        for cid, value in sorted(self.domain_ancillaries.items()):
            string.append('')
            string.append(value.dump(display=False, _level=_level,
                                     _title='Domain ancillary: {0}'.format(
                                         construct_name[cid]),
                                     _axes=constructs_data_axes[cid],
                                     _axis_names=axis_to_name))

        # Coordinate references
        for cid, value in sorted(self.coordinate_references.items()):
            string.append('')
            string.append(
                value.dump(
                    display=False, _level=_level,
                    _title='Coordinate reference: {0}'.format(
                        construct_name[cid]),
                    _construct_names=construct_name,
                    _auxiliary_coordinates=tuple(self.auxiliary_coordinates),
                    _dimension_coordinates=tuple(self.dimension_coordinates)))

        # Cell measures
        for cid, value in sorted(self.cell_measures.items()):
            string.append('')
            string.append(value.dump(
                display=False, _key=cid,
                _level=_level, _title='Cell measure: {0}'.format(
                    construct_name[cid]),
                _axes=constructs_data_axes[cid],
                _axis_names=axis_to_name))

        string.append('')

<<<<<<< HEAD
        string = '\n'.join(string)

        if display:
            print(string)  # pragma: no cover
        else:
            return string
=======
        return '\n'.join(string)
>>>>>>> 050a830d

    def get_filenames(self):
        '''Return TODO the name of the file or files containing the data of
    metadata constructs.

    The names of the file or files containing the data of metadata
    constructs are also returned.

    :Returns:

        `set`
            The file names in normalized, absolute form. If all of the
            data are in memory then an empty `set` is returned.

    **Examples:**

    >>> f = {{package}}.example_field(0)
    >>> {{package}}.write(f, 'temp_file.nc')
    >>> g = {{package}}.read('temp_file.nc')[0]
    >>> g.get_filenames()
    {'temp_file.nc'}

        '''
        out = set()

        for c in self.constructs.filter_by_data().values():
            out.update(c.get_filenames())

        return out

    def identity(self, default=''):
        '''Return the canonical identity.

    By default the identity is the first found of the following:

    * The ``cf_role`` property, preceeded by ``'cf_role='``.
    * The ``long_name`` property, preceeded by ``'long_name='``.
    * The netCDF variable name, preceeded by ``'ncvar%'``.
    * The value of the *default* parameter.

    .. versionadded:: (cfdm) 1.9.0.0

    .. seealso:: `identities`

    :Parameters:

        default: optional
            If no identity can be found then return the value of the
            default parameter.

    :Returns:

            The identity.

    **Examples:**

    >>> d = {{package}}.Domain()
    >>> d.set_properties({'foo': 'bar',
    ...                   'long_name': 'Domain for model'})
    >>> d.nc_set_variable('dom1')
    >>> d.identity()
    'long_name=Domain for model'
    >>> d.del_property('long_name')
    'long_name=Domain for model'
    >>> d.identity(default='no identity')
    'ncvar%dom1'
    >>> d.identity()
    'ncvar%dom1'
    >>> d.nc_del_variable()
    'dom1'
    >>> d.identity()
    ''
    >>> d.identity(default='no identity')
    'no identity'

        '''
        for prop in ('cf_role', 'long_name'):
            n = self.get_property(prop, None)
            if n is not None:
                return '{0}={1}'.format(prop, n)
        # --- End: for

        n = self.nc_get_variable(None)
        if n is not None:
            return 'ncvar%{0}'.format(n)

        return default

    def identities(self):
        '''Return all possible identities.

    The identities comprise:

    * The ``cf_role`` property, preceeded by ``'cf_role='``.
    * The ``long_name`` property, preceeded by ``'long_name='``.
    * All other properties, preceeded by the property name and a
      equals e.g. ``'foo=bar'``.
    * The netCDF variable name, preceeded by ``'ncvar%'``.

    .. versionadded:: (cfdm) 1.9.0.0

    .. seealso:: `identity`

    :Returns:

        `list`
            The identities.

    **Examples:**

    >>> d = {{package}}.Domain()
    >>> d.set_properties({'foo': 'bar',
    ...                   'long_name': 'Domain for model'})
    >>> d.nc_set_variable('dom1')
    >>> d.identities()
    ['long_name=Domain for model', 'foo=bar', 'ncvar%dom1']

        '''
        properties = self.properties()
        cf_role = properties.pop('cf_role', None)
        long_name = properties.pop('long_name', None)

        out = []

        if cf_role is not None:
            out.append('cf_role={}'.format(cf_role))

        if long_name is not None:
            out.append('long_name={}'.format(long_name))

        out += ['{0}={1}'.format(prop, value)
                for prop, value in sorted(properties.items())]

        n = self.nc_get_variable(None)
        if n is not None:
            out.append('ncvar%{0}'.format(n))

        return out

# --- End: class<|MERGE_RESOLUTION|>--- conflicted
+++ resolved
@@ -5,17 +5,13 @@
 
 from . import Constructs
 
-<<<<<<< HEAD
 from .decorators import (
     _inplace_enabled,
     _inplace_enabled_define_and_cleanup,
     _manage_log_level_via_verbosity,
+    _display_or_return,
 )
-=======
-from .decorators import (_manage_log_level_via_verbosity,
-                         _display_or_return)
-
->>>>>>> 050a830d
+
 
 logger = logging.getLogger(__name__)
 
@@ -247,13 +243,10 @@
 
         return '\n'.join(string)
 
-<<<<<<< HEAD
     # ----------------------------------------------------------------
     # Private methods
     # ----------------------------------------------------------------
-=======
     @_display_or_return
->>>>>>> 050a830d
     def _dump_axes(self, axis_names, display=True, _level=0):
         '''Return a string containing a description of the domain axes of the
     field.
@@ -279,13 +272,7 @@
         w = sorted(["{0}Domain Axis: {1}".format(indent1, axis_names[axis])
                     for axis in axes])
 
-<<<<<<< HEAD
-        string = '\n'.join(w)
-
-        if display:
-            print(string)  # pragma: no cover
-        else:
-            return string
+        return '\n'.join(w)
 
     def _one_line_description(self, axis_names_sizes=None):
         '''TODO
@@ -340,7 +327,7 @@
 
     .. versionadded:: (cfdm) 1.9.0.0
 
-    .. seealso:: `Data.apply_masking`, `read`, `write`
+    .. seealso:: `{{package}}.Data.apply_masking`, `read`, `write`
 
     :Parameters:
 
@@ -441,13 +428,6 @@
         {{indent: `int`, optional}}
 
         {{string: `bool`, optional}}
-=======
-        return '\n'.join(w)
-
-    @_display_or_return
-    def dump(self, display=True, _level=0, _title=None):
-        '''A full description of the domain.
->>>>>>> 050a830d
 
         {{header: `bool`, optional}}
 
@@ -645,6 +625,7 @@
 
         return out
 
+    @_display_or_return
     def dump(self, display=True, _omit_properties=(), _prefix='',
              _title=None, _create_title=True, _level=0):
         '''A full description of the domain construct.
@@ -768,16 +749,7 @@
 
         string.append('')
 
-<<<<<<< HEAD
-        string = '\n'.join(string)
-
-        if display:
-            print(string)  # pragma: no cover
-        else:
-            return string
-=======
         return '\n'.join(string)
->>>>>>> 050a830d
 
     def get_filenames(self):
         '''Return TODO the name of the file or files containing the data of
