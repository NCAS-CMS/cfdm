--- conflicted
+++ resolved
@@ -10,6 +10,7 @@
 import numpy
 
 import faulthandler
+
 faulthandler.enable()  # to debug seg faults and timeouts
 
 import cfdm
@@ -666,7 +667,6 @@
         f = cfdm.example_field(1)
 
         for rd in (False, True):
-<<<<<<< HEAD
             _ = f.creation_commands(representative_data=rd)
 
         for indent in (0, 4):
@@ -675,31 +675,8 @@
         for s in (False, True):
             _ = f.creation_commands(string=s)
 
-        for ns in ('cfdm', ''):
+        for ns in ("cfdm", ""):
             _ = f.creation_commands(namespace=ns)
-=======
-            for indent in (0, 4):
-                for h in (False, True):
-                    for s in (False, True):
-                        for ns in (None, ""):
-                            _ = f.creation_commands(
-                                representative_data=rd,
-                                indent=indent,
-                                namespace=ns,
-                                string=s,
-                                header=h,
-                            )
-                            for i in range(7):
-                                f = cfdm.example_field(i)
-                                _ = f.creation_commands(
-                                    representative_data=rd,
-                                    indent=indent,
-                                    namespace=ns,
-                                    string=s,
-                                    header=h,
-                                )
-        # --- End: for
->>>>>>> af488d12
 
     def test_Field_has_geometry(self):
         if self.test_only and inspect.stack()[0][3] not in self.test_only:
@@ -711,7 +688,6 @@
         f = cfdm.example_field(6)
         self.assertTrue(f.has_geometry())
 
-<<<<<<< HEAD
     def test_Field_climatological_time_axes(self):
         if self.test_only and inspect.stack()[0][3] not in self.test_only:
             return
@@ -720,11 +696,11 @@
 
         self.assertEqual(f.climatological_time_axes(), set())
 
-        cm = cfdm.CellMethod(axes='domainaxis0', method='mean')
-        cm.set_qualifier('over', 'years')
+        cm = cfdm.CellMethod(axes="domainaxis0", method="mean")
+        cm.set_qualifier("over", "years")
         f.set_construct(cm)
 
-        self.assertEqual(f.climatological_time_axes(), set(('domainaxis0',)))
+        self.assertEqual(f.climatological_time_axes(), set(("domainaxis0",)))
 
     def test_Field_bounds(self):
         if self.test_only and inspect.stack()[0][3] not in self.test_only:
@@ -732,10 +708,6 @@
 
         f = cfdm.example_field(0)
         self.assertFalse(f.has_bounds())
-=======
->>>>>>> af488d12
-
-# --- End: class
 
 
 if __name__ == "__main__":
