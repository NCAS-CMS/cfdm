import atexit
import copy
import datetime
import inspect
import logging
import os
import platform
import sys
import tempfile
import unittest

import numpy

import faulthandler
faulthandler.enable()  # to debug seg faults and timeouts

import cfdm


n_tmpfiles = 1
tmpfiles = [
    tempfile.mkstemp("_test_functions.nc", dir=os.getcwd())[1]
    for i in range(n_tmpfiles)
]
(temp_file,) = tmpfiles


def _remove_tmpfiles():
    """Remove temporary files created during tests."""
    for f in tmpfiles:
        try:
            os.remove(f)
        except OSError:
            pass


atexit.register(_remove_tmpfiles)


class FunctionsTest(unittest.TestCase):
    @classmethod
    def setUpClass(cls):
        # Need to run this per-class, not per-method, to access the
        # original value of log_level to use to test the default (see
        # test_log_level)
        cls.original = cfdm.log_level("DISABLE")

        # When this module is run as part of full test-suite, the
        # value set in previous test is picked up above, not the
        # default. For now skip this test (effectively) for test suite
        # run. TODO: find way round this.
        if __name__ != "__main__":
            cls.original = "WARNING"

        # (no tearDownClass necessary)

    def setUp(self):
        # Disable log messages to silence expected warning, but
        # save original state for test on logging (see test_log_level)
        cfdm.log_level("DISABLE")
        # Note that test_log_level has been designed so the the above
        # call will not influence it, so it may be adjusted without
        # changing that test

        # Note: to enable all messages for given methods, lines or
        # calls (those without a 'verbose' option to do the same)
        # e.g. to debug them, wrap them (for methods, start-to-end
        # internally) as follows:
        # cfdm.log_level('DEBUG')
        # < ... test code ... >
        # cfdm.log_level('DISABLE')

        # Cover all below except lower-case, not supported in some
        # functions:
        valid_log_values = [-1, "INFO", 3, 2, 1, "DEBUG", "DETAIL", "WARNING"]
        # 'DISABLE' (0) is special case so exclude from levels list:
        self.valid_level_values = copy.copy(valid_log_values)
        # Cover string names, numeric code equivalents, & case
        # sensitivity:
        self.valid_log_values_ci = valid_log_values[:-2] + [
            "Detail",
            0,
            "DISABLE",
            "warning",
        ]

        self.test_only = []

    def test_atol_rtol(self):
        if self.test_only and inspect.stack()[0][3] not in self.test_only:
            return

        org = cfdm.RTOL()
        self.assertEqual(cfdm.RTOL(1e-5), org)
        self.assertEqual(cfdm.RTOL(), 1e-5)
        self.assertEqual(cfdm.RTOL(org), 1e-5)
        self.assertEqual(cfdm.RTOL(), org)

        org = cfdm.ATOL()
        self.assertEqual(cfdm.ATOL(1e-5), org)
        self.assertEqual(cfdm.ATOL(), 1e-5)
        self.assertEqual(cfdm.ATOL(org), 1e-5)
        self.assertEqual(cfdm.ATOL(), org)

        org = cfdm.atol()
        self.assertTrue(org == cfdm.ATOL())  # check alias

        self.assertTrue(cfdm.atol(1e-5) == org)
        self.assertTrue(cfdm.atol() == 1e-5)
        self.assertTrue(cfdm.atol(org) == 1e-5)
        self.assertTrue(cfdm.atol() == org)

    def test_log_level(self):
        original = self.__class__.original  # original to module i.e. default

        self.assertEqual(original, "WARNING")  # test default
        cfdm.LOG_LEVEL(original)  # reset from setUp() value to avoid coupling

        # Now test getting and setting for all valid values in turn,
        # where use fact that setting returns old value hence set
        # value on next call:
        previous = cfdm.log_level()
        for value in self.valid_log_values_ci:
            self.assertEqual(cfdm.LOG_LEVEL(value), previous)
            previous = cfdm.LOG_LEVEL()  # update previous value

            # Some conversions to equivalent, standardised return value:
            if isinstance(value, int) and cfdm._is_valid_log_level_int(
                value
            ):  # str from LOG_LEVEL
                value = cfdm.constants.ValidLogLevels(value).name  # convert
            if isinstance(value, str):  # LOG_LEVEL returns all caps string
                value = value.upper()
            self.assertEqual(previous, value)

        with self.assertRaises(ValueError):
            cfdm.log_level(4)
            cfdm.LOG_LEVEL(4)  # check alias too
        with self.assertRaises(ValueError):
            cfdm.log_level("ERROR")  # notable as is valid Python logging level
            cfdm.LOG_LEVEL("ERROR")

    def test_reset_log_emergence_level(self):
        # 'DISABLE' is special case so test it afterwards (see below)
        for value in self.valid_level_values:
            cfdm.functions._reset_log_emergence_level(value)

            # getLevelName() converts to string. Otherwise gives
            # Python logging int equivalent, which is not the scale we use:
            if isinstance(value, int) and cfdm._is_valid_log_level_int(value):
                value = cfdm.constants.ValidLogLevels(value).name

            self.assertTrue(
                cfdm.logging.getLevelName(cfdm.logging.getLogger().level)
                == value
            )
        # Now test 'DISABLE' (0) special case; should not change level as such
        previous = logging.getLevelName(cfdm.logging.getLogger().level)
        cfdm.functions._reset_log_emergence_level("DISABLE")
        self.assertTrue(
            cfdm.logging.getLevelName(cfdm.logging.getLogger().level)
            == previous
        )
        # ... but test that it has disabled logging, as it is designed to do!
        self.assertFalse(cfdm.logging.getLogger().isEnabledFor(logging.DEBUG))
        self.assertFalse(
            cfdm.logging.getLogger().isEnabledFor(logging.WARNING)
        )

    def test_disable_logging(self):
        # Re-set to avoid coupling; use set level to check it is
        # restored after
        cfdm.log_level("DETAIL")
        below_detail_values = [logging.DEBUG]
        at_or_above_detail_values = [
            cfdm.logging._nameToLevel["DETAIL"],
            logging.INFO,
            logging.WARNING,
        ]

        # Does it disable logging correctly?
        cfdm.functions._disable_logging()

        for value in below_detail_values + at_or_above_detail_values:
            self.assertFalse(cfdm.logging.getLogger().isEnabledFor(value))

        # And does it re-enable after having disabled logging if use
        # 'NOTSET'?
        cfdm.functions._disable_logging("NOTSET")  # should re-enable

        # Re-enabling should revert emergence in line with log
        # severity level:
        for value in at_or_above_detail_values:  # as long as level >= 'DETAIL'
            self.assertTrue(cfdm.logging.getLogger().isEnabledFor(value))
        # 'DEBUG' is effectively not "enabled" as is less severe than
        # 'DETAIL'
        self.assertFalse(cfdm.logging.getLogger().isEnabledFor(logging.DEBUG))

    def test_CF(self):
        if self.test_only and inspect.stack()[0][3] not in self.test_only:
            return

        self.assertEqual(cfdm.CF(), cfdm.core.__cf_version__)

    def test_environment(self):
        if self.test_only and inspect.stack()[0][3] not in self.test_only:
            return

        e = cfdm.environment(display=False)
        ep = cfdm.environment(display=False, paths=False)

        self.assertIsInstance(e, list)
        self.assertIsInstance(ep, list)

        components = ["Platform: ", "netCDF4: ", "numpy: ", "cftime: "]
        for component in components:
            self.assertTrue(any(s.startswith(component) for s in e))
            self.assertTrue(any(s.startswith(component) for s in ep))
        for component in [
            "cfdm: {} {}".format(
                cfdm.__version__, os.path.abspath(cfdm.__file__)
            ),
            "Python: {} {}".format(platform.python_version(), sys.executable),
        ]:
            self.assertIn(component, e)
            self.assertNotIn(component, ep)  # paths shouldn't be present here
        for component in [
            "cfdm: {}".format(cfdm.__version__),
            "Python: {}".format(platform.python_version()),
        ]:
            self.assertIn(component, ep)

    def test_example_field(self):
        if self.test_only and inspect.stack()[0][3] not in self.test_only:
            return

        top = 8

        example_fields = cfdm.example_fields()
        self.assertEqual(len(example_fields), top)

        for f in example_fields:
            _ = f.data.array

            self.assertIsInstance(f.dump(display=False), str)

            cfdm.write(f, temp_file)
            g = cfdm.read(temp_file, verbose=1)

            self.assertEqual(len(g), 1)
<<<<<<< HEAD
            self.assertTrue(f.equals(g[0], verbose=3), f"f={f!r}")
=======
            self.assertTrue(f.equals(g[0], verbose=3), "n={}".format(n))
>>>>>>> af488d12

        with self.assertRaises(Exception):
            _ = cfdm.example_field(top + 1)

        with self.assertRaises(ValueError):
            cfdm.example_field(1, 2)

        with self.assertRaises(TypeError):
            cfdm.example_field(1, 2, 3)

        self.assertEqual(len(cfdm.example_fields(0)), 1)
        self.assertEqual(len(cfdm.example_fields(0, 2)), 2)
        self.assertEqual(len(cfdm.example_fields(0, 2, 0)), 3)

    def test_abspath(self):
        if self.test_only and inspect.stack()[0][3] not in self.test_only:
            return

        filename = "test_file.nc"
        self.assertEqual(cfdm.abspath(filename), os.path.abspath(filename))
        filename = "http://test_file.nc"
        self.assertEqual(cfdm.abspath(filename), filename)
        filename = "https://test_file.nc"
        self.assertEqual(cfdm.abspath(filename), filename)

    def test_configuration(self):
        if self.test_only and inspect.stack()[0][3] not in self.test_only:
            return

        # Test getting of all config. and store original values to test on:
        org = cfdm.configuration()
        self.assertIsInstance(org, dict)
        self.assertEqual(len(org), 3)
        org_atol = org["atol"]
        self.assertIsInstance(org_atol, float)
        org_rtol = org["rtol"]
        self.assertIsInstance(org_rtol, float)
        org_ll = org["log_level"]  # will be 'DISABLE' as disable for test
        self.assertIsInstance(org_ll, str)

        # Store some sensible values to reset items to for testing,
        # ensure these are kept to be different to the defaults:
        atol_rtol_reset_value = 7e-10
        ll_reset_value = "DETAIL"

        # Test the setting of each lone item:
        cfdm.configuration(atol=atol_rtol_reset_value)
        post_set = cfdm.configuration()
        self.assertEqual(post_set["atol"], atol_rtol_reset_value)
        self.assertEqual(post_set["rtol"], org_rtol)
        self.assertEqual(post_set["log_level"], org_ll)
        cfdm.configuration(atol=org_atol)  # reset to org

        cfdm.configuration(rtol=atol_rtol_reset_value)
        post_set = cfdm.configuration()
        self.assertEqual(post_set["atol"], org_atol)
        self.assertEqual(post_set["rtol"], atol_rtol_reset_value)
        self.assertEqual(post_set["log_level"], org_ll)
        # don't reset to org this time to test change persisting...

        # Note setting of previous items persist, e.g. atol above
        cfdm.configuration(log_level=ll_reset_value)
        post_set = cfdm.configuration()
        self.assertEqual(post_set["atol"], org_atol)
        self.assertEqual(
            post_set["rtol"], atol_rtol_reset_value
        )  # since changed it above
        self.assertEqual(post_set["log_level"], ll_reset_value)

        # Test the setting of more than one, but not all, items simultaneously:
        new_atol_rtol_reset_value = 5e-18
        new_ll_reset_value = "DEBUG"
        cfdm.configuration(
            rtol=new_atol_rtol_reset_value, log_level=new_ll_reset_value
        )
        post_set = cfdm.configuration()
        self.assertEqual(post_set["atol"], org_atol)
        self.assertEqual(post_set["rtol"], new_atol_rtol_reset_value)
        self.assertEqual(post_set["log_level"], new_ll_reset_value)

        # Test setting all possible items simultaneously (to originals):
        cfdm.configuration(
            atol=org_atol,  # same as current setting, testing on 'no change'
            rtol=org_rtol,
            log_level=org_ll,
        )
        post_set = cfdm.configuration()
        self.assertEqual(post_set["atol"], org_atol)
        self.assertEqual(post_set["rtol"], org_rtol)
        self.assertEqual(post_set["log_level"], org_ll)

        # Test edge cases & invalid inputs...
        # ... 1. User might set '0' or 'True' in some cases, which is
        # somewhat a risk area for error as 0 is Falsy & True a Bool:
        cfdm.configuration(rtol=0, atol=0.0, log_level=0)
        post_set = cfdm.configuration()
        self.assertEqual(post_set["atol"], 0.0)
        self.assertEqual(post_set["rtol"], 0.0)
        self.assertEqual(post_set["log_level"], "DISABLE")  # DISABLE == 0
        cfdm.configuration(log_level=True)  # deprecated but valid value
        # Deprecated True is converted to value 'WARNING' by log_level
        self.assertEqual(cfdm.configuration()["log_level"], "WARNING")

        # 2. None as an input kwarg rather than as a default:
        cfdm.configuration(atol=None, log_level=None, rtol=org_rtol)
        post_set = cfdm.configuration()
        self.assertEqual(post_set["atol"], 0.0)  # 0.0 as set above
        self.assertEqual(post_set["rtol"], org_rtol)
        self.assertEqual(post_set["log_level"], "WARNING")  # as set above

        # 3. Gracefully error with useful error messages with invalid inputs:
        with self.assertRaises(ValueError):
            cfdm.configuration(rtol="bad")
        with self.assertRaises(ValueError):
            cfdm.configuration(log_level=7)

        # 4. Check invalid kwarg given logic processes **kwargs:
        with self.assertRaises(TypeError):
            cfdm.configuration(bad_kwarg=1e-15)

        old = cfdm.configuration()
        try:
            cfdm.configuration(atol=888, rtol=999, log_level="BAD")
        except ValueError:
            self.assertEqual(cfdm.configuration(), old)
        else:
            raise RuntimeError(
                "A ValueError should have been raised, but wasn't"
            )

    def test_unique_constructs(self):
        if self.test_only and inspect.stack()[0][3] not in self.test_only:
            return

        f = cfdm.example_field(0)
        g = cfdm.example_field(1)

        self.assertFalse(cfdm.unique_constructs([]))

        self.assertEqual(len(cfdm.unique_constructs([f])), 1)
        self.assertEqual(len(cfdm.unique_constructs([f, f])), 1)
        self.assertEqual(len(cfdm.unique_constructs([f, f.copy()])), 1)
        self.assertEqual(len(cfdm.unique_constructs([f, f.copy(), g])), 2)

        fields = [f, f, g]
        domains = [x.domain for x in (f, f, g)]

        self.assertEqual(len(cfdm.unique_constructs(domains)), 2)
        self.assertEqual(
            len(cfdm.unique_constructs(domains + fields)), 4)
        self.assertEqual(
            len(cfdm.unique_constructs(domains + fields + [f.domain])), 4
        )

        # Test generator
        domains = (x.domain for x in ())
        self.assertEqual(len(cfdm.unique_constructs(domains)), 0)

        domains = (x.domain for x in (f,))
        self.assertEqual(len(cfdm.unique_constructs(domains)), 1)

        domains = (x.domain for x in (f, f, g))
        self.assertEqual(len(cfdm.unique_constructs(domains)), 2)

    def test_context_managers(self):
        if self.test_only and inspect.stack()[0][3] not in self.test_only:
            return

        # rtol and atol
        for func in (
            cfdm.atol,
            cfdm.rtol,
        ):
            old = func()
            new = old * 2
            with func(new):
                self.assertEqual(func(), new)
                self.assertEqual(func(new * 2), new)
                self.assertEqual(func(), new * 2)

            self.assertEqual(func(), old)

        # log_level
        func = cfdm.log_level

        org = func("DETAIL")
        old = func()
        new = "DEBUG"
        with func(new):
            self.assertEqual(func(), new)

        self.assertEqual(func(), old)
        func(org)

        del org._func
        with self.assertRaises(AttributeError):
            with org:
                pass
        # --- End: with

        # Full configuration
        func = cfdm.configuration

        org = func(rtol=10, atol=20, log_level="DETAIL")
        old = func()
        new = dict(rtol=10 * 2, atol=20 * 2, log_level="DEBUG")
        with func(**new):
            self.assertEqual(func(), new)

        self.assertEqual(func(), old)
        func(**org)

        org = func(rtol=cfdm.Constant(10), atol=20, log_level="DETAIL")
        old = func()
        new = dict(rtol=cfdm.Constant(10 * 2), atol=20 * 2, log_level="DEBUG")
        with func(**new):
            self.assertEqual(func(), new)

        self.assertEqual(func(), old)
        func(**org)

    def test_Constant(self):
        if self.test_only and inspect.stack()[0][3] not in self.test_only:
            return

        c = cfdm.Constant(20)
        d = cfdm.Constant(10)
        e = cfdm.Constant(999)

        self.assertIsInstance(hash(c), int)
        self.assertIsInstance(repr(c), str)

        self.assertEqual(float(c), 20.0)
        self.assertEqual(int(c), 20)
        self.assertEqual(str(c), "20")

        # Binary operations
        self.assertEqual(c, 20)
        self.assertEqual(20, c)
        self.assertEqual(c, c)
        self.assertEqual(c, copy.deepcopy(c))
        self.assertEqual(c, numpy.array(20))

        self.assertNotEqual(c, 999)
        self.assertNotEqual(999, c)
        self.assertNotEqual(c, d)
        self.assertNotEqual(c, numpy.array(999))
        self.assertNotEqual(numpy.array(999), c)

        self.assertLess(c, 999)
        self.assertLessEqual(c, 999)
        self.assertGreater(c, 10)
        self.assertGreaterEqual(c, 10)

        self.assertGreater(999, c)
        self.assertGreaterEqual(999, c)
        self.assertLess(10, c)
        self.assertLessEqual(10, c)

        self.assertLess(c, e)
        self.assertLessEqual(c, e)
        self.assertGreater(c, d)
        self.assertGreaterEqual(c, d)

        self.assertEqual(c + 10, 30)
        self.assertEqual(c - 10, 10)
        self.assertEqual(c / 10, 2)
        self.assertEqual(c * 10, 200)
        self.assertEqual(c // 10, 2)

        self.assertEqual(c + d, 30)
        self.assertEqual(c - d, 10)
        self.assertEqual(c / d, 2)
        self.assertEqual(c * d, 200)
        self.assertEqual(c // d, 2)

        self.assertEqual(20 + d, 30)
        self.assertEqual(20 - d, 10)
        self.assertEqual(20 / d, 2)
        self.assertEqual(20 * d, 200)
        self.assertEqual(20 // d, 2)

        c = cfdm.Constant(20)
        c -= 10
        self.assertEqual(c, 10)
        c += 10
        self.assertEqual(c, 20)
        c *= 10
        self.assertEqual(c, 200)
        c /= 10
        self.assertEqual(c, 20)
        c //= 10
        self.assertEqual(c, 2)

        # Unary operations
        c = cfdm.Constant(-20)
        self.assertEqual(-c, 20)
        self.assertEqual(abs(c), 20)
        self.assertEqual(+c, -20)

        # Copy
        c = cfdm.atol().copy()
        del c._func
        self.assertEqual(c, c.copy())

        # Bool
        self.assertTrue(cfdm.Constant(1))
        self.assertTrue(cfdm.Constant(True))
        self.assertFalse(cfdm.Constant(0))
        self.assertFalse(cfdm.Constant(False))

    def test_Configuration(self):
        if self.test_only and inspect.stack()[0][3] not in self.test_only:
            return

        c = cfdm.configuration()

        self.assertIsInstance(repr(c), str)
        self.assertEqual(str(c), str(dict(**c)))


# --- End: class


if __name__ == "__main__":
    print("Run date:", datetime.datetime.now())
    cfdm.environment()
    print("")
    unittest.main(verbosity=2)<|MERGE_RESOLUTION|>--- conflicted
+++ resolved
@@ -12,6 +12,7 @@
 import numpy
 
 import faulthandler
+
 faulthandler.enable()  # to debug seg faults and timeouts
 
 import cfdm
@@ -248,11 +249,7 @@
             g = cfdm.read(temp_file, verbose=1)
 
             self.assertEqual(len(g), 1)
-<<<<<<< HEAD
             self.assertTrue(f.equals(g[0], verbose=3), f"f={f!r}")
-=======
-            self.assertTrue(f.equals(g[0], verbose=3), "n={}".format(n))
->>>>>>> af488d12
 
         with self.assertRaises(Exception):
             _ = cfdm.example_field(top + 1)
@@ -401,8 +398,7 @@
         domains = [x.domain for x in (f, f, g)]
 
         self.assertEqual(len(cfdm.unique_constructs(domains)), 2)
-        self.assertEqual(
-            len(cfdm.unique_constructs(domains + fields)), 4)
+        self.assertEqual(len(cfdm.unique_constructs(domains + fields)), 4)
         self.assertEqual(
             len(cfdm.unique_constructs(domains + fields + [f.domain])), 4
         )
