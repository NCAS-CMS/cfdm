import atexit
import datetime
import faulthandler
import itertools
import os
import tempfile
import unittest

import numpy as np

faulthandler.enable()  # to debug seg faults and timeouts

import cfdm

warnings = False

# Set up temporary files
n_tmpfiles = 2
tmpfiles = [
    tempfile.mkstemp("_test_read_write.nc", dir=os.getcwd())[1]
    for i in range(n_tmpfiles)
]
[tmpfile, tmpfile1] = tmpfiles


def _remove_tmpfiles():
    """Remove temporary files created during tests."""
    for f in tmpfiles:
        try:
            os.remove(f)
        except OSError:
            pass


atexit.register(_remove_tmpfiles)


class UGRIDTest(unittest.TestCase):
    """Test UGRID field constructs."""

    filename1 = os.path.join(
        os.path.dirname(os.path.abspath(__file__)), "ugrid_1.nc"
    )

    filename2 = os.path.join(
        os.path.dirname(os.path.abspath(__file__)), "ugrid_2.nc"
    )

    def setUp(self):
        """Preparations called immediately before each test method."""
        # Disable log messages to silence expected warnings
        cfdm.LOG_LEVEL("DISABLE")
        # Note: to enable all messages for given methods, lines or
        # calls (those without a 'verbose' option to do the same)
        # e.g. to debug them, wrap them (for methods, start-to-end
        # internally) as follows: cfdm.LOG_LEVEL('DEBUG')
        #
        # < ... test code ... >
        # cfdm.log_level('DISABLE')

    def test_UGRID_read(self):
        """Test reading of UGRID files."""
        f1 = cfdm.read(self.filename1)

        self.assertEqual(len(f1), 3)
        for g in f1:
            self.assertEqual(len(g.domain_topologies()), 1)
            self.assertEqual(len(g.auxiliary_coordinates()), 2)
            self.assertEqual(len(g.dimension_coordinates()), 1)

            for aux in g.auxiliary_coordinates().values():
                self.assertTrue(aux.has_data())

            if g.domain_topology().get_cell() == "face":
                self.assertEqual(len(g.cell_connectivities()), 1)
                self.assertEqual(
                    g.cell_connectivity().get_connectivity(), "edge"
                )

        f2 = cfdm.read(self.filename2)
        self.assertEqual(len(f2), 3)
        for g in f2:
            self.assertEqual(len(g.domain_topologies()), 1)
            self.assertEqual(len(g.auxiliary_coordinates()), 2)
            self.assertEqual(len(g.dimension_coordinates()), 1)

            cell = g.domain_topology().get_cell()
            if cell in ("edge", "face"):
                for aux in g.auxiliary_coordinates().values():
                    self.assertFalse(aux.has_data())

            if cell == "face":
                self.assertEqual(len(g.cell_connectivities()), 1)
                self.assertEqual(
                    g.cell_connectivity().get_connectivity(), "edge"
                )

    def test_UGRID_data(self):
        """Test reading of UGRID data."""
        node1, face1, edge1 = cfdm.read(self.filename1)
        node2, face2, edge2 = cfdm.read(self.filename2)

        # Domain topology arrays
        domain_topology1 = face1.domain_topology()
        self.assertTrue(
            (
                domain_topology1.array
                == np.array([[2, 3, 1, 0], [4, 5, 3, 2], [1, 3, 6, -99]])
            ).all()
        )
        self.assertTrue(domain_topology1.equals(face2.domain_topology()))

        domain_topology1 = edge1.domain_topology()
        self.assertTrue(
            (
                domain_topology1.array
                == np.array(
                    [
                        [1, 6],
                        [3, 6],
                        [3, 1],
                        [0, 1],
                        [2, 0],
                        [2, 3],
                        [2, 4],
                        [5, 4],
                        [3, 5],
                    ]
                )
            ).all()
        )
        self.assertTrue(domain_topology1.equals(edge2.domain_topology()))

        # Cell connectivity arrays
        cell_connectivity1 = face1.cell_connectivity()
        self.assertTrue(
            (
                cell_connectivity1.array
                == np.array(
                    [
                        [0, 1, 2, -99, -99],
                        [1, 0, -99, -99, -99],
                        [2, 0, -99, -99, -99],
                    ]
                )
            ).all()
        )
        self.assertTrue(cell_connectivity1.equals(face2.cell_connectivity()))

    def test_read_UGRID_domain(self):
        """Test reading of UGRID files into domains."""
        d1 = cfdm.read(self.filename1, domain=True)

        self.assertEqual(len(d1), 3)
        for g in d1:
            self.assertIsInstance(g, cfdm.Domain)
            self.assertEqual(len(g.domain_topologies()), 1)
            self.assertEqual(len(g.auxiliary_coordinates()), 2)
            self.assertEqual(len(g.dimension_coordinates()), 0)

            for aux in g.auxiliary_coordinates().values():
                self.assertTrue(aux.has_data())

            if g.domain_topology().get_cell() == "face":
                self.assertEqual(len(g.cell_connectivities()), 1)
                self.assertEqual(
                    g.cell_connectivity().get_connectivity(), "edge"
                )

<<<<<<< HEAD
=======
    def test_read_write_UGRID_field(self):
        """Test the cfdm.read and cfdm.write with UGRID fields."""
        # Face, edge, and point fields that are all part of the same
        # UGRID mesh
        ugrid = cfdm.example_fields(8, 9, 10)

        face, edge, point = (0, 1, 2)

        # Test for equality with the fields defined in memory. Only
        # works for face (8) and edge (9) fields.
        for cell in (face, edge):
            f = ugrid[cell]
            cfdm.write(f, tmpfile)
            g = cfdm.read(tmpfile)
            self.assertEqual(len(g), 1)
            self.assertTrue(g[0].equals(f))

        # Test round-tripping fields with multiple fields
        #
        # Get the indices of 'ugrid' for all possible combinations of
        # fields:
        #
        # combinations = [(0,), (1,), ..., (2, 0, 1), (2, 1, 0)]
        combinations = [
            i
            for n in range(1, 4)
            for i in itertools.permutations([face, edge, point], n)
        ]

        for cells in combinations:
            f = []
            for cell in cells:
                f.append(ugrid[cell])

            cfdm.write(f, tmpfile)
            g = cfdm.read(tmpfile)
            self.assertEqual(len(g), len(f))

            cfdm.write(g, tmpfile1)
            h = cfdm.read(tmpfile1)
            self.assertEqual(len(h), len(g))
            self.assertTrue(h[0].equals(g[0]))

    def test_read_write_UGRID_domain(self):
        """Test the cfdm.read and cfdm.write with UGRID domains."""
        # Face, edge, and point fields/domains that are all part of
        # the same UGRID mesh
        ugrid = [f.domain for f in cfdm.example_fields(8, 9, 10)]

        face, edge, point = (0, 1, 2)

        # Test for equality with the fields defined in memory. Only
        # works for face (8) and edge (9) domains.
        for cell in (face, edge):
            d = ugrid[cell]
            cfdm.write(d, tmpfile)
            e = cfdm.read(tmpfile, domain=True)
            self.assertEqual(len(e), 2)
            self.assertTrue(e[0].equals(d))
            self.assertEqual(e[1].domain_topology().get_cell(), "point")

        # Test round-tripping fields with all three domains
        combinations = list(itertools.permutations([face, edge, point], 3))

        for cells in combinations:
            d = []
            for cell in cells:
                d.append(ugrid[cell])

            cfdm.write(d, tmpfile)
            e = cfdm.read(tmpfile, domain=True)
            self.assertEqual(len(e), len(d))

            cfdm.write(e, tmpfile1)
            f = cfdm.read(tmpfile1, domain=True)
            self.assertEqual(len(f), len(e))
            for i, j in zip(f, e):
                self.assertTrue(i.equals(j))

        # TODOUGRID: Other types of domain read/write are tricky, and
        #            possibly even reasonably not round-trippable, but
        #            that's an issue for another day ...

>>>>>>> e0ee2462

if __name__ == "__main__":
    print("Run date:", datetime.datetime.now())
    cfdm.environment()
    print("")
    unittest.main(verbosity=2)<|MERGE_RESOLUTION|>--- conflicted
+++ resolved
@@ -167,8 +167,6 @@
                     g.cell_connectivity().get_connectivity(), "edge"
                 )
 
-<<<<<<< HEAD
-=======
     def test_read_write_UGRID_field(self):
         """Test the cfdm.read and cfdm.write with UGRID fields."""
         # Face, edge, and point fields that are all part of the same
@@ -252,7 +250,6 @@
         #            possibly even reasonably not round-trippable, but
         #            that's an issue for another day ...
 
->>>>>>> e0ee2462
 
 if __name__ == "__main__":
     print("Run date:", datetime.datetime.now())
