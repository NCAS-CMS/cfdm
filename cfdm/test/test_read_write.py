--- conflicted
+++ resolved
@@ -68,7 +68,6 @@
             os.path.dirname(os.path.abspath(__file__)), "string_char.nc"
         )
 
-<<<<<<< HEAD
         self.netcdf3_fmts = [
             'NETCDF3_CLASSIC',
             'NETCDF3_64BIT',
@@ -81,19 +80,6 @@
         ]
         self.netcdf_fmts = self.netcdf3_fmts + self.netcdf4_fmts
 
-        ### self.test_only = []  # TODO reinstate this one at PR end
-        # self.test_only = ['NOTHING!!!!!']
-        # self.test_only = ['test_write_filename']
-        # self.test_only = ['test_read_write_unlimited']
-        # self.test_only = ['test_read_field']
-        # self.test_only = ['test_read_mask']
-        # self.test_only = ['test_read_write_format']
-        # self.test_only = ['test_read_write_Conventions']
-        # self.test_only = ['test_read_write_multiple_geometries']
-        self.test_only = ['test_write_netcdf_mode']
-
-=======
->>>>>>> 9fd3c340
     def test_write_filename(self):
         """TODO DOCS."""
         f = cfdm.example_field(0)
@@ -342,21 +328,8 @@
 
     def test_read_write_unlimited(self):
         """TODO DOCS."""
-<<<<<<< HEAD
-        if self.test_only and inspect.stack()[0][3] not in self.test_only:
-            return
-
         for fmt in self.netcdf_fmts:
-=======
-        for fmt in (
-            "NETCDF4",
-            "NETCDF4_CLASSIC",
-            "NETCDF3_CLASSIC",
-            "NETCDF3_64BIT",
-            "NETCDF3_64BIT_OFFSET",
-            "NETCDF3_64BIT_DATA",
-        ):
->>>>>>> 9fd3c340
+
             f = cfdm.read(self.filename)[0]
             domain_axes = f.domain_axes()
 
@@ -368,18 +341,12 @@
             self.assertTrue(domain_axes["domainaxis0"].nc_is_unlimited())
 
         f = cfdm.read(self.filename)[0]
-<<<<<<< HEAD
-        f.domain_axes['domainaxis0'].nc_set_unlimited(True)
-        f.domain_axes['domainaxis2'].nc_set_unlimited(True)
-        cfdm.write(f, tmpfile, fmt='NETCDF4')
-=======
 
         domain_axes = f.domain_axes()
 
         domain_axes["domainaxis0"].nc_set_unlimited(True)
         domain_axes["domainaxis2"].nc_set_unlimited(True)
-        cfdm.write(f, tmpfile, fmt=fmt)
->>>>>>> 9fd3c340
+        cfdm.write(f, tmpfile, fmt='NETCDF4')
 
         f = cfdm.read(tmpfile)[0]
         domain_axes = f.domain_axes()
