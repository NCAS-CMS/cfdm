import atexit
import datetime
import faulthandler
import itertools
import os
import tempfile
import unittest
import warnings

import cftime
import dask.array as da
import numpy as np

faulthandler.enable()  # to debug seg faults and timeouts

import cfdm
from cfdm.functions import DeprecationError

# To facilitate the testing of logging outputs (see comment tag
# 'Logging note')
logger = cfdm.logging.getLogger(__name__)


n_tmpfiles = 2
tmpfiles = [
    tempfile.mkstemp("_test_Data.nc", dir=os.getcwd())[1]
    for i in range(n_tmpfiles)
]
file_A, file_B = tmpfiles


def _remove_tmpfiles():
    """Try to remove defined temporary files by deleting their paths."""
    for f in tmpfiles:
        try:
            os.remove(f)
        except OSError:
            pass


atexit.register(_remove_tmpfiles)


def axis_combinations(ndim):
    """Create axes permutations for `test_Data_flatten`"""
    return [
        axes
        for n in range(1, ndim + 1)
        for axes in itertools.permutations(range(ndim), n)
    ]


class DataTest(unittest.TestCase):
    """Unit test for the Data class."""

    f0 = cfdm.example_field(0)

    def setUp(self):
        """Preparations called immediately before each test method."""
        # Disable log messages to silence expected warnings
        # cfdm.log_level("DISABLE")
        # Note: to enable all messages for given methods, lines or calls (those
        # without a 'verbose' option to do the same) e.g. to debug them, wrap
        # them (for methods, start-to-end internally) as follows:
        # cfdm.log_level('DEBUG')
        # < ... test code ... >
        # cfdm.log_level('DISABLE')

        self.filename = os.path.join(
            os.path.dirname(os.path.abspath(__file__)), "test_file.nc"
        )

        expected_warning_msgs = [
            "divide by zero encountered in " + np_method
            for np_method in (
                "arctanh",
                "log",
                "double_scalars",
            )
        ] + [
            "invalid value encountered in " + np_method
            for np_method in (
                "arcsin",
                "arccos",
                "arctanh",
                "arccosh",
                "log",
                "sqrt",
                "double_scalars",
                "true_divide",
            )
        ]
        for expected_warning in expected_warning_msgs:
            warnings.filterwarnings(
                "ignore", category=RuntimeWarning, message=expected_warning
            )

    def test_Data__init__basic(self):
        """Test basic Data.__init__"""
        # Most __init__ parameters are covered by the various other
        # tests, so this is mainly to check trivial cases.
        cfdm.Data(0, "s")
        cfdm.Data(array=np.arange(5))
        cfdm.Data(source=self.filename)

        d = cfdm.Data()
        with self.assertRaises(ValueError):
            d.ndim

        with self.assertRaises(ValueError):
            d.get_filenames()

    def test_Data__init__no_args(self):
        """Test Data.__init__ with no arg."""
        # Most __init__ parameters are covered by the various other
        # tests, so this is mainly to check trivial cases.
        cfdm.Data()
        cfdm.Data(0, "s")
        cfdm.Data(array=np.arange(5))
        cfdm.Data(source=self.filename)

    def test_Data_any(self):
        """Test Data.any."""
        d = cfdm.Data([[0, 0, 0]])
        self.assertFalse(d.any())
        d[0, 0] = np.ma.masked
        self.assertFalse(d.any())
        d[0, 1] = 3
        self.assertTrue(d.any())
        d[...] = np.ma.masked
        self.assertFalse(d.any())

        d = cfdm.Data([[0, 2], [0, 4]])
        self.assertTrue(d.any())
        self.assertEqual(d.any(keepdims=False).shape, ())
        self.assertEqual(d.any(axis=()).shape, d.shape)
        self.assertTrue((d.any(axis=0).array == [False, True]).all())
        self.assertTrue((d.any(axis=1).array == [True, True]).all())
        self.assertEqual(d.any().Units, cfdm.Units())

        d[0] = cfdm.masked
        self.assertTrue((d.any(axis=0).array == [False, True]).all())
        self.assertTrue(
            (
                d.any(axis=1).array == np.ma.array([True, True], mask=[1, 0])
            ).all()
        )

        d[...] = cfdm.masked
        self.assertFalse(d.any())
        self.assertFalse(d.any(keepdims=False))

    def test_Data__repr__str(self):
        """Test all means of Data inspection."""
        for d in [
            cfdm.Data(9, units="km"),
            cfdm.Data([9], units="km"),
            cfdm.Data([[9]], units="km"),
            cfdm.Data([8, 9], units="km"),
            cfdm.Data([[8, 9]], units="km"),
            cfdm.Data([7, 8, 9], units="km"),
            cfdm.Data([[7, 8, 9]], units="km"),
            cfdm.Data([6, 7, 8, 9], units="km"),
            cfdm.Data([[6, 7, 8, 9]], units="km"),
            cfdm.Data([[6, 7], [8, 9]], units="km"),
            cfdm.Data([[6, 7, 8, 9], [6, 7, 8, 9]], units="km"),
        ]:
            _ = repr(d)
            _ = str(d)

        # Test when the data contains date-times with the first
        # element masked
        dt = np.ma.array([10, 20], mask=[True, False])
        d = cfdm.Data(dt, units="days since 2000-01-01")
        self.assertTrue(str(d) == "[--, 2000-01-21 00:00:00]")
        self.assertTrue(repr(d) == "<Data(2): [--, 2000-01-21 00:00:00]>")

        # Cached elements
        elements0 = (0, -1, 1)
        for array in ([1], [1, 2], [1, 2, 3]):
            elements = elements0[: len(array)]

            d = cfdm.Data(array)
            cache = d._get_cached_elements()
            for element in elements:
                self.assertNotIn(element, cache)

            self.assertEqual(str(d), str(array))
            cache = d._get_cached_elements()
            for element in elements:
                self.assertIn(element, cache)

            d[0] = 1
            cache = d._get_cached_elements()
            for element in elements:
                self.assertNotIn(element, cache)

            self.assertEqual(str(d), str(array))
            cache = d._get_cached_elements()
            for element in elements:
                self.assertIn(element, cache)

            self.assertEqual(str(d), str(array))
            cache = d._get_cached_elements()
            for element in elements:
                self.assertIn(element, cache)

        # Test when size > 3, i.e. second element is not there.
        d = cfdm.Data([1, 2, 3, 4])
        cache = d._get_cached_elements()
        for element in elements0:
            self.assertNotIn(element, cache)

        self.assertEqual(str(d), "[1, ..., 4]")
        cache = d._get_cached_elements()
        self.assertNotIn(1, cache)
        for element in elements0[:2]:
            self.assertIn(element, cache)

        d[0] = 1
        for element in elements0:
            self.assertNotIn(element, d._get_cached_elements())

    def test_Data__setitem__(self):
        """Test Data.__setitem__"""
        for hardmask in (False, True):
            a = np.ma.arange(90).reshape(9, 10)
            if hardmask:
                a.harden_mask()
            else:
                a.soften_mask()

            d = cfdm.Data(a.copy(), "metres", hardmask=hardmask, chunks=(3, 5))

            a[:, 1] = np.ma.masked
            d[:, 1] = cfdm.masked

            a[0, 2] = -6
            d[0, 2] = -6

            a[0:3, 1] = -1
            d[0:3, 1] = -1

            a[0:2, 3] = -1
            d[0:2, 3] = -1

            a[3, 4:6] = -2
            d[3, 4:6] = -2

            a[0:2, 1:4] = -3
            d[0:2, 1:4] = -3

            a[5:7, [3, 5, 6]] = -4
            d[5:7, [3, 5, 6]] = -4

            a[8, [8, 6, 5]] = -5
            d[8, [8, 6, 5]] = -5

            a[...] = -a
            d[...] = -d

            a[0] = a[2]
            d[0] = d[2]

            a[:, 0] = a[:, 2]
            d[:, 0] = d[:, 2]

            a[:, 1] = a[:, 3]
            d[:, 1] = a[:, 3:4]  # Note: a, not d

            d.__keepdims_indexing__ = False

            a[:, 2] = a[:, 4]
            d[:, 2] = d[:, 4]  # Note: d, not a

            self.assertTrue((d.array == a).all())
            self.assertTrue((d.array.mask == a.mask).all())

        # Multiple 1-d array indices
        a = np.arange(180).reshape(9, 2, 10)
        value = -1 - np.arange(16).reshape(4, 1, 4)

        d = cfdm.Data(a.copy())
        d[[2, 4, 6, 8], 0, [1, 2, 3, 4]] = value
        self.assertEqual(
            np.count_nonzero(np.ma.where(d.array < 0, 1, 0)), value.size
        )

        d = cfdm.Data(a.copy())
        d[[2, 4, 6, 8], :, [1, 2, 3, 4]] = value
        self.assertEqual(
            np.count_nonzero(np.ma.where(d.array < 0, 1, 0)),
            value.size * d.shape[1],
        )

        d = cfdm.Data(a.copy())
        d[[1, 2, 4, 5], 0, [5, 6, 7, -1]] = value
        self.assertEqual(
            np.count_nonzero(np.ma.where(d.array < 0, 1, 0)), value.size
        )

        d = cfdm.Data(a.copy())
        value = np.squeeze(value)
        d.__keepdims_indexing__ = False
        d[[2, 4, 6, 8], 0, [1, 2, 3, 4]] = value
        self.assertEqual(
            np.count_nonzero(np.ma.where(d.array < 0, 1, 0)), value.size
        )

        a = np.ma.arange(3000).reshape(50, 60)
        a.harden_mask()

        d = cfdm.Data(a.filled(), units="m")

        for n, (j, i) in enumerate(
            (
                (34, 23),
                (0, 0),
                (-1, -1),
                (slice(40, 50), slice(58, 60)),
                (Ellipsis, slice(None)),
                (slice(None), Ellipsis),
            )
        ):
            n = -n - 1
            for dvalue, avalue in (
                (n, n),
                (cfdm.masked, np.ma.masked),
                (n, n),
            ):
                d[j, i] = dvalue
                a[j, i] = avalue
                x = d.array
                self.assertTrue((x == a).all() in (True, np.ma.masked))
                m = np.ma.getmaskarray(x)
                self.assertTrue((m == np.ma.getmaskarray(a)).all())

        a = np.ma.arange(3000).reshape(50, 60)
        a.harden_mask()

        d = cfdm.Data(a.filled(), "m")

        (j, i) = (slice(0, 2), slice(0, 3))
        array = np.array([[1, 2, 6], [3, 4, 5]]) * -1

        for dvalue in (array, np.ma.masked_where(array < -2, array), array):
            d[j, i] = dvalue
            a[j, i] = dvalue
            x = d.array
            self.assertTrue((x == a).all() in (True, np.ma.masked))
            m = np.ma.getmaskarray(x)
            self.assertTrue((m == np.ma.getmaskarray(a)).all())

        # Scalar numeric array
        d = cfdm.Data(9, units="km")
        d[...] = cfdm.masked
        a = d.array
        self.assertEqual(a.shape, ())
        self.assertIs(a[()], np.ma.masked)

        # Multiple list indices, scalar value
        d = cfdm.Data(np.arange(40).reshape(5, 8), units="km")

        value = -1
        for indices in (
            ([0, 3, 4], [1, 6, 7]),
            ([0, 3, 4], [1, 7, 6]),
            ([0, 4, 3], [1, 6, 7]),
            ([0, 4, 3], [1, 7, 6]),
            ([4, 3, 0], [7, 6, 1]),
            ([4, 3, 0], [1, 6, 7]),
            ([0, 3, 4], [7, 6, 1]),
            ([0, 3, -1], [7, 6, 1]),
            ([0, 3, 4], [-1, 6, 1]),
            ([0, 3, -1], [-1, 6, 1]),
        ):
            d[indices] = value
            self.assertEqual((d.array == value).sum(), 9)
            value -= 1

        # Repeated list elements
        for indices in (
            ([0, 3, 3], [7, 6, 1]),
            ([3, 3, 0], [7, 6, 1]),
            ([0, 4, 3], [7, 6, 7]),
        ):
            d[indices] = value
            self.assertEqual((d.array == value).sum(), 6)
            value -= 1

        for indices in (
            ([3, 4, 3], [7, 6, 7]),
            ([3, 3, 4], [7, 7, 6]),
            ([4, 3, 3], [6, 7, 7]),
        ):
            d[indices] = value
            self.assertEqual((d.array == value).sum(), 4)
            value -= 1

        # Multiple list indices, array value
        a = np.arange(40).reshape(1, 5, 8)

        value = np.arange(9).reshape(3, 3) - 9

        for indices in (
            (slice(None), [0, 3, 4], [1, 6, 7]),
            (slice(None), [0, 3, 4], [1, 7, 6]),
            (slice(None), [0, 4, 3], [1, 6, 7]),
            (slice(None), [0, 4, 3], [1, 7, 6]),
            (slice(None), [4, 3, 0], [7, 6, 1]),
            (slice(None), [4, 3, 0], [1, 6, 7]),
            (slice(None), [0, 3, 4], [7, 6, 1]),
            (slice(None), [0, 3, -1], [7, 6, 1]),
            (slice(None), [0, 3, 4], [-1, 6, 1]),
            (slice(None), [0, 3, -1], [-1, 6, 1]),
        ):
            d = cfdm.Data(a.copy())
            d[indices] = value
            self.assertEqual((d.array < 0).sum(), 9)

        # Repeated list elements
        for indices in (
            (slice(None), [0, 3, 3], [7, 6, 1]),
            (slice(None), [0, 4, 3], [7, 6, 7]),
            (slice(None), [3, 3, 4], [1, 6, 7]),
            (slice(None), [0, 4, 3], [7, 7, 6]),
        ):
            d = cfdm.Data(a.copy())
            d[indices] = value
            self.assertEqual((d.array < 0).sum(), 6)

        for indices in (
            (slice(None), [3, 4, 3], [7, 6, 7]),
            (slice(None), [4, 3, 3], [6, 7, 7]),
            (slice(None), [3, 3, 4], [6, 7, 7]),
            (slice(None), [3, 3, 4], [7, 7, 6]),
            (slice(None), [4, 3, 3], [7, 7, 6]),
        ):
            d = cfdm.Data(a.copy())
            d[indices] = value
            self.assertEqual((d.array < 0).sum(), 4)

        # Multiple list indices, array value + broadcasting
        value = np.arange(3).reshape(1, 3) - 9

        for indices in ((slice(None), [0, 3, 4], [1, 6, 7]),):
            d = cfdm.Data(a.copy())
            d[indices] = value
            self.assertEqual((d.array < 0).sum(), 9)

        # Repeated list elements
        for indices in ((slice(None), [0, 3, 3], [7, 6, 1]),):
            d = cfdm.Data(a.copy())
            d[indices] = value
            self.assertEqual((d.array < 0).sum(), 6)

        for indices in ((slice(None), [4, 3, 3], [7, 7, 6]),):
            d = cfdm.Data(a.copy())
            d[indices] = value
            self.assertEqual((d.array < 0).sum(), 4)

    def test_Data_apply_masking(self):
        """Test Data.apply_masking."""
        a = np.ma.arange(12).reshape(3, 4)
        a[1, 1] = np.ma.masked

        d = cfdm.Data(a, units="m")

        self.assertTrue((a == d.array).all())
        self.assertTrue((a.mask == d.mask.array).all())

        b = a.copy()
        e = d.apply_masking()
        self.assertTrue((b == e.array).all())
        self.assertTrue((b.mask == e.mask.array).all())

        b = np.ma.where(a == 0, np.ma.masked, a)
        e = d.apply_masking(fill_values=[0])
        self.assertTrue((b == e.array).all())
        self.assertTrue((b.mask == e.mask.array).all())

        b = np.ma.where((a == 0) | (a == 11), np.ma.masked, a)
        e = d.apply_masking(fill_values=[0, 11])
        self.assertTrue((b == e.array).all())
        self.assertTrue((b.mask == e.mask.array).all())

        b = np.ma.where(a < 3, np.ma.masked, a)
        e = d.apply_masking(valid_min=3)
        self.assertTrue((b == e.array).all())
        self.assertTrue((b.mask == e.mask.array).all())

        b = np.ma.where(a > 6, np.ma.masked, a)
        e = d.apply_masking(valid_max=6)
        self.assertTrue((b == e.array).all())
        self.assertTrue((b.mask == e.mask.array).all())

        b = np.ma.where((a < 2) | (a > 8), np.ma.masked, a)
        e = d.apply_masking(valid_range=[2, 8])
        self.assertTrue((b == e.array).all())
        self.assertTrue((b.mask == e.mask.array).all())

        d.set_fill_value(7)

        b = np.ma.where(a == 7, np.ma.masked, a)
        e = d.apply_masking(fill_values=True)
        self.assertTrue((b == e.array).all())
        self.assertTrue((b.mask == e.mask.array).all())

        b = np.ma.where((a == 7) | (a < 2) | (a > 8), np.ma.masked, a)
        e = d.apply_masking(fill_values=True, valid_range=[2, 8])
        self.assertTrue((b == e.array).all())
        self.assertTrue((b.mask == e.mask.array).all())

    #    def test_Data_astype(self):
    #        a = np.array([1.5, 2, 2.5], dtype=float)
    #        d = cfdm.Data(a)
    #
    #        self.assertTrue(d.dtype == np.dtype(float))
    #        self.assertTrue(d.array.dtype == np.dtype(float))
    #        self.assertTrue((d.array == a).all())
    #
    #        d.astype('int32')
    #        self.assertTrue(d.dtype == np.dtype('int32'))
    #        self.assertTrue(d.array.dtype == np.dtype('int32'))
    #        self.assertTrue((d.array == [1, 2, 2]).all())
    #
    #        d = cfdm.Data(a)
    #        try:
    #            d.astype(np.dtype(int, casting='safe'))
    #            self.assertTrue(False)
    #        except TypeError:
    #            pass

    def test_Data_array(self):
        """Test Data.array."""
        # Scalar numeric array
        d = cfdm.Data(9, "km")
        a = d.array
        self.assertEqual(a.shape, ())
        self.assertEqual(a, np.array(9))
        d[...] = cfdm.masked
        a = d.array
        self.assertEqual(a.shape, ())
        self.assertIs(a[()], np.ma.masked)

        # Non-scalar numeric array
        b = np.arange(24).reshape(2, 1, 3, 4)
        d = cfdm.Data(b, "km", fill_value=-123)
        a = d.array
        a[0, 0, 0, 0] = -999
        a2 = d.array
        self.assertTrue((a2 == b).all())
        self.assertFalse((a2 == a).all())

        # Fill value
        d[0, 0, 0, 0] = cfdm.masked
        self.assertEqual(d.array.fill_value, d.get_fill_value())

        # Date-time array
        d = cfdm.Data([["2000-12-3 12:00"]], "days since 2000-12-01", dt=True)
        self.assertEqual(d.array, 2.5)

        a = np.arange(12, dtype="int32").reshape(3, 4)

        d = cfdm.Data(a, units="km")

        b = np.array(d)

        self.assertEqual(b.dtype, np.dtype("int32"))
        self.assertEqual(a.shape, b.shape)
        self.assertTrue((a == b).all())

        b = np.array(d, dtype="float32")

        self.assertEqual(b.dtype, np.dtype("float32"))
        self.assertEqual(a.shape, b.shape)
        self.assertTrue((a == b).all())

        # Scalar numeric array
        d = cfdm.Data(9, units="km")
        a = d.array
        self.assertEqual(a.shape, ())
        self.assertEqual(a, np.array(9))
        d[...] = cfdm.masked
        a = d.array
        self.assertEqual(a.shape, ())
        self.assertIs(a[()], np.ma.masked)

        # Non-scalar numeric array
        b = np.arange(10 * 15 * 19).reshape(10, 1, 15, 19)
        d = cfdm.Data(b, "km")
        a = d.array
        a[0, 0, 0, 0] = -999
        a2 = d.array
        self.assertEqual(a2[0, 0, 0, 0], 0)
        self.assertEqual(a2.shape, b.shape)
        self.assertTrue((a2 == b).all())
        self.assertFalse((a2 == a).all())

        # Date-time array
        d = cfdm.Data([["2000-12-3 12:00"]], "days since 2000-12-01", dt=True)
        self.assertEqual(d.array, 2.5)

    def test_Data_flatten(self):
        """Test Data.flatten."""
        ma = np.ma.arange(24).reshape(1, 2, 3, 4)
        ma[0, 1, 1, 2] = cfdm.masked
        ma[0, 0, 2, 1] = cfdm.masked

        d = cfdm.Data(ma.copy())
        self.assertTrue(d.equals(d.flatten([]), verbose=3))
        self.assertIsNone(d.flatten(inplace=True))

        d = cfdm.Data(ma.copy())

        b = ma.flatten()
        for axes in (None, list(range(d.ndim))):
            e = d.flatten(axes)
            self.assertEqual(e.ndim, 1)
            self.assertEqual(e.shape, b.shape)
            self.assertTrue(e.equals(cfdm.Data(b), verbose=3))

        for axes in axis_combinations(d.ndim):
            e = d.flatten(axes)

            if len(axes) <= 1:
                shape = d.shape
            else:
                shape = [n for i, n in enumerate(d.shape) if i not in axes]
                shape.insert(
                    sorted(axes)[0],
                    np.prod([n for i, n in enumerate(d.shape) if i in axes]),
                )

            self.assertEqual(e.shape, tuple(shape), axes)
            self.assertEqual(e.ndim, d.ndim - len(axes) + 1)
            self.assertEqual(e.size, d.size)

        for n in range(4):
            e = d.flatten(n)
            f = d.flatten([n])
            self.assertTrue(e.equals(f))

        with self.assertRaises(ValueError):
            d.flatten(99)

        d = cfdm.Data(9)
        self.assertTrue(d.equals(d.flatten()))
        self.assertTrue(d.equals(d.flatten([])))

        with self.assertRaises(ValueError):
            d.flatten(0)

    def test_Data_transpose(self):
        """Test Data.transpose."""
        a = np.arange(2 * 3 * 5).reshape(2, 1, 3, 5)
        d = cfdm.Data(a.copy())

        for indices in (list(range(a.ndim)), list(range(-a.ndim, 0))):
            for axes in itertools.permutations(indices):
                a = np.transpose(a, axes)
                d = d.transpose(axes)
                message = (
                    f"cfdm.Data.transpose({axes}) failed: d.shape={d.shape}, "
                    f"a.shape={a.shape}"
                )
                self.assertEqual(d.shape, a.shape, message)
                self.assertTrue((d.array == a).all(), message)

        with self.assertRaises(ValueError):
            d.transpose(axes=99)

        with self.assertRaises(ValueError):
            d.transpose(axes=[1, 2, 3, 4, 5])

        d = cfdm.Data(9)
        self.assertTrue(d.equals(d.transpose()))

        # Dataset chunks
        d = cfdm.Data(np.arange(12).reshape(1, 4, 3))
        d.nc_set_dataset_chunksizes((1, 4, 3))
        d.transpose(inplace=True)
        self.assertEqual(d.nc_dataset_chunksizes(), (3, 4, 1))

    def test_Data_unique(self):
        """Test Data.unique."""
        d = cfdm.Data([[4, 2, 1], [1, 2, 3]], units="metre")
        u = d.unique()
        self.assertEqual(u.shape, (4,))
        self.assertTrue(
            (u.array == cfdm.Data([1, 2, 3, 4], "metre").array).all()
        )

        d[1, -1] = cfdm.masked
        u = d.unique()
        self.assertEqual(u.shape, (4,))
        self.assertTrue(
            (u.array == np.ma.array([1, 2, 4, -99], mask=[0, 0, 0, 1])).all()
        )

        # Dataset chunks
        d = cfdm.Data(np.arange(12).reshape(1, 4, 3))
        d.nc_set_dataset_chunksizes((1, 4, 3))
        e = d.unique()
        self.assertIsNone(e.nc_dataset_chunksizes())

    def test_Data_equals(self):
        """Test Data.equals."""
        shape = 3, 4
        chunksize = 2, 6
        a = np.arange(12).reshape(*shape)

        d = cfdm.Data(a, "m", chunks=chunksize)
        self.assertTrue(d.equals(d))  # check equal to self
        self.assertTrue(d.equals(d.copy()))  # also do self-equality checks!

        # Different but equivalent datatype, which should *fail* the
        # equality test (i.e. equals return False) because we want
        # equals to check for strict equality, including equality of
        # data type.
        d2 = cfdm.Data(a.astype(np.float32), "m", chunks=chunksize)
        self.assertTrue(d2.equals(d2.copy()))
        with self.assertLogs(level=-1) as catch:
            self.assertFalse(d2.equals(d, verbose=2))
            self.assertTrue(
                any(
                    "Data: Different data types: float32 != int64" in log_msg
                    for log_msg in catch.output
                )
            )

        e = cfdm.Data(a, "s", chunks=chunksize)  # different units to d
        self.assertTrue(e.equals(e.copy()))
        with self.assertLogs(level=-1) as catch:
            self.assertFalse(e.equals(d, verbose=2))
            self.assertTrue(
                any(
                    "Data: Different Units (<Units: s>, <Units: m>)" in log_msg
                    for log_msg in catch.output
                )
            )

        f = cfdm.Data(np.arange(12), "m", chunks=(6,))  # different shape to d
        self.assertTrue(f.equals(f.copy()))
        with self.assertLogs(level=-1) as catch:
            self.assertFalse(f.equals(d, verbose=2))
            self.assertTrue(
                any(
                    "Data: Different shapes: (12,) != (3, 4)" in log_msg
                    for log_msg in catch.output
                )
            )

        g = cfdm.Data(
            np.ones(shape, dtype="int64"), "m", chunks=chunksize
        )  # different values
        self.assertTrue(g.equals(g.copy()))
        with self.assertLogs(level=-1) as catch:
            self.assertFalse(g.equals(d, verbose=2))
            self.assertTrue(
                any(
                    "Data: Different array values" in log_msg
                    for log_msg in catch.output
                )
            )

        # Test NaN values
        d3 = cfdm.Data(a.astype(np.float64), "m", chunks=chunksize)
        h = cfdm.Data(np.full(shape, np.nan), "m", chunks=chunksize)
        # TODODASK: implement and test equal_nan kwarg to configure NaN eq.
        self.assertFalse(h.equals(h.copy()))
        with self.assertLogs(level=-1) as catch:
            # Compare to d3 not d since np.nan has dtype float64 (IEEE 754)
            self.assertFalse(h.equals(d3, verbose=2))
            self.assertTrue(
                any(
                    "Data: Different array values" in log_msg
                    for log_msg in catch.output
                )
            )

        # Test inf values
        i = cfdm.Data(np.full(shape, np.inf), "m", chunks=chunksize)
        self.assertTrue(i.equals(i.copy()))
        with self.assertLogs(level=-1) as catch:
            # np.inf is also of dtype float64 (see comment on NaN tests above)
            self.assertFalse(i.equals(d3, verbose=2))
            self.assertTrue(
                any(
                    "Data: Different array values" in log_msg
                    for log_msg in catch.output
                )
            )
        with self.assertLogs(level=-1) as catch:
            self.assertFalse(h.equals(i, verbose=2))
            self.assertTrue(
                any(
                    "Data: Different array values" in log_msg
                    for log_msg in catch.output
                )
            )

        # Test masked arrays
        #
        # 1. Example case where the masks differ only (data is
        #    identical)
        mask_test_chunksize = (2, 1)
        j1 = cfdm.Data(
            np.ma.array([1.0, 2.0, 3.0], mask=[1, 0, 0]),
            "m",
            chunks=mask_test_chunksize,
        )
        self.assertTrue(j1.equals(j1.copy()))
        j2 = cfdm.Data(
            np.ma.array([1.0, 2.0, 3.0], mask=[0, 1, 0]),
            "m",
            chunks=mask_test_chunksize,
        )
        self.assertTrue(j2.equals(j2.copy()))
        with self.assertLogs(level=-1) as catch:
            self.assertFalse(j1.equals(j2, verbose=2))
            self.assertTrue(
                any(
                    "Data: Different array values" in log_msg
                    for log_msg in catch.output
                )
            )
        # 2. Example case where the data differs only (masks are
        #    identical)
        j3 = cfdm.Data(
            np.ma.array([1.0, 2.0, 100.0], mask=[1, 0, 0]),
            "m",
            chunks=mask_test_chunksize,
        )
        self.assertTrue(j3.equals(j3.copy()))
        with self.assertLogs(level=-1) as catch:
            self.assertFalse(j1.equals(j3, verbose=2))
            self.assertTrue(
                any(
                    "Data: Different array values" in log_msg
                    for log_msg in catch.output
                )
            )

        # 3. Trivial case of data that is fully masked
        j4 = cfdm.Data(
            np.ma.masked_all(shape, dtype="int"), "m", chunks=chunksize
        )
        self.assertTrue(j4.equals(j4.copy()))
        with self.assertLogs(level=-1) as catch:
            self.assertFalse(j4.equals(d, verbose=2))
            self.assertTrue(
                any(
                    "Data: Different array values" in log_msg
                    for log_msg in catch.output
                )
            )
        # 4. Case where all the unmasked data is 'allclose' to other
        #    data but the data is not 'allclose' to it where it is
        #    masked, i.e. the data on its own (namely without
        #    considering the mask) is not equal to the other data on
        #    its own (e.g. note the 0-th element in below examples).
        #    This differs to case (2): there data differs *only where
        #    unmasked*.  Note these *should* be considered equal
        #    inside cfdm.Data, and indeed np.ma.allclose and our own
        #    _da_ma_allclose methods also hold these to be 'allclose'.
        j5 = cfdm.Data(
            np.ma.array([1.0, 2.0, 3.0], mask=[1, 0, 0]),
            "m",
            chunks=mask_test_chunksize,
        )
        self.assertTrue(j5.equals(j5.copy()))
        j6 = cfdm.Data(
            np.ma.array([10.0, 2.0, 3.0], mask=[1, 0, 0]),
            "m",
            chunks=mask_test_chunksize,
        )
        self.assertTrue(j6.equals(j6.copy()))
        self.assertTrue(j5.equals(j6))

        # Test non-numeric dtype arrays
        sa1 = cfdm.Data(
            np.array(["one", "two", "three"], dtype="S5"), "m", chunks=(3,)
        )
        self.assertTrue(sa1.equals(sa1.copy()))
        sa2_data = np.array(["one", "two", "four"], dtype="S4")
        sa2 = cfdm.Data(sa2_data, "m", chunks=(3,))
        self.assertTrue(sa2.equals(sa2.copy()))
        # Unlike for numeric types, for string-like data as long as
        # the data is the same consider the arrays equal, even if the
        # dtype differs.
        sa3_data = sa2_data.astype("S5")
        sa3 = cfdm.Data(sa3_data, "m", chunks=mask_test_chunksize)
        self.assertTrue(sa2.equals(sa3, verbose=2))
        self.assertTrue(sa3.equals(sa3.copy()))
        with self.assertLogs(level=-1) as catch:
            self.assertFalse(sa1.equals(sa3, verbose=2))
            self.assertTrue(
                any(
                    "Data: Different array values" in log_msg
                    for log_msg in catch.output
                )
            )
        # ...including masked string arrays
        sa4 = cfdm.Data(
            np.ma.array(["one", "two", "three"], mask=[0, 0, 1], dtype="S5"),
            "m",
            chunks=mask_test_chunksize,
        )
        self.assertTrue(sa4.equals(sa4.copy()))
        sa5 = cfdm.Data(
            np.ma.array(["one", "two", "three"], mask=[0, 1, 0], dtype="S5"),
            "m",
            chunks=mask_test_chunksize,
        )
        self.assertTrue(sa5.equals(sa5.copy()))
        with self.assertLogs(level=-1) as catch:
            self.assertFalse(sa4.equals(sa5, verbose=2))
            self.assertTrue(
                any(
                    "Data: Different array values" in log_msg
                    for log_msg in catch.output
                )
            )

        # Test where inputs are scalars
        scalar_test_chunksize = (10,)
        s1 = cfdm.Data(1, chunks=scalar_test_chunksize)
        self.assertTrue(s1.equals(s1.copy()))
        s2 = cfdm.Data(10, chunks=scalar_test_chunksize)
        self.assertTrue(s2.equals(s2.copy()))
        s3 = cfdm.Data("a_string", chunks=scalar_test_chunksize)
        self.assertTrue(s3.equals(s3.copy()))
        # 1. both are scalars
        with self.assertLogs(level=-1) as catch:
            self.assertFalse(s1.equals(s2, verbose=2))
            self.assertTrue(
                any(
                    "Data: Different array values" in log_msg
                    for log_msg in catch.output
                )
            )
        with self.assertLogs(level=-1) as catch:
            self.assertFalse(s1.equals(s3, verbose=2))
            self.assertTrue(
                any(
                    "Data: Different data types: int64 != <U8" in log_msg
                    for log_msg in catch.output
                )
            )
        # 2. only one is a scalar
        with self.assertLogs(level=-1) as catch:
            self.assertFalse(s1.equals(d, verbose=2))
            self.assertTrue(
                any(
                    "Data: Different shapes: () != (3, 4)" in log_msg
                    for log_msg in catch.output
                )
            )

        # Test rtol and atol parameters
        tol_check_chunksize = 1, 1
        k1 = cfdm.Data(np.array([10.0, 20.0]), chunks=tol_check_chunksize)
        self.assertTrue(k1.equals(k1.copy()))
        k2 = cfdm.Data(np.array([10.01, 20.01]), chunks=tol_check_chunksize)
        self.assertTrue(k2.equals(k2.copy()))
        # Only one log check is sufficient here
        with self.assertLogs(level=-1) as catch:
            self.assertFalse(k1.equals(k2, atol=0.005, rtol=0, verbose=2))
            self.assertTrue(
                any(
                    "Data: Different array values (atol=0.005, rtol=0.0)"
                    in log_msg
                    for log_msg in catch.output
                )
            )
        self.assertTrue(k1.equals(k2, atol=0.02, rtol=0))
        self.assertFalse(k1.equals(k2, atol=0, rtol=0.0005))
        self.assertTrue(k1.equals(k2, atol=0, rtol=0.002))

        # Test ignore_fill_value parameter
        m1 = cfdm.Data(1, fill_value=1000, chunks=scalar_test_chunksize)
        self.assertTrue(m1.equals(m1.copy()))
        m2 = cfdm.Data(1, fill_value=2000, chunks=scalar_test_chunksize)
        self.assertTrue(m2.equals(m2.copy()))
        with self.assertLogs(level=-1) as catch:
            self.assertFalse(m1.equals(m2, verbose=2))
            self.assertTrue(
                any(
                    "Data: Different fill value: 1000 != 2000" in log_msg
                    for log_msg in catch.output
                )
            )
            self.assertTrue(m1.equals(m2, ignore_fill_value=True))

        # Test verbose parameter: 1/'INFO' level is behaviour change boundary
        for checks in [(1, False), (2, True)]:
            verbosity_level, expect_to_see_msg = checks
            with self.assertLogs(level=-1) as catch:
                # Logging note: want to assert in the former case (verbosity=1)
                # that nothing is logged, but need to use workaround to prevent
                # AssertionError on fact that nothing is logged here. When at
                # Python =>3.10 this can be replaced by 'assertNoLogs' method.
                logger.warning(
                    "Log warning to prevent test error on empty log."
                )

                self.assertFalse(d2.equals(d, verbose=verbosity_level))
                self.assertIs(
                    any(
                        "Data: Different data types: float32 != int64"
                        in log_msg
                        for log_msg in catch.output
                    ),
                    expect_to_see_msg,
                )

        # Test ignore_data_type parameter
        self.assertTrue(d2.equals(d, ignore_data_type=True))

        # Test all possible chunk combinations
        for j, i in itertools.product([1, 2], [1, 2, 3]):
            d = cfdm.Data(np.arange(6).reshape(2, 3), "m", chunks=(j, i))
            for j, i in itertools.product([1, 2], [1, 2, 3]):
                e = cfdm.Data(np.arange(6).reshape(2, 3), "m", chunks=(j, i))
                self.assertTrue(d.equals(e))

    def test_Data_max_min_sum_squeeze(self):
        """Test the max, min, sum and squeeze Data methods."""
        a = np.ma.arange(2 * 3 * 5).reshape(2, 1, 3, 5)
        a[0, 0, 0, 0] = np.ma.masked
        a[-1, -1, -1, -1] = np.ma.masked
        a[1, -1, 1, 3] = np.ma.masked
        d = cfdm.Data(a)

        b = a.max()
        x = d.max().squeeze()
        self.assertEqual(x.shape, b.shape)
        self.assertTrue((x.array == b).all())

        b = a.max(axis=0)
        x = d.max(axes=0).squeeze(0)
        self.assertEqual(x.shape, b.shape)
        self.assertTrue((x.array == b).all())

        b = a.max(axis=(0, 3))
        x = d.max(axes=[0, 3]).squeeze([0, 3])
        self.assertEqual(x.shape, b.shape)
        self.assertTrue((x.array == b).all())
        self.assertTrue(d.max([0, 3]).equals(d.max([0, 3])))

        b = a.min()
        x = d.min().squeeze()
        self.assertEqual(x.shape, b.shape)
        self.assertTrue((x.array == b).all())

        b = a.min(axis=(0, 3))
        x = d.min(axes=[0, 3]).squeeze([0, 3])
        self.assertEqual(x.shape, b.shape)
        self.assertTrue((x.array == b).all(), (x.shape, b.shape))
        self.assertTrue(d.min([0, 3]).equals(d.min([0, 3])))

        b = a.sum()
        x = d.sum().squeeze()
        self.assertEqual(x.shape, b.shape)
        self.assertTrue((x.array == b).all())

        b = a.sum(axis=(0, 3))
        x = d.sum(axes=[0, 3]).squeeze([0, 3])
        self.assertEqual(x.shape, b.shape)
        self.assertTrue((x.array == b).all(), (x.shape, b.shape))

        with self.assertRaises(ValueError):
            d.sum(axes=99)

        with self.assertRaises(ValueError):
            d.squeeze(axes=99)

        with self.assertRaises(ValueError):
            d.squeeze(axes=2)

        with self.assertRaises(ValueError):
            d.max(axes=99)

        with self.assertRaises(ValueError):
            d.min(axes=99)

        d = cfdm.Data(9)
        self.assertTrue(d.equals(d.squeeze()))

        with self.assertRaises(ValueError):
            d.sum(axes=0)

        with self.assertRaises(ValueError):
            d.squeeze(axes=0)

        with self.assertRaises(ValueError):
            d.min(axes=0)

        with self.assertRaises(ValueError):
            d.max(axes=0)

        # Dataset chunks
        d = cfdm.Data(np.arange(12).reshape(1, 4, 3))
        d.nc_set_dataset_chunksizes((1, 4, 3))
        e = d.squeeze()
        self.assertEqual(e.nc_dataset_chunksizes(), (4, 3))
        e = d.max(axes=1)
        self.assertEqual(e.nc_dataset_chunksizes(), (1, 1, 3))
        e = d.min(axes=1)
        self.assertEqual(e.nc_dataset_chunksizes(), (1, 1, 3))
        e = d.sum(axes=1)
        self.assertEqual(e.nc_dataset_chunksizes(), (1, 1, 3))
        e = d.max(axes=1, squeeze=True)
        self.assertEqual(e.nc_dataset_chunksizes(), (1, 3))
        e = d.sum(axes=1, squeeze=True)
        self.assertEqual(e.nc_dataset_chunksizes(), (1, 3))

    def test_Data_dtype_mask(self):
        """Test the dtype and mask Data methods."""
        a = np.ma.array(
            [[280.0, -99, -99, -99], [281.0, 279.0, 278.0, 279.0]],
            dtype=float,
            mask=[[0, 1, 1, 1], [0, 0, 0, 0]],
        )

        d = cfdm.Data([[280, -99, -99, -99], [281, 279, 278, 279]])
        self.assertEqual(d.dtype, np.dtype(int))

        d = cfdm.Data(
            [[280, -99, -99, -99], [281, 279, 278, 279]],
            dtype=float,
            mask=[[0, 1, 1, 1], [0, 0, 0, 0]],
        )

        self.assertEqual(d.dtype, a.dtype)
        self.assertTrue((d.array == a).all())
        self.assertEqual(d.mask.shape, a.mask.shape)
        self.assertTrue((d.mask.array == np.ma.getmaskarray(a)).all())

        a = np.array(
            [[280.0, -99, -99, -99], [281.0, 279.0, 278.0, 279.0]], dtype=float
        )
        mask = np.ma.masked_all(a.shape).mask

        d = cfdm.Data(
            [[280, -99, -99, -99], [281, 279, 278, 279]], dtype=float
        )

        self.assertEqual(d.dtype, a.dtype)
        self.assertTrue((d.array == a).all())
        self.assertEqual(d.mask.shape, mask.shape)
        self.assertTrue((d.mask.array == np.ma.getmaskarray(a)).all())

    def test_Data_get_index(self):
        """Test Data.get_index."""
        f = cfdm.read("DSG_timeSeries_indexed.nc")[0]
        f = f.data
        d = cfdm.Data(cfdm.RaggedIndexedArray(source=f.source()))
        self.assertIsInstance(d.get_index(), cfdm.Index)

        d = cfdm.Data(9, "m")
        self.assertIsNone(d.get_index(None))
        with self.assertRaises(ValueError):
            d.get_index()

    def test_Data_get_list(self):
        """Test Data.get_list."""
        f = cfdm.read("gathered.nc")[0]
        f = f.data
        d = cfdm.Data(cfdm.GatheredArray(source=f.source()))
        self.assertIsInstance(d.get_list(), cfdm.List)

        d = cfdm.Data(9, "m")
        self.assertIsNone(d.get_list(None))
        with self.assertRaises(ValueError):
            d.get_list()

    def test_Data_get_count(self):
        """Test Data.get_count."""
        f = cfdm.read("DSG_timeSeries_contiguous.nc")[0]
        f = f.data
        d = cfdm.Data(cfdm.RaggedContiguousArray(source=f.source()))
        self.assertIsInstance(d.get_count(), cfdm.Count)

        d = cfdm.Data(9, "m")
        self.assertIsNone(d.get_count(None))
        with self.assertRaises(ValueError):
            d.get_count()

    def test_Data_filled(self):
        """Test Data.filled."""
        d = cfdm.Data([[1, 2, 3]])
        self.assertTrue((d.filled().array == [[1, 2, 3]]).all())

        d[0, 0] = cfdm.masked
        self.assertTrue(
            (d.filled().array == [[-9223372036854775806, 2, 3]]).all()
        )

        d.set_fill_value(-99)
        self.assertTrue((d.filled().array == [[-99, 2, 3]]).all())

        self.assertTrue((d.filled(1e10).array == [[1e10, 2, 3]]).all())

        d = cfdm.Data(["a", "b", "c"], mask=[1, 0, 0])
        self.assertTrue((d.filled().array == ["", "b", "c"]).all())

    def test_Data_insert_dimension(self):
        """Test Data.insert_dimension."""
        d = cfdm.Data([list(range(12))])
        self.assertEqual(d.shape, (1, 12))
        e = d.squeeze()
        self.assertEqual(e.shape, (12,))
        self.assertIsNone(d.squeeze(inplace=True))
        self.assertEqual(d.shape, (12,))

        d = cfdm.Data([list(range(12))])
        d.transpose(inplace=True)
        self.assertEqual(d.shape, (12, 1))
        e = d.squeeze()
        self.assertEqual(e.shape, (12,))
        self.assertIsNone(d.squeeze(inplace=True))
        self.assertEqual(d.shape, (12,))

        d.insert_dimension(0, inplace=True)
        d.insert_dimension(-1, inplace=True)
        self.assertEqual(d.shape, (1, 12, 1))
        e = d.squeeze()
        self.assertEqual(e.shape, (12,))
        e = d.squeeze(-1)
        self.assertEqual(e.shape, (1, 12))
        self.assertIsNone(e.squeeze(0, inplace=True))
        self.assertEqual(e.shape, (12,))

        d = e
        d.insert_dimension(0, inplace=True)
        d.insert_dimension(-1, inplace=True)
        d.insert_dimension(-1, inplace=True)
        self.assertEqual(d.shape, (1, 12, 1, 1))
        e = d.squeeze([0, 2])
        self.assertEqual(e.shape, (12, 1))

        array = np.arange(12).reshape(1, 4, 3)
        d = cfdm.Data(array)
        e = d.squeeze()
        f = e.insert_dimension(0)
        a = f.array
        self.assertTrue(np.allclose(a, array))

        with self.assertRaises(ValueError):
            d.insert_dimension(1000)

        # Dataset chunks
        d.nc_set_dataset_chunksizes((1, 4, 3))
        d.insert_dimension(0, inplace=True)
        self.assertEqual(d.nc_dataset_chunksizes(), (1, 1, 4, 3))
        d.insert_dimension(-1, inplace=True)
        self.assertEqual(d.nc_dataset_chunksizes(), (1, 1, 4, 3, 1))

        array = np.arange(12).reshape(3, 4)
        d = cfdm.Data(array)
        for i in (0, 1, 2, -3, -2, -1):
            self.assertEqual(
                d.insert_dimension(i).shape, np.expand_dims(array, i).shape
            )

    def test_Data_get_compressed_dimension(self):
        """Test Data.get_compressed_dimension."""
        d = cfdm.Data([[281, 279, 278, 279]])
        self.assertIsNone(d.get_compressed_dimension(None))

    def test_Data__format__(self):
        """Test Data.__format__"""
        d = cfdm.Data(9, "metres")
        self.assertEqual(f"{d}", "9 metres")
        self.assertEqual(f"{d!s}", "9 metres")
        self.assertEqual(f"{d!r}", "<Data(): 9 metres>")
        self.assertEqual(f"{d:.3f}", "9.000")

        d = cfdm.Data([[9]], "metres")
        self.assertEqual(f"{d}", "[[9]] metres")
        self.assertEqual(f"{d!s}", "[[9]] metres")
        self.assertEqual(f"{d!r}", "<Data(1, 1): [[9]] metres>")
        self.assertEqual(f"{d:.3f}", "9.000")

        d = cfdm.Data([9, 10], "metres")
        self.assertEqual(f"{d}", "[9, 10] metres")
        self.assertEqual(f"{d!s}", "[9, 10] metres")
        self.assertEqual(f"{d!r}", "<Data(2): [9, 10] metres>")
        with self.assertRaises(ValueError):
            f"{d:.3f}"

    def test_Data_orginal_filenames(self):
        """Test Data.original_filenames."""
        d = cfdm.Data(9, "metres")
        self.assertEqual(d.get_original_filenames(), set())

        self.assertIsNone(d._original_filenames(define="file1.nc"))
        self.assertEqual(
            d.get_original_filenames(), set([cfdm.abspath("file1.nc")])
        )

        self.assertIsNone(d._original_filenames(update=["file1.nc"]))
        self.assertEqual(len(d.get_original_filenames()), 1)

        d._original_filenames(update="file2.nc")
        self.assertEqual(len(d.get_original_filenames()), 2)

        d._original_filenames(update=["file1.nc", "file2.nc"])
        self.assertEqual(len(d.get_original_filenames()), 2)

        d._original_filenames(define="file3.nc")
        self.assertEqual(len(d.get_original_filenames()), 1)

        self.assertEqual(len(d._original_filenames(clear=True)), 1)
        self.assertEqual(d.get_original_filenames(), set())

        d._original_filenames(update=["file1.nc", "file2.nc"])
        self.assertEqual(len(d.get_original_filenames()), 2)

        # Check source
        e = cfdm.Data(source=d)
        self.assertEqual(
            e.get_original_filenames(), d.get_original_filenames()
        )

        # Check illegal parameter combinations
        with self.assertRaises(ValueError):
            d._original_filenames(define="file1.nc", update="file2.nc")

        with self.assertRaises(ValueError):
            d._original_filenames(define="file3.nc", clear=True)

        with self.assertRaises(ValueError):
            d._original_filenames(update="file4.nc", clear=True)

    def test_Data_first_element(self):
        """Test Data.first_element."""
        d = cfdm.Data(np.arange(6).reshape(1, 6, 1))
        self.assertEqual(d.first_element(), 0)

    def test_Data_second_element(self):
        """Test Data.second_element."""
        d = cfdm.Data(np.arange(6).reshape(1, 6, 1))
        self.assertEqual(d.second_element(), 1)

    def test_Data_last_element(self):
        """Test Data.last_element."""
        d = cfdm.Data(np.arange(6).reshape(1, 6, 1))
        self.assertEqual(d.last_element(), 5)

    def test_Data_sparse_array(self):
        """Test Data based on sparse arrays."""
        from scipy.sparse import csr_array

        indptr = np.array([0, 2, 3, 6])
        indices = np.array([0, 2, 2, 0, 1, 2])
        data = np.array([1, 2, 3, 4, 5, 6])
        s = csr_array((data, indices, indptr), shape=(3, 3))

        d = cfdm.Data(s)
        self.assertFalse((d.sparse_array != s).toarray().any())
        self.assertTrue((d.array == s.toarray()).all())

        d = cfdm.Data(s, dtype=float)
        self.assertEqual(d.sparse_array.dtype, float)

        # Can't mask sparse array during __init__
        mask = [[0, 0, 1], [0, 0, 0], [0, 0, 0]]
        with self.assertRaises(ValueError):
            cfdm.Data(s, mask=mask)

    def test_Data_masked_values(self):
        """Test Data.masked_values."""
        array = np.array([[1, 1.1, 2, 1.1, 3]])
        d = cfdm.Data(array)
        e = d.masked_values(1.1)
        ea = e.array
        a = np.ma.masked_values(
            array, 1.1, rtol=float(cfdm.rtol()), atol=float(cfdm.atol())
        )
        self.assertTrue(np.isclose(ea, a).all())
        self.assertTrue((ea.mask == a.mask).all())
        self.assertIsNone(d.masked_values(1.1, inplace=True))
        self.assertTrue(d.equals(e))

        array = np.array([[1, 1.1, 2, 1.1, 3]])
        d = cfdm.Data(array, mask_value=1.1)
        da = e.array
        self.assertTrue(np.isclose(da, a).all())
        self.assertTrue((da.mask == a.mask).all())

    def test_Data__int__(self):
        """Test Data.__int__"""
        for x in (-1.9, -1.5, -1.4, -1, 0, 1, 1.0, 1.4, 1.9):
            self.assertEqual(int(cfdm.Data(x)), int(x))
            self.assertEqual(int(cfdm.Data(x)), int(x))

        with self.assertRaises(Exception):
            _ = int(cfdm.Data([1, 2]))

    def test_Data_pad_missing(self):
        """Test Data.pad_missing."""
        d = cfdm.Data(np.arange(6).reshape(2, 3))

        g = d.pad_missing(1, to_size=5)
        self.assertEqual(g.shape, (2, 5))
        self.assertTrue(g[:, 3:].mask.array.all())

        self.assertIsNone(d.pad_missing(1, pad_width=(1, 2), inplace=True))
        self.assertEqual(d.shape, (2, 6))
        self.assertTrue(d[:, 0].mask.array.all())
        self.assertTrue(d[:, 4:].mask.array.all())

        e = d.pad_missing(0, pad_width=(0, 1))
        self.assertEqual(e.shape, (3, 6))
        self.assertTrue(e[2, :].mask.array.all())

        # Can't set both pad_width and to_size
        with self.assertRaises(ValueError):
            d.pad_missing(0, pad_width=(0, 1), to_size=99)

        # Axis out of bounds
        with self.assertRaises(ValueError):
            d.pad_missing(99, to_size=99)

    def test_Data_todict(self):
        """Test Data.todict."""
        d = cfdm.Data([1, 2, 3, 4], chunks=2)
        key = d.to_dask_array(_force_mask_hardness=False).name

        x = d.todict()
        self.assertIsInstance(x, dict)
        self.assertIn((key, 0), x)
        self.assertIn((key, 1), x)

        e = d[0]
        x = e.todict(graph="cull")
        self.assertIn((key, 0), x)
        self.assertNotIn((key, 1), x)

        e = d[0]
        x = e.todict(graph=None)
        self.assertIsInstance(x, dict)
        self.assertIn((key, 0), x)
        self.assertIn((key, 1), x)

        # Deprecated kwargs
        with self.assertRaises(DeprecationError):
            d.todict(optimize_graph=True)

    def test_Data_to_dask_array(self):
        """Test Data.to_dask_array."""
        d = cfdm.Data([1, 2, 3, 4], "m")
        dx = d.to_dask_array()
        self.assertIsInstance(dx, da.Array)
        self.assertTrue((d.array == dx.compute()).all())

    def test_Data_persist(self):
        """Test Data.persist."""
        d = cfdm.Data(9, "km")
        self.assertIsNone(d.persist(inplace=True))

        d = cfdm.Data([[1, 2, 3.0, 4]], "km", chunks=2)
        self.assertEqual(len(d.to_dask_array().dask.layers), 2)
        d.transpose(inplace=True)
        self.assertEqual(len(d.to_dask_array().dask.layers), 3)

        e = d.persist()
        self.assertIsInstance(e, cfdm.Data)
        self.assertEqual(len(e.to_dask_array().dask.layers), 2)
        self.assertEqual(d.npartitions, 2)
        self.assertEqual(e.npartitions, d.npartitions)
        self.assertTrue(e.equals(d))

    def test_Data_cull_graph(self):
        """Test Data.cull_graph."""
        d = cfdm.Data([1, 2, 3, 4, 5], chunks=3)
        d = d[:2]
        nkeys = len(dict(d.to_dask_array().dask))

        # Check that there are fewer keys after culling
        e = d.cull_graph(inplace=False)
        self.assertIsInstance(e, cfdm.Data)
        self.assertLess(len(dict(e.to_dask_array().dask)), nkeys)

        # Check in-place (the default)
        self.assertIsNone(d.cull_graph())
        self.assertLess(len(dict(d.to_dask_array().dask)), nkeys)

    def test_Data_npartitions(self):
        """Test Data.npartitions."""
        d = cfdm.Data.empty((4, 5), chunks=(2, 4))
        self.assertEqual(d.npartitions, 4)

    def test_Data_numblocks(self):
        """Test Data.numblocks."""
        d = cfdm.Data.empty((4, 5), chunks=(2, 4))
        self.assertEqual(d.numblocks, (2, 2))

    def test_Data_clear_after_dask_update(self):
        """Test Data._clear_after_dask_update."""
        d = cfdm.Data([1, 2, 3], "m")
        dx = d.to_dask_array()

        d.first_element()
        d.second_element()
        d.last_element()

        self.assertTrue(d._get_cached_elements())

        _ALL = cfdm.Data._ALL
        _CACHE = cfdm.Data._CACHE

        d._set_dask(dx, clear=_ALL ^ _CACHE)
        self.assertTrue(d._get_cached_elements())

        d._set_dask(dx, clear=_ALL)
        self.assertFalse(d._get_cached_elements())

    def test_Data_months_years(self):
        """Test Data with 'months/years since' units specifications."""
        calendar = "360_day"
        d = cfdm.Data(
            [1.0, 2],
            units=cfdm.Units("months since 2000-1-1", calendar=calendar),
        )
        self.assertTrue((d.array == np.array([1.0, 2])).all())
        a = np.array(
            [
                cftime.Datetime360Day(2000, 2, 1, 10, 29, 3, 831223),
                cftime.Datetime360Day(2000, 3, 1, 20, 58, 7, 662446),
            ]
        )

        self.assertTrue((d.datetime_array == a).all())

        calendar = "standard"
        d = cfdm.Data(
            [1.0, 2],
            units=cfdm.Units("months since 2000-1-1", calendar=calendar),
        )
        self.assertTrue((d.array == np.array([1.0, 2])).all())
        a = np.array(
            [
                cftime.DatetimeGregorian(2000, 1, 31, 10, 29, 3, 831223),
                cftime.DatetimeGregorian(2000, 3, 1, 20, 58, 7, 662446),
            ]
        )
        self.assertTrue((d.datetime_array == a).all())

        calendar = "360_day"
        d = cfdm.Data(
            [1.0, 2],
            units=cfdm.Units("years since 2000-1-1", calendar=calendar),
        )
        self.assertTrue((d.array == np.array([1.0, 2])).all())
        a = np.array(
            [
                cftime.Datetime360Day(2001, 1, 6, 5, 48, 45, 974678),
                cftime.Datetime360Day(2002, 1, 11, 11, 37, 31, 949357),
            ]
        )
        self.assertTrue((d.datetime_array == a).all())

        calendar = "standard"
        d = cfdm.Data(
            [1.0, 2],
            units=cfdm.Units("years since 2000-1-1", calendar=calendar),
        )
        self.assertTrue((d.array == np.array([1.0, 2])).all())
        a = np.array(
            [
                cftime.DatetimeGregorian(2000, 12, 31, 5, 48, 45, 974678),
                cftime.DatetimeGregorian(2001, 12, 31, 11, 37, 31, 949357),
            ]
        )
        self.assertTrue((d.datetime_array == a).all())

    def test_Data_datetime_array(self):
        """Test Data.datetime_array."""
        d = cfdm.Data([11292.5, 11293], units="days since 1970-1-1")
        dt = d.datetime_array
        self.assertEqual(dt[0], datetime.datetime(2000, 12, 1, 12, 0))
        self.assertEqual(dt[1], datetime.datetime(2000, 12, 2, 0, 0))

        d[0] = cfdm.masked
        dt = d.datetime_array
        self.assertIs(dt[0], np.ma.masked)
        self.assertEqual(dt[1], datetime.datetime(2000, 12, 2, 0, 0))

        d = cfdm.Data(11292.5, units="days since 1970-1-1")
        dt = d.datetime_array
        self.assertEqual(dt[()], datetime.datetime(2000, 12, 1, 12, 0))

        d[()] = cfdm.masked
        dt = d.datetime_array
        self.assertIs(dt[()], np.ma.masked)

        # Scalar array
        for d, x in zip(
            [
                cfdm.Data(11292.5, "days since 1970-1-1"),
                cfdm.Data("2000-12-1 12:00", dt=True),
            ],
            [11292.5, 0],
        ):
            a = d.datetime_array
            self.assertEqual(a.shape, ())
            self.assertEqual(
                a, np.array(cftime.DatetimeGregorian(2000, 12, 1, 12, 0))
            )

            a = d.array
            self.assertEqual(a.shape, ())
            self.assertEqual(a, x)

        # Non-scalar array
        for d, x in zip(
            [
                cfdm.Data([[11292.5, 11293.5]], "days since 1970-1-1"),
                cfdm.Data([["2000-12-1 12:00", "2000-12-2 12:00"]], dt=True),
            ],
            ([[11292.5, 11293.5]], [[0, 1]]),
        ):
            a = d.datetime_array
            self.assertTrue(
                (
                    a
                    == np.array(
                        [
                            [
                                cftime.DatetimeGregorian(2000, 12, 1, 12, 0),
                                cftime.DatetimeGregorian(2000, 12, 2, 12, 0),
                            ]
                        ]
                    )
                ).all()
            )

            a = d.array
            self.assertTrue((a == x).all())

    def test_Data_datetime_as_string(self):
        """Test the `datetime_as_string` Data property."""
        d = cfdm.Data([11292.5, 11293.5], "days since 1970-1-1")
        array = d.datetime_as_string
        self.assertEqual(array.dtype.kind, "U")

        self.assertTrue(
            (array == ["2000-12-01 12:00:00", "2000-12-02 12:00:00"]).all()
        )

    def test_Data_compute(self):
        """Test Data.compute."""
        # Scalar numeric array
        d = cfdm.Data(9, "km")
        a = d.compute()
        self.assertIsInstance(a, np.ndarray)
        self.assertEqual(a.shape, ())
        self.assertEqual(a, np.array(9))
        d[...] = cfdm.masked
        a = d.compute()
        self.assertEqual(a.shape, ())
        self.assertIs(a[()], np.ma.masked)

        # Non-scalar numeric array
        b = np.arange(24).reshape(2, 1, 3, 4)
        d = cfdm.Data(b, "km", fill_value=-123)
        a = d.compute()
        self.assertTrue((a == b).all())

        # Fill value
        d[0, 0, 0, 0] = cfdm.masked
        self.assertEqual(d.compute().fill_value, d.get_fill_value())

        # Date-time array
        d = cfdm.Data([["2000-12-3 12:00"]], "days since 2000-12-01", dt=True)
        self.assertEqual(d.compute(), 2.5)

    def test_Data_chunks(self):
        """Test Data.chunks."""
        dx = da.empty((4, 5), chunks=(2, 4))
        d = cfdm.Data.empty((4, 5), chunks=(2, 4))
        self.assertEqual(d.chunks, dx.chunks)

    def test_Data_rechunk(self):
        """Test Data.rechunk."""
        dx = da.empty((4, 5), chunks=(2, 4)).rechunk(-1)
        d = cfdm.Data.empty((4, 5), chunks=(2, 4)).rechunk(-1)
        self.assertEqual(d.chunks, dx.chunks)

        d = cfdm.Data.empty((4, 5), chunks=(2, 4))
        e = d.copy()
        self.assertIsNone(e.rechunk(-1, inplace=True))
        self.assertEqual(e.chunks, ((4,), (5,)))
        self.assertTrue(e.equals(d))

        # Test rechunking after a __getitem__
        e = d[:2].rechunk((2, 5))
        self.assertTrue(e.equals(d[:2]))

        d = cfdm.Data.empty((4, 5), chunks=(4, 5))
        e = d[:2].rechunk((1, 3))
        self.assertTrue(e.equals(d[:2]))

    def test_Data_reshape(self):
        """Test Data.reshape."""
        a = np.arange(12).reshape(3, 4)
        d = cfdm.Data(a)
        self.assertIsNone(d.reshape(*d.shape, inplace=True))
        self.assertEqual(d.shape, a.shape)

        for original_shape, new_shape, chunks in (
            ((10,), (10,), (3, 3, 4)),
            ((10,), (10, 1, 1), 5),
            ((10,), (1, 10), 5),
            ((24,), (2, 3, 4), 12),
            ((1, 24), (2, 3, 4), 12),
            ((2, 3, 4), (24,), (1, 3, 4)),
            ((2, 3, 4), (24,), 4),
            ((2, 3, 4), (24, 1), 4),
            ((2, 3, 4), (1, 24), 4),
            ((4, 4, 1), (4, 4), 2),
            ((4, 4), (4, 4, 1), 2),
            ((1, 4, 4), (4, 4), 2),
            ((1, 4, 4), (4, 4, 1), 2),
            ((1, 4, 4), (1, 1, 4, 4), 2),
            ((4, 4), (1, 4, 4, 1), 2),
            ((4, 4), (1, 4, 4), 2),
            ((2, 3), (2, 3), (1, 2)),
            ((2, 3), (3, 2), 3),
            ((4, 2, 3), (4, 6), 4),
            ((3, 4, 5, 6), (3, 4, 5, 6), (2, 3, 4, 5)),
            ((), (1,), 1),
            ((1,), (), 1),
            ((24,), (3, 8), 24),
            ((24,), (4, 6), 6),
            ((24,), (4, 3, 2), 6),
            ((24,), (4, 6, 1), 6),
            ((24,), (4, 6), (6, 12, 6)),
            ((64, 4), (8, 8, 4), (16, 2)),
            ((4, 64), (4, 8, 4, 2), (2, 16)),
            ((4, 8, 4, 2), (2, 1, 2, 32, 2), (2, 4, 2, 2)),
            ((4, 1, 4), (4, 4), (2, 1, 2)),
            ((0, 10), (0, 5, 2), (5, 5)),
            ((5, 0, 2), (0, 10), (5, 2, 2)),
            ((0,), (2, 0, 2), (4,)),
            ((2, 0, 2), (0,), (4, 4, 4)),
            ((2, 3, 4), -1, -1),
        ):
            a = np.random.randint(10, size=original_shape)
            d = cfdm.Data(a, chunks=chunks)

            a = a.reshape(new_shape)
            d = d.reshape(new_shape)

            self.assertEqual(d.shape, a.shape)
            self.assertTrue((d.array == a).all())

        # Test setting of _axes
        d = cfdm.Data(8)
        self.assertEqual(len(d.reshape(1, 1)._axes), 2)

        d = cfdm.Data([8, 9])
        self.assertEqual(len(d.reshape(1, 2)._axes), 2)

        # Test when underlying data is in a `FileAarray` object
        # (i.e. on disk)
        f = cfdm.write(self.f0, file_A)
        f = cfdm.read(file_A)[0]
        d = f.data
        e = d.reshape((1,) + d.shape)
        self.assertTrue(np.allclose(e[0], d))

    def test_Data_get_units(self):
        """Test Data.get_units."""
        for units in ("", "m", "days since 2000-01-01"):
            d = cfdm.Data(1, units)
            self.assertEqual(d.get_units(), units)

        d = cfdm.Data(1)
        with self.assertRaises(ValueError):
            d.get_units()

    def test_Data_set_calendar(self):
        """Test Data.set_calendar."""
        d = cfdm.Data(1, "days since 2000-01-01")
        d.set_calendar("standard")
        d.set_calendar("noleap")

        d = cfdm.Data(1, "m")
        d.set_calendar("noleap")
        self.assertEqual(d.Units, cfdm.Units("m"))

    def test_Data_set_units(self):
        """Test Data.set_units."""
        for units in (None, "", "m", "days since 2000-01-01"):
            d = cfdm.Data(1, units)
            self.assertEqual(d.Units, cfdm.Units(units))

        d = cfdm.Data(1, "m")
        d.set_units("km")
        self.assertEqual(d.Units, cfdm.Units("km"))

        d = cfdm.Data(1, "days since 2000-01-01", calendar="noleap")
        d.set_units("days since 1999-12-31")
        self.assertEqual(
            d.Units, cfdm.Units("days since 1999-12-31", calendar="noleap")
        )
        d.set_units("km")
        self.assertEqual(d.Units, cfdm.Units("km"))

    def test_Data_tolist(self):
        """Test Data.tolist."""
        for x in (1, [1, 2], [[1, 2], [3, 4]]):
            d = cfdm.Data(x)
            e = d.tolist()
            self.assertEqual(e, np.array(x).tolist())
            self.assertTrue(d.equals(cfdm.Data(e)))

    def test_Data_data(self):
        """Test Data.data."""
        for d in [
            cfdm.Data(1),
            cfdm.Data([1, 2], fill_value=0),
            cfdm.Data([1, 2], "m"),
            cfdm.Data([1, 2], mask=[1, 0], units="m"),
            cfdm.Data([[0, 1, 2], [3, 4, 5]], chunks=2),
        ]:
            self.assertIs(d.data, d)

    def test_Data_hardmask(self):
        """Test Data.hardmask."""
        d = cfdm.Data([1, 2, 3])
        d.hardmask = True
        self.assertTrue(d.hardmask)
        d[0] = cfdm.masked
        self.assertTrue((d.array.mask == [True, False, False]).all())
        d[...] = 999
        self.assertTrue((d.array.mask == [True, False, False]).all())
        d.hardmask = False
        self.assertFalse(d.hardmask)
        d[...] = -1
        self.assertTrue((d.array.mask == [False, False, False]).all())

    def test_Data_soften_mask(self):
        """Test Data.soften_mask."""
        d = cfdm.Data([1, 2, 3], hardmask=True)
        d.soften_mask()
        self.assertFalse(d.hardmask)
        d[0] = cfdm.masked
        self.assertEqual(d[0].array, np.ma.masked)
        d[0] = 99
        self.assertEqual(d[0].array, 99)

    def test_Data_get_data(self):
        """Test Data.get_data."""
        d = cfdm.Data(9)
        self.assertIs(d, d.get_data())

    def test_Data__init__datetime(self):
        """Test Data.__init__ for datetime objects."""
        dt = cftime.DatetimeGregorian(2000, 1, 1)
        for a in (dt, [dt], [[dt]]):
            d = cfdm.Data(a)
            self.assertEqual(d.array, 0)

        dt = [dt, cftime.DatetimeGregorian(2000, 2, 1)]
        d = cfdm.Data(dt)
        self.assertTrue((d.array == [0, 31]).all())

        dt = np.ma.array(dt, mask=[True, False])
        d = cfdm.Data(dt)
        self.assertTrue((d.array == [-999, 0]).all())

        units = cfdm.Units("days since 2000-01-01", calendar="noleap")
        for array, dt in zip(
            (
                [1, 2],
                ["2000-01-02", "2000-01-03"],
                [
                    cftime.DatetimeNoLeap(2000, 1, 2),
                    cftime.DatetimeNoLeap(2000, 1, 3),
                ],
            ),
            (False, True, False),
        ):
            d = cfdm.Data(array, units=units, dt=dt)
            self.assertTrue((d.array == [1, 2]).all())
            self.assertTrue(
                (
                    d.datetime_array
                    == [
                        cftime.DatetimeNoLeap(2000, 1, 2),
                        cftime.DatetimeNoLeap(2000, 1, 3),
                    ]
                ).all()
            )

    def test_Data_mask(self):
        """Test Data.mask."""
        # Test for a masked Data object (having some masked points)
        a = np.ma.arange(12).reshape(3, 4)
        a[1, 1] = np.ma.masked
        d = cfdm.Data(a, units="m", chunks=(2, 2))
        self.assertTrue((a == d.array).all())
        self.assertTrue((a.mask == d.mask.array).all())
        self.assertEqual(d.mask.shape, d.shape)
        self.assertEqual(d.mask.dtype, bool)
        self.assertEqual(d.mask.Units, cfdm.Units(None))
        self.assertTrue(d.mask.hardmask)
        self.assertIn(True, d.mask.array)

        # Test for a non-masked Data object
        a2 = np.arange(-100, 200.0, dtype=float).reshape(3, 4, 5, 5)
        d2 = cfdm.Data(a2, units="m", chunks=(1, 2, 3, 4))
        d2[...] = a2
        self.assertTrue((a2 == d2.array).all())
        self.assertEqual(d2.shape, d2.mask.shape)
        self.assertEqual(d2.mask.dtype, bool)
        self.assertEqual(d2.mask.Units, cfdm.Units(None))
        self.assertTrue(d2.mask.hardmask)
        self.assertNotIn(True, d2.mask.array)

        # Test for a masked Data object of string type, including chunking
        a3 = np.ma.array(["one", "two", "four"], dtype="S4")
        a3[1] = np.ma.masked
        d3 = cfdm.Data(a3, "m", chunks=(3,))
        self.assertTrue((a3 == d3.array).all())
        self.assertEqual(d3.shape, d3.mask.shape)
        self.assertEqual(d3.mask.dtype, bool)
        self.assertEqual(d3.mask.Units, cfdm.Units(None))
        self.assertTrue(d3.mask.hardmask)
        self.assertTrue(d3.mask.array[1], True)

    def test_Data__init__dtype_mask(self):
        """Test Data.__init__ with `dtype` and `mask` keywords."""
        for m in (1, 20, True):
            d = cfdm.Data([[1, 2, 3], [4, 5, 6]], mask=m)
            self.assertFalse(np.ma.count(d.array))
            self.assertEqual(d.shape, (2, 3))

        for m in (0, False):
            d = cfdm.Data([[1, 2, 3], [4, 5, 6]], mask=m)
            self.assertEqual(np.ma.count(d.array), d.size)
            self.assertEqual(d.shape, (2, 3))

        d = cfdm.Data([[1, 2, 3], [4, 5, 6]], mask=[[0], [1]])
        self.assertEqual(np.ma.count(d.array), 3)
        self.assertEqual(d.shape, (2, 3))

        d = cfdm.Data([[1, 2, 3], [4, 5, 6]], mask=[0, 1, 1])
        self.assertEqual(np.ma.count(d.array), 2)
        self.assertEqual(d.shape, (2, 3))

        d = cfdm.Data([[1, 2, 3], [4, 5, 6]], mask=[[0, 1, 0], [1, 0, 1]])
        self.assertEqual(np.ma.count(d.array), 3)
        self.assertEqual(d.shape, (2, 3))

        a = np.ma.array(
            [[280.0, -99, -99, -99], [281.0, 279.0, 278.0, 279.0]],
            dtype=float,
            mask=[[0, 1, 1, 1], [0, 0, 0, 0]],
        )

        d = cfdm.Data([[280, -99, -99, -99], [281, 279, 278, 279]])
        self.assertEqual(d.dtype, np.dtype(int))

        d = cfdm.Data(
            [[280, -99, -99, -99], [281, 279, 278, 279]],
            dtype=float,
            mask=[[0, 1, 1, 1], [0, 0, 0, 0]],
        )

        self.assertEqual(d.dtype, a.dtype)
        self.assertEqual(d.mask.shape, a.mask.shape)
        self.assertTrue((d.array == a).all())
        self.assertTrue((d.mask.array == np.ma.getmaskarray(a)).all())

        a = np.array(
            [[280.0, -99, -99, -99], [281.0, 279.0, 278.0, 279.0]], dtype=float
        )
        mask = np.ma.masked_all(a.shape).mask

        d = cfdm.Data(
            [[280, -99, -99, -99], [281, 279, 278, 279]], dtype=float
        )

        self.assertEqual(d.dtype, a.dtype)
        self.assertEqual(d.mask.shape, mask.shape)
        self.assertTrue((d.array == a).all())
        self.assertTrue((d.mask.array == np.ma.getmaskarray(a)).all())

        # Mask broadcasting
        a = np.ma.array(
            [[280.0, -99, -99, -99], [281.0, 279.0, 278.0, 279.0]],
            dtype=float,
            mask=[[0, 1, 1, 0], [0, 1, 1, 0]],
        )

        d = cfdm.Data(
            [[280, -99, -99, -99], [281, 279, 278, 279]],
            dtype=float,
            mask=[0, 1, 1, 0],
        )

        self.assertEqual(d.dtype, a.dtype)
        self.assertEqual(d.mask.shape, a.mask.shape)
        self.assertTrue((d.array == a).all())
        self.assertTrue((d.mask.array == np.ma.getmaskarray(a)).all())

    def test_Data__getitem__(self):
        """Test Data.__getitem__"""
        d = cfdm.Data(np.ma.arange(450).reshape(9, 10, 5), chunks=(4, 5, 1))

        for indices in (
            Ellipsis,
            (slice(None), slice(None)),
            (slice(None), Ellipsis),
            (Ellipsis, slice(None)),
            (Ellipsis, slice(None), Ellipsis),
        ):
            self.assertEqual(d[indices].shape, d.shape)

        for indices in (
            ([1, 3, 4], slice(None), [2, -1]),
            (slice(0, 6, 2), slice(None), [2, -1]),
            (slice(0, 6, 2), slice(None), slice(2, 5, 2)),
            (slice(0, 6, 2), list(range(10)), slice(2, 5, 2)),
        ):
            self.assertEqual(d[indices].shape, (3, 10, 2))

        for indices in (
            (slice(0, 6, 2), -2, [2, -1]),
            (slice(0, 6, 2), -2, slice(2, 5, 2)),
        ):
            self.assertEqual(d[indices].shape, (3, 1, 2))

        for indices in (
            ([1, 3, 4], -2, [2, -1]),
            ([4, 3, 1], -2, [2, -1]),
            ([1, 4, 3], -2, [2, -1]),
            ([4, 1, 4], -2, [2, -1]),
        ):
            e = d[indices]
            self.assertEqual(e.shape, (3, 1, 2))
            self.assertEqual(e._axes, d._axes)

        d.__keepdims_indexing__ = False
        self.assertFalse(d.__keepdims_indexing__)
        for indices in (
            ([1, 3, 4], -2, [2, -1]),
            (slice(0, 6, 2), -2, [2, -1]),
            (slice(0, 6, 2), -2, slice(2, 5, 2)),
            ([1, 4, 3], -2, [2, -1]),
            ([4, 3, 4], -2, [2, -1]),
            ([1, 4, 4], -2, [2, -1]),
        ):
            e = d[indices]
            self.assertFalse(e.__keepdims_indexing__)
            self.assertEqual(e.shape, (3, 2))
            self.assertEqual(e._axes, d._axes[0::2])

        self.assertFalse(d.__keepdims_indexing__)
        d.__keepdims_indexing__ = True
        self.assertTrue(d.__keepdims_indexing__)

        d = cfdm.Data(np.ma.arange(24).reshape(3, 8))
        e = d[0, 2:4]

        # Keepdims indexing
        d = cfdm.Data([[1, 2, 3], [4, 5, 6]])
        self.assertEqual(d[0].shape, (1, 3))
        self.assertEqual(d[:, 1].shape, (2, 1))
        self.assertEqual(d[0, 1].shape, (1, 1))
        d.__keepdims_indexing__ = False
        self.assertEqual(d[0].shape, (3,))
        self.assertEqual(d[:, 1].shape, (2,))
        self.assertEqual(d[0, 1].shape, ())
        d.__keepdims_indexing__ = True

        # Orthogonal indexing
        self.assertEqual(d[[0], [0, 2]].shape, (1, 2))
        self.assertEqual(d[[0, 1], [0, 2]].shape, (2, 2))
        self.assertEqual(d[[0, 1], [2]].shape, (2, 1))

        # Indices that have a 'to_dask_array' method
        d = cfdm.Data(np.arange(45).reshape(9, 5), chunks=(4, 5))
        indices = (cfdm.Data([1, 3]), cfdm.Data([0, 1, 2, 3, 4]) > 1)
        self.assertEqual(d[indices].shape, (2, 3))

        # ... and with a masked array
        a = d.array
        d = cfdm.Data(np.ma.where(a < 20, np.ma.masked, a))
        e = d[cfdm.Data([0, 7]), 0]
        f = cfdm.Data([-999, 35], mask=[True, False]).reshape(2, 1)
        self.assertTrue(e.equals(f))

        # Chained subspaces reading from disk
        f = cfdm.read(self.filename, netcdf_backend="h5netcdf")[0]
        d = f.data

        a = d[:1, [1, 3, 4], :][:, [True, False, True], ::-2].array
        b = d.array[:1, [1, 3, 4], :][:, [True, False, True], ::-2]
        self.assertTrue((a == b).all())

        d.__keepdims_indexing__ = False
        a = d[0, [1, 3, 4], :][[True, False, True], ::-2].array
        b = d.array[0, [1, 3, 4], :][[True, False, True], ::-2]
        self.assertTrue((a == b).all())

        # Dataset chunks
        d = cfdm.Data(np.arange(12).reshape(1, 4, 3))
        d.nc_set_dataset_chunksizes((1, 4, 3))
        e = d[0, :2, :]
        self.assertEqual(e.nc_dataset_chunksizes(), (1, 2, 3))

        # Integer-list indices that trigger dask optimisation (e.g. a
        # non-monotonic integer list that spans multiple chunks, and
        # applies to underlying cfdm Array objects).
        cfdm.write(self.f0, file_A)
        d = cfdm.read(file_A, dask_chunks=3)[0].data
        self.assertTrue(
            (d[0, [4, 0, 3, 1]].array == [[0.018, 0.007, 0.014, 0.034]]).all()
        )

    def test_Data_BINARY_AND_UNARY_OPERATORS(self):
        """Test arithmetic, logical and comparison operators on Data."""
        a = np.arange(3 * 4 * 5).reshape(3, 4, 5)
        b = a[...]
        b[2:] = a[2:] + 1

        d = cfdm.Data(a)
        e = cfdm.Data(b)

        self.assertTrue((d == e).equals(cfdm.Data(a == b)))
        self.assertTrue((d != e).equals(cfdm.Data(a != b)))
        self.assertTrue((d >= e).equals(cfdm.Data(a >= b)))
        self.assertTrue((d <= e).equals(cfdm.Data(a <= b)))
        self.assertTrue((d > e).equals(cfdm.Data(a > b)))
        self.assertTrue((d < e).equals(cfdm.Data(a < b)))

        self.assertTrue((d & e).equals(cfdm.Data(a & b)))
        self.assertTrue((d | e).equals(cfdm.Data(a | b)))
        self.assertTrue((d ^ e).equals(cfdm.Data(a ^ b)))
        self.assertTrue((d << e).equals(cfdm.Data(a << b)))
        self.assertTrue((d >> e).equals(cfdm.Data(a >> b)))

        self.assertTrue(d.__rand__(e).equals(cfdm.Data(a.__rand__(b))))
        self.assertTrue(d.__ror__(e).equals(cfdm.Data(a.__ror__(b))))
        self.assertTrue(d.__rxor__(e).equals(cfdm.Data(a.__rxor__(b))))
        self.assertTrue(d.__rshift__(e).equals(cfdm.Data(a.__rshift__(b))))
        self.assertTrue(d.__rlshift__(e).equals(cfdm.Data(a.__rlshift__(b))))
        self.assertTrue(d.__rrshift__(e).equals(cfdm.Data(a.__rrshift__(b))))

        a &= b
        d &= e
        self.assertTrue(d.equals(cfdm.Data(a)))
        a |= b
        d |= e
        self.assertTrue(d.equals(cfdm.Data(a)))
        a ^= b
        d ^= e
        self.assertTrue(d.equals(cfdm.Data(a)))
        a <<= b
        d <<= e
        self.assertTrue(d.equals(cfdm.Data(a)))
        a >>= b
        d >>= e
        self.assertTrue(d.equals(cfdm.Data(a)))
        a &= b
        d &= e
        self.assertTrue(d.equals(cfdm.Data(a)))
        a &= b
        d &= e
        self.assertTrue(d.equals(cfdm.Data(a)))

        self.assertTrue((~d).equals(cfdm.Data(~a)))
        self.assertTrue((-d).equals(cfdm.Data(-a)))
        self.assertTrue((+d).equals(cfdm.Data(+a)))
        self.assertTrue((abs(d)).equals(cfdm.Data(abs(a))))

    def test_Data__len__(self):
        """Test Data.__len__"""
        self.assertEqual(3, len(cfdm.Data([1, 2, 3])))
        self.assertEqual(2, len(cfdm.Data([[1, 2, 3], [4, 5, 6]])))
        self.assertEqual(1, len(cfdm.Data([[1, 2, 3]])))

        # len() of unsized object
        with self.assertRaises(TypeError):
            len(cfdm.Data(1))

    def test_Data__float__(self):
        """Test Data.__float__"""
        for x in (-1.9, -1.5, -1.4, -1, 0, 1, 1.0, 1.4, 1.9):
            self.assertEqual(float(cfdm.Data(x)), float(x))
            self.assertEqual(float(cfdm.Data(x)), float(x))

        with self.assertRaises(TypeError):
            float(cfdm.Data([1, 2]))

    def test_Data_del_units(self):
        """Test Data.del_units."""
        d = cfdm.Data(1)
        with self.assertRaises(ValueError):
            d.del_units()

        d = cfdm.Data(1, "m")
        self.assertEqual(d.del_units(), "m")
        with self.assertRaises(ValueError):
            d.del_units()

        d = cfdm.Data(1, "days since 2000-1-1")
        self.assertEqual(d.del_units(), "days since 2000-1-1")
        with self.assertRaises(ValueError):
            d.del_units()

        d = cfdm.Data(1, "days since 2000-1-1", calendar="noleap")
        self.assertEqual(d.del_units(), "days since 2000-1-1")
        self.assertEqual(d.Units, cfdm.Units(None, "noleap"))
        with self.assertRaises(ValueError):
            d.del_units()

    def test_Data_del_calendar(self):
        """Test Data.del_calendar."""
        for units in (None, "", "m", "days since 2000-1-1"):
            d = cfdm.Data(1, units)
            with self.assertRaises(ValueError):
                d.del_calendar()

        d = cfdm.Data(1, "days since 2000-1-1", calendar="noleap")
        self.assertEqual(d.del_calendar(), "noleap")
        with self.assertRaises(ValueError):
            d.del_calendar()

    def test_Data_has_units(self):
        """Test Data.has_units."""
        d = cfdm.Data(1, "")
        self.assertTrue(d.has_units())
        d = cfdm.Data(1, "m")
        self.assertTrue(d.has_units())

        d = cfdm.Data(1)
        self.assertFalse(d.has_units())
        d = cfdm.Data(1, calendar="noleap")
        self.assertFalse(d.has_units())

    def test_Data_has_calendar(self):
        """Test Data.has_calendar."""
        d = cfdm.Data(1, "days since 2000-1-1", calendar="noleap")
        self.assertTrue(d.has_calendar())

        for units in (None, "", "m", "days since 2000-1-1"):
            d = cfdm.Data(1, units)
            self.assertFalse(d.has_calendar())

    def test_Data__init__compression(self):
        """Test Data initialised from compressed data sources."""
        # Ragged
        for f in cfdm.read("DSG_timeSeries_contiguous.nc"):
            f = f.data
            d = cfdm.Data(cfdm.RaggedContiguousArray(source=f.source()))
            self.assertTrue((d.array == f.array).all())

        for f in cfdm.read("DSG_timeSeries_indexed.nc"):
            f = f.data
            d = cfdm.Data(cfdm.RaggedIndexedArray(source=f.source()))
            self.assertTrue((d.array == f.array).all())

        for f in cfdm.read("DSG_timeSeriesProfile_indexed_contiguous.nc"):
            f = f.data
            d = cfdm.Data(cfdm.RaggedIndexedContiguousArray(source=f.source()))
            self.assertTrue((d.array == f.array).all())

        # Ragged bounds
        f = cfdm.read("DSG_timeSeriesProfile_indexed_contiguous.nc")[0]
        f = f.construct("long_name=height above mean sea level").bounds.data
        d = cfdm.Data(cfdm.RaggedIndexedContiguousArray(source=f.source()))
        self.assertTrue((d.array == f.array).all())

        # Gathered
        for f in cfdm.read("gathered.nc"):
            f = f.data
            d = cfdm.Data(cfdm.GatheredArray(source=f.source()))
            self.assertTrue((d.array == f.array).all())

        # Subsampled
        f = cfdm.read("subsampled_2.nc")[-3]
        f = f.construct("longitude").data
        d = cfdm.Data(cfdm.SubsampledArray(source=f.source()))
        self.assertTrue((d.array == f.array).all())

    def test_Data_empty(self):
        """Test Data.empty."""
        for shape, dtype_in, dtype_out in zip(
            [(), (3,), (4, 5)], [None, int, bool], [float, int, bool]
        ):
            d = cfdm.Data.empty(shape, dtype=dtype_in, chunks=-1)
            self.assertEqual(d.shape, shape)
            self.assertEqual(d.dtype, dtype_out)

    def test_Data__iter__(self):
        """Test Data.__iter__"""
        for d in (
            cfdm.Data([1, 2, 3], "metres"),
            cfdm.Data([[1, 2], [3, 4]], "metres"),
        ):
            d.__keepdims_indexing__ = False
            for i, e in enumerate(d):
                self.assertTrue(e.equals(d[i]))

        for d in (
            cfdm.Data([1, 2, 3], "metres"),
            cfdm.Data([[1, 2], [3, 4]], "metres"),
        ):
            d.__keepdims_indexing__ = True
            for i, e in enumerate(d):
                out = d[i]
                self.assertTrue(e.equals(out.reshape(out.shape[1:])))

        # iteration over a 0-d Data
        with self.assertRaises(TypeError):
            list(cfdm.Data(99, "metres"))

    def test_Data__bool__(self):
        """Test Data.__bool__"""
        for x in (1, 1.5, True, "x"):
            self.assertTrue(bool(cfdm.Data(x)))
            self.assertTrue(bool(cfdm.Data([[x]])))

        for x in (0, 0.0, False, ""):
            self.assertFalse(bool(cfdm.Data(x)))
            self.assertFalse(bool(cfdm.Data([[x]])))

        with self.assertRaises(ValueError):
            bool(cfdm.Data([]))

        with self.assertRaises(ValueError):
            bool(cfdm.Data([1, 2]))

    def test_Data_fill_value(self):
        """Test the `fill_value` Data property."""
        d = cfdm.Data([1, 2], "m")
        self.assertIsNone(d.fill_value)
        d.fill_value = 999
        self.assertEqual(d.fill_value, 999)
        del d.fill_value
        self.assertIsNone(d.fill_value)

    def test_Data_uncompress(self):
        """Test Data.uncompress."""
        f = cfdm.read("DSG_timeSeries_contiguous.nc")[0]
        a = f.data.array
        d = cfdm.Data(cfdm.RaggedContiguousArray(source=f.data.source()))

        self.assertTrue(d.get_compression_type())
        self.assertTrue((d.array == a).all())

        self.assertIsNone(d.uncompress(inplace=True))
        self.assertFalse(d.get_compression_type())
        self.assertTrue((d.array == a).all())

    def test_Data__atol(self):
        """Test Data._atol."""
        d = cfdm.Data(1)
        self.assertEqual(d._atol, cfdm.atol())
        with cfdm.atol(0.001):
            self.assertEqual(d._atol, 0.001)

    def test_Data__rtol(self):
        """Test Data._rtol."""
        d = cfdm.Data(1)
        self.assertEqual(d._rtol, cfdm.rtol())
        with cfdm.rtol(0.001):
            self.assertEqual(d._rtol, 0.001)

    def test_Data_compressed_array(self):
        """Test Data.compressed_array."""
        f = cfdm.read("DSG_timeSeries_contiguous.nc")[0]
        f = f.data
        d = cfdm.Data(cfdm.RaggedContiguousArray(source=f.source()))
        self.assertTrue((d.compressed_array == f.compressed_array).all())

        d = cfdm.Data([1, 2, 3], "m")
        with self.assertRaises(ValueError):
            d.compressed_array

    def test_Data_get_compressed(self):
        """Test the Data methods which get compression properties."""
        # Compressed
        f = cfdm.read("DSG_timeSeries_contiguous.nc")[0]
        f = f.data
        d = cfdm.Data(cfdm.RaggedContiguousArray(source=f.source()))

        self.assertEqual(d.get_compressed_axes(), f.get_compressed_axes())
        self.assertEqual(d.get_compression_type(), f.get_compression_type())
        self.assertEqual(
            d.get_compressed_dimension(), f.get_compressed_dimension()
        )

        # Uncompressed
        d = cfdm.Data(9)

        self.assertEqual(d.get_compressed_axes(), [])
        self.assertEqual(d.get_compression_type(), "")

        with self.assertRaises(ValueError):
            d.get_compressed_dimension()

    def test_Data_Units(self):
        """Test Data.Units."""
        d = cfdm.Data(100, "m")
        self.assertEqual(d.Units, cfdm.Units("m"))

        d.Units = cfdm.Units("km")
        self.assertEqual(d.Units, cfdm.Units("km"))

        # Assign units when none were set
        d = cfdm.Data(100)
        d.Units = cfdm.Units("km")
        self.assertEqual(d.Units, cfdm.Units("km"))

        d = cfdm.Data(100, "")

        # Delete units
        del d.Units
        self.assertEqual(d.Units, cfdm.Units(None))

    def test_Data_get_filenames(self):
        """Test Data.get_filenames."""
        d = cfdm.Data.empty((5, 8), float, chunks=4)
        self.assertEqual(d.get_filenames(), set())

        f = self.f0
        cfdm.write(f, file_A)

        d = cfdm.read(file_A, dask_chunks=4)[0].data
        self.assertEqual(d.get_filenames(), set([file_A]))
        d.persist(inplace=True)
        self.assertEqual(d.data.get_filenames(), set())

        # Per chunk
        d = cfdm.read(file_A, dask_chunks="128 B")[0].data
        self.assertEqual(d.numblocks, (2, 2))
        f = d.get_filenames(per_chunk=True)
        self.assertEqual(f.shape, d.numblocks)
        self.assertTrue((f == [[file_A, file_A], [file_A, file_A]]).all())

    def test_Data_chunk_indices(self):
        """Test Data.chunk_indices."""
        d = cfdm.Data(
            np.arange(405).reshape(3, 9, 15), chunks=((1, 2), (9,), (4, 5, 6))
        )
        self.assertEqual(d.npartitions, 6)
        self.assertEqual(
            list(d.chunk_indices()),
            [
                (slice(0, 1, None), slice(0, 9, None), slice(0, 4, None)),
                (slice(0, 1, None), slice(0, 9, None), slice(4, 9, None)),
                (slice(0, 1, None), slice(0, 9, None), slice(9, 15, None)),
                (slice(1, 3, None), slice(0, 9, None), slice(0, 4, None)),
                (slice(1, 3, None), slice(0, 9, None), slice(4, 9, None)),
                (slice(1, 3, None), slice(0, 9, None), slice(9, 15, None)),
            ],
        )

    def test_Data_chunk_positions(self):
        """Test Data.chunk_positions."""
        d = cfdm.Data(
            np.arange(60).reshape(3, 4, 5), chunks=((1, 2), (4,), (1, 2, 2))
        )
        self.assertEqual(d.npartitions, 6)
        self.assertEqual(
            list(d.chunk_positions()),
            [(0, 0, 0), (0, 0, 1), (0, 0, 2), (1, 0, 0), (1, 0, 1), (1, 0, 2)],
        )

    def test_Data_dataset_chunksizes(self):
        """Test Data.nc_dataset_chunksizes."""
        d = cfdm.Data(np.arange(24).reshape(2, 3, 4))
        self.assertIsNone(d.nc_dataset_chunksizes())
        self.assertIsNone(d.nc_set_dataset_chunksizes([2, 2, 2]))
        self.assertEqual(d.nc_dataset_chunksizes(), (2, 2, 2))
        self.assertEqual(d.nc_clear_dataset_chunksizes(), (2, 2, 2))
        self.assertIsNone(d.nc_dataset_chunksizes())

        self.assertIsNone(d.nc_set_dataset_chunksizes("contiguous"))
        self.assertEqual(d.nc_dataset_chunksizes(), "contiguous")
        self.assertEqual(d.nc_clear_dataset_chunksizes(), "contiguous")
        self.assertIsNone(d.nc_dataset_chunksizes())

        self.assertIsNone(d.nc_set_dataset_chunksizes(None))
        self.assertIsNone(d.nc_dataset_chunksizes())

        d.nc_clear_dataset_chunksizes()
        d.nc_set_dataset_chunksizes({1: 2})
        self.assertEqual(d.nc_dataset_chunksizes(), (2, 2, 4))
        d.nc_set_dataset_chunksizes({0: 1, 2: 3})
        self.assertEqual(d.nc_dataset_chunksizes(), (1, 2, 3))

        for chunksizes in (1024, "1 KiB"):
            self.assertIsNone(d.nc_set_dataset_chunksizes(chunksizes))
            self.assertEqual(d.nc_clear_dataset_chunksizes(), 1024)

        # Bad chunk sizes
        for chunksizes in (
            [2],
            [-99, 3, 4],
            [2, 3, 3.14],
            [2, "bad", 4],
            "bad",
            {2: 3.14},
        ):
            with self.assertRaises(ValueError):
                d.nc_set_dataset_chunksizes(chunksizes)

        # todict
        d.nc_set_dataset_chunksizes([2, 3, 4])
        self.assertEqual(
            d.nc_dataset_chunksizes(todict=True), {0: 2, 1: 3, 2: 4}
        )

        for chunksizes in (None, "contiguous", 1024):
            d.nc_set_dataset_chunksizes(chunksizes)
            with self.assertRaises(ValueError):
                d.nc_dataset_chunksizes(todict=True)

        # full axis size
        d.nc_set_dataset_chunksizes([-1, None, 999])
        self.assertEqual(d.nc_dataset_chunksizes(), d.shape)

    def test_Data_masked_where(self):
        """Test Data.masked_where."""
        array = np.array([[1, 2, 3], [4, 5, 6]])
        d = cfdm.Data(array)
        mask = [[0, 1, 0], [1, 0, 0]]
        e = d.masked_where(mask)
        ea = e.array
        a = np.ma.masked_where(mask, array)
        self.assertTrue((ea == a).all())
        self.assertTrue((ea.mask == a.mask).all())
        self.assertIsNone(d.masked_where(mask, inplace=True))
        self.assertTrue(d.equals(e))

    def test_Data_all(self):
        """Test Data.all."""
        d = cfdm.Data([[1, 2], [3, 4]], "m")
        self.assertTrue(d.all())
        self.assertEqual(d.all(keepdims=False).shape, ())
        self.assertEqual(d.all(axis=()).shape, d.shape)
        self.assertTrue((d.all(axis=0).array == [True, True]).all())
        self.assertTrue((d.all(axis=1).array == [True, True]).all())
        self.assertEqual(d.all().Units, cfdm.Units())

        d[0] = cfdm.masked
        d[1, 0] = 0
        self.assertTrue((d.all(axis=0).array == [False, True]).all())
        self.assertTrue(
            (
                d.all(axis=1).array == np.ma.array([True, False], mask=[1, 0])
            ).all()
        )

        d[...] = cfdm.masked
        self.assertTrue(d.all())
        self.assertFalse(d.all(keepdims=False))

    def test_Data_concatenate(self):
        """Test Data.concatenate."""
        # Unitless operation with default axis (axis=0):
        d_np = np.arange(120).reshape(30, 4)
        e_np = np.arange(120, 280).reshape(40, 4)
        d = cfdm.Data(d_np)
        e = cfdm.Data(e_np)
        f_np = np.concatenate((d_np, e_np), axis=0)
        f = cfdm.Data.concatenate((d, e))
        self.assertEqual(f.shape, f_np.shape)
        self.assertTrue((f.array == f_np).all())

        d_np = np.array([[1, 2], [3, 4]])
        e_np = np.array([[5.0, 6.0]])
        d = cfdm.Data(d_np, "km")
        e = cfdm.Data(e_np, "km")
        f_np = np.concatenate((d_np, e_np), axis=0)
        f = cfdm.Data.concatenate([d, e])
        self.assertEqual(f.shape, f_np.shape)
        self.assertTrue((f.array == f_np).all())

        # Check axes equivalency:
        self.assertTrue(f.equals(cfdm.Data.concatenate((d, e), axis=-2)))

        # Non-default axis specification:
        e_np = np.array([[5.0], [6.0]])  # for compatible shapes with axis=1
        e = cfdm.Data(e_np, "km")
        f_np = np.concatenate((d_np, e_np), axis=1)
        f = cfdm.Data.concatenate((d, e), axis=1)
        self.assertEqual(f.shape, f_np.shape)
        self.assertTrue((f.array == f_np).all())

        # Operation with every data item in sequence being a scalar:
        d_np = np.array(1)
        e_np = np.array(50.0)
        d = cfdm.Data(d_np, "km")
        e = cfdm.Data(e_np, "km")

        # Note can't use the following (to compute answer):
        #     f_np = np.concatenate([d_np, e_np])
        # here since we have different behaviour to NumPy w.r.t
        # scalars, where NumPy would error for the above with:
        #     ValueError: zero-dimensional arrays cannot be concatenated
        f_answer = np.array([d_np, e_np])
        f = cfdm.Data.concatenate((d, e))
        self.assertEqual(f.shape, f_answer.shape)
        self.assertTrue((f.array == f_answer).all())

        # Operation with some scalar and some non-scalar data in the
        # sequence:
        e_np = np.array([50.0, 75.0])
        e = cfdm.Data(e_np, "km")

        # As per above comment, can't use np.concatenate to compute
        f_answer = np.array([1.0, 50, 75])
        f = cfdm.Data.concatenate((d, e))
        self.assertEqual(f.shape, f_answer.shape)
        self.assertTrue((f.array == f_answer).all())

        # Check cached elements
        cached = f._get_cached_elements()
        self.assertEqual(cached[0], d.first_element())
        self.assertEqual(cached[-1], e.last_element())

        # Check concatenation with one invalid units
        d.Units = cfdm.Units("foo")
        with self.assertRaises(ValueError):
            f = cfdm.Data.concatenate([d, e], relaxed_units=True)

        with self.assertRaises(ValueError):
            f = cfdm.Data.concatenate([d, e], axis=1)

        # Check concatenation with both invalid units
        d.Units = cfdm.Units("foo")
        e.Units = cfdm.Units("foo")
        f = cfdm.Data.concatenate([d, e], relaxed_units=True)
        with self.assertRaises(ValueError):
            f = cfdm.Data.concatenate([d, e])

        e.Units = cfdm.Units("foobar")
        with self.assertRaises(ValueError):
            f = cfdm.Data.concatenate([d, e], relaxed_units=True)

        with self.assertRaises(ValueError):
            f = cfdm.Data.concatenate([d, e])

        e.Units = cfdm.Units("metre")
        with self.assertRaises(ValueError):
            f = cfdm.Data.concatenate([d, e], relaxed_units=True)

        with self.assertRaises(ValueError):
            f = cfdm.Data.concatenate([d, e], axis=1)

        # Test cached elements
        d = cfdm.Data([1, 2, 3])
        e = cfdm.Data([4, 5])
        repr(d)
        repr(e)
        f = cfdm.Data.concatenate([d, e], axis=0)
        self.assertEqual(
            f._get_cached_elements(),
            {0: d.first_element(), -1: e.last_element()},
        )

    def test_Data_aggregated_data(self):
        """Test Data aggregated_data methods."""
        d = cfdm.Data(9)
        aggregated_data = {
            "location": "location",
            "shape": "shape",
            "address": "cfa_address",
        }

        self.assertFalse(d.nc_has_aggregated_data())
        self.assertIsNone(d.nc_set_aggregated_data(aggregated_data))
        self.assertTrue(d.nc_has_aggregated_data())
        self.assertEqual(d.nc_get_aggregated_data(), aggregated_data)
        self.assertEqual(d.nc_del_aggregated_data(), aggregated_data)
        self.assertFalse(d.nc_has_aggregated_data())
        self.assertEqual(d.nc_get_aggregated_data(), {})
        self.assertEqual(d.nc_del_aggregated_data(), {})

    def test_Data_replace_directory(self):
        """Test Data.replace_directory."""
        f = self.f0

        # No files means no stored directories
        self.assertEqual(f.data.file_directories(), set())

        cfdm.write(f, file_A)
        d = cfdm.read(file_A, dask_chunks=4)[0].data
        self.assertGreater(d.npartitions, 1)

        e = d.copy()
        directory = cfdm.dirname(file_A)

        self.assertEqual(d.file_directories(), set([directory]))
        self.assertIsNone(d.replace_directory())
        d.replace_directory(directory, "/new/path")
        self.assertEqual(
            d.file_directories(),
            set(["/new/path"]),
        )
        self.assertEqual(
            d.get_filenames(), set((f"/new/path/{os.path.basename(file_A)}",))
        )

        # Check that we haven't changed 'e'
        self.assertEqual(e.file_directories(), set([directory]))

        d.replace_directory(new="/newer/path", common=True)
        self.assertEqual(
            d.file_directories(),
            set(["/newer/path"]),
        )
        self.assertEqual(
            d.get_filenames(),
            set((f"/newer/path/{os.path.basename(file_A)}",)),
        )

        with self.assertRaises(ValueError):
            d.replace_directory(old="something", common=True)

        d.replace_directory("/newer/path")
        self.assertEqual(
            d.file_directories(),
            set([""]),
        )
        self.assertEqual(
            d.get_filenames(), set((f"{os.path.basename(file_A)}",))
        )

    def test_Data_replace_filenames(self):
        """Test Data.replace_filenames."""
        f = self.f0
        cfdm.write(f[:2], file_A)
        cfdm.write(f[2:], file_B)
        a = cfdm.read(file_A)[0]
        b = cfdm.read(file_B)[0]
        d = cfdm.Data.concatenate([a.data, b.data], axis=0)

        self.assertEqual(d.get_filenames(), set([file_A, file_B]))
        self.assertEqual(d.numblocks, (2, 1))

        new_filenames = [["a"], ["b"]]
        self.assertIsNone(d.replace_filenames(new_filenames))
        self.assertEqual(d.numblocks, np.shape(new_filenames))

        self.assertEqual(d.get_filenames(normalise=False), set(["a", "b"]))
        self.assertTrue(
            (
                d.get_filenames(normalise=False, per_chunk=True)
                == new_filenames
            ).all()
        )

    def test_Data_has_deterministic_name(self):
        """Test Data.has_deterministic_name."""
        d = cfdm.Data([1, 2], "m")
        e = cfdm.Data([4, 5], "km")
        self.assertTrue(d.has_deterministic_name())
        self.assertTrue(e.has_deterministic_name())

        d._update_deterministic(False)
        self.assertFalse(d.has_deterministic_name())

    def test_Data_get_deterministic_name(self):
        """Test Data.get_deterministic_name."""
        d = cfdm.Data([1, 2], "m")
        e = d.copy()
        e.Units = cfdm.Units("metre")
        self.assertEqual(
            e.get_deterministic_name(), d.get_deterministic_name()
        )

        d._update_deterministic(False)
        with self.assertRaises(ValueError):
            d.get_deterministic_name()

    def test_Data__data__(self):
        """Test Data.__data__."""
        d = cfdm.Data([1, 2, 3], "m")
        self.assertIs(d, d.__data__())

    def test_Data_asdata(self):
        """Test Data.asdata."""
        d = cfdm.Data([1, 2, 3], "m")

        self.assertIs(d.asdata(d), d)
        self.assertIs(cfdm.Data.asdata(d), d)
        self.assertIs(d.asdata(d, dtype=d.dtype), d)
        self.assertIs(cfdm.Data.asdata(d, dtype=d.dtype), d)

        self.assertIsNot(d.asdata(d, dtype="float32"), d)
        self.assertIsNot(cfdm.Data.asdata(d, dtype="float32"), d)
        self.assertIsNot(d.asdata(d, dtype=d.dtype, copy=True), d)
        self.assertIsNot(cfdm.Data.asdata(d, dtype=d.dtype, copy=True), d)

        self.assertTrue(
            cfdm.Data.asdata(
                cfdm.Data([1, 2, 3]), dtype=float, copy=True
            ).equals(cfdm.Data([1.0, 2, 3]), verbose=2)
        )

        self.assertTrue(
            cfdm.Data.asdata([1, 2, 3]).equals(cfdm.Data([1, 2, 3]), verbose=2)
        )
        self.assertTrue(
            cfdm.Data.asdata([1, 2, 3], dtype=float).equals(
                cfdm.Data([1.0, 2, 3]), verbose=2
            )
        )

    def test_Data_full(self):
        """Test Data.full."""
        fill_value = 999
        for shape, dtype_in, dtype_out in zip(
            [(), (2,), (4, 5)], [None, float, bool], [int, float, bool]
        ):
            d = cfdm.Data.full(shape, fill_value, dtype=dtype_in, chunks=-1)
            self.assertEqual(d.shape, shape)
            self.assertEqual(d.dtype, dtype_out)
            self.assertTrue(
                (d.array == np.full(shape, fill_value, dtype=dtype_in)).all()
            )

    def test_Data_ones(self):
        """Test Data.ones."""
        for shape, dtype_in, dtype_out in zip(
            [(), (3,), (4, 5)], [None, int, bool], [float, int, bool]
        ):
            d = cfdm.Data.ones(shape, dtype=dtype_in, chunks=-1)
            self.assertEqual(d.shape, shape)
            self.assertEqual(d.dtype, dtype_out)
            self.assertTrue((d.array == np.ones(shape, dtype=dtype_in)).all())

    def test_Data_zeros(self):
        """Test Data.zeros."""
        for shape, dtype_in, dtype_out in zip(
            [(), (3,), (4, 5)], [None, int, bool], [float, int, bool]
        ):
            d = cfdm.Data.zeros(shape, dtype=dtype_in, chunks=-1)
            self.assertEqual(d.shape, shape)
            self.assertEqual(d.dtype, dtype_out)
            self.assertTrue((d.array == np.zeros(shape, dtype=dtype_in)).all())

<<<<<<< HEAD
    def test_Data_dataset_shards(self):
        """Test Data.nc_dataset_shards."""
        d = cfdm.Data(np.arange(24).reshape(2, 3, 4))

        self.assertIsNone(d.nc_dataset_shards())
        self.assertIsNone(d.nc_set_dataset_shards([1, 2, 3]))
        self.assertEqual(d.nc_dataset_shards(), (1, 2, 3))
        self.assertEqual(d.nc_clear_dataset_shards(), (1, 2, 3))
        self.assertIsNone(d.nc_dataset_shards())

        self.assertIsNone(d.nc_set_dataset_shards(None))
        self.assertIsNone(d.nc_dataset_shards())

        self.assertIsNone(d.nc_set_dataset_shards(100))
        self.assertEqual(d.nc_dataset_shards(), 100)

        # Check that shards get copied
        self.assertEqual(d.copy().nc_dataset_shards(), 100)

        # Bad shards
        for shards in (
            [2],
            [-99, 3, 4],
            [2, 3, 3.14],
            ["bad", 3, 4],
            [2, None, 4],
            [2, 3, -1],
            "bad",
            -1,
            3.14,
        ):
            with self.assertRaises(ValueError):
                d.nc_set_dataset_shards(shards)
=======
    def test_Data_dtype(self):
        """Test Data.dtype."""
        d = cfdm.Data([[280, 278, -99, -99]], mask=[[0, 0, 1, 1]], dtype=float)
        self.assertTrue(d.dtype, "float64")

        _ = repr(d)
        cache0 = d._get_cached_elements().copy()
        self.assertTrue(cache0)

        for a in cache0.values():
            if a is not np.ma.masked:
                self.assertEqual(a.dtype, d.dtype)

        d.dtype = "float32"
        self.assertTrue(d.dtype, "float32")

        cache1 = d._get_cached_elements().copy()
        self.assertTrue(cache1)
        self.assertEqual(cache0, cache1)

        for a in cache1.values():
            if a is not np.ma.masked:
                self.assertEqual(a.dtype, d.dtype)
>>>>>>> 5831f851


if __name__ == "__main__":
    print("Run date:", datetime.datetime.now())
    cfdm.environment()
    print("")
    unittest.main(verbosity=2)<|MERGE_RESOLUTION|>--- conflicted
+++ resolved
@@ -2853,7 +2853,30 @@
             self.assertEqual(d.dtype, dtype_out)
             self.assertTrue((d.array == np.zeros(shape, dtype=dtype_in)).all())
 
-<<<<<<< HEAD
+    def test_Data_dtype(self):
+        """Test Data.dtype."""
+        d = cfdm.Data([[280, 278, -99, -99]], mask=[[0, 0, 1, 1]], dtype=float)
+        self.assertTrue(d.dtype, "float64")
+
+        _ = repr(d)
+        cache0 = d._get_cached_elements().copy()
+        self.assertTrue(cache0)
+
+        for a in cache0.values():
+            if a is not np.ma.masked:
+                self.assertEqual(a.dtype, d.dtype)
+
+        d.dtype = "float32"
+        self.assertTrue(d.dtype, "float32")
+
+        cache1 = d._get_cached_elements().copy()
+        self.assertTrue(cache1)
+        self.assertEqual(cache0, cache1)
+
+        for a in cache1.values():
+            if a is not np.ma.masked:
+                self.assertEqual(a.dtype, d.dtype)
+
     def test_Data_dataset_shards(self):
         """Test Data.nc_dataset_shards."""
         d = cfdm.Data(np.arange(24).reshape(2, 3, 4))
@@ -2887,31 +2910,6 @@
         ):
             with self.assertRaises(ValueError):
                 d.nc_set_dataset_shards(shards)
-=======
-    def test_Data_dtype(self):
-        """Test Data.dtype."""
-        d = cfdm.Data([[280, 278, -99, -99]], mask=[[0, 0, 1, 1]], dtype=float)
-        self.assertTrue(d.dtype, "float64")
-
-        _ = repr(d)
-        cache0 = d._get_cached_elements().copy()
-        self.assertTrue(cache0)
-
-        for a in cache0.values():
-            if a is not np.ma.masked:
-                self.assertEqual(a.dtype, d.dtype)
-
-        d.dtype = "float32"
-        self.assertTrue(d.dtype, "float32")
-
-        cache1 = d._get_cached_elements().copy()
-        self.assertTrue(cache1)
-        self.assertEqual(cache0, cache1)
-
-        for a in cache1.values():
-            if a is not np.ma.masked:
-                self.assertEqual(a.dtype, d.dtype)
->>>>>>> 5831f851
 
 
 if __name__ == "__main__":
