--- conflicted
+++ resolved
@@ -2415,7 +2415,6 @@
 
         f = self.f0
         cfdm.write(f, file_A)
-<<<<<<< HEAD
 
         d = cfdm.read(file_A, dask_chunks=4)[0].data
         self.assertEqual(d.get_filenames(), set([file_A]))
@@ -2428,12 +2427,6 @@
         f = d.get_filenames(per_chunk=True)
         self.assertEqual(f.shape, d.numblocks)
         self.assertTrue((f == [[file_A, file_A], [file_A, file_A]]).all())
-=======
-        a = cfdm.read(file_A, dask_chunks=4)[0].data
-        self.assertEqual(a.get_filenames(), set([file_A]))
-        a.persist(inplace=True)
-        self.assertEqual(a.data.get_filenames(), set())
->>>>>>> 087a26ef
 
     def test_Data_chunk_indices(self):
         """Test Data.chunk_indices."""
