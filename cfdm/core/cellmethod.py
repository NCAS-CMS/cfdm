from . import abstract


class CellMethod(abstract.Container):
    """A cell method construct of the CF data model.

    One or more cell method constructs describe how the cell values of
    the field construct represent the variation of the physical
    quantity within its cells, i.e. the structure of the data at a
    higher resolution.

    A single cell method construct consists of a set of axes, a
    "method" property which describes how a value of the field
    construct's data array describes the variation of the quantity
    within a cell over those axes (e.g. a value might represent the
    cell area average), and descriptive qualifiers serving to indicate
    more precisely how the method was applied (e.g. recording the
    spacing of the original data, or the fact that the method was
    applied only over El Nino years).

    .. versionadded:: (cfdm) 1.7.0

    """

    def __init__(
        self, axes=None, method=None, qualifiers=None, source=None, copy=True
    ):
        """Initialises the `{{class}}` instance.

        :Parameters:

            axes: (sequence of) `str`, optional
                Set the axes of the cell method construct, specified
                either by the construct identifiers of domain axis
                constructs, standard names, or the special string
                ``'area'``.

                The axes may also be set after initialisation with the
                `set_axes` method.

                *Parameter example:*
                  ``axes='domainaxis0'``

                *Parameter example:*
                  ``axes=['domainaxis0']``

                *Parameter example:*
                  ``axes=('domainaxis0', 'domainaxis1')``

                *Parameter example:*
                  ``axes='area'``

                *Parameter example:*
                  ``axes=['domainaxis2', 'time']``

            method: `str`, optional
                Set the axes of the cell method construct. Either one or
                more domain axis construct identifiers or standard
                names. Ignored if the *source* parameter is set.

                The method may also be set after initialisation with the
                `set_method` method.

                *Parameter example:*
                  ``method='mean'``

            qualifiers: `dict`, optional
                Set descriptive qualifiers. The dictionary keys are
                qualifier names, with corresponding values. Ignored if the
                *source* parameter is set.

                Qualifiers may also be set after initialisation with the
                `qualifiers` and `set_qualifier` methods.

                *Parameter example:*
                  ``qualifiers={'comment': 'sampled instantaneously'}``

                *Parameter example:*
                  ``qualifiers={'where': 'sea', ''over': 'ice'}``

            source: optional
                Initialize the axes, method and qualifiers from those of
                *source*.

                {{init source}}

            {{init copy: `bool`, optional}}

        """
        super().__init__()

        if source:
            try:
                axes = source.get_axes(None)
            except AttributeError:
                axes = None

            try:
                method = source.get_method(None)
            except AttributeError:
                method = None

            try:
                qualifiers = source.qualifiers()
            except AttributeError:
                qualifiers = None

        if axes is not None:
            axes = self.set_axes(axes)

        if method is not None:
            method = self.set_method(method)

        if qualifiers is None:
            qualifiers = {}

        self._set_component("qualifiers", qualifiers, copy=copy)

    # ----------------------------------------------------------------
    # Attributes
    # ----------------------------------------------------------------
    @property
    def construct_type(self):
        """Return a description of the construct type.

        .. versionadded:: (cfdm) 1.7.0

        :Returns:

            `str`
                The construct type.

        **Examples:**

        >>> c = {{package}}.{{class}}()
        >>> c.construct_type
        'cell_method'

        """
        return "cell_method"

    # ----------------------------------------------------------------
    # Methods
    # ----------------------------------------------------------------
    def del_axes(self, default=ValueError()):
        """Remove the axes of the cell method.

        .. versionadded:: (cfdm) 1.7.0

        .. seealso:: `get_axes`, `has_axes`, `set_axes`

        :Parameters:

            default: optional
                Return the value of the *default* parameter if axes have
                not been set.

                {{default Exception}}

        :Returns:

            `tuple`
                The removed axes, identified by domain axis construct key
                or standard name.

        **Examples:**

        >>> c = {{package}}.{{class}}()
        >>> c.set_axes('domainaxis1')
        >>> c.has_axes()
        True
        >>> c.get_axes()
        ('domainaxis1',)
        >>> c.del_axes()
        >>> c.has_axes()
        False
        >>> c.get_axes('NO AXES')
        'NO AXES'
        >>> c.del_axes('NO AXES')
        'NO AXES'

        """
        return self._del_component("axes", default=default)

    def del_method(self, default=ValueError()):
        """Remove the method of the cell method.

        .. versionadded:: (cfdm) 1.7.0

        .. seealso:: `get_method`, `has_method`, `set_method`

        :Parameters:

            default: optional
                Return the value of the *default* parameter if the method
                has not been set.

                {{default Exception}}

        :Returns:

            `str`
                The removed method.

        **Examples:**

        >>> c = {{package}}.{{class}}()
        >>> c.set_method('minimum')
        >>> c.has_method()
        True
        >>> c.get_method()
        ('time',)
        >>> c.del_method()
        >>> c.has_method()
        False
        >>> c.get_method('NO METHOD')
        'NO METHOD'
        >>> c.del_method('NO METHOD')
        'NO METHOD'

        """
        return self._del_component("method", default=default)

    def del_qualifier(self, qualifier, default=ValueError()):
        """Remove a qualifier of the cell method.

        .. versionadded:: (cfdm) 1.7.0

        .. seealso:: `get_qualifier`, `has_qualifier`, `qualifiers`,
                     `set_qualifier`

        :Parameters:

            qualifier:
                The name of the qualifier to be removed.

                *Parameter example:*
                  ``qualifier='where'``

            default: optional
                Return the value of the *default* parameter if the
                qualifier has not been set.

                {{default Exception}}

        :Returns:

                The removed qualifier.

        **Examples:**

        >>> c = {{package}}.{{class}}()
        >>> c.set_qualifier('where', 'land')
        >>> c.get_qualifier('where', 'no qualifier')
        'land'
        >>> c.del_qualifier('where')
        'land'
        >>> c.get_qualifier('where')
        ValueError: 'CellMethod' has no 'where' qualifier
        >>> c.del_qualifier('where', 'no qualifier')
        'no qualifier'

        """
        try:
            return self._get_component("qualifiers").pop(qualifier)
        except KeyError:
            return self._default(
                default,
                f"{self.__class__.__name__!r} has no {qualifier!r} qualifier",
            )

    def get_axes(self, default=ValueError()):
        """Return the axes of the cell method.

        .. versionadded:: (cfdm) 1.7.0

        .. seealso:: `del_axes`, `has_axes`, `set_axes`

        :Parameters:

            default: optional
                Return the value of the *default* parameter if axes have
                not been set.

                {{default Exception}}

        :Returns:

            `tuple`
                The axes.

        **Examples:**

        >>> c = {{package}}.{{class}}()
        >>> c.set_axes('domainaxis1')
        >>> c.has_axes()
        True
        >>> c.get_axes()
        ('domainaxis1',)
        >>> c.del_axes()
        ('domainaxis1',)
        >>> c.has_axes()
        False
        >>> c.get_axes('NO AXES')
        'NO AXES'
        >>> c.del_axes('NO AXES')
        'NO AXES'

        """
        return self._get_component("axes", default=default)

    def get_method(self, default=ValueError()):
        """Return the method of the cell method.

        .. versionadded:: (cfdm) 1.7.0

        .. seealso:: `del_method`, `has_method`, `set_method`

        :Parameters:

            default: optional
                Return the value of the *default* parameter if the method
                has not been set.

                {{default Exception}}

        :Returns:

            `str`
                The method.

        **Examples:**

        >>> c = {{package}}.{{class}}()
        >>> c.set_method('minimum')
        >>> c.has_method()
        True
        >>> c.get_method()
        'minimum'
        >>> c.del_method()
        'minimum'
        >>> c.has_method()
        False
        >>> c.get_method('NO METHOD')
        'NO METHOD'
        >>> c.del_method('NO METHOD')
        'NO METHOD'

        """
        return self._get_component("method", default=default)

    def get_qualifier(self, qualifier, default=ValueError()):
        """Return a qualifier of the cell method.

        .. versionadded:: (cfdm) 1.7.0

        .. seealso:: `del_qualifier`, `has_qualifier`, `qualifiers`,
                     `set_qualifier`

        :Parameters:

            qualifier:
                The name of the qualifier to be returned.

                *Parameter example:*
                  ``qualifier='where'``

            default: optional
                Return the value of the *default* parameter if the
                qualifier has not been set.

                {{default Exception}}

        :Returns:

                The value of the qualifier.

        **Examples:**

        >>> c = {{package}}.{{class}}()
        >>> c.set_qualifier('where', 'land')
        >>> c.get_qualifier('where', 'no qualifier')
        'land'
        >>> c.del_qualifier('where')
        'land'
        >>> c.get_qualifier('where')
        ValueError: 'CellMethod' has no 'where' qualifier
        >>> c.get_qualifier('where', 'no qualifier')
        'no qualifier'

        """
        try:
            return self._get_component("qualifiers")[qualifier]
        except KeyError:
            return self._default(
                default,
                f"{self.__class__.__name__!r} has no {qualifier!r} qualifier",
            )

    def has_axes(self):
        """Whether the axes of the cell method have been set.

        .. versionadded:: (cfdm) 1.7.0

        .. seealso:: `del_axes`, `get_axes`, `set_axes`

        :Returns:

            `bool`
                `True` if the axes have been set, otherwise `False`.

        **Examples:**

        >>> c = {{package}}.{{class}}()
        >>> c.set_axes('domainaxis1')
        >>> c.has_axes()
        True
        >>> c.get_axes()
        ('domainaxis1',)
        >>> c.del_axes()
        ('domainaxis1',)
        >>> c.has_axes()
        False
        >>> c.get_axes('NO AXES')
        'NO AXES'
        >>> c.del_axes('NO AXES')
        'NO AXES'

        """
        return self._has_component("axes")

    def has_method(self):
        """Whether the method of the cell method has been set.

        .. versionadded:: (cfdm) 1.7.0

        .. seealso:: `del_axes`, `get_method`, `set_method`

        :Returns:

            `bool`
                `True` if the method has been set, otherwise `False`.

        **Examples:**

        >>> c = {{package}}.{{class}}()
        >>> c.set_method('minimum')
        >>> c.has_method()
        True
        >>> c.get_method()
        'minimum'
        >>> c.del_method()
        'minimum'
        >>> c.has_method()
        False
        >>> c.get_method('NO METHOD')
        'NO METHOD'
        >>> c.del_method('NO METHOD')
        'NO METHOD'

        """
        return self._has_component("method")

    def has_qualifier(self, qualifier):
        """Whether a qualifier of the cell method has been set.

        .. versionadded:: (cfdm) 1.7.0

        .. seealso:: `del_qualifier`, `get_qualifier`, `qualifiers`,
                     `set_qualifier`

        :Parameters:

            qualifier: `str`
                The name of the qualifier.

        :Returns:

            `bool`
                `True` if the qualifier has been set, otherwise `False`.

        **Examples:**

        >>> c = {{package}}.{{class}}()
        >>> c.set_qualifier('where', 'land')
        >>> c.has_qualifier('where')
        True
        >>> c.del_qualifier('where')
        'land'
        >>> c.has_qualifier('where')
        False

        """
        return qualifier in self._get_component("qualifiers")

    def qualifiers(self):
        """Return all qualifiers of the cell method.

        .. versionadded:: (cfdm) 1.7.0

        .. seealso:: `del_qualifier`, `get_qualifier`, `has_qualifier`,
                     `set_qualifier`

        :Returns:

            `dict`
                The qualifiers.

        **Examples:**

        >>> c = {{package}}.{{class}}()
        >>> c.set_qualifier('where', 'land')
        >>> c.qualifiers()
        {'where': 'land'}
        >>> c.del_qualifier('where')
        'land'
        >>> c.qualifiers()
        {}

        """
        return self._get_component("qualifiers").copy()

    def set_axes(self, value):
        """Set the axes of the cell method.

        .. versionadded:: (cfdm) 1.7.0

        .. seealso:: `del_axes`, `get_axes`, `has_axes`

        :Parameters:

            value: (sequence of) `str`
                The axes, specified either by the construct identifiers of
                domain axis constructs, standard names, or the special
                string ``'area'``.

                *Parameter example:*
                  ``axes='domainaxis0'``

                *Parameter example:*
                  ``axes='time'``

                *Parameter example:*
                  ``axes='area'``

                *Parameter example:*
                  ``axes=['domainaxis0', 'domainaxis2']``

                *Parameter example:*
                  ``axes=['time', 'area']``

                *Parameter example:*
                  ``axes=['domainaxis0', 'time']``

        :Returns:

            `None`

        **Examples:**

        >>> c = {{package}}.{{class}}()
        >>> c.set_axes('domainaxis1')
        >>> c.has_axes()
        True
        >>> c.get_axes()
        ('domainaxis1',)
        >>> c.del_axes()
        ('domainaxis1',)
        >>> c.has_axes()
        False
        >>> c.get_axes('NO AXES')
        'NO AXES'
        >>> c.del_axes('NO AXES')
        'NO AXES'

        >>> c.set_axes(['domainaxis1', 'domainaxis0'])

        >>> c.set_axes(['time', 'domainaxis0'])

        >>> c.set_axes('time')

        """
        if isinstance(value, str):
            value = (value,)
        else:
            value = tuple(value)

        return self._set_component("axes", value, copy=False)

    def set_method(self, value):
        """Set the method of the cell method.

        .. versionadded:: (cfdm) 1.7.0

        .. seealso:: `del_method`, `get_method`, `has_method`

        :Parameters:

            value: `str`
                The value for the method.

        :Returns:

            `None`

        **Examples:**

        >>> c = {{package}}.{{class}}()
        >>> c.set_method('minimum')
        >>> c.has_method()
        True
        >>> c.get_method()
        'minimum'
        >>> c.del_method()
        'minimum'
        >>> c.has_method()
        False
        >>> c.get_method('NO METHOD')
        'NO METHOD'
        >>> c.del_method('NO METHOD')
        'NO METHOD'

        """
        return self._set_component("method", value, copy=False)

    def set_qualifier(self, qualifier, value):
        """Set a qualifier of the cell method.

        .. versionadded:: (cfdm) 1.7.0

        .. seealso:: `del_qualifier`, `get_qualifier`, `has_qualifier`,
                     `qualifiers`

        :Parameters:

            qualifier: `str`
                The name of the qualifier to be set.

            value:
                The value for the qualifier.

        :Returns:

            `None`

        **Examples:**

        >>> c = {{package}}.{{class}}()
        >>> c.set_qualifier('where', 'land')
        >>> c.get_qualifier('where')
        'land'

        """
<<<<<<< HEAD
        if copy:
            value = deepcopy(value)

=======
>>>>>>> cac972c9
        self._get_component("qualifiers")[qualifier] = value<|MERGE_RESOLUTION|>--- conflicted
+++ resolved
@@ -651,10 +651,4 @@
         'land'
 
         """
-<<<<<<< HEAD
-        if copy:
-            value = deepcopy(value)
-
-=======
->>>>>>> cac972c9
         self._get_component("qualifiers")[qualifier] = value