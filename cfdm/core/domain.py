from . import abstract
from . import mixin

from . import Constructs


class Domain(mixin.FieldDomain,
             abstract.Properties):
    '''A domain construct of the CF data model.

    The domain represents a set of discrete "locations" in what
    generally would be a multi-dimensional space, either in the real
    world or in a model's simulated world. The data array elements of
    a field construct correspond to individual location of a domain.

    The domain construct is defined collectively by the following
    constructs of the CF data model: domain axis, dimension
    coordinate, auxiliary coordinate, cell measure, coordinate
    reference, and domain ancillary constructs; as well as properties
    to describe the domain.

    .. versionadded:: (cfdm) 1.7.0

    '''
    # Define the base of the identity keys for each construct type
    _construct_key_base = {
        'auxiliary_coordinate': 'auxiliarycoordinate',
        'cell_measure': 'cellmeasure',
        'coordinate_reference': 'coordinatereference',
        'dimension_coordinate': 'dimensioncoordinate',
        'domain_ancillary': 'domainancillary',
        'domain_axis': 'domainaxis',
    }

    def __new__(cls, *args, **kwargs):
        '''This must be overridden in subclasses.

        '''
        instance = super().__new__(cls)
        instance._Constructs = Constructs
        return instance

    def __init__(self, properties=None, source=None, copy=True,
                 _use_data=True):
        '''**Initialization**

    :Parameters:

        {{init properties: `dict`, optional}}

            *Parameter example:*
               ``properties={'long_name': 'Domain for model'}``

        source: optional
            Initialize the metadata constructs from those of *source*.

            {{init source}}

            A new domain may also be instantiated with the
            `fromconstructs` class method.

        {{init copy: `bool`, optional}}

        '''
        super().__init__(properties=properties, source=source,
                         copy=copy)

        if source is not None:
            try:
                constructs = source.constructs
            except AttributeError:
                constructs = self._Constructs(**self._construct_key_base)
                copy = False
                _use_data = True
            else:
                constructs = constructs._view(ignore=('cell_method',
                                                      'field_ancillary'))
        else:
            constructs = self._Constructs(**self._construct_key_base)
            copy = False
            _use_data = True

        if copy or not _use_data:
            constructs = constructs.copy(data=_use_data)

        self._set_component('constructs', constructs, copy=False)

    # ----------------------------------------------------------------
    # Attributes
    # ----------------------------------------------------------------
    @property
<<<<<<< HEAD
    def construct_type(self):
        '''Return a description of the construct type.
=======
    def constructs(self):
        '''Return the metadata constructs.
>>>>>>> 52b0fb9b

    .. versionadded:: (cfdm) 1.9.0.0

    :Returns:

        `str`
            The construct type.

    **Examples:**

    >>> d = {{package}}.{{class}}()
    >>> d.construct_type
    'domain'

        '''
        return 'domain'

    # ----------------------------------------------------------------
    # Methods
    # ----------------------------------------------------------------
    def copy(self, data=True):
        '''Return a deep copy.

    ``d.copy()`` is equivalent to ``copy.deepcopy(d)``.

    .. versionadded:: (cfdm) 1.7.0

    .. seealso:: `fromconstructs`

    :Parameters:

        data: `bool`, optional
            If False then do not copy data. By default data are
            copied.

    :Returns:

        `{{class}}`
            The deep copy.

    **Examples:**

    >>> d = {{package}}.{{class}}()
    >>> e = d.copy()

        '''
        return type(self)(source=self, copy=True, _use_data=data)

    def del_construct(self, key, default=ValueError()):
        '''Remove a metadata construct.

    If a domain axis construct is selected for removal then it can't
    be spanned by any data arrays of the metadata constructs. However,
    a domain ancillary construct may be removed even if it is
    referenced by coordinate reference construct.

    .. versionadded:: (cfdm) 1.9.0.0

    .. seealso:: `get_construct`, `constructs`, `has_construct`,
                 `set_construct`

    :Parameters:

        key: `str`
            The construct identifier of the metadata construct to be
            removed.

            *Parameter example:*
              ``key='auxiliarycoordinate0'``

        default: optional
            Return the value of the *default* parameter if the data
            axes have not been set.

            {{default Exception}}

    :Returns:

            The removed metadata construct.

    **Examples:**

    >>> f.del_construct('auxiliarycoordinate2')
    <{{repr}}AuxiliaryCoordinate: latitude(111, 106) degrees_north>
    >>> f.del_construct('auxiliarycoordinate2')
    ValueError: Can't get remove non-existent construct
    >>> f.del_construct('auxiliarycoordinate2', default=False)
    False

        '''
        return self.constructs._del_construct(key, default=default)

    @classmethod
    def fromconstructs(cls, constructs, copy=False):
        '''Return a new domain contining the given metadata constructs.

    The new domain acts as a view to the given constructs, i.e. changes
    to the domain, such as the addition or removal of a construct,
    will also affect the input `Constructs` instance.

    .. versionadded:: (cfdm) 1.7.0

    :Parameters:

        constructs: `Constructs`
            The constructs from which to create the new domain. Cell
            method and field ancillary constructs are ignored.

        copy: `bool`, optional
            If True then deep copy the metadata constructs prior to
            initialization. By default the metadata constructs are not
            copied. Note that even when *copy* is True, the input
            `Constructs` container is not copied.

    :Returns:

        `{{class}}`
            The domain created from a view of the constructs.

    **Examples:**

    >>> d = {{package}}.{{class}}.fromconstructs(f.constructs)

    >>> d = {{package}}.{{class}}.fromconstructs(f.constructs.copy())

        '''
        domain = cls()
        domain._set_component('constructs',
                              constructs._view(ignore=('cell_method',
                                                       'field_ancillary')),
                              copy=copy)

        domain.constructs._field_data_axes = None

        return domain

# --- End: class<|MERGE_RESOLUTION|>--- conflicted
+++ resolved
@@ -89,13 +89,8 @@
     # Attributes
     # ----------------------------------------------------------------
     @property
-<<<<<<< HEAD
     def construct_type(self):
         '''Return a description of the construct type.
-=======
-    def constructs(self):
-        '''Return the metadata constructs.
->>>>>>> 52b0fb9b
 
     .. versionadded:: (cfdm) 1.9.0.0
 
