""""""

__date__ = "2022-03-10"
__cf_version__ = "1.9"
<<<<<<< HEAD
__version__ = "1.9.1.0b0"
=======
__version__ = "1.9.0.3"
>>>>>>> 261a7283

from packaging.version import Version
import platform

_requires = ("numpy", "netCDF4")

_error0 = f"cfdm.core requires the modules {', '.join(_requires)}. "

try:
    import netCDF4
except ImportError as error1:
    raise ImportError(_error0 + str(error1))

try:
    import numpy
except ImportError as error1:
    raise ImportError(_error0 + str(error1))

# Check the version of python
_minimum_vn = "3.7.0"
if Version(platform.python_version()) < Version(_minimum_vn):
    raise ValueError(
        f"Bad python version: cfdm.core requires python>={_minimum_vn}. "
        f"Got {platform.python_version()}"
    )

# Check the version of netCDF4
_minimum_vn = "1.5.4"
if Version(netCDF4.__version__) < Version(_minimum_vn):
    raise ValueError(
        f"Bad netCDF4 version: cfdm.core requires netCDF4>={_minimum_vn}. "
        f"Got {netCDF4.__version__} at {netCDF4.__file__}"
    )

# Check the version of numpy
_minimum_vn = "1.15"
if Version(numpy.__version__) < Version(_minimum_vn):
    raise ValueError(
        f"Bad numpy version: cfdm.core requires numpy>={_minimum_vn}. "
        f"Got {numpy.__version__} at {numpy.__file__}"
    )

from .constructs import Constructs

from .functions import CF, environment

from .data import Data, Array, NumpyArray

from .bounds import Bounds
from .coordinateconversion import CoordinateConversion
from .datum import Datum
from .domain import Domain
from .interiorring import InteriorRing

from .auxiliarycoordinate import AuxiliaryCoordinate
from .cellmeasure import CellMeasure
from .cellmethod import CellMethod
from .coordinatereference import CoordinateReference
from .dimensioncoordinate import DimensionCoordinate
from .domainancillary import DomainAncillary
from .domainaxis import DomainAxis
from .field import Field
from .fieldancillary import FieldAncillary

from .abstract import (
    Container,
    Properties,
    PropertiesData,
    PropertiesDataBounds,
    Coordinate,
    Parameters,
    ParametersDomainAncillaries,
)

from .meta import DocstringRewriteMeta<|MERGE_RESOLUTION|>--- conflicted
+++ resolved
@@ -2,11 +2,7 @@
 
 __date__ = "2022-03-10"
 __cf_version__ = "1.9"
-<<<<<<< HEAD
 __version__ = "1.9.1.0b0"
-=======
-__version__ = "1.9.0.3"
->>>>>>> 261a7283
 
 from packaging.version import Version
 import platform
