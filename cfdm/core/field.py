import numpy

from . import abstract
from . import mixin

from . import Constructs
from . import Domain


class Field(mixin.ConstructAccess,
            abstract.PropertiesData):
    '''A field construct of the CF data model.

    The field construct is central to the CF data model, and includes
    all the other constructs. A field corresponds to a CF-netCDF data
    variable with all of its metadata. All CF-netCDF elements are
    mapped to a field construct or some element of the CF field
    construct. The field construct contains all the data and metadata
    which can be extracted from the file using the CF conventions.

    The field construct consists of a data array and the definition of
    its domain (that describes the locations of each cell of the data
    array), field ancillary constructs containing metadata defined
    over the same domain, and cell method constructs to describe how
    the cell values represent the variation of the physical quantity
    within the cells of the domain. The domain is defined collectively
    by the following constructs of the CF data model: domain axis,
    dimension coordinate, auxiliary coordinate, cell measure,
    coordinate reference and domain ancillary constructs. All of the
    constructs contained by the field construct are optional.

    The field construct also has optional properties to describe
    aspects of the data that are independent of the domain. These
    correspond to some netCDF attributes of variables (e.g. units,
    long_name and standard_name), and some netCDF global file
    attributes (e.g. history and institution).

    .. versionadded:: (cfdm) 1.7.0

    '''
    # ----------------------------------------------------------------
    # Define the base of the identity keys for each construct type
    # ----------------------------------------------------------------
    _construct_key_base = {
        'auxiliary_coordinate': 'auxiliarycoordinate',
        'cell_measure': 'cellmeasure',
        'cell_method': 'cellmethod',
        'coordinate_reference': 'coordinatereference',
        'dimension_coordinate': 'dimensioncoordinate',
        'domain_ancillary': 'domainancillary',
        'domain_axis': 'domainaxis',
        'field_ancillary': 'fieldancillary',
    }

    def __new__(cls, *args, **kwargs):
        '''This must be overridden in subclasses.

    .. versionadded:: (cfdm) 1.7.0

        '''
        instance = super().__new__(cls)
        instance._Constructs = Constructs
        instance._Domain = Domain
        return instance

    def __init__(self, properties=None, source=None, copy=True,
                 _use_data=True):
        '''**Initialization**

    :Parameters:

        {{init properties: `dict`, optional}}

            *Parameter example:*
               ``properties={'standard_name': 'air_temperature'}``

        source: optional
            Initialize the properties, data and metadata constructs
            from those of *source*.

        {{init copy: `bool`, optional}}

        '''
        # To avoid mutable default argument (an anti-pattern) of properties={}
        if properties is None:
            properties = {}

        super().__init__(properties=properties, source=source,
                         copy=copy, _use_data=False)

        if source is not None:
            # Initialise constructs and the data from the source
            # parameter
            try:
                constructs = source.constructs
            except AttributeError:
                constructs = None

            try:
                data = source.get_data(default=None)
            except AttributeError:
                data = None

            try:
                data_axes = source.get_data_axes(default=None)
            except AttributeError:
                data_axes = None

            if constructs is not None and (copy or not _use_data):
                constructs = constructs.copy(data=_use_data)
        else:
            constructs = None
            data = None
            data_axes = None

        if constructs is None:
            constructs = self._Constructs(**self._construct_key_base)

        self._set_component('constructs', constructs, copy=False)

        if data is not None and _use_data:
            self.set_data(data, data_axes, copy=copy)
        elif data_axes is not None:
            self.set_data_axes(data_axes)

    # ----------------------------------------------------------------
    # Attributes
    # ----------------------------------------------------------------
    @property
    def construct_type(self):
        '''Return a description of the construct type.

    .. versionadded:: (cfdm) 1.7.0

    :Returns:

        `str`
            The construct type.

    **Examples:**

    >>> f.construct_type
    'field'

        '''
        return 'field'

    @property
    def constructs(self):
        '''Return the metdata constructs.

    .. versionadded:: (cfdm) 1.7.0

    :Returns:

        `Constructs`
            The constructs.

    **Examples:**

    >>> print(f.constructs)
    Constructs:
    {'cellmethod0': <{{repr}}CellMethod: area: mean>,
     'dimensioncoordinate0': <{{repr}}DimensionCoordinate: latitude(5) degrees_north>,
     'dimensioncoordinate1': <{{repr}}DimensionCoordinate: longitude(8) degrees_east>,
     'dimensioncoordinate2': <{{repr}}DimensionCoordinate: time(1) days since 2018-12-01 >,
     'domainaxis0': <{{repr}}DomainAxis: size(5)>,
     'domainaxis1': <{{repr}}DomainAxis: size(8)>,
     'domainaxis2': <{{repr}}DomainAxis: size(1)>}

        '''
        return self._get_component('constructs')

    @property
    def domain(self):
        '''Return the domain.

    ``f.domain`` is equivalent to ``f.get_domain()``

    .. versionadded:: (cfdm) 1.7.0

    .. seealso:: `get_domain`

    :Returns:

        `Domain`
            The domain.

    **Examples:**

    >>> d0 = f.domain
    >>> d1 = f.get_domain()
    >>> d0.equals(d1)
    True

        '''
        return self.get_domain()

    # ----------------------------------------------------------------
    # Methods
    # ----------------------------------------------------------------
    def del_data_axes(self, key=None, default=ValueError()):
        '''Remove the keys of the domain axis constructs spanned by the data
    of the field or of a metadata construct.

    .. versionadded:: (cfdm) 1.7.0

    .. seealso:: `get_data_axes`, `has_data_axes`, `set_data_axes`

    :Parameters:

        key: `str`, optional
            Specify a metadata construct, instead of the field
            construct.

            *Parameter example:*
              ``key='auxiliarycoordinate0'``

        default: optional
            Return the value of the *default* parameter if the data
            axes have not been set.

            {{default Exception}}

    :Returns:

        `tuple`
            The removed keys of the domain axis constructs spanned by
            the data.

    **Examples:**

    >>> f.del_data_axes()
    ('domainaxis0', 'domainaxis1')

    >>> f.del_data_axes(key='dimensioncoordinate2')
    ('domainaxis1',)

    >>> f.has_data_axes()
    False
    >>> f.has_data_axes(default='no axes')
    'no axes'

        '''
        if key is not None:
            return super().del_data_axes(key, default=default)

        try:
            return self._del_component('data_axes')
        except ValueError:
            return self._default(
                default,
                "{!r} has no data axes".format(self.__class__.__name__)
            )

    def get_domain(self):
        '''Return the domain.

    .. versionadded:: (cfdm) 1.7.0

    .. seealso:: `domain`

    :Returns:

        `Domain`
             The domain.

    **Examples:**

    >>> d = f.get_domain()

        '''
        return self._Domain.fromconstructs(self.constructs)

    def get_data_axes(self, key=None, default=ValueError()):
        '''Return the keys of the domain axis constructs spanned by the data
    of the field or of a metadata construct.

    .. versionadded:: (cfdm) 1.7.0

    .. seealso:: `del_data_axes`, `get_data`, `set_data_axes`

    :Parameters:

        key: `str`, optional
            Specify a metadata construct, instead of the field
            construct.

            *Parameter example:*
              ``key='auxiliarycoordinate0'``

        default: optional
            Return the value of the *default* parameter if the data
<<<<<<< HEAD
            axes have not been set. 
=======
            axes have not been set.
>>>>>>> ecbb263d

            {{default Exception}}

    :Returns:

        `tuple`
            The keys of the domain axis constructs spanned by the
            data.

    **Examples:**

    >>> f.get_data_axes()
    ('domainaxis0', 'domainaxis1')

    >>> f.get_data_axes('dimensioncoordinate2')
    ('domainaxis1',)

    >>> f.has_data_axes()
    False
    >>> f.get_data_axes(default='no axes')
    'no axes'

        '''
        if key is not None:
            return super().get_data_axes(key, default=default)

        try:
            return self._get_component('data_axes')
        except ValueError:
            return self._default(
                default,
                "{!r} has no data axes".format(self.__class__.__name__)
            )

    def has_data_axes(self, key=None):
        '''Whether the domain axis constructs spanned by the data of the field
    or of a metadata construct have been set.

    .. versionadded:: (cfdm) 1.7.0

    .. seealso:: `del_data_axes`, `get_data_axes`, `set_data_axes`

    :Parameters:

        key: `str`, optional
            Specify a metadata construct, instead of the field
            construct.

            *Parameter example:*
              ``key='domainancillary1'``

    :Returns:

        `bool`
            True if domain axis constructs that span the data been
            set, otherwise False.

    **Examples:**

    >>> f.has_data_axes()
    True

    >>> f.has_data_axes(key='auxiliarycoordinate2')
    False

        '''
        axes = self.get_data_axes(key, default=None)
        if axes is None:
            return False

        return True

    def del_construct(self, key, default=ValueError()):
        '''Remove a metadata construct.

    If a domain axis construct is selected for removal then it can't
    be spanned by any data arrays of the field nor metadata
    constructs, nor be referenced by any cell method
    constructs. However, a domain ancillary construct may be removed
    even if it is referenced by coordinate reference construct.

    .. versionadded:: (cfdm) 1.7.0

    .. seealso:: `get_construct`, `constructs`, `has_construct`,
                 `set_construct`

    :Parameters:

        key: `str`
            The construct identifier of the metadata construct to be
            removed.

            *Parameter example:*
              ``key='auxiliarycoordinate0'``

        default: optional
            Return the value of the *default* parameter if the data
            axes have not been set.

            {{default Exception}}

    :Returns:

            The removed metadata construct.

    **Examples:**


    >>> f.del_construct('auxiliarycoordinate2')
    <{{repr}}AuxiliaryCoordinate: latitude(111, 106) degrees_north>
    >>> f.del_construct('auxiliarycoordinate2')
    ValueError: Can't get remove non-existent construct
    >>> f.del_construct('auxiliarycoordinate2', default=False)
    False

        '''
        if key in self.domain_axes and key in self.get_data_axes(default=()):
            raise ValueError(
                "Can't remove domain axis {!r} that is spanned by the data "
                "of the field construct".format(key)
            )

        return super().del_construct(key, default=default)

    def set_data(self, data, axes=None, copy=True, inplace=True):
        '''Set the data of the field construct.

    The units, calendar and fill value properties of the data object
    are removed prior to insertion.

    .. versionadded:: (cfdm) 1.7.0

    .. seealso:: `del_data`, `get_data`, `has_data`, `set_data_axes`

    :Parameters:

        data: data_like
            The data to be inserted.

            {{data_like}}

        axes: (sequence of) `str`, or `None`
            The identifiers of the domain axes spanned by the data
            array. If `None` then the data axes are not set.

            The axes may also be set afterwards with the
            `set_data_axes` method.

            *Parameter example:*
              ``axes=['domainaxis2']``

            *Parameter example:*
              ``axes='domainaxis2'``

            *Parameter example:*
              ``axes=['domainaxis2', 'domainaxis1']``

            *Parameter example:*
              ``axes=None``

        copy: `bool`, optional
            If False then do not copy the data prior to insertion. By
            default the data are copied.

        {{inplace: `bool`, optional (default True)}}

            .. versionadded:: (cfdm) 1.8.7.0

    :Returns:

        `None` or `{{class}}`
            If the operation was in-place then `None` is returned,
            otherwise return a new `{{class}}` instance containing the
            new data.

    **Examples:**

    >>> f = {{package}}.Field()
    >>> f.set_data([1, 2, 3])
    >>> f.has_data()
    True
    >>> f.get_data()
    <{{repr}}Data(3): [1, 2, 3]>
    >>> f.data
    <{{repr}}Data(3): [1, 2, 3]>
    >>> f.del_data()
    <{{repr}}Data(3): [1, 2, 3]>
    >>> g = f.set_data([4, 5, 6], inplace=False)
    >>> g.data
    <{{repr}}Data(3): [4, 5, 6]>
    >>> f.has_data()
    False
    >>> print(f.get_data(None))
    None
    >>> print(f.del_data(None))
    None

        '''
        if inplace:
            f = self
        else:
            f = self.copy(data=False)

        if axes is None:
            existing_axes = f.get_data_axes(default=None)
            if existing_axes is not None:
                f.set_data_axes(axes=existing_axes, _shape=numpy.shape(data))
        else:
            f.set_data_axes(axes=axes, _shape=numpy.shape(data))

        super(Field, f).set_data(data, copy=copy, inplace=True)

        if inplace:
            return

        return f

    def set_data_axes(self, axes, key=None, _shape=None):
        '''Set the domain axis constructs spanned by the data of the field or
    of a metadata construct.

    .. versionadded:: (cfdm) 1.7.0

    .. seealso:: `del_data_axes`, `get_data`, `get_data_axes`,
                 `has_data_axes`

    :Parameters:

         axes: sequence of `str`
            The identifiers of the domain axis constructs spanned by
            the data of the field or of a metadata construct.

            *Parameter example:*
              ``axes='domainaxis1'``

            *Parameter example:*
              ``axes=['domainaxis1']``

            *Parameter example:*
              ``axes=['domainaxis1', 'domainaxis0']``

         key: `str`, optional
            Specify a metadata construct, instead of the field
            construct.

            *Parameter example:*
              ``key='domainancillary1'``

    :Returns:

        `None`

    **Examples:**

    Set the domain axis constructs spanned by the data of the field
    construct:

    >>> f.set_data_axes(['domainaxis0', 'domainaxis1'])

    Set the domain axis constructs spanned by the data of a metadata
    construct:

    >>> f.set_data_axes(['domainaxis1'], key='dimensioncoordinate1')

        '''
        if isinstance(axes, str):
            axes = (axes,)

        if key is not None:
            return super().set_data_axes(axes=axes, key=key)

        if _shape is None:
            data = self.get_data(None)
            if data is not None:
                _shape = data.shape
        # --- End: if

        if _shape is not None:
            domain_axes = self.constructs.filter_by_type('domain_axis')
            axes_shape = []
            for axis in axes:
                if axis not in domain_axes:
                    raise ValueError(
                        "Can't set field construct data axes: Domain axis "
                        "{!r} doesn't exist".format(axis)
                    )

                axes_shape.append(domain_axes[axis].get_size())

            if _shape != tuple(axes_shape):
                raise ValueError(
                    "Can't set field construct data axes: Data array shape "
                    "of {!r} does not match the shape of the given domain "
                    "axes {}: {}".format(
                        _shape, tuple(axes), tuple(axes_shape))
                )
        # --- End: if

        axes = tuple(axes)
        self._set_component('data_axes', axes, copy=False)

        self.constructs._field_data_axes = axes

# --- End: class<|MERGE_RESOLUTION|>--- conflicted
+++ resolved
@@ -291,11 +291,7 @@
 
         default: optional
             Return the value of the *default* parameter if the data
-<<<<<<< HEAD
-            axes have not been set. 
-=======
             axes have not been set.
->>>>>>> ecbb263d
 
             {{default Exception}}
 
