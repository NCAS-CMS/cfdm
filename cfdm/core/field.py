import numpy

from . import abstract
from . import mixin

from . import Constructs
from . import Domain


class Field(mixin.FieldDomain, abstract.PropertiesData):
    """A field construct of the CF data model.

    The field construct is central to the CF data model, and includes
    all the other constructs. A field corresponds to a CF-netCDF data
    variable with all of its metadata. All CF-netCDF elements are
    mapped to a field construct or some element of the CF field
    construct. The field construct contains all the data and metadata
    which can be extracted from the file using the CF conventions.

    The field construct consists of a data array and the definition of
    its domain (that describes the locations of each cell of the data
    array), field ancillary constructs containing metadata defined
    over the same domain, and cell method constructs to describe how
    the cell values represent the variation of the physical quantity
    within the cells of the domain. The domain is defined collectively
    by the following constructs of the CF data model: domain axis,
    dimension coordinate, auxiliary coordinate, cell measure,
    coordinate reference and domain ancillary constructs. All of the
    constructs contained by the field construct are optional.

    The field construct also has optional properties to describe
    aspects of the data that are independent of the domain. These
    correspond to some netCDF attributes of variables (e.g. units,
    long_name and standard_name), and some netCDF global file
    attributes (e.g. history and institution).

    .. versionadded:: (cfdm) 1.7.0

    """

    # ----------------------------------------------------------------
    # Define the base of the identity keys for each construct type
    # ----------------------------------------------------------------
    _construct_key_base = {
        "auxiliary_coordinate": "auxiliarycoordinate",
        "cell_measure": "cellmeasure",
        "cell_method": "cellmethod",
        "coordinate_reference": "coordinatereference",
        "dimension_coordinate": "dimensioncoordinate",
        "domain_ancillary": "domainancillary",
        "domain_axis": "domainaxis",
        "field_ancillary": "fieldancillary",
    }

    def __new__(cls, *args, **kwargs):
        """This must be overridden in subclasses.

        .. versionadded:: (cfdm) 1.7.0

        """
        instance = super().__new__(cls)
        instance._Constructs = Constructs
        instance._Domain = Domain
        return instance

    def __init__(
        self, properties=None, source=None, copy=True, _use_data=True
    ):
        """Initialises the `{{class}}` instance.

        :Parameters:

            {{init properties: `dict`, optional}}

                *Parameter example:*
                   ``properties={'standard_name': 'air_temperature'}``

            source: optional
                Initialize the properties, data and metadata constructs
                from those of *source*.

                {{init source}}

            {{init copy: `bool`, optional}}

        """
        # To avoid mutable default argument (an anti-pattern) of properties={}
        if properties is None:
            properties = {}

        super().__init__(
            properties=properties, source=source, copy=copy, _use_data=False
        )

        if source is not None:
            # Initialise constructs and the data from the source
            # parameter
            try:
                constructs = source.constructs
            except AttributeError:
                constructs = None

            try:
                data = source.get_data(default=None)
            except AttributeError:
                data = None

            try:
                data_axes = source.get_data_axes(default=None)
            except AttributeError:
                data_axes = None

            if constructs is not None and (copy or not _use_data):
                constructs = constructs.copy(data=_use_data)
        else:
            constructs = None
            data = None
            data_axes = None

        if constructs is None:
            constructs = self._Constructs(**self._construct_key_base)

        self._set_component("constructs", constructs, copy=False)

        if data is not None and _use_data:
            self.set_data(data, data_axes, copy=copy)
        elif data_axes is not None:
            self.set_data_axes(data_axes)

    # ----------------------------------------------------------------
    # Attributes
    # ----------------------------------------------------------------
    @property
    def construct_type(self):
        """Return a description of the construct type.

        .. versionadded:: (cfdm) 1.7.0

        :Returns:

            `str`
                The construct type.

        **Examples:**

        >>> f = {{package}}.{{class}}()
        >>> f.construct_type
        'field'

        """
        return "field"

    @property
    def domain(self):
        """Return the domain.

        ``f.domain`` is equivalent to ``f.get_domain()``

        .. versionadded:: (cfdm) 1.7.0

        .. seealso:: `get_domain`

        :Returns:

            `Domain`
                The domain.

        **Examples:**

        >>> f = {{package}}.example_field(2)
        >>> f.domain
        <Domain: {1, 5, 8, 36}>

        >>> d0 = f.domain
        >>> d1 = f.get_domain()
        >>> d0.equals(d1)
        True

        """
        return self.get_domain()

    # ----------------------------------------------------------------
    # Methods
    # ----------------------------------------------------------------
    def del_data_axes(self, key=None, default=ValueError()):
        """Removes the keys of the axes spanned by the construct data.

        Specifically, removes the keys of the domain axis constructs
        spanned by the data of the field or of a metadata construct.

        .. versionadded:: (cfdm) 1.7.0

        .. seealso:: `get_data_axes`, `has_data_axes`, `set_data_axes`

        :Parameters:

            key: `str`, optional
                Specify a metadata construct, instead of the field
                construct.

                *Parameter example:*
                  ``key='auxiliarycoordinate0'``

            default: optional
                Return the value of the *default* parameter if the data
                axes have not been set.

                {{default Exception}}

        :Returns:

            `tuple`
                The removed keys of the domain axis constructs spanned by
                the data.

        **Examples:**

        >>> f = {{package}}.example_field(0)
        >>> f.get_data_axes()
        ('domainaxis0', 'domainaxis1')
        >>> f.get_data_axes(key='dimensioncoordinate2')
        ('domainaxis2',)
        >>> f.has_data_axes()
        True

        >>> f.del_data_axes()
        ('domainaxis0', 'domainaxis1')
        >>> f.has_data_axes()
        False
        >>> f.get_data_axes(default='no axes')
        'no axes'

        """
        if key is not None:
            return super().del_data_axes(key, default=default)

        return self._del_component("data_axes", default=default)

    def get_domain(self):
        """Return the domain.

        .. versionadded:: (cfdm) 1.7.0

        .. seealso:: `domain`

        :Returns:

            `Domain`
                 The domain.

        **Examples:**

        >>> f = {{package}}.example_field(2)
        >>> f.get_domain()
        <Domain: {1, 5, 8, 36}>

        >>> d0 = f.domain
        >>> d1 = f.get_domain()
        >>> d0.equals(d1)
        True

        """
        return self._Domain.fromconstructs(self.constructs, copy=False)

    def get_data_axes(self, key=None, default=ValueError()):
        """Gets the keys of the axes spanned by the construct data.

        Specifically, returns the keys of the domain axis constructs
        spanned by the data of the field or of a metadata construct.

        .. versionadded:: (cfdm) 1.7.0

        .. seealso:: `del_data_axes`, `get_data`, `set_data_axes`

        :Parameters:

            key: `str`, optional
                Specify a metadata construct, instead of the field
                construct.

                *Parameter example:*
                  ``key='auxiliarycoordinate0'``

            default: optional
                Return the value of the *default* parameter if the data
                axes have not been set.

                {{default Exception}}

        :Returns:

            `tuple`
                The keys of the domain axis constructs spanned by the
                data.

        **Examples:**

        >>> f = {{package}}.example_field(0)
        >>> f.get_data_axes()
        ('domainaxis0', 'domainaxis1')
        >>> f.get_data_axes(key='dimensioncoordinate2')
        ('domainaxis2',)
        >>> f.has_data_axes()
        True

        >>> f.del_data_axes()
        ('domainaxis0', 'domainaxis1')
        >>> f.has_data_axes()
        False
        >>> f.get_data_axes(default='no axes')
        'no axes'

        """
        if key is not None:
            return super().get_data_axes(key, default=default)

        return self._get_component("data_axes", default=default)

    def has_data_axes(self, key=None):
        """Whether the axes spanned by the construct data have been set.

        Specifically, whether the domain axis constructs spanned by the
        data of the field or of a metadata construct have been set.

        .. versionadded:: (cfdm) 1.7.0

        .. seealso:: `del_data_axes`, `get_data_axes`, `set_data_axes`

        :Parameters:

            key: `str`, optional
                Specify a metadata construct, instead of the field
                construct.

                *Parameter example:*
                  ``key='domainancillary1'``

        :Returns:

            `bool`
                True if domain axis constructs that span the data been
                set, otherwise False.

        **Examples:**

        >>> f = {{package}}.example_field(0)
        >>> f.get_data_axes()
        ('domainaxis0', 'domainaxis1')
        >>> f.get_data_axes(key='dimensioncoordinate2')
        ('domainaxis2',)
        >>> f.has_data_axes()
        True

        >>> f.del_data_axes()
        ('domainaxis0', 'domainaxis1')
        >>> f.has_data_axes()
        False
        >>> f.get_data_axes(default='no axes')
        'no axes'

        """
        if key is None:
            return self.get_data_axes(default=None) is not None

        return super().has_data_axes(key)

    def del_construct(self, key, default=ValueError()):
        """Remove a metadata construct.

        If a domain axis construct is selected for removal then it can't
        be spanned by any data arrays of the field nor metadata
        constructs, nor be referenced by any cell method
        constructs. However, a domain ancillary construct may be removed
        even if it is referenced by coordinate reference construct.

        .. versionadded:: (cfdm) 1.7.0

        .. seealso:: `get_construct`, `constructs`, `has_construct`,
                     `set_construct`

        :Parameters:

            key: `str`
                The construct identifier of the metadata construct to be
                removed.

                *Parameter example:*
                  ``key='auxiliarycoordinate0'``

            default: optional
                Return the value of the *default* parameter if the data
                axes have not been set.

                {{default Exception}}

        :Returns:

                The removed metadata construct.

        **Examples:**

        >>> f = {{package}}.example_field(4)
        >>> f.del_construct('auxiliarycoordinate2')
        <{{repr}}AuxiliaryCoordinate: longitude(3) degrees_east>

        >>> f = {{package}}.example_field(0)
        >>> f.del_construct('auxiliarycoordinate2')
        Traceback (most recent call last):
            ...
        ValueError: Can't remove non-existent construct
        >>> f.del_construct('auxiliarycoordinate2', default=False)
        False

        """
        if key in self.get_data_axes(default=()):
            raise ValueError(
                f"Can't remove domain axis {key!r} that is spanned by the "
<<<<<<< HEAD
                "field construct data"
=======
                "data of the field construct"
>>>>>>> cac972c9
            )

        return self.constructs._del_construct(key, default=default)

    def set_data(self, data, axes=None, copy=True, inplace=True):
        """Set the data of the field construct.

        The units, calendar and fill value properties of the data object
        are removed prior to insertion.

        .. versionadded:: (cfdm) 1.7.0

        .. seealso:: `del_data`, `get_data`, `has_data`, `set_data_axes`

        :Parameters:

            data: data_like
                The data to be inserted.

                {{data_like}}

            axes: (sequence of) `str`, or `None`
                The identifiers of the domain axes spanned by the data
                array. If `None` then the data axes are not set.

                The axes may also be set afterwards with the
                `set_data_axes` method.

                *Parameter example:*
                  ``axes=['domainaxis2']``

                *Parameter example:*
                  ``axes='domainaxis2'``

                *Parameter example:*
                  ``axes=['domainaxis2', 'domainaxis1']``

                *Parameter example:*
                  ``axes=None``

            copy: `bool`, optional
                If False then do not copy the data prior to insertion. By
                default the data are copied.

            {{inplace: `bool`, optional (default True)}}

                .. versionadded:: (cfdm) 1.8.7.0

        :Returns:

            `None` or `{{class}}`
                If the operation was in-place then `None` is returned,
                otherwise return a new `{{class}}` instance containing the
                new data.

        **Examples:**

        >>> f = {{package}}.{{class}}()
        >>> f.set_data([1, 2, 3])
        >>> f.has_data()
        True
        >>> f.get_data()
        <{{repr}}Data(3): [1, 2, 3]>
        >>> f.data
        <{{repr}}Data(3): [1, 2, 3]>

        >>> f.del_data()
        <{{repr}}Data(3): [1, 2, 3]>
        >>> g = f.set_data([4, 5, 6], inplace=False)
        >>> g.data
        <{{repr}}Data(3): [4, 5, 6]>
        >>> f.has_data()
        False
        >>> print(f.get_data(None))
        None
        >>> print(f.del_data(None))
        None

        """
        if inplace:
            f = self
        else:
            f = self.copy(data=False)

        if axes is None:
            existing_axes = f.get_data_axes(default=None)
            if existing_axes is not None:
                f.set_data_axes(axes=existing_axes, _shape=numpy.shape(data))
        else:
            f.set_data_axes(axes=axes, _shape=numpy.shape(data))

        super(Field, f).set_data(data, copy=copy, inplace=True)

        if inplace:
            return

        return f

    def set_data_axes(self, axes, key=None, _shape=None):
        """Sets the axes spanned by the construct data.

        Specifically, sets the domain axis constructs spanned by the
        data of the field or of a metadata construct.

        .. versionadded:: (cfdm) 1.7.0

        .. seealso:: `del_data_axes`, `get_data`, `get_data_axes`,
                     `has_data_axes`

        :Parameters:

             axes: sequence of `str`
                The identifiers of the domain axis constructs spanned by
                the data of the field or of a metadata construct.

                *Parameter example:*
                  ``axes='domainaxis1'``

                *Parameter example:*
                  ``axes=['domainaxis1']``

                *Parameter example:*
                  ``axes=['domainaxis1', 'domainaxis0']``

             key: `str`, optional
                Specify a metadata construct, instead of the field
                construct.

                *Parameter example:*
                  ``key='domainancillary1'``

        :Returns:

            `None`

        **Examples:**

        Set the domain axis constructs spanned by the data of the field
        construct:

        >>> f = {{package}}.{{class}}()
        >>> f.set_data_axes(['domainaxis0', 'domainaxis1'])
        >>> f.get_data_axes()
        ('domainaxis0', 'domainaxis1')

        Set the domain axis constructs spanned by the data of a metadata
        construct:

        >>> f = {{package}}.example_field(5)
        >>> f.set_data_axes(['domainaxis1'], key='dimensioncoordinate1')

        """
        if isinstance(axes, str):
            axes = (axes,)

        if key is not None:
            return super().set_data_axes(axes=axes, key=key)

        if _shape is None:
            data = self.get_data(None)
            if data is not None:
                _shape = data.shape

        if _shape is not None:
            domain_axes = self.constructs.filter_by_type("domain_axis")
            axes_shape = []
            for axis in axes:
                if axis not in domain_axes:
                    raise ValueError(
                        "Can't set field construct data axes: Domain axis "
                        "{!r} doesn't exist".format(axis)
                    )

                axes_shape.append(domain_axes[axis].get_size())

            if _shape != tuple(axes_shape):
                raise ValueError(
                    "Can't set field construct data axes: Data array shape "
                    f"of {_shape!r} does not match the shape of the given "
                    f"domain axes {tuple(axes)}: {tuple(axes_shape)}"
                )

        axes = tuple(axes)
        self._set_component("data_axes", axes, copy=False)

        self.constructs._field_data_axes = axes<|MERGE_RESOLUTION|>--- conflicted
+++ resolved
@@ -415,11 +415,7 @@
         if key in self.get_data_axes(default=()):
             raise ValueError(
                 f"Can't remove domain axis {key!r} that is spanned by the "
-<<<<<<< HEAD
-                "field construct data"
-=======
                 "data of the field construct"
->>>>>>> cac972c9
             )
 
         return self.constructs._del_construct(key, default=default)
