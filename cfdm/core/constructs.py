from collections import OrderedDict

from . import abstract


class Constructs(abstract.Container):
    """A container for metadata constructs.

    The following metadata constructs can be included:

    * auxiliary coordinate constructs
    * coordinate reference constructs
    * cell measure constructs
    * dimension coordinate constructs
    * domain ancillary constructs
    * domain axis constructs
    * cell method constructs
    * field ancillary constructs

    The container is used by used by `Field` and `Domain` instances.

    The container is like a dictionary in many ways, in that it stores
    key/value pairs where the key is the unique construct key with
    corresponding metadata construct value, and provides some of the
    usual dictionary methods.

    .. versionadded:: (cfdm) 1.7.0

    """

    def __init__(
        self,
        auxiliary_coordinate=None,
        dimension_coordinate=None,
        domain_ancillary=None,
        field_ancillary=None,
        cell_measure=None,
        coordinate_reference=None,
        domain_axis=None,
        cell_method=None,
        source=None,
        copy=True,
        _use_data=True,
        _view=False,
        _ignore=(),
    ):
        """Initialises the `{{class}}` instance.

        :Parameters:

            auxiliary_coordinate: `str`, optional
                The base name for keys of auxiliary coordinate
                constructs.

                *Parameter example:*
                  ``auxiliary_coordinate='auxiliarycoordinate'``

            dimension_coordinate: `str`, optional
                The base name for keys of dimension coordinate
                constructs.

                *Parameter example:*
                  ``dimension_coordinate='dimensioncoordinate'``

            domain_ancillary: `str`, optional
                The base name for keys of domain ancillary constructs.

                *Parameter example:*
                  ``domain_ancillary='domainancillary'``

            field_ancillary: `str`, optional
                The base name for keys of field ancillary constructs.

                *Parameter example:*
                  ``field_ancillary='fieldancillary'``

            cell_measure: `str`, optional
                The base name for keys of cell measure constructs.

                *Parameter example:*
                  ``cell_measure='cellmeasure'``

            coordinate_reference: `str`, optional
                The base name for keys of coordinate reference
                constructs.

                *Parameter example:*
                  ``coordinate_reference='coordinatereference'``

            domain_axis: `str`, optional
                The base name for keys of domain axis constructs.

                *Parameter example:*
                  ``domain_axis='domainaxis'``

            cell_method: `str`, optional
                The base name for keys of cell method constructs.

                *Parameter example:*
                  ``cell_method='cellmethod'``

            source: optional
                Initialize the construct keys and contained metadata
                constructs from those of *source*.

            copy: `bool`, optional
                If False then do not deep copy metadata constructs from
                those of *source* prior to initialization. By default such
                metadata constructs are deep copied.

            _ignore: sequence of `str`, optional
                Ignores the given construct types.

                *Parameter example:*
                  ``_ignore=('cell_method', 'field_ancillary')``

        """
        _ignore = tuple(set(_ignore))

        if source is not None:

            source_constructs = source._constructs
            source_ordered_constructs = source._ordered_constructs

            self._field_data_axes = source._field_data_axes

            if _view:
                self._ignore = _ignore
                self._key_base = source._key_base
                self._array_constructs = source._array_constructs
                self._non_array_constructs = source._non_array_constructs
                self._ordered_constructs = source_ordered_constructs
                self._construct_axes = source._construct_axes
                self._construct_type = source._construct_type
                self._constructs = source_constructs
                return

            self._key_base = source._key_base.copy()
            self._array_constructs = source._array_constructs.copy()
            self._non_array_constructs = source._non_array_constructs.copy()
            self._ordered_constructs = source_ordered_constructs.copy()
            self._construct_axes = source._construct_axes.copy()
            self._construct_type = source._construct_type.copy()

            self_construct_axes = self._construct_axes
            self_construct_type = self._construct_type

            d = {}
<<<<<<< HEAD
            for construct_type in tuple(source._array_constructs):
                if construct_type in self._ignore:
                    for cid in source._constructs.get(construct_type, ()):
                        self._construct_axes.pop(cid, None)
                        self._construct_type.pop(cid, None)
=======
            for construct_type in source._array_constructs:
                if construct_type in _ignore:
                    for cid in source_constructs.get(construct_type, ()):
                        self_construct_axes.pop(cid, None)
                        self_construct_type.pop(cid, None)
>>>>>>> cac972c9

                    self._key_base.pop(construct_type, None)
                    self._array_constructs.remove(construct_type)
                    continue

                if construct_type not in source_constructs:
                    continue

                if copy:
                    if construct_type in source_ordered_constructs:
                        new_v = OrderedDict()
                    else:
                        new_v = {}

                    for cid, construct in source_constructs[
                        construct_type
                    ].items():
                        new_v[cid] = construct.copy(data=_use_data)
                else:
                    new_v = source_constructs[construct_type].copy()

                d[construct_type] = new_v

<<<<<<< HEAD
            for construct_type in tuple(source._non_array_constructs):
                if construct_type in self._ignore:
                    for cid in source._constructs.get(construct_type, ()):
                        self._construct_type.pop(cid, None)

                    self._key_base.pop(construct_type, None)
                    self._non_array_constructs.remove(construct_type)
=======
            for construct_type in source._non_array_constructs:
                if construct_type in _ignore:
                    for cid in source_constructs.get(construct_type, ()):
                        self_construct_type.pop(cid, None)

>>>>>>> cac972c9
                    continue

                if construct_type not in source_constructs:
                    continue

                if copy:
                    if construct_type in source_ordered_constructs:
                        new_v = OrderedDict()
                    else:
                        new_v = {}

                    for cid, construct in source_constructs[
                        construct_type
                    ].items():
                        new_v[cid] = construct.copy()
                else:
                    new_v = source_constructs[construct_type].copy()

                d[construct_type] = new_v

            self._constructs = d

            self._ignore = ()

            return
        # --- End: if

        self._ignore = _ignore

        self._field_data_axes = None

        self._key_base = {}

        self._array_constructs = set()
        self._non_array_constructs = set()
        self._ordered_constructs = set()

        self._construct_axes = {}

        # The construct type for each key. For example:
        # {'domainaxis1'         :'domain_axis',
        #  'auxiliarycoordinate3':'auxiliary_coordinate'}
        self._construct_type = {}

        self._constructs = {}

        if auxiliary_coordinate:
            self._key_base["auxiliary_coordinate"] = auxiliary_coordinate
            self._array_constructs.add("auxiliary_coordinate")

        if dimension_coordinate:
            self._key_base["dimension_coordinate"] = dimension_coordinate
            self._array_constructs.add("dimension_coordinate")

        if domain_ancillary:
            self._key_base["domain_ancillary"] = domain_ancillary
            self._array_constructs.add("domain_ancillary")

        if field_ancillary:
            self._key_base["field_ancillary"] = field_ancillary
            self._array_constructs.add("field_ancillary")

        if cell_measure:
            self._key_base["cell_measure"] = cell_measure
            self._array_constructs.add("cell_measure")

        if domain_axis:
            self._key_base["domain_axis"] = domain_axis
            self._non_array_constructs.add("domain_axis")

        if coordinate_reference:
            self._key_base["coordinate_reference"] = coordinate_reference
            self._non_array_constructs.add("coordinate_reference")

        if cell_method:
            self._key_base["cell_method"] = cell_method
            self._non_array_constructs.add("cell_method")
            self._ordered_constructs.add("cell_method")

        for x in self._array_constructs:
            self._constructs[x] = {}

        for x in self._non_array_constructs:
            self._constructs[x] = {}

        for x in self._ordered_constructs:
            self._constructs[x] = OrderedDict()

    def __contains__(self, key):
        """Implements membership test operators for construct keys.

        x.__contains__(y) <==> y in x

        .. versionadded:: (cfdm) 1.7.0

        """
        return key in self._construct_type

    def __copy__(self):
        """Called by the `copy.copy` standard library function.

        .. versionadded:: (cfdm) 1.7.0

        """
        return self.shallow_copy()

    def __deepcopy__(self, memo):
        """Called by the `copy.deepcopy` standard library function.

        .. versionadded:: (cfdm) 1.7.0

        """
        return self.copy()

    def __getitem__(self, key):
        """Return a construct with the given key.

        x.__getitem__(y) <==> x[y]

        .. versionadded:: (cfdm) 1.7.0

        """
        construct_type = self.construct_type(key)  # ignore??
        if construct_type is None:
            raise KeyError(key)

        d = self._constructs.get(construct_type)
        if d is None:
            d = {}

        return d[key]

    def __iter__(self):
        """Called when an iterator is required.

        x.__iter__() <==> iter(x)

        .. versionadded:: (cfdm) 1.7.0

        """
        return iter(self._dictionary().keys())

    def __len__(self):
        """Return the number of constructs.

        x.__len__() <==> len(x)

        .. versionadded:: (cfdm) 1.7.0

        """
        n = 0
        ignore = self._ignore
        for key, value in self._constructs.items():
            if key not in ignore:
                n += len(value)

        return n

    # ----------------------------------------------------------------
    # Private methods
    # ----------------------------------------------------------------
    def _del_data_axes(self, k, *d):
        """Remove and return a construct's axes, if any.

        If k is not found, d is returned if given, otherwise KeyError is
        raised

        """
        return self._construct_axes.pop(k, *d)

    def _view(self, ignore=()):
        """Returns a new container with a view of the same constructs.

        A new `{{class}}` instance is returned that contains the same
        metadata construct instances

        .. versionadded:: (cfdm) 1.7.0

        :Parameters:

            ignore: sequence of `str`, optional
                Return a view that ignores the given construct types.

                *Parameter example:*
                  ``ignore=('cell_method', 'field_ancillary')``

        :Returns:

            `{{class}}`
                The new constructs container.

        """
        return type(self)(source=self, _ignore=ignore, _view=True)

    def _check_construct_type(self, construct_type, default=ValueError()):
        """Check the type of a metadata construct is valid.

        .. versionadded:: (cfdm) 1.7.0

        :Parameters:

            construct_type: `str`
                The construct type to be checked.

            default: `bool`, optional
                Return the value of the *default* parameter if
                construct type is not valid.

                {{default Exception}}

        :Returns:

            `str` or `None`
                Return the type of of the construct, or if the input
                construct was given as `None`, `None` is returned.

        """
        if construct_type is None:
            return None

        x = self._key_base
        if self._ignore:
            x = set(x).difference(self._ignore)

        if construct_type not in x:
            return self._default(
                default,
                f"Invalid construct type {construct_type!r}. "
                f"Must be one of {sorted(x)}",
            )

        return construct_type

    def _construct_type_description(self, construct_type):
        """Format the description of the type of a metadata construct.

        Type name components are formatted to be whitespace-delimited to
        effective words for the purposes of printing to the user.

        """
        return construct_type.replace("_", " ")

    def _dictionary(self, copy=False):
        """Constructs the mapping of keys to metadata constructs."""
        out = {}
        ignore = self._ignore
        for key, value in self._constructs.items():
            if key not in ignore:
                out.update(value)

        if copy:
            for key, construct in tuple(out.items()):
                out[key] = construct.copy()

        return out

    def _del_construct(self, key, default=ValueError()):
        """Remove a metadata construct.

        If a domain axis construct is selected for removal then it
        can't be spanned by any metadata construct data arrays, nor be
        referenced by any cell method constructs.

        However, a domain ancillary construct may be removed even if
        it is referenced by coordinate reference construct. In this
        case the reference is replace with `None`.

        .. versionadded:: (cfdm) 1.7.0

        .. seealso:: `_get_construct`, `_set_construct`

        :Parameters:

            key: `str`
                The key of the construct to be removed.

                *Parameter example:*
                  ``key='auxiliarycoordinate0'``

            default: optional
                Return the value of the *default* parameter if the
                construct can not be removed, or does not exist.

                {{default Exception}}

        :Returns:

                The removed construct.

        **Examples:**

        >>> f = {{package}}.example_field(3)
        >>> c = f.constructs
        >>> x = c._del_construct('auxiliarycoordinate2')

        """
        data_axes = self.data_axes()
        if key in self.filter_by_type("domain_axis"):
            # Fail if the domain axis construct is spanned by a data
            # array
            for xid, axes in data_axes.items():
                if key in axes:
                    raise ValueError(
                        f"Can't remove domain axis construct {key!r} that "
                        f"spans the data array of metadata construct {xid!r}"
                    )

            # Fail if the domaain axis construct is referenced by a
            # cell method construct
            for xid, cm in self.filter_by_type("cell_method").items():
                #                axes = cm.get_axes(())
                if key in cm.get_axes(()):
                    raise ValueError(
                        f"Can't remove domain axis construct {key!r} "
                        "that is referenced by cell method construct "
                        f"{xid!r}"
                    )
        else:
            # Remove references to the removed construct in coordinate
            # reference constructs
            for ref in self.filter_by_type("coordinate_reference").values():
                coordinate_conversion = ref.coordinate_conversion
                for (
                    term,
                    value,
                ) in coordinate_conversion.domain_ancillaries().items():
                    if key == value:
                        coordinate_conversion.set_domain_ancillary(term, None)

                ref.del_coordinate(key, None)
        # --- End: if

        out = self._pop(key, None)

        if out is None:
            return self._default(
                default, "Can't remove non-existent construct"
            )

        return out

    def _set_construct(self, construct, key=None, axes=None, copy=True):
        """Set a metadata construct.

        .. versionadded:: (cfdm) 1.7.0

        .. seealso:: `_del_construct`, `_get_construct`,
                     `_set_construct_data_axes`

        :Parameters:

            construct:
                The metadata construct to be inserted.

            key: `str`, optional
                The construct identifier to be used for the
                construct. If not set then a new, unique identifier is
                created automatically. If the identifier already
                exists then the existing construct will be replaced.

                *Parameter example:*
                  ``key='cellmeasure0'``

            axes: (sequence of) `str`, optional
                The construct identifiers of the domain axis
                constructs spanned by the data array. An exception is
                raised if used for a metadata construct that can not
                have a data array, i.e. domain axis, cell method and
                coordinate reference constructs.

                The axes may also be set afterwards with the
                `_set_construct_data_axes` method.

                *Parameter example:*
                  ``axes='domainaxis1'``

                *Parameter example:*
                  ``axes=['domainaxis1']``

                *Parameter example:*
                  ``axes=('domainaxis1', 'domainaxis0')``

            copy: `bool`, optional
                If True then return a copy of the unique selected
                construct. By default the construct is copied.

        :Returns:

             `str`
                The construct identifier for the construct.

        **Examples:**

        >>> f = {{package}}.example_field(3)
        >>> c = f.constructs
        >>> c
        <{{repr}}Constructs: auxiliary_coordinate(6), domain_axis(2)>
        >>> d = {{package}}.DomainAxis(10)
        >>> key1 = c._set_construct(d, copy=False)
        >>> key1
        'domainaxis2'
        >>> print(c.filter_by_type('domain_axis'))
        Constructs:
        {'domainaxis0': <{{repr}}DomainAxis: size(4)>,
         'domainaxis1': <{{repr}}DomainAxis: size(9)>,
         'domainaxis2': <{{repr}}DomainAxis: size(10)>}

        >>> a = {{package}}.CellMeasure(measure='area', properties={'units': 'm2'})
        >>> key2 = c._set_construct(a, key='my_area_cell_measure')
        >>> key2
        'my_area_cell_measure'
        >>> v = {{package}}.CellMeasure(measure='volume', properties={'units': 'm3'})
        >>> key3 = c._set_construct(
        ...     v, key='my_volume_cell_measure', axes='domainaxis2')
        >>> key3
        'my_volume_cell_measure'
        >>> c
        <{{repr}}Constructs: auxiliary_coordinate(6), cell_measure(2), domain_axis(3)>
        >>> print(c.filter_by_type('cell_measure'))
        Constructs:
        {'my_area_cell_measure': <{{repr}}CellMeasure: measure:area m2>,
         'my_volume_cell_measure': <{{repr}}CellMeasure: measure:volume m3>}

        """
        construct_type = self._check_construct_type(construct.construct_type)

        if key is None:
            # Create a new construct identifier
            key = self.new_identifier(construct_type)

        if construct_type in self._array_constructs:
            # The construct could have a data array
            if axes is not None:
                self._set_construct_data_axes(
                    key=key, axes=axes, construct=construct
                )
        elif axes is not None:
            raise ValueError(
                f"Can't set {construct!r}: Can't provide domain axis "
                "constructs for "
                f"{self._construct_type_description(construct_type)} "
                "construct"
            )

        # Record the construct type
        self._construct_type[key] = construct_type

        if copy:
            # Create a deep copy of the construct
            construct = construct.copy()

        # Insert the construct
        self._constructs[construct_type][key] = construct

        # Return the identifier of the construct
        return key

    def _set_construct_data_axes(self, key, axes, construct=None):
        """Set domain axis constructs for construct identifiers.

        .. versionadded:: (cfdm) 1.7.0

        :Parameters:

            key: `str`, optional
                The construct identifier of metadata construct.

                *Parameter example:*
                  ``key='cellmeasure0'``

            axes: (sequence of) `str`
                The construct identifiers of the domain axis
                constructs spanned by the data array. An exception is
                raised if used for a metadata construct that can not
                have a data array, such as a domain axis construct.

                *Parameter example:*
                  ``axes='domainaxis1'``

                *Parameter example:*
                  ``axes=['domainaxis1']``

                *Parameter example:*
                  ``axes=['domainaxis1', 'domainaxis0']``

        :Returns:

            `None`

        **Examples:**

        >>> f = {{package}}.example_field(3)
        >>> c = f.constructs
        >>> c
        <{{repr}}Constructs: auxiliary_coordinate(6), domain_axis(2)>
        >>> a = {{package}}.CellMeasure(measure='area', properties={'units': 'm2'})
        >>> area_measure_key = c.set_construct(a)
        >>> f._set_construct_data_axes(area_measure_key, axes='domainaxis0')

        """
        if construct is None:
            if self.construct_type(key) is None:
                raise ValueError(
                    "Can't set axes for non-existent construct "
                    f"identifier {key!r}"
                )

            construct = self[key]

        if isinstance(axes, str):
            axes = (axes,)

        domain_axes = self.filter_by_type("domain_axis")

        axes_shape = []
        for axis in axes:
            if axis not in domain_axes:
                raise ValueError(
                    f"Can't set {construct!r} domain axes: "
                    f"Domain axis {axis!r} does not exist"
                )

            axes_shape.append(domain_axes[axis].get_size())

        axes_shape = tuple(axes_shape)

        extra_axes = 0
        data = construct.get_data(None)
        if (
            data is not None
            and data.shape[: data.ndim - extra_axes] != axes_shape
        ):
            raise ValueError(
                f"Can't set {construct!r}: Data shape of {data.shape!r} "
                "does not match the shape required by domain axes "
                f"{tuple(axes)}: {axes_shape}"
            )

        try:
            bounds = construct.get_bounds(None)
        except AttributeError:
            pass
        else:
            if bounds is not None:
                data = bounds.get_data(None)
                if (
                    data is not None
                    and data.shape[: len(axes_shape)] != axes_shape
                ):
                    raise ValueError(
                        f"Can't set {construct!r}: Bounds data shape of "
                        f"{data.shape!r} does "
                        "not match the shape required by domain axes "
                        f"{tuple(axes)}: {axes_shape}"
                    )
        # --- End: try

        self._construct_axes[key] = tuple(axes)

    # ----------------------------------------------------------------
    # Private dictionary-like methods
    # ----------------------------------------------------------------
    def _pop(self, k, *d):
        """Removes specified key and returns the corresponding value.

        D.pop(k[,d]) -> v

        If k is not found, d is returned if given, otherwise KeyError
        is raised

        """
        # Remove the construct axes, if any
        self._del_data_axes(k, None)

        # Find the construct type
        try:
            construct_type = self._construct_type.pop(k)
        except KeyError as error:
            if d:
                return d[0]

            raise KeyError(error)

        # Remove and return the construct
        return self._constructs[construct_type].pop(k, *d)

    def _update(self, other):
        """D.update(E) -> None.

        Update D from E.

        """
        self._ignore = tuple(set(self._ignore).union(other._ignore))

        self._key_base.update(other._key_base)
        self._array_constructs.update(other._array_constructs)
        self._non_array_constructs.update(other._non_array_constructs)
        self._ordered_constructs.update(other._ordered_constructs)
        self._construct_axes.update(other._construct_axes)
        self._construct_type.update(other._construct_type)
        self._constructs.update(other._constructs)

    # ----------------------------------------------------------------
    # Dictionary-like methods
    # ----------------------------------------------------------------
    def get(self, key, *default):
        """Returns the construct for the construct key, if it exists.

        .. versionadded:: (cfdm) 1.7.0

        .. seealso:: `items`, `keys`, `values`

        """
        return self._dictionary().get(key, *default)

    def items(self):  # SB NOTE: flaky doctest due to dict_items order
        """Return the items as (construct key, construct) pairs.

        .. versionadded:: (cfdm) 1.7.0

        .. seealso:: `get`, `keys`, `values`

        :Returns:

            `dict_items`
                The construct key and constructs respectively as
                key-value pairs in a Python `dict_items` iterator.

        **Examples:**

        >>> f = {{package}}.example_field(0)
        >>> c = f.constructs
        >>> c_items = c.items()
        >>> print(c_items)
        dict_items([('dimensioncoordinate0', <{{repr}}DimensionCoordinate: latitude(5) degrees_north>),
                    ('dimensioncoordinate1', <{{repr}}DimensionCoordinate: longitude(8) degrees_east>),
                    ('dimensioncoordinate2', <{{repr}}DimensionCoordinate: time(1) days since 2018-12-01 >),
                    ('domainaxis0', <{{repr}}DomainAxis: size(5)>),
                    ('domainaxis1', <{{repr}}DomainAxis: size(8)>),
                    ('domainaxis2', <{{repr}}DomainAxis: size(1)>),
                    ('cellmethod0', <{{repr}}CellMethod: area: mean>)])
        >>> type(c_items)
        <class 'dict_items'>
        >>> dict(c_items)
        {'dimensioncoordinate0': <{{repr}}DimensionCoordinate: latitude(5) degrees_north>,
         'dimensioncoordinate1': <{{repr}}DimensionCoordinate: longitude(8) degrees_east>,
         'dimensioncoordinate2': <{{repr}}DimensionCoordinate: time(1) days since 2018-12-01 >,
         'cellmethod0': <{{repr}}CellMethod: area: mean>,
         'domainaxis0': <{{repr}}DomainAxis: size(5)>,
         'domainaxis1': <{{repr}}DomainAxis: size(8)>,
         'domainaxis2': <{{repr}}DomainAxis: size(1)>}

        """
        return self._dictionary().items()

    def keys(self):  # SB NOTE: flaky doctest due to dict_items order
        """Return all of the construct keys, in arbitrary order.

        .. versionadded:: (cfdm) 1.7.0

        .. seealso:: `get`, `items`, `values`

        :Returns:

            `dict_keys`
                The construct keys as a Python `dict_keys` iterator.

        **Examples:**

        >>> f = {{package}}.example_field(0)
        >>> c = f.constructs
        >>> c_keys = c.keys()
        >>> print(c_keys)
        dict_keys(['domainaxis0',
                   'domainaxis1',
                   'domainaxis2',
                   'dimensioncoordinate0',
                   'dimensioncoordinate1',
                   'dimensioncoordinate2',
                   'cellmethod0'])
        >>> type(c_keys)
        <class 'dict_keys'>
        >>> list(c_keys)
        ['domainaxis0',
         'domainaxis1',
         'domainaxis2',
         'dimensioncoordinate0',
         'dimensioncoordinate1',
         'dimensioncoordinate2',
         'cellmethod0']

        """
        return self._construct_type.keys()

    def values(self):  # SB NOTE: flaky doctest due to dict_items order
        """Return all of the metadata constructs, in arbitrary order.

        .. versionadded:: (cfdm) 1.7.0

        .. seealso:: `get`, `items`, `keys`

        :Returns:

            `dict_values`
                The constructs as a Python `dict_values` iterator.

        **Examples:**

        >>> f = {{package}}.example_field(0)
        >>> c = f.constructs
        >>> c_values = c.values()
        >>> print(c_values)
        dict_values([<{{repr}}DimensionCoordinate: latitude(5) degrees_north>,
                     <{{repr}}DimensionCoordinate: longitude(8) degrees_east>,
                     <{{repr}}DimensionCoordinate: time(1) days since 2018-12-01 >,
                     <{{repr}}DomainAxis: size(5)>,
                     <{{repr}}DomainAxis: size(8)>,
                     <{{repr}}DomainAxis: size(1)>,
                     <{{repr}}CellMethod: area: mean>])
        >>> type(c_values)
        <class 'dict_values'>
        >>> list(c_values)
        [<{{repr}}DimensionCoordinate: latitude(5) degrees_north>,
         <{{repr}}DimensionCoordinate: longitude(8) degrees_east>,
         <{{repr}}DimensionCoordinate: time(1) days since 2018-12-01 >,
         <{{repr}}DomainAxis: size(5)>,
         <{{repr}}DomainAxis: size(8)>,
         <{{repr}}DomainAxis: size(1)>,
         <{{repr}}CellMethod: area: mean>]

        """
        return self._dictionary().values()

    # ----------------------------------------------------------------
    # Methods
    # ----------------------------------------------------------------
    def construct_type(self, key):
        """Return the type of a metadata construct for a given key.

        .. versionadded:: (cfdm) 1.7.0

        .. seealso:: `construct_types`

        TODO DOCS.

        """
        x = self._construct_type.get(key)
        if x in self._ignore:
            return

        return x

    def construct_types(self):
        """Return all of the construct types for all keys.

        .. versionadded:: (cfdm) 1.7.0

        .. seealso:: `construct_type`

        """
        out = self._construct_type.copy()
        ignore = self._ignore
        if ignore:
            for x in ignore:
                del out[x]

        return out

    def copy(self, data=True):
        """Return a deep copy.

        ``f.copy()`` is equivalent to ``copy.deepcopy(f)``.

        .. versionadded:: (cfdm) 1.7.0

        :Parameters:

            data: `bool`, optional
                If False then do not copy data contained in the
                metadata constructs. By default such data are copied.

        :Returns:

            `{{class}}`
                The deep copy.

        **Examples:**

        >>> f = {{package}}.example_field(0)
        >>> c = f.constructs
        >>> k = c.copy()
        >>> k = c.copy(data=False)

        """
        return type(self)(
            source=self,
            copy=True,
            _ignore=self._ignore,
            _view=False,
            _use_data=data,
        )

    def data_axes(self):
        """Returns the axes spanned by the data.

        Specifically, returns the domain axis constructs spanned by
        metadata construct data.

        .. versionadded:: (cfdm) 1.7.0

        :Returns:

            `dict`
                The keys of the domain axes constructs spanned by
                metadata construct data.

        **Examples:**

        >>> f = {{package}}.example_field(0)
        >>> c = f.constructs
        >>> print(c)
        Constructs:
        {'cellmethod0': <{{repr}}CellMethod: area: mean>,
         'dimensioncoordinate0': <{{repr}}DimensionCoordinate: latitude(5) degrees_north>,
         'dimensioncoordinate1': <{{repr}}DimensionCoordinate: longitude(8) degrees_east>,
         'dimensioncoordinate2': <{{repr}}DimensionCoordinate: time(1) days since 2018-12-01 >,
         'domainaxis0': <{{repr}}DomainAxis: size(5)>,
         'domainaxis1': <{{repr}}DomainAxis: size(8)>,
         'domainaxis2': <{{repr}}DomainAxis: size(1)>}
        >>> c.data_axes()
        {'dimensioncoordinate0': ('domainaxis0',),
         'dimensioncoordinate1': ('domainaxis1',),
         'dimensioncoordinate2': ('domainaxis2',)}

        """
        if not self._ignore:
            return self._construct_axes.copy()
        else:
            ignore = self._ignore
            out = {}
            for construct_type, keys in self._constructs.items():
                if construct_type not in ignore:
                    for key in keys:
                        axes = self._construct_axes.get(key)
                        if axes is not None:
                            out[key] = axes
            # --- End: for

            return out

    def filter_by_type(self, *types):
        """Select metadata constructs by type.

        .. versionadded:: (cfdm) 1.7.0

        :Parameters:

            types: optional
                Select constructs that have are of any of the given
                types.

                A type is specified by one of the following strings:

                ==========================  ================================
                *type*                      Construct selected
                ==========================  ================================
                ``'domain_ancillary'``      Domain ancillary constructs
                ``'dimension_coordinate'``  Dimension coordinate constructs
                ``'domain_axis'``           Domain axis constructs
                ``'auxiliary_coordinate'``  Auxiliary coordinate constructs
                ``'cell_measure'``          Cell measure constructs
                ``'coordinate_reference'``  Coordinate reference constructs
                ``'cell_method'``           Cell method constructs
                ``'field_ancillary'``       Field ancillary constructs
                ==========================  ================================

                If no types are provided then all constructs are
                selected.

        :Returns:

            `{{class}}`
                The selected constructs and their construct keys.

        **Examples:**

        Select dimension coordinate constructs:

        >>> f = {{package}}.example_field(1)
        >>> c = f.constructs
        >>> d = c.filter_by_type('dimension_coordinate')
        >>> d
        <{{repr}}Constructs: dimension_coordinate(4)>

        Select dimension coordinate and field ancillary constructs:

        >>> k = c.filter_by_type(
        ...     'dimension_coordinate', 'field_ancillary')
        >>> k
        <{{repr}}Constructs: dimension_coordinate(4), field_ancillary(1)>

        """
        if types:
            # Ignore the all but the requested construct types
            ignore = set(self._key_base)
            ignore.difference_update(set(types))
            ignore.update(self._ignore)
        else:
            # Keep all construct types
            ignore = self._ignore

        return self.shallow_copy(_ignore=ignore)

    def key(self, default=ValueError()):
        """Return the construct key of the sole metadata construct.

        .. versionadded:: (cfdm) 1.7.0

        .. seealso:: `get`, `keys`, `value`

        :Parameters:

            default: optional
                Return the value of the *default* parameter if there
                is not exactly one construct.

                {{default Exception}}

        :Returns:

            `str`
                The construct key.

        **Examples:**

        >>> f = {{package}}.Field()
        >>> c = f.constructs
        >>> d = {{package}}.DimensionCoordinate(
        ...     properties={
        ...         'standard_name': 'latitude', 'units': 'degrees_north'},
        ...     data={{package}}.Data(range(5))
        ... )
        >>> c._set_construct(d)
        'dimensioncoordinate0'
        >>> print(c)
        Constructs:
        {'dimensioncoordinate0': <{{repr}}DimensionCoordinate: latitude(5) degrees_north>}
        >>> c.key()
        'dimensioncoordinate0'
        >>> c.value()
        <{{repr}}DimensionCoordinate: latitude(5) degrees_north>

        """
        _dict = self._dictionary()
        n = len(_dict)
        if not n:
            return self._default(default, "Can't get key for zero constructs")

        if n > 1:
            return self._default(
                default, f"Can't get key for more than one ({n}) constructs"
            )

        key, _ = _dict.popitem()

        return key

    def new_identifier(self, construct_type):
        """Return a new, unused construct key.

        .. versionadded:: (cfdm) 1.7.0

        :Parameters:

            construct_type: `str`
                The construct type for which the identifier is being
                created.

                *Parameter example:*
                  ``construct_type='dimension_coordinate'``

        :Returns:

            `str`
                The new construct identifier.

        **Examples:**

        >>> f = {{package}}.example_field(0)
        >>> c = f.constructs
        >>> c.keys()
        ['domainaxis0',
         'domainaxis1',
         'domainaxis2',
         'dimensioncoordinate0',
         'dimensioncoordinate1',
         'dimensioncoordinate2',
         'cellmethod0']
        >>> c.new_identifier('domain_axis')
        'domainaxis3'
        >>> c.new_identifier('cell_method')
        'cellmethod1'

        """
        construct_type = self._check_construct_type(construct_type)

        keys = self._constructs[construct_type]

        n = len(keys)
        key_base = self._key_base[construct_type]
        key = f"{key_base}{n}"
        while key in keys:
            n += 1
            key = f"{key_base}{n}"

        return key

    def ordered(self):
        """Return the constructs in their predetermined order.

        For cell method constructs, the predetermined order is that in
        which they where added. There is no predetermined ordering for
        all other construct types, and a exception is raised if any
        non-cell method constructs are present.

        .. versionadded:: (cfdm) 1.7.0

        :Returns:

             `collections.OrderedDict`
                 The constructs and their construct keys, in their
                 predetermined order.

        **Examples:**

        >>> f = {{package}}.Field()
        >>> c = f.constructs
        >>> c.ordered()
        {}
        >>> m1 = {{package}}.CellMethod(axes=['domainaxis1'], method='mean')
        >>> c._set_construct(m1, key='cell_method_for_axis_1')
        'cell_method_for_axis_1'
        >>> m2 = {{package}}.CellMethod(axes=['domainaxis0'], method='minimum')
        >>> c._set_construct(m2, key='cell_method_for_axis_0')
        'cell_method_for_axis_0'
        >>> print(c)
        Constructs:
        {'cell_method_for_axis_0': <{{repr}}CellMethod: domainaxis0: minimum>,
         'cell_method_for_axis_1': <{{repr}}CellMethod: domainaxis1: mean>}
        >>> c.ordered()
        OrderedDict([('cell_method_for_axis_1', <{{repr}}CellMethod: domainaxis1: mean>),
                     ('cell_method_for_axis_0', <{{repr}}CellMethod: domainaxis0: minimum>)])

        """
        # Filter out all construct types not present i.e. with value of {}
        existing_construct_types = {
            c_type: c for c_type, c in self._constructs.items() if c
        }

        number_construct_types = len(existing_construct_types)
        if number_construct_types > 1:
            raise ValueError(f"Can't order multiple construct types: {self!r}")
        elif number_construct_types == 0:
            return existing_construct_types

        # Only one existing construct type as guaranteed above, so check items
        if self._ordered_constructs != existing_construct_types.keys():
            raise ValueError(
                f"Can't order un-orderable construct type: {self!r}"
            )

<<<<<<< HEAD
        if not len(self):
            # We can always order zero items
            return self.copy()

        if self._ordered_constructs != set(self._constructs):
            raise ValueError(
                "Can't order un-orderable construct type: {!r}".format(self)
            )

        return self._constructs[tuple(self._ordered_constructs)[0]].copy()
=======
        return existing_construct_types[
            tuple(self._ordered_constructs)[0]
        ].copy()
>>>>>>> cac972c9

    def replace(self, key, construct, axes=None, copy=True):
        """Replace one metadata construct with another.

        .. note:: No checks on the axes are done.

        """
        construct_type = self.construct_types().get(key)
        if construct_type is None:
            raise ValueError(f"Can't replace non-existent construct {key!r}")

        if axes is not None and construct_type in self._array_constructs:
            self._construct_axes[key] = tuple(axes)

        if copy:
            construct = construct.copy()

        self._constructs[construct_type][key] = construct

    def shallow_copy(self, _ignore=None):
        """Return a shallow copy.

        ``copy.copy(f)`` is equivalent to ``f.shallow_copy()``.

        .. versionadded:: (cfdm) 1.7.0

        :Returns:

                The shallow copy.

        **Examples:**

        >>> f = {{package}}.example_field(0)
        >>> c = f.constructs
        >>> k = c.shallow_copy()

        """
        if _ignore is None:
            _ignore = self._ignore

        return type(self)(
            source=self, copy=False, _ignore=_ignore, _view=False
        )

    def value(self, default=ValueError()):
        """Return the sole metadata construct.

        .. versionadded:: (cfdm) 1.7.0

        .. seealso:: `get`, `key`, `values`

        :Parameters:

            default: optional
                Return the value of the *default* parameter if there
                is not exactly one construct.

                {{default Exception}}

        :Returns:

                The metadata construct.

        **Examples:**

        >>> f = {{package}}.Field()
        >>> c = f.constructs
        >>> d = {{package}}.DimensionCoordinate(
        ...     properties={
        ...         'standard_name': 'latitude', 'units': 'degrees_north'},
        ...     data={{package}}.Data(range(5))
        ... )
        >>> c._set_construct(d)
        'dimensioncoordinate0'
        >>> print(c)
        Constructs:
        {'dimensioncoordinate0': <{{repr}}DimensionCoordinate: latitude(5) degrees_north>}
        >>> c.key()
        'dimensioncoordinate0'
        >>> c.value()
        <{{repr}}DimensionCoordinate: latitude(5) degrees_north>

        """
        _dict = self._dictionary()
        n = len(_dict)
        if not n:
            return self._default(default, "Can't return zero constructs")

        if n > 1:
            return self._default(
                default, f"Can't return more than one ({n}) constructs"
            )

<<<<<<< HEAD
        _, construct = self._dictionary().popitem()
=======
        _, construct = _dict.popitem()
>>>>>>> cac972c9

        return construct<|MERGE_RESOLUTION|>--- conflicted
+++ resolved
@@ -146,19 +146,11 @@
             self_construct_type = self._construct_type
 
             d = {}
-<<<<<<< HEAD
-            for construct_type in tuple(source._array_constructs):
-                if construct_type in self._ignore:
-                    for cid in source._constructs.get(construct_type, ()):
-                        self._construct_axes.pop(cid, None)
-                        self._construct_type.pop(cid, None)
-=======
             for construct_type in source._array_constructs:
                 if construct_type in _ignore:
                     for cid in source_constructs.get(construct_type, ()):
                         self_construct_axes.pop(cid, None)
                         self_construct_type.pop(cid, None)
->>>>>>> cac972c9
 
                     self._key_base.pop(construct_type, None)
                     self._array_constructs.remove(construct_type)
@@ -182,21 +174,11 @@
 
                 d[construct_type] = new_v
 
-<<<<<<< HEAD
-            for construct_type in tuple(source._non_array_constructs):
-                if construct_type in self._ignore:
-                    for cid in source._constructs.get(construct_type, ()):
-                        self._construct_type.pop(cid, None)
-
-                    self._key_base.pop(construct_type, None)
-                    self._non_array_constructs.remove(construct_type)
-=======
             for construct_type in source._non_array_constructs:
                 if construct_type in _ignore:
                     for cid in source_constructs.get(construct_type, ()):
                         self_construct_type.pop(cid, None)
 
->>>>>>> cac972c9
                     continue
 
                 if construct_type not in source_constructs:
@@ -1268,22 +1250,9 @@
                 f"Can't order un-orderable construct type: {self!r}"
             )
 
-<<<<<<< HEAD
-        if not len(self):
-            # We can always order zero items
-            return self.copy()
-
-        if self._ordered_constructs != set(self._constructs):
-            raise ValueError(
-                "Can't order un-orderable construct type: {!r}".format(self)
-            )
-
-        return self._constructs[tuple(self._ordered_constructs)[0]].copy()
-=======
         return existing_construct_types[
             tuple(self._ordered_constructs)[0]
         ].copy()
->>>>>>> cac972c9
 
     def replace(self, key, construct, axes=None, copy=True):
         """Replace one metadata construct with another.
@@ -1377,10 +1346,6 @@
                 default, f"Can't return more than one ({n}) constructs"
             )
 
-<<<<<<< HEAD
-        _, construct = self._dictionary().popitem()
-=======
         _, construct = _dict.popitem()
->>>>>>> cac972c9
 
         return construct