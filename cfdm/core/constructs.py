from collections import OrderedDict

from . import abstract


class Constructs(abstract.Container):
    """A container for metadata constructs.

    The following metadata constructs can be included:

    * auxiliary coordinate constructs
    * coordinate reference constructs
    * cell measure constructs
    * dimension coordinate constructs
    * domain ancillary constructs
    * domain axis constructs
    * cell method constructs
    * field ancillary constructs

    The container is used by used by `Field` and `Domain` instances.

    The container is like a dictionary in many ways, in that it stores
    key/value pairs where the key is the unique construct key with
    corresponding metadata construct value, and provides some of the
    usual dictionary methods.

    .. versionadded:: (cfdm) 1.7.0

    """

    def __init__(
        self,
        auxiliary_coordinate=None,
        dimension_coordinate=None,
        domain_ancillary=None,
        field_ancillary=None,
        cell_measure=None,
        coordinate_reference=None,
        domain_axis=None,
        cell_method=None,
        source=None,
        copy=True,
        _use_data=True,
        _view=False,
        _ignore=(),
    ):
        """**Initialization**

        :Parameters:

            auxiliary_coordinate: `str`, optional
                The base name for keys of auxiliary coordinate constructs.

                *Parameter example:*
                  ``auxiliary_coordinate='auxiliarycoordinate'``

            dimension_coordinate: `str`, optional
                The base name for keys of dimension coordinate constructs.

                *Parameter example:*
                  ``dimension_coordinate='dimensioncoordinate'``

            domain_ancillary: `str`, optional
                The base name for keys of domain ancillary constructs.

                *Parameter example:*
                  ``domain_ancillary='domainancillary'``

            field_ancillary: `str`, optional
                The base name for keys of field ancillary constructs.

                *Parameter example:*
                  ``field_ancillary='fieldancillary'``

            cell_measure: `str`, optional
                The base name for keys of cell measure constructs.

                *Parameter example:*
                  ``cell_measure='cellmeasure'``

            coordinate_reference: `str`, optional
                The base name for keys of coordinate reference constructs.

                *Parameter example:*
                  ``coordinate_reference='coordinatereference'``

            domain_axis: `str`, optional
                The base name for keys of domain axis constructs.

                *Parameter example:*
                  ``domain_axis='domainaxis'``

            cell_method: `str`, optional
                The base name for keys of cell method constructs.

                *Parameter example:*
                  ``cell_method='cellmethod'``

            source: optional
                Initialize the construct keys and contained metadata
                constructs from those of *source*.

            copy: `bool`, optional
                If False then do not deep copy metadata constructs from
                those of *source* prior to initialization. By default such
                metadata constructs are deep copied.

            _ignore: sequence of `str`, optional
                Ignores the given construct types.

                *Parameter example:*
                  ``_ignore=('cell_method', 'field_ancillary')``

        """
        self._ignore = tuple(set(_ignore))

        if source is not None:

            self._field_data_axes = source._field_data_axes

            if _view:
                self._key_base = source._key_base
                self._array_constructs = source._array_constructs
                self._non_array_constructs = source._non_array_constructs
                self._ordered_constructs = source._ordered_constructs
                self._construct_axes = source._construct_axes
                self._construct_type = source._construct_type
                self._constructs = source._constructs
                return

            self._key_base = source._key_base.copy()
            self._array_constructs = source._array_constructs.copy()
            self._non_array_constructs = source._non_array_constructs.copy()
            self._ordered_constructs = source._ordered_constructs.copy()
            self._construct_axes = source._construct_axes.copy()
            self._construct_type = source._construct_type.copy()
            self._constructs = source._constructs.copy()

            d = {}
            for construct_type in tuple(source._array_constructs):
                if construct_type in self._ignore:
                    for cid in source._constructs.get(construct_type, ()):
                        self._construct_axes.pop(cid, None)
                        self._construct_type.pop(cid, None)

                    self._key_base.pop(construct_type, None)
                    self._array_constructs.remove(construct_type)
                    continue

                if construct_type not in source._constructs:
                    continue

                if copy:
                    if construct_type in source._ordered_constructs:
                        new_v = OrderedDict()
                    else:
                        new_v = {}

                    for cid, construct in source._constructs[
                        construct_type
                    ].items():
                        new_v[cid] = construct.copy(data=_use_data)
                else:
                    new_v = source._constructs[construct_type].copy()

                d[construct_type] = new_v
            # --- End: for

            for construct_type in tuple(source._non_array_constructs):
                if construct_type in self._ignore:
                    for cid in source._constructs.get(construct_type, ()):
                        self._construct_type.pop(cid, None)

                    self._key_base.pop(construct_type, None)
                    self._non_array_constructs.remove(construct_type)
                    continue

                if construct_type not in source._constructs:
                    continue

                if copy:
                    if construct_type in source._ordered_constructs:
                        new_v = OrderedDict()
                    else:
                        new_v = {}

                    for cid, construct in source._constructs[
                        construct_type
                    ].items():
                        new_v[cid] = construct.copy()
                else:
                    new_v = source._constructs[construct_type].copy()

                d[construct_type] = new_v
            # --- End: for

            self._constructs = d

            self._ignore = ()

            return
        # --- End: if

        self._field_data_axes = None

        self._key_base = {}

        self._array_constructs = set()
        self._non_array_constructs = set()
        self._ordered_constructs = set()

        self._construct_axes = {}

        # The construct type for each key. For example:
        # {'domainaxis1'         :'domain_axis',
        #  'auxiliarycoordinate3':'auxiliary_coordinate'}
        self._construct_type = {}

        self._constructs = {}

        if auxiliary_coordinate:
            self._key_base["auxiliary_coordinate"] = auxiliary_coordinate
            self._array_constructs.add("auxiliary_coordinate")

        if dimension_coordinate:
            self._key_base["dimension_coordinate"] = dimension_coordinate
            self._array_constructs.add("dimension_coordinate")

        if domain_ancillary:
            self._key_base["domain_ancillary"] = domain_ancillary
            self._array_constructs.add("domain_ancillary")

        if field_ancillary:
            self._key_base["field_ancillary"] = field_ancillary
            self._array_constructs.add("field_ancillary")

        if cell_measure:
            self._key_base["cell_measure"] = cell_measure
            self._array_constructs.add("cell_measure")

        if domain_axis:
            self._key_base["domain_axis"] = domain_axis
            self._non_array_constructs.add("domain_axis")

        if coordinate_reference:
            self._key_base["coordinate_reference"] = coordinate_reference
            self._non_array_constructs.add("coordinate_reference")

        if cell_method:
            self._key_base["cell_method"] = cell_method
            self._non_array_constructs.add("cell_method")
            self._ordered_constructs.add("cell_method")

        for x in self._array_constructs:
            self._constructs[x] = {}

        for x in self._non_array_constructs:
            self._constructs[x] = {}

        for x in self._ordered_constructs:
            self._constructs[x] = OrderedDict()

    def __contains__(self, key):
        """Called to implement membership test operators for construct keys.

        x.__contains__(y) <==> y in x

        .. versionadded:: (cfdm) 1.7.0

        """
        return key in self._construct_type

    def __copy__(self):
        """Called by the `copy.copy` standard library function.

        .. versionadded:: (cfdm) 1.7.0

        """
        return self.shallow_copy()

    def __deepcopy__(self, memo):
        """Called by the `copy.deepcopy` standard library function.

        .. versionadded:: (cfdm) 1.7.0

        """
        return self.copy()

    def __getitem__(self, key):
        """Return a construct with the given key.

        x.__getitem__(y) <==> x[y]

        .. versionadded:: (cfdm) 1.7.0

        """
        construct_type = self.construct_type(key)  # ignore??
        if construct_type is None:
            raise KeyError(key)

        d = self._constructs.get(construct_type)
        if d is None:
            d = {}

        return d[key]

    def __iter__(self):
        """Called when an iterator is required.

        x.__iter__() <==> iter(x)

        .. versionadded:: (cfdm) 1.7.0

        """
        return iter(self._dictionary().keys())

    def __len__(self):
        """Return the number of constructs.

        x.__len__() <==> len(x)

        .. versionadded:: (cfdm) 1.7.0

        """
        return len(self._dictionary())

    # ----------------------------------------------------------------
    # Private methods
    # ----------------------------------------------------------------
    def _del_data_axes(self, k, *d):
        """Remove and return a construct's axes, if any.

        If k is not found, d is returned if given, otherwise KeyError is
        raised

        """
        return self._construct_axes.pop(k, *d)

    def _view(self, ignore=()):
        """Return a new container with a view the same metadata constructs.

        A new `{{class}}` instance is returned that contains the same
        metadata construct instances

        .. versionadded:: (cfdm) 1.7.0

        :Parameters:

            ignore: sequence of `str`, optional
                Return a view that ignores the given construct types.

                *Parameter example:*
                  ``ignore=('cell_method', 'field_ancillary')``

        :Returns:

            `{{class}}`
                The new constructs container.

        """
        return type(self)(source=self, _ignore=ignore, _view=True)

    def _check_construct_type(self, construct_type, default=ValueError()):
        """Check the type of a metadata construct is valid.

        .. versionadded:: (cfdm) 1.7.0

        :Parameters:

            construct_type: `str`
                The construct type to be checked.

            default: `bool`, optional
                Return the value of the *default* parameter if construct
                type is not valid.

                {{default Exception}}

        :Returns:

            `str` or `None`
                Return the type of of the construct, or if the input
                construct was given as `None`, `None` is returned.

        """
        if construct_type is None:
            return None

        x = self._key_base
        if self._ignore:
            x = set(x).difference(self._ignore)

        if construct_type not in x:
            return self._default(
                default,
                "Invalid construct type {0!r}. Must be one of {1}".format(
                    construct_type, sorted(x)
                ),
            )

        return construct_type

    def _construct_type_description(self, construct_type):
        """Format the description of the type of a metadata construct.

        Type name components are formatted to be whitespace-delimited to
        effective words for the purposes of printing to the user.
        """
        return construct_type.replace("_", " ")

    def _dictionary(self, copy=False):
        """"""
        out = {}
        ignore = self._ignore
        for key, value in self._constructs.items():
            if key not in ignore:
                out.update(value)
        # --- End: if

        if copy:
            for key, construct in list(out.items()):
                out[key] = construct.copy()
        # --- End: if

        return out

    def _del_construct(self, key, default=ValueError()):
        """Remove a metadata construct.

        If a domain axis construct is selected for removal then it can't
        be spanned by any metadata construct data arrays, nor be referenced
        by any cell method constructs.

        However, a domain ancillary construct may be removed even if it is
        referenced by coordinate reference construct. In this case the
        reference is replace with `None`.

        .. versionadded:: (cfdm) 1.7.0

        .. seealso:: `_get_construct`, `_set_construct`

        :Parameters:

            key: `str`
                The key of the construct to be removed.

                *Parameter example:*
                  ``key='auxiliarycoordinate0'``

            default: optional
                Return the value of the *default* parameter if the
                construct can not be removed, or does not exist.

                {{default Exception}}

        :Returns:

                The removed construct.

        **Examples:**

        >>> x = f._del_construct('auxiliarycoordinate2')

        """
        data_axes = self.data_axes()
        if key in self.filter_by_type("domain_axis"):
            # Fail if the domain axis construct is spanned by a data
            # array
            for xid, axes in data_axes.items():
                if key in axes:
                    raise ValueError(
                        "Can't remove domain axis construct {!r} that spans "
                        "the data array of metadata construct {!r}".format(
                            key, xid
                        )
                    )

            # Fail if the domaain axis construct is referenced by a
            # cell method construct
<<<<<<< HEAD
            for xid, cm in self.filter_by_type('cell_method').items():
=======
            #            try:
            #                cell_methods = self.filter_by_type('cell_method')
            #            except ValueError:
            #                # Cell methods are not possible for this Constructs
            #                # instance
            #                pass
            #            else:
            #                for xid, cm in cell_methods.items():
            #                    axes = cm.get_axes(())
            #                    if key in axes:
            #                        raise ValueError(
            #                            "Can't remove domain axis construct {!r} "
            #                            "that is referenced by cell method construct "
            #                            "{!r}".format(key, xid)
            #                        )

            for xid, cm in self.filter_by_type("cell_method").items():
>>>>>>> af488d12
                axes = cm.get_axes(())
                if key in axes:
                    raise ValueError(
                        "Can't remove domain axis construct {!r} "
                        "that is referenced by cell method construct "
                        "{!r}".format(key, xid)
                    )
        else:
            # Remove references to the removed construct in coordinate
            # reference constructs
            for ref in self.filter_by_type("coordinate_reference").values():
                coordinate_conversion = ref.coordinate_conversion
                for (
                    term,
                    value,
                ) in coordinate_conversion.domain_ancillaries().items():
                    if key == value:
                        coordinate_conversion.set_domain_ancillary(term, None)
                # --- End: for

                ref.del_coordinate(key, None)
        # --- End: if

        out = self._pop(key, None)

        if out is None:
            return self._default(
                default, "Can't remove non-existent construct"
            )

        return out

    def _set_construct(self, construct, key=None, axes=None, copy=True):
        """Set a metadata construct.

        .. versionadded:: (cfdm) 1.7.0

        .. seealso:: `_del_construct`, `_get_construct`,
                     `_set_construct_data_axes`

        :Parameters:

            construct:
                The metadata construct to be inserted.

            key: `str`, optional
                The construct identifier to be used for the construct. If
                not set then a new, unique identifier is created
                automatically. If the identifier already exists then the
                existing construct will be replaced.

                *Parameter example:*
                  ``key='cellmeasure0'``

            axes: (sequence of) `str`, optional
                The construct identifiers of the domain axis constructs
                spanned by the data array. An exception is raised if used
                for a metadata construct that can not have a data array,
                i.e. domain axis, cell method and coordinate reference
                constructs.

                The axes may also be set afterwards with the
                `_set_construct_data_axes` method.

                *Parameter example:*
                  ``axes='domainaxis1'``

                *Parameter example:*
                  ``axes=['domainaxis1']``

                *Parameter example:*
                  ``axes=('domainaxis1', 'domainaxis0')``

            copy: `bool`, optional
                If True then return a copy of the unique selected
                construct. By default the construct is copied.

        :Returns:

             `str`
                The construct identifier for the construct.

        **Examples:**

<<<<<<< HEAD
    >>> key = f._set_construct(c)
    >>> key = f._set_construct(c, copy=False)
    >>> key = f._set_construct(c, axes='domainaxis2')
    >>> key = f._set_construct(c, key='cellmeasure0')
=======
        >>> key = f.set_construct(c)
        >>> key = f.set_construct(c, copy=False)
        >>> key = f.set_construct(c, axes='domainaxis2')
        >>> key = f.set_construct(c, key='cellmeasure0')
>>>>>>> af488d12

        """
        construct_type = self._check_construct_type(construct.construct_type)

        if key is None:
            # Create a new construct identifier
            key = self.new_identifier(construct_type)

        if construct_type in self._array_constructs:
            # The construct could have a data array
            if axes is not None:
                self._set_construct_data_axes(
                    key=key, axes=axes, construct=construct
                )
        elif axes is not None:
            raise ValueError(
                "Can't set {!r}: Can't provide domain axis constructs for "
                "{} construct".format(
                    construct, self._construct_type_description(construct_type)
                )
            )

        # Record the construct type
        self._construct_type[key] = construct_type

        if copy:
            # Create a deep copy of the construct
            construct = construct.copy()

        # Insert the construct
        self._constructs[construct_type][key] = construct

        # Return the identifier of the construct
        return key

    def _set_construct_data_axes(self, key, axes, construct=None):
        """Set domain axis constructs for construct identifiers.

        .. versionadded:: (cfdm) 1.7.0

        :Parameters:

            key: `str`, optional
                The construct identifier of metadata construct.

                *Parameter example:*
                  ``key='cellmeasure0'``

            axes: (sequence of) `str`
                The construct identifiers of the domain axis constructs
                spanned by the data array. An exception is raised if used
                for a metadata construct that can not have a data array,
                such as a domain axis construct.

                *Parameter example:*
                  ``axes='domainaxis1'``

                *Parameter example:*
                  ``axes=['domainaxis1']``

                *Parameter example:*
                  ``axes=['domainaxis1', 'domainaxis0']``

        :Returns:

            `None`

        **Examples:**

        >>> key = f.set_construct(c)
        >>> f._set_construct_data_axes(key, axes='domainaxis1')

        """
        if construct is None:
            if self.construct_type(key) is None:
                raise ValueError(
                    "Can't set axes for non-existent construct "
                    "identifier {!r}".format(key)
                )

            construct = self[key]

        if isinstance(axes, str):
            axes = (axes,)

        domain_axes = self.filter_by_type("domain_axis")

        axes_shape = []
        for axis in axes:
            if axis not in domain_axes:
                raise ValueError(
                    "Can't set {!r} domain axes: Domain axis {!r} does not "
                    "exist".format(construct, axis)
                )

            axes_shape.append(domain_axes[axis].get_size())

        axes_shape = tuple(axes_shape)

        extra_axes = 0
        data = construct.get_data(None)
        if (
            data is not None
            and data.shape[: data.ndim - extra_axes] != axes_shape
        ):
            raise ValueError(
                "Can't set {!r}: Data shape of {!r} does not match the "
                "shape required by domain axes {}: {}".format(
                    construct, data.shape, tuple(axes), axes_shape
                )
            )

        try:
            bounds = construct.get_bounds(None)
        except AttributeError:
            pass
        else:
            if bounds is not None:
                data = bounds.get_data(None)
                if (
                    data is not None
                    and data.shape[: len(axes_shape)] != axes_shape
                ):
                    raise ValueError(
                        "Can't set {!r}: Bounds data shape of {!r} does "
                        "not match the shape required by domain axes "
                        "{}: {}".format(
                            construct, data.shape, tuple(axes), axes_shape
                        )
                    )
        # --- End: try

        self._construct_axes[key] = tuple(axes)

    # ----------------------------------------------------------------
    # Private dictionary-like methods
    # ----------------------------------------------------------------
    def _pop(self, k, *d):
        """D.pop(k[,d]) -> v, remove specified key and return the
        corresponding value.

        If k is not found, d is returned if given, otherwise KeyError is
        raised

        """
        # Remove the construct axes, if any
        self._del_data_axes(k, None)

        # Find the construct type
        try:
            construct_type = self._construct_type.pop(k)
        except KeyError as error:
            if d:
                return d[0]

            raise KeyError(error)

        # Remove and return the construct
        return self._constructs[construct_type].pop(k, *d)

    def _update(self, other):
        """D.update(E) -> None. Update D from E."""
        self._ignore = tuple(set(self._ignore).union(other._ignore))

        self._key_base.update(other._key_base)
        self._array_constructs.update(other._array_constructs)
        self._non_array_constructs.update(other._non_array_constructs)
        self._ordered_constructs.update(other._ordered_constructs)
        self._construct_axes.update(other._construct_axes)
        self._construct_type.update(other._construct_type)
        self._constructs.update(other._constructs)

    # ----------------------------------------------------------------
    # Dictionary-like methods
    # ----------------------------------------------------------------
    def get(self, key, *default):
        """Return the construct for construct key, if it exists, else default.

        .. versionadded:: (cfdm) 1.7.0

        .. seealso:: `items`, `keys`, `values`

        """
        return self._dictionary().get(key, *default)

    def items(self):
<<<<<<< HEAD
        '''Return the items as (construct key, construct) pairs.

    .. versionadded:: (cfdm) 1.7.0

    .. seealso:: `get`, `keys`, `values`

    :Returns:

        `dict_items`
            The construct key and constructs respectively as key-value pairs
            in a Python `dict_items` iterator.

    **Examples:**

    >>> f = {{package}}.example_field(0)
    >>> c_items = f.constructs.items()
    >>> print(c_items)
    dict_items([
         ('dimensioncoordinate0', <{{repr}}DimensionCoordinate: latitude(5) degrees_north>),
         ('dimensioncoordinate1', <{{repr}}DimensionCoordinate: longitude(8) degrees_east>),
         ('dimensioncoordinate2', <{{repr}}DimensionCoordinate: time(1) days since 2018-12-01 >),
         ('domainaxis0', <{{repr}}DomainAxis: size(5)>),
         ('domainaxis1', <{{repr}}DomainAxis: size(8)>),
         ('domainaxis2', <{{repr}}DomainAxis: size(1)>),
         ('cellmethod0', <{{repr}}CellMethod: area: mean>)
    ])
    >>> type(c_items)
    <class 'dict_items'>
    >>> dict(c_items)
    {'dimensioncoordinate0': <{{repr}}DimensionCoordinate: latitude(5) degrees_north>,
     'dimensioncoordinate1': <{{repr}}DimensionCoordinate: longitude(8) degrees_east>,
     'dimensioncoordinate2': <{{repr}}DimensionCoordinate: time(1) days since 2018-12-01 >,
     'cellmethod0': <{{repr}}CellMethod: area: mean>,
     'domainaxis0': <{{repr}}DomainAxis: size(5)>,
     'domainaxis1': <{{repr}}DomainAxis: size(8)>,
     'domainaxis2': <{{repr}}DomainAxis: size(1)>}

        '''
=======
        """Return the items as (construct key, construct) pairs.

        .. versionadded:: (cfdm) 1.7.0

        .. seealso:: `get`, `keys`, `values`

        :Returns:

            `dict_items`
                The construct key and constructs respectively as key-value pairs
                in a Python `dict_items` iterator.

        **Examples:**

        >>> c = {{package}}.example_field(0)
        >>> c_items = c.constructs.items()
        >>> print(c_items)
        dict_items([
             ('dimensioncoordinate0', <{{repr}}DimensionCoordinate: latitude(5) degrees_north>),
             ('dimensioncoordinate1', <{{repr}}DimensionCoordinate: longitude(8) degrees_east>),
             ('dimensioncoordinate2', <{{repr}}DimensionCoordinate: time(1) days since 2018-12-01 >),
             ('domainaxis0', <{{repr}}DomainAxis: size(5)>),
             ('domainaxis1', <{{repr}}DomainAxis: size(8)>),
             ('domainaxis2', <{{repr}}DomainAxis: size(1)>),
             ('cellmethod0', <{{repr}}CellMethod: area: mean>)
        ])
        >>> type(c_items)
        <class 'dict_items'>
        >>> dict(c_items)
        {'dimensioncoordinate0': <{{repr}}DimensionCoordinate: latitude(5) degrees_north>,
         'dimensioncoordinate1': <{{repr}}DimensionCoordinate: longitude(8) degrees_east>,
         'dimensioncoordinate2': <{{repr}}DimensionCoordinate: time(1) days since 2018-12-01 >,
         'cellmethod0': <{{repr}}CellMethod: area: mean>,
         'domainaxis0': <{{repr}}DomainAxis: size(5)>,
         'domainaxis1': <{{repr}}DomainAxis: size(8)>,
         'domainaxis2': <{{repr}}DomainAxis: size(1)>}

        """
>>>>>>> af488d12
        return self._dictionary().items()

    def keys(self):
        """Return all of the construct keys, in arbitrary order.

        .. versionadded:: (cfdm) 1.7.0

        .. seealso:: `get`, `items`, `values`

        :Returns:

            `dict_keys`
                The construct keys as a Python `dict_keys` iterator.

        **Examples:**

        >>> c = {{package}}.example_field(0)
        >>> c_keys = c.constructs.keys()
        >>> print(c_keys)
        dict_keys([
             'domainaxis0',
             'domainaxis1',
             'domainaxis2',
             'dimensioncoordinate0',
             'dimensioncoordinate1',
             'dimensioncoordinate2',
             'cellmethod0'
        ])
        >>> type(c_keys)
        <class 'dict_keys'>
        >>> list(c_keys)
        ['domainaxis0',
         'domainaxis1',
         'domainaxis2',
         'dimensioncoordinate0',
         'dimensioncoordinate1',
         'dimensioncoordinate2',
         'cellmethod0']

        """
        return self._construct_type.keys()

    def values(self):
        """Return all of the metadata constructs, in arbitrary order.

        .. versionadded:: (cfdm) 1.7.0

        .. seealso:: `get`, `items`, `keys`

        :Returns:

            `dict_values`
                The constructs as a Python `dict_values` iterator.

        **Examples:**

        >>> c = {{package}}.example_field(0)
        >>> c_values = c.constructs.values()
        >>> print(c_values)
        dict_values([
            <{{repr}}DimensionCoordinate: latitude(5) degrees_north>,
            <{{repr}}DimensionCoordinate: longitude(8) degrees_east>,
            <{{repr}}DimensionCoordinate: time(1) days since 2018-12-01 >,
            <{{repr}}CellMethod: area: mean>,
            <{{repr}}DomainAxis: size(5)>,
            <{{repr}}DomainAxis: size(8)>,
            <{{repr}}DomainAxis: size(1)>
        ])
        >>> type(c_values)
        <class 'dict_values'>
        >>> list(c_values)
        [<{{repr}}DimensionCoordinate: latitude(5) degrees_north>,
         <{{repr}}DimensionCoordinate: longitude(8) degrees_east>,
         <{{repr}}DimensionCoordinate: time(1) days since 2018-12-01 >,
         <{{repr}}DomainAxis: size(5)>,
         <{{repr}}DomainAxis: size(8)>,
         <{{repr}}DomainAxis: size(1)>,
         <{{repr}}CellMethod: area: mean>]

        """
        return self._dictionary().values()

    # ----------------------------------------------------------------
    # Methods
    # ----------------------------------------------------------------
    def construct_type(self, key):
        """Return the type of a metadata construct for a given key.

        .. versionadded:: (cfdm) 1.7.0

        .. seealso:: `construct_types`

<<<<<<< HEAD
        TODO

        '''
=======
        """
>>>>>>> af488d12
        x = self._construct_type.get(key)
        if x in self._ignore:
            return

        return x

    def construct_types(self):
        """Return all of the construct types for all keys.

        .. versionadded:: (cfdm) 1.7.0

        .. seealso:: `construct_type`

        """
        out = self._construct_type.copy()
        if self._ignore:
            for x in self._ignore:
                del out[x]
        # --- End: if

        return out

    def copy(self, data=True):
        """Return a deep copy.

        ``f.copy()`` is equivalent to ``copy.deepcopy(f)``.

        .. versionadded:: (cfdm) 1.7.0

        :Parameters:

            data: `bool`, optional
                If False then do not copy data contained in the metadata
                constructs. By default such data are copied.

        :Returns:

            `{{class}}`
                The deep copy.

        **Examples:**

        >>> g = f.copy()
        >>> g = f.copy(data=False)

        """
        return type(self)(
            source=self,
            copy=True,
            _ignore=self._ignore,
            _view=False,
            _use_data=data,
        )

    def data_axes(self):
        """Return the domain axis constructs spanned by metadata construct
        data.

        .. versionadded:: (cfdm) 1.7.0

        :Returns:

            `dict`

                The keys of the domain axes constructs spanned by metadata
                construct data.

        **Examples:**

        >>> print(c)
        Constructs:
        {'cellmethod0': <{{repr}}CellMethod: area: mean>,
         'dimensioncoordinate0': <{{repr}}DimensionCoordinate: latitude(5) degrees_north>,
         'dimensioncoordinate1': <{{repr}}DimensionCoordinate: longitude(8) degrees_east>,
         'dimensioncoordinate2': <{{repr}}DimensionCoordinate: time(1) days since 2018-12-01 >,
         'domainaxis0': <{{repr}}DomainAxis: size(5)>,
         'domainaxis1': <{{repr}}DomainAxis: size(8)>,
         'domainaxis2': <{{repr}}DomainAxis: size(1)>}
        >>> c.data_axes()
        {'dimensioncoordinate0': ('domainaxis0',),
         'dimensioncoordinate1': ('domainaxis1',),
         'dimensioncoordinate2': ('domainaxis2',)}

        """
        if not self._ignore:
            return self._construct_axes.copy()
        else:
            ignore = self._ignore
            out = {}
            for construct_type, keys in self._constructs.items():
                if construct_type not in ignore:
                    for key in keys:
                        _ = self._construct_axes.get(key)
                        if _ is not None:
                            out[key] = _
            # --- End: for

            return out

    def filter_by_type(self, *types):
        """Select metadata constructs by type.

        .. versionadded:: (cfdm) 1.7.0

        :Parameters:

            types: optional
                Select constructs that have are of any of the given types.

                A type is specified by one of the following strings:

                ==========================  ================================
                *type*                      Construct selected
                ==========================  ================================
                ``'domain_ancillary'``      Domain ancillary constructs
                ``'dimension_coordinate'``  Dimension coordinate constructs
                ``'domain_axis'``           Domain axis constructs
                ``'auxiliary_coordinate'``  Auxiliary coordinate constructs
                ``'cell_measure'``          Cell measure constructs
                ``'coordinate_reference'``  Coordinate reference constructs
                ``'cell_method'``           Cell method constructs
                ``'field_ancillary'``       Field ancillary constructs
                ==========================  ================================

                If no types are provided then all constructs are selected.

        :Returns:

            `{{class}}`
                The selected constructs and their construct keys.

        **Examples:**

        Select dimension coordinate constructs:

        >>> d = c.filter_by_type('dimension_coordinate')

        Select dimension coordinate and field ancillary constructs:

<<<<<<< HEAD
    >>> d = c.filter_by_type('dimension_coordinate',
    ...                      'field_ancillary')
=======
        >>> d = c.filter_by_type(
        ...     'dimension_coordinate', 'field_ancillary')
>>>>>>> af488d12

        """
        if types:
            # Ignore the all but the requested construct types
            ignore = set(self._key_base)
            ignore.difference_update(set(types))
            ignore.update(self._ignore)
        else:
            # Keep all construct types
            ignore = self._ignore

        return self.shallow_copy(_ignore=ignore)

    def key(self, default=ValueError()):
        """Return the construct key of the sole metadata construct.

        .. versionadded:: (cfdm) 1.7.0

        .. seealso:: `get`, `keys`, `value`

        :Parameters:

            default: optional
                Return the value of the *default* parameter if there is
                not exactly one construct. If set to an `Exception`
                instance then it will be raised instead.

        :Returns:

            `str`
                The construct key.

        **Examples:**

        >>> print(c)
        Constructs:
        {'dimensioncoordinate0': <{{repr}}DimensionCoordinate: latitude(5) degrees_north>}
        >>> c.key()
        'dimensioncoordinate0'
        >>> c.value()
        <{{repr}}DimensionCoordinate: latitude(5) degrees_north>

        """
        if not self:
            return self._default(default, "Can't get key for zero constructs")

        if len(self) > 1:
            return self._default(
                default, "Can't get key for {} constructs".format(len(self))
            )

        key, _ = self._dictionary().popitem()

        return key

    def new_identifier(self, construct_type):
        """Return a new, unused construct key.

        .. versionadded:: (cfdm) 1.7.0

        :Parameters:

            construct_type: `str`
                The construct type for which the identifier is being
                created.

                *Parameter example:*
                  ``construct_type='dimension_coordinate'``

        :Returns:

            `str`
                The new construct identifier.

        **Examples:**

        >>> c.keys()
        ['domainaxis0',
         'domainaxis1',
         'domainaxis2',
         'dimensioncoordinate2',
         'dimensioncoordinate0',
         'dimensioncoordinate1',
         'cellmethod0']
        >>> c.new_identifier('domain_axis')
        'domainaxis3'
        >>> c.keys()
        ['domainaxis0',
         'domainaxis1',
         'domainaxis2',
         'dimensioncoordinate2',
         'dimensioncoordinate0',
         'dimensioncoordinate1',
         'cellmethod0']

        """
        construct_type = self._check_construct_type(construct_type)

        keys = self._constructs[construct_type]

        n = len(keys)
        key_base = self._key_base[construct_type]
        key = "{0}{1}".format(key_base, n)
        while key in keys:
            n += 1
            key = "{0}{1}".format(key_base, n)

        return key

    def ordered(self):
        """Return the constructs in their predetermined order.

        For cell method constructs, the predetermined order is that in
        which they where added.

        .. versionadded:: (cfdm) 1.7.0

        :Returns:

             `collections.OrderedDict`
                 The constructs and their construct keys, in their
                 predetermined order.

        **Examples:**

        >>> print(c)
        onstructs:
        {'cellmethod0': <{{repr}}CellMethod: domainaxis1: domainaxis2: mean>,
         'cellmethod1': <{{repr}}CellMethod: domainaxis3: maximum>}
        >>> c.ordered()
        OrderedDict([('cellmethod0', <{{repr}}CellMethod: domainaxis1: domainaxis2: mean>),
                     ('cellmethod1', <{{repr}}CellMethod: domainaxis3: maximum>)])

        """
        if len(self._constructs) > 1:
            raise ValueError(
                "Can't order multiple construct types: {!r}".format(self)
            )

        if not len(self):
            # We can always order zero items
            return self.copy()

        if self._ordered_constructs != set(self._constructs):
            raise ValueError(
                "Can't order un-orderable construct type: {!r}".format(self)
            )

        return self._constructs[tuple(self._ordered_constructs)[0]].copy()

    def replace(self, key, construct, axes=None, copy=True):
        """Replace one metadata construct with another.

        .. note:: No checks on the axes are done.

        """
        construct_type = self.construct_types().get(key)
        if construct_type is None:
            raise ValueError(
                "Can't replace non-existent construct {!r}".format(key)
            )

        if axes is not None and construct_type in self._array_constructs:
            self._construct_axes[key] = tuple(axes)

        if copy:
            construct = construct.copy()

        self._constructs[construct_type][key] = construct

    def shallow_copy(self, _ignore=None):
        """Return a shallow copy.

        ``copy.copy(f)`` is equivalent to ``f.shallow_copy()``.

        .. versionadded:: (cfdm) 1.7.0

        :Returns:

                The shallow copy.

        **Examples:**

        >>> g = f.shallow_copy()

        """
        if _ignore is None:
            _ignore = self._ignore

        return type(self)(
            source=self, copy=False, _ignore=_ignore, _view=False
        )

    def value(self, default=ValueError()):
        """Return the sole metadata construct.

        .. versionadded:: (cfdm) 1.7.0

        .. seealso:: `get`, `key`, `values`

        :Parameters:

            default: optional
                Return the value of the *default* parameter if there is
                not exactly one construct. If set to an `Exception`
                instance then it will be raised instead.

        :Returns:

                The metadata construct.

        **Examples:**

        >>> print(c)
        Constructs:
        {'dimensioncoordinate0': <{{repr}}DimensionCoordinate: latitude(5) degrees_north>}
        >>> c.key()
        'dimensioncoordinate0'
        >>> c.value()
        <{{repr}}DimensionCoordinate: latitude(5) degrees_north>

        """
        if not self:
            return self._default(default, "Can't return zero constructs")

        if len(self) > 1:
            return self._default(
                default, "Can't return {} constructs".format(len(self))
            )

        _, construct = self._dictionary().popitem()

        return construct


# --- End: class<|MERGE_RESOLUTION|>--- conflicted
+++ resolved
@@ -477,27 +477,7 @@
 
             # Fail if the domaain axis construct is referenced by a
             # cell method construct
-<<<<<<< HEAD
-            for xid, cm in self.filter_by_type('cell_method').items():
-=======
-            #            try:
-            #                cell_methods = self.filter_by_type('cell_method')
-            #            except ValueError:
-            #                # Cell methods are not possible for this Constructs
-            #                # instance
-            #                pass
-            #            else:
-            #                for xid, cm in cell_methods.items():
-            #                    axes = cm.get_axes(())
-            #                    if key in axes:
-            #                        raise ValueError(
-            #                            "Can't remove domain axis construct {!r} "
-            #                            "that is referenced by cell method construct "
-            #                            "{!r}".format(key, xid)
-            #                        )
-
             for xid, cm in self.filter_by_type("cell_method").items():
->>>>>>> af488d12
                 axes = cm.get_axes(())
                 if key in axes:
                     raise ValueError(
@@ -582,17 +562,10 @@
 
         **Examples:**
 
-<<<<<<< HEAD
-    >>> key = f._set_construct(c)
-    >>> key = f._set_construct(c, copy=False)
-    >>> key = f._set_construct(c, axes='domainaxis2')
-    >>> key = f._set_construct(c, key='cellmeasure0')
-=======
         >>> key = f.set_construct(c)
         >>> key = f.set_construct(c, copy=False)
         >>> key = f.set_construct(c, axes='domainaxis2')
         >>> key = f.set_construct(c, key='cellmeasure0')
->>>>>>> af488d12
 
         """
         construct_type = self._check_construct_type(construct.construct_type)
@@ -779,46 +752,6 @@
         return self._dictionary().get(key, *default)
 
     def items(self):
-<<<<<<< HEAD
-        '''Return the items as (construct key, construct) pairs.
-
-    .. versionadded:: (cfdm) 1.7.0
-
-    .. seealso:: `get`, `keys`, `values`
-
-    :Returns:
-
-        `dict_items`
-            The construct key and constructs respectively as key-value pairs
-            in a Python `dict_items` iterator.
-
-    **Examples:**
-
-    >>> f = {{package}}.example_field(0)
-    >>> c_items = f.constructs.items()
-    >>> print(c_items)
-    dict_items([
-         ('dimensioncoordinate0', <{{repr}}DimensionCoordinate: latitude(5) degrees_north>),
-         ('dimensioncoordinate1', <{{repr}}DimensionCoordinate: longitude(8) degrees_east>),
-         ('dimensioncoordinate2', <{{repr}}DimensionCoordinate: time(1) days since 2018-12-01 >),
-         ('domainaxis0', <{{repr}}DomainAxis: size(5)>),
-         ('domainaxis1', <{{repr}}DomainAxis: size(8)>),
-         ('domainaxis2', <{{repr}}DomainAxis: size(1)>),
-         ('cellmethod0', <{{repr}}CellMethod: area: mean>)
-    ])
-    >>> type(c_items)
-    <class 'dict_items'>
-    >>> dict(c_items)
-    {'dimensioncoordinate0': <{{repr}}DimensionCoordinate: latitude(5) degrees_north>,
-     'dimensioncoordinate1': <{{repr}}DimensionCoordinate: longitude(8) degrees_east>,
-     'dimensioncoordinate2': <{{repr}}DimensionCoordinate: time(1) days since 2018-12-01 >,
-     'cellmethod0': <{{repr}}CellMethod: area: mean>,
-     'domainaxis0': <{{repr}}DomainAxis: size(5)>,
-     'domainaxis1': <{{repr}}DomainAxis: size(8)>,
-     'domainaxis2': <{{repr}}DomainAxis: size(1)>}
-
-        '''
-=======
         """Return the items as (construct key, construct) pairs.
 
         .. versionadded:: (cfdm) 1.7.0
@@ -828,8 +761,8 @@
         :Returns:
 
             `dict_items`
-                The construct key and constructs respectively as key-value pairs
-                in a Python `dict_items` iterator.
+                The construct key and constructs respectively as
+                key-value pairs in a Python `dict_items` iterator.
 
         **Examples:**
 
@@ -857,7 +790,6 @@
          'domainaxis2': <{{repr}}DomainAxis: size(1)>}
 
         """
->>>>>>> af488d12
         return self._dictionary().items()
 
     def keys(self):
@@ -950,13 +882,9 @@
 
         .. seealso:: `construct_types`
 
-<<<<<<< HEAD
         TODO
 
-        '''
-=======
-        """
->>>>>>> af488d12
+        """
         x = self._construct_type.get(key)
         if x in self._ignore:
             return
@@ -1096,13 +1024,8 @@
 
         Select dimension coordinate and field ancillary constructs:
 
-<<<<<<< HEAD
-    >>> d = c.filter_by_type('dimension_coordinate',
-    ...                      'field_ancillary')
-=======
         >>> d = c.filter_by_type(
         ...     'dimension_coordinate', 'field_ancillary')
->>>>>>> af488d12
 
         """
         if types:
@@ -1335,7 +1258,4 @@
 
         _, construct = self._dictionary().popitem()
 
-        return construct
-
-
-# --- End: class+        return construct