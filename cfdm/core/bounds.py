from . import abstract


class Bounds(abstract.PropertiesData):
    """A cell bounds component.

    That is, a cell bounds component of a coordinate or domain
    ancillary construct of the CF data model.

    An array of cell bounds spans the same domain axes as its
    coordinate array, with the addition of an extra dimension whose
    size is that of the number of vertices of each cell. This extra
    dimension does not correspond to a domain axis construct since it
    does not relate to an independent axis of the domain. Note that,
    for climatological time axes, the bounds are interpreted in a
    special way indicated by the cell method constructs.

    .. versionadded:: (cfdm) 1.7.0

    """

    def __init__(
        self,
        properties=None,
        data=None,
        source=None,
        copy=True,
        _use_data=True,
    ):
        """Initialises the `{{class}}` instance.

        :Parameters:

            {{init properties: `dict`, optional}}

                *Parameter example:*
                   ``properties={'standard_name': 'longitude'}``

            {{init data: data_like, optional}}

            source: optional
                Initialize the properties and data from those of *source*.
                respectively.

                {{init source}}

            {{init copy: `bool`, optional}}

        """
        super().__init__(
<<<<<<< HEAD
            properties=properties, data=data, source=source, copy=copy
=======
            properties=properties,
            data=data,
            source=source,
            copy=copy,
            _use_data=_use_data,
>>>>>>> cac972c9
        )<|MERGE_RESOLUTION|>--- conflicted
+++ resolved
@@ -48,13 +48,9 @@
 
         """
         super().__init__(
-<<<<<<< HEAD
-            properties=properties, data=data, source=source, copy=copy
-=======
             properties=properties,
             data=data,
             source=source,
             copy=copy,
             _use_data=_use_data,
->>>>>>> cac972c9
         )