--- conflicted
+++ resolved
@@ -344,44 +344,7 @@
         return False
 
     def has_data(self):
-<<<<<<< HEAD
-        '''Whether or not the construct has data.
-
-    .. versionadded:: (cfdm) 1.7.0
-
-    .. seealso:: `data`, `del_data`, `get_data`, `set_data`
-
-    :Returns:
-
-        `bool`
-            True if data have been set, otherwise False.
-
-    **Examples:**
-
-    >>> f = {{package}}.{{class}}()
-    >>> f.set_data([1, 2, 3])
-    >>> f.has_data()
-    True
-    >>> f.get_data()
-    <{{repr}}Data(3): [1, 2, 3]>
-    >>> f.data
-    <{{repr}}Data(3): [1, 2, 3]>
-    >>> f.del_data()
-    <{{repr}}Data(3): [1, 2, 3]>
-    >>> g = f.set_data([4, 5, 6], inplace=False)
-    >>> g.data
-    <{{repr}}Data(3): [4, 5, 6]>
-    >>> f.has_data()
-    False
-    >>> print(f.get_data(None))
-    None
-    >>> print(f.del_data(None))
-    None
-
-        '''
-        return self._has_component('data')
-=======
-        """Whether a data has been set.
+        """Whether or not the construct has data.
 
         .. versionadded:: (cfdm) 1.7.0
 
@@ -390,7 +353,7 @@
         :Returns:
 
             `bool`
-                True if a data have been set, otherwise False.
+                True if data have been set, otherwise False.
 
         **Examples:**
 
@@ -416,7 +379,6 @@
 
         """
         return self._has_component("data")
->>>>>>> af488d12
 
     def set_data(self, data, copy=True, inplace=True):
         """Set the data.
@@ -488,7 +450,4 @@
         if inplace:
             return
 
-        return f
-
-
-# --- End: class+        return f