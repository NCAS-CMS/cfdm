from . import mixin
from . import core


class Bounds(
    mixin.NetCDFVariable,
    mixin.NetCDFDimension,
    mixin.PropertiesData,
    core.Bounds,
):
    """A cell bounds component.

    Specifically, a cell bounds component of a coordinate or domain
    ancillary construct of the CF data model.

    An array of cell bounds spans the same domain axes as its
    coordinate array, with the addition of an extra dimension whose
    size is that of the number of vertices of each cell. This extra
    dimension does not correspond to a domain axis construct since it
    does not relate to an independent axis of the domain. Note that,
    for climatological time axes, the bounds are interpreted in a
    special way indicated by the cell method constructs.

    In the CF data model, a bounds component does not have its own
    properties because they can not logically be different to those of
    the coordinate construct itself. However, it is sometimes desired
    to store attributes on a CF-netCDF bounds variable, so it is also
    allowed to provide properties to a bounds component.

    **NetCDF interface**

    {{netCDF variable}}

    The name of the trailing netCDF dimension spanned by bounds (which
    does not correspond to a domain axis construct) may be accessed
    with the `nc_set_dimension`, `nc_get_dimension`,
    `nc_del_dimension` and `nc_has_dimension` methods.

<<<<<<< HEAD
    {{netCDF variable group}}

=======
>>>>>>> 49ca103a
    .. versionadded:: (cfdm) 1.7.0

    """

    def __init__(
        self,
        properties=None,
        data=None,
        source=None,
        copy=True,
        _use_data=True,
    ):
        """**Initialisation**

        :Parameters:

            {{init properties: `dict`, optional}}

                  *Parameter example:*
                     ``properties={'standard_name': 'grid_latitude'}``

            {{init data: data_like, optional}}

            source: optional
                Initialise the properties and data from those of *source*.

                {{init source}}

            {{init copy: `bool`, optional}}

        """
        super().__init__(
            properties=properties,
            data=data,
            source=source,
            copy=copy,
            _use_data=_use_data,
        )

        if source is not None:
            try:
                inherited_properties = source.inherited_properties()
            except AttributeError:
                inherited_properties = {}
        else:
            inherited_properties = {}

        self._set_component(
            "inherited_properties", inherited_properties, copy=False
        )

        self._initialise_netcdf(source)

    # ----------------------------------------------------------------
    # Methods
    # ----------------------------------------------------------------
    def dump(
        self,
        display=True,
        _key=None,
        _title=None,
        _create_title=True,
        _prefix="",
        _level=0,
        _omit_properties=None,
        _axes=None,
        _axis_names=None,
    ):
        """A full description of the bounds component.

        Returns a description of all properties and provides selected
        values of all data arrays.

        .. versionadded:: (cfdm) 1.7.0

        :Parameters:

            display: `bool`, optional
                If False then return the description as a string. By
                default the description is printed.

        :Returns:

            {{returns dump}}

        """
        if _create_title and _title is None:
            _title = "Bounds: " + self.identity(default="")

        return super().dump(
            display=display,
            _key=_key,
            _omit_properties=_omit_properties,
            _prefix=_prefix,
            _level=_level,
            _title=_title,
            _create_title=_create_title,
            _axes=_axes,
            _axis_names=_axis_names,
        )

    def get_data(self, default=ValueError(), _units=True, _fill_value=True):
        """Return the data.

        Note that the data are returned in a `Data` object. Use the
        `array` attribute of the `Data` instance to return the data as an
        independent `numpy` array.

        .. versionadded:: (cfdm) 1.7.0

        .. seealso:: `data`, `del_data`, `has_data`, `set_data`

        :Parameters:

            default: optional
                Return the value of the *default* parameter if data have
                not been set.

                {{default Exception}}

        :Returns:

            `Data`
                The data.

        **Examples:**

        >>> f = {{package}}.Field(
        ...     properties={'standard_name': 'surface_altitude'})
        >>> d = {{package}}.Data(range(10))
        >>> f.set_data(d)
        >>> f.has_data()
        True
        >>> f.get_data()
        <{{repr}}Data(10): [0, ..., 9]>

        >>> f.del_data()
        <{{repr}}Data(10): [0, ..., 9]>
        >>> f.has_data()
        False
        >>> print(f.get_data(None))
        None
        >>> print(f.del_data(None))
        None

        """
        data = super().get_data(
            default=None, _units=_units, _fill_value=_fill_value
        )
        if data is None:
            if default is None:
                return

            return self._default(
                default, f"{self.__class__.__name__} has no data"
            )

        if _units or _fill_value:
            inherited_properties = self._get_component(
                "inherited_properties", {}
            )

            if _units:
                if not data.has_units():
                    units = inherited_properties.get("units")
                    if units is not None:
                        data.set_units(units)

                if not data.has_calendar():
                    calendar = inherited_properties.get("calendar")
                    if calendar is not None:
                        data.set_calendar(calendar)

            if _fill_value and not data.has_fill_value():
                fv = inherited_properties.get("fill_value")  # TODO
                if fv is not None:
                    data.set_fill_value(fv)

        return data

    def inherited_properties(self):
        """Return the properties inherited from a coordinate construct.

        .. versionadded:: (cfdm) 1.7.0

        .. seealso:: `properties`

        :Returns:

            `dict`
                The inherited properties.

        **Examples:**

        >>> f = {{package}}.example_field(6)
        >>> d = f.constructs('longitude').value()
        >>> b = d.bounds
        >>> b
        <{{repr}}Bounds: longitude(2, 3, 4) degrees_east>

        >>> b.inherited_properties()
        {'units': 'degrees_east', 'standard_name': 'longitude'}

        """
        return self._get_component("inherited_properties", {}).copy()

    def identity(self, default=""):
        """Return the canonical identity.

        By default the identity is the first found of the following:

        1. The ``standard_name`` property.
        2. The ``cf_role`` property, preceded by ``'cf_role='``.
        3. The ``long_name`` property, preceded by ``'long_name='``.
        4. The netCDF variable name, preceded by ``'ncvar%'``.
        5. The value of the *default* parameter.

        Properties include any inherited properties.

        .. versionadded:: (cfdm) 1.7.0

        .. seealso:: `identities`

        :Parameters:

            default: optional
                If no identity can be found then return the value of the
                default parameter.

        :Returns:

                The identity.

        **Examples:**

        >>> f = {{package}}.example_field(6)
        >>> d = f.constructs('longitude').value()
        >>> b = d.bounds
        >>> b
        <{{repr}}Bounds: longitude(2, 3, 4) degrees_east>
        >>> b.identity()
        'longitude'

        """
        inherited_properties = self._get_component(
            "inherited_properties", None
        )
        if inherited_properties:
            bounds = self.copy()
            properties = bounds.properties()
            bounds.set_properties(inherited_properties)
            bounds.set_properties(properties)
            self = bounds

        return super().identity(default=default)<|MERGE_RESOLUTION|>--- conflicted
+++ resolved
@@ -36,11 +36,8 @@
     with the `nc_set_dimension`, `nc_get_dimension`,
     `nc_del_dimension` and `nc_has_dimension` methods.
 
-<<<<<<< HEAD
     {{netCDF variable group}}
 
-=======
->>>>>>> 49ca103a
     .. versionadded:: (cfdm) 1.7.0
 
     """
