from . import abstract
from .locks import netcdf_lock
from .mixin import IndexMixin
from .netcdfindexer import netcdf_indexer


class NetCDF4Array(IndexMixin, abstract.FileArray):
    """A netCDF array accessed with `netCDF4`.

    .. versionadded:: (cfdm) 1.7.0

    """

    @property
    def _lock(self):
        """Return the lock used for netCDF file access.

        Returns a lock object that prevents concurrent reads of netCDF
        files, which are not currently supported by `netCDF4`.

        .. versionadded:: (cfdm) 1.11.2.0

        """
        return netcdf_lock

    def _get_array(self, index=None):
        """Returns a subspace of the dataset variable.

        The subspace is defined by the `index` attributes, and is
        applied with `cfdm.netcdf_indexer`.

        .. versionadded:: (cfdm) 1.11.2.0

        .. seealso:: `__array__`, `index`

        :Parameters:

            {{index: `tuple` or `None`, optional}}

        :Returns:

            `numpy.ndarray`
                The subspace.

        """
        if index is None:
            index = self.index()

        # Note: We need to lock because netCDF-C is about to access
        #       the file.
        with self._lock:
            netcdf, address = self.open()
            dataset = netcdf

            groups, address = self.get_groups(address)
            if groups:
                # Traverse the group structure, if there is one (CF>=1.8).
                netcdf = self._group(netcdf, groups)

            if isinstance(address, str):
                # Get the variable by netCDF name
                variable = netcdf.variables[address]
            else:
                # Get the variable by netCDF integer ID
                for variable in netcdf.variables.values():
                    if variable._varid == address:
                        break

            # Get the data, applying masking and scaling as required.
            array = netcdf_indexer(
                variable,
                mask=self.get_mask(),
                unpack=self.get_unpack(),
                always_masked_array=False,
                orthogonal_indexing=True,
                copy=False,
            )
            array = array[index]

            # Set the attributes, if they haven't been set already.
            self._set_attributes(variable)

            self.close(dataset)
            del netcdf, dataset

        if not self.ndim:
            # Hmm netCDF4 has a thing for making scalar size 1, 1d
            array = array.squeeze()

        return array

    def _group(self, dataset, groups):
        """Return the group object containing a variable.

        .. versionadded:: (cfdm) 1.12.0.0

        :Parameters:

            dataset: `netCDF4.Dataset
                The dataset containing the variable.

            groups: sequence of `str`
                The definition of which group the variable is in. For
                instance, if the variable is in group
                ``/forecast/model`` then *groups* would be
                ``['forecast', 'model']``.

        :Returns:

            `netCDF4.Dataset` or `netCDF4.Group`
                The group object, which might be the root group.

        """
        for g in groups:
            dataset = dataset.groups[g]

        return dataset

    def _set_attributes(self, var):
        """Set the netCDF variable attributes.

        These are set from the netCDF variable attributes, but only if
        they have not already been defined, either during `{{class}}`
        instantiation or by a previous call to `_set_attributes`.

        .. versionadded:: (cfdm) 1.11.2.0

        :Parameters:

            var: `netCDF4.Variable`
                The netCDF variable.

        :Returns:

            `dict`
                The attributes.

        """
        attributes = self._get_component("attributes", None)
        if attributes is not None:
            return

        attributes = {attr: var.getncattr(attr) for attr in var.ncattrs()}
        self._set_component("attributes", attributes, copy=False)

    def close(self, dataset):
        """Close the dataset containing the data.

        .. versionadded:: (cfdm) 1.7.0

        :Parameters:

            dataset:
                The dataset to be closed.

        :Returns:

            `None`

        """
        if self._get_component("close"):
            dataset.close()

    def get_groups(self, address):
        """The netCDF4 group structure of a netCDF variable.

        .. versionadded:: (cfdm) 1.8.6.0

        :Parameters:

            address: `str` or `int`
                The netCDF variable name, or integer varid, from which
                to get the groups.

                .. versionadded:: (cfdm) 1.10.1.0

        :Returns:

            (`list`, `str`) or (`list`, `int`)
                The group structure and the name within the group. If
                *address* is a varid then an empty list and the varid
                are returned.

        **Examples**

        >>> n.get_groups('tas')
        ([], 'tas')

        >>> n.get_groups('/tas')
        ([], 'tas')

        >>> n.get_groups('/data/model/tas')
        (['data', 'model'], 'tas')

        >>> n.get_groups(9)
        ([], 9)

        """
        try:
            if "/" not in address:
                return [], address
        except TypeError:
            return [], address

        out = address.split("/")[1:]
        return out[:-1], out[-1]

    def open(self, **kwargs):
        """Return a dataset object and address.

        :Parameters:

            kwargs: optional
                Extra keyword arguments to `netCDF4.Dataset`.

        :Returns:

            (`netCDF4.Dataset`, `str`)
                The file object open in read-only mode, and the
                address of the data within the file.

        """
<<<<<<< HEAD
        return super().open(netCDF4.Dataset, mode="r", **kwargs)
=======
        import netCDF4

        return super().open(netCDF4.Dataset, mode="r")
>>>>>>> 8a7d5e79
<|MERGE_RESOLUTION|>--- conflicted
+++ resolved
@@ -220,10 +220,6 @@
                 address of the data within the file.
 
         """
-<<<<<<< HEAD
-        return super().open(netCDF4.Dataset, mode="r", **kwargs)
-=======
         import netCDF4
 
-        return super().open(netCDF4.Dataset, mode="r")
->>>>>>> 8a7d5e79
+        return super().open(netCDF4.Dataset, mode="r", **kwargs)