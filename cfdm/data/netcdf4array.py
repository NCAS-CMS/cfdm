import netCDF4

from . import abstract
from .locks import netcdf_lock
from .mixin import IndexMixin
from .netcdfindexer import netcdf_indexer


class NetCDF4Array(IndexMixin, abstract.FileArray):
    """A netCDF array accessed with `netCDF4`.

    .. versionadded:: (cfdm) 1.7.0

    """

<<<<<<< HEAD
=======
    def __init__(
        self,
        filename=None,
        address=None,
        dtype=None,
        shape=None,
        mask=True,
        unpack=True,
        attributes=None,
        storage_options=None,
        source=None,
        copy=True,
    ):
        """**Initialisation**

        :Parameters:

            filename: (sequence of) `str`, optional
                The name of the netCDF file(s) containing the array.

            address: (sequence of) `str` or `int`, optional
                The identity of the netCDF variable in each file
                defined by *filename*. Either a netCDF variable name
                or an integer netCDF variable ID.

                .. versionadded:: (cfdm) 1.10.1.0

            dtype: `numpy.dtype`
                The data type of the array in the netCDF file. May be
                `None` if the numpy data-type is not known (which can be
                the case for netCDF string types, for example).

            shape: `tuple`
                The array dimension sizes in the netCDF file.

            {{init mask: `bool`, optional}}

                .. versionadded:: (cfdm) 1.8.2

            {{init unpack: `bool`, optional}}

                .. versionadded:: (cfdm) 1.11.2.0

            {{init attributes: `dict` or `None`, optional}}

                If *attributes* is `None`, the default, then the
                attributes will be set from the netCDF variable during
                the first `__getitem__` call.

                .. versionadded:: (cfdm) 1.11.2.0

            {{init storage_options: `dict` or `None`, optional}}

                .. versionadded:: (cfdm) 1.11.2.0

            {{init source: optional}}

                .. versionadded:: (cfdm) 1.10.0.0

            {{init copy: `bool`, optional}}

                .. versionadded:: (cfdm) 1.10.0.0

            missing_values: Deprecated at version 1.11.2.0
                The missing value indicators defined by the netCDF
                variable attributes. They may now be recorded via the
                *attributes* parameter

            ncvar:  Deprecated at version 1.10.1.0
                Use the *address* parameter instead.

            varid:  Deprecated at version 1.10.1.0
                Use the *address* parameter instead.

            group: Deprecated at version 1.10.1.0
                Use the *address* parameter instead.

            units: `str` or `None`, optional
                Deprecated at version 1.11.2.0. Use the
                *attributes* parameter instead.

            calendar: `str` or `None`, optional
                Deprecated at version 1.11.2.0. Use the
                *attributes* parameter instead.

        """
        super().__init__(source=source, copy=copy)

        if source is not None:
            try:
                shape = source._get_component("shape", None)
            except AttributeError:
                shape = None

            try:
                filename = source._get_component("filename", None)
            except AttributeError:
                filename = None

            try:
                address = source._get_component("address", None)
            except AttributeError:
                address = None

            try:
                dtype = source._get_component("dtype", None)
            except AttributeError:
                dtype = None

            try:
                mask = source._get_component("mask", True)
            except AttributeError:
                mask = True

            try:
                unpack = source._get_component("unpack", True)
            except AttributeError:
                unpack = True

            try:
                attributes = source._get_component("attributes", None)
            except AttributeError:
                attributes = None

            try:
                storage_options = source._get_component(
                    "storage_options", None
                )
            except AttributeError:
                storage_options = None

        if shape is not None:
            self._set_component("shape", shape, copy=False)

        if filename is not None:
            if isinstance(filename, str):
                filename = (filename,)
            else:
                filename = tuple(filename)

            self._set_component("filename", filename, copy=False)

        if address is not None:
            if isinstance(address, (str, int)):
                address = (address,)
            else:
                address = tuple(address)

            self._set_component("address", address, copy=False)

        self._set_component("dtype", dtype, copy=False)
        self._set_component("mask", bool(mask), copy=False)
        self._set_component("unpack", bool(unpack), copy=False)
        self._set_component("storage_options", storage_options, copy=False)
        self._set_component("attributes", attributes, copy=False)

        # By default, close the netCDF file after data array access
        self._set_component("close", True, copy=False)

    def __repr__(self):
        """Called by the `repr` built-in function.

        x.__repr__() <==> repr(x)

        """
        return f"<{self.__class__.__name__}{self.shape}: {self}>"

    def __str__(self):
        """Called by the `str` built-in function.

        x.__str__() <==> str(x)

        """
        return f"{self.get_filename(None)}, {self.get_address()}"

    def __dask_tokenize__(self):
        """Return a value fully representative of the object.

        .. versionadded:: (cfdm) 1.11.2.0

        """
        return super().__dask_tokenize__() + (self.get_mask(),)

>>>>>>> 0224edba
    @property
    def _lock(self):
        """Return the lock used for netCDF file access.

        Returns a lock object that prevents concurrent reads of netCDF
        files, which are not currently supported by `netCDF4`.

        .. versionadded:: (cfdm) 1.11.2.0

        """
        return netcdf_lock

    def _get_array(self, index=None):
        """Returns a subspace of the dataset variable.

        The subspace is defined by the `index` attributes, and is
        applied with `cfdm.netcdf_indexer`.

        .. versionadded:: (cfdm) 1.11.2.0

        .. seealso:: `__array__`, `index`

        :Parameters:

            {{index: `tuple` or `None`, optional}}

        :Returns:

            `numpy.ndarray`
                The subspace.

        """
        if index is None:
            index = self.index()

        # Note: We need to lock because netCDF-C is about to access
        #       the file.
        with self._lock:
            netcdf, address = self.open()
            dataset = netcdf

            groups, address = self.get_groups(address)
            if groups:
                # Traverse the group structure, if there is one (CF>=1.8).
                netcdf = self._group(netcdf, groups)

            if isinstance(address, str):
                # Get the variable by netCDF name
                variable = netcdf.variables[address]
            else:
                # Get the variable by netCDF integer ID
                for variable in netcdf.variables.values():
                    if variable._varid == address:
                        break

            # Get the data, applying masking and scaling as required.
            array = netcdf_indexer(
                variable,
                mask=self.get_mask(),
                unpack=self.get_unpack(),
                always_masked_array=False,
                orthogonal_indexing=True,
                copy=False,
            )
            array = array[index]

            # Set the attributes, if they haven't been set already.
            self._set_attributes(variable)

            self.close(dataset)
            del netcdf, dataset

        if not self.ndim:
            # Hmm netCDF4 has a thing for making scalar size 1, 1d
            array = array.squeeze()

        return array

    def _group(self, dataset, groups):
        """Return the group object containing a variable.

        .. versionadded:: (cfdm) NEXTVERSION

        :Parameters:

            dataset: `netCDF4.Dataset
                The dataset containing the variable.

            groups: sequence of `str`
                The definition of which group the variable is in. For
                instance, of the variable is in group
                ``/forecast/model`` then *groups* would be
                ``['forecast', 'model']``.

        :Returns:

            `netCDF4.Dataset` or `netCDF4.Group`
                The group object, which might be the root group.

        """
        for g in groups:
            dataset = dataset.groups[g]

        return dataset

    def _set_attributes(self, var):
        """Set the netCDF variable attributes.

        These are set from the netCDF variable attributes, but only if
        they have not already been defined, either during `{{class}}`
        instantiation or by a previous call to `_set_attributes`.

        .. versionadded:: (cfdm) 1.11.2.0

        :Parameters:

            var: `netCDF4.Variable`
                The netCDF variable.

        :Returns:

            `dict`
                The attributes.

        """
        attributes = self._get_component("attributes", None)
        if attributes is not None:
            return

        attributes = {attr: var.getncattr(attr) for attr in var.ncattrs()}
        self._set_component("attributes", attributes, copy=False)

    def close(self, dataset):
        """Close the dataset containing the data.

        .. versionadded:: (cfdm) 1.7.0

        :Parameters:

            dataset:
                The dataset to be closed.

        :Returns:

            `None`

        """
        if self._get_component("close"):
            dataset.close()

    def get_groups(self, address):
        """The netCDF4 group structure of a netCDF variable.

        .. versionadded:: (cfdm) 1.8.6.0

        :Parameters:

            address: `str` or `int`
                The netCDF variable name, or integer varid, from which
                to get the groups.

                .. versionadded:: (cfdm) 1.10.1.0

        :Returns:

            (`list`, `str`) or (`list`, `int`)
                The group structure and the name within the group. If
                *address* is a varid then an empty list and the varid
                are returned.

        **Examples**

        >>> n.get_groups('tas')
        ([], 'tas')

        >>> n.get_groups('/tas')
        ([], 'tas')

        >>> n.get_groups('/data/model/tas')
        (['data', 'model'], 'tas')

        >>> n.get_groups(9)
        ([], 9)

        """
        try:
            if "/" not in address:
                return [], address
        except TypeError:
            return [], address

        out = address.split("/")[1:]
        return out[:-1], out[-1]

    def open(self):
        """Return a dataset file object and address.

        When multiple files have been provided an attempt is made to
        open each one, in the order stored, and a file object is
        returned from the first file that exists.

        :Returns:

            (`netCDF4.Dataset`, `str`)
                The file object open in read-only mode, and the
                address of the data within the file.

        """
        return super().open(netCDF4.Dataset, mode="r")<|MERGE_RESOLUTION|>--- conflicted
+++ resolved
@@ -13,192 +13,6 @@
 
     """
 
-<<<<<<< HEAD
-=======
-    def __init__(
-        self,
-        filename=None,
-        address=None,
-        dtype=None,
-        shape=None,
-        mask=True,
-        unpack=True,
-        attributes=None,
-        storage_options=None,
-        source=None,
-        copy=True,
-    ):
-        """**Initialisation**
-
-        :Parameters:
-
-            filename: (sequence of) `str`, optional
-                The name of the netCDF file(s) containing the array.
-
-            address: (sequence of) `str` or `int`, optional
-                The identity of the netCDF variable in each file
-                defined by *filename*. Either a netCDF variable name
-                or an integer netCDF variable ID.
-
-                .. versionadded:: (cfdm) 1.10.1.0
-
-            dtype: `numpy.dtype`
-                The data type of the array in the netCDF file. May be
-                `None` if the numpy data-type is not known (which can be
-                the case for netCDF string types, for example).
-
-            shape: `tuple`
-                The array dimension sizes in the netCDF file.
-
-            {{init mask: `bool`, optional}}
-
-                .. versionadded:: (cfdm) 1.8.2
-
-            {{init unpack: `bool`, optional}}
-
-                .. versionadded:: (cfdm) 1.11.2.0
-
-            {{init attributes: `dict` or `None`, optional}}
-
-                If *attributes* is `None`, the default, then the
-                attributes will be set from the netCDF variable during
-                the first `__getitem__` call.
-
-                .. versionadded:: (cfdm) 1.11.2.0
-
-            {{init storage_options: `dict` or `None`, optional}}
-
-                .. versionadded:: (cfdm) 1.11.2.0
-
-            {{init source: optional}}
-
-                .. versionadded:: (cfdm) 1.10.0.0
-
-            {{init copy: `bool`, optional}}
-
-                .. versionadded:: (cfdm) 1.10.0.0
-
-            missing_values: Deprecated at version 1.11.2.0
-                The missing value indicators defined by the netCDF
-                variable attributes. They may now be recorded via the
-                *attributes* parameter
-
-            ncvar:  Deprecated at version 1.10.1.0
-                Use the *address* parameter instead.
-
-            varid:  Deprecated at version 1.10.1.0
-                Use the *address* parameter instead.
-
-            group: Deprecated at version 1.10.1.0
-                Use the *address* parameter instead.
-
-            units: `str` or `None`, optional
-                Deprecated at version 1.11.2.0. Use the
-                *attributes* parameter instead.
-
-            calendar: `str` or `None`, optional
-                Deprecated at version 1.11.2.0. Use the
-                *attributes* parameter instead.
-
-        """
-        super().__init__(source=source, copy=copy)
-
-        if source is not None:
-            try:
-                shape = source._get_component("shape", None)
-            except AttributeError:
-                shape = None
-
-            try:
-                filename = source._get_component("filename", None)
-            except AttributeError:
-                filename = None
-
-            try:
-                address = source._get_component("address", None)
-            except AttributeError:
-                address = None
-
-            try:
-                dtype = source._get_component("dtype", None)
-            except AttributeError:
-                dtype = None
-
-            try:
-                mask = source._get_component("mask", True)
-            except AttributeError:
-                mask = True
-
-            try:
-                unpack = source._get_component("unpack", True)
-            except AttributeError:
-                unpack = True
-
-            try:
-                attributes = source._get_component("attributes", None)
-            except AttributeError:
-                attributes = None
-
-            try:
-                storage_options = source._get_component(
-                    "storage_options", None
-                )
-            except AttributeError:
-                storage_options = None
-
-        if shape is not None:
-            self._set_component("shape", shape, copy=False)
-
-        if filename is not None:
-            if isinstance(filename, str):
-                filename = (filename,)
-            else:
-                filename = tuple(filename)
-
-            self._set_component("filename", filename, copy=False)
-
-        if address is not None:
-            if isinstance(address, (str, int)):
-                address = (address,)
-            else:
-                address = tuple(address)
-
-            self._set_component("address", address, copy=False)
-
-        self._set_component("dtype", dtype, copy=False)
-        self._set_component("mask", bool(mask), copy=False)
-        self._set_component("unpack", bool(unpack), copy=False)
-        self._set_component("storage_options", storage_options, copy=False)
-        self._set_component("attributes", attributes, copy=False)
-
-        # By default, close the netCDF file after data array access
-        self._set_component("close", True, copy=False)
-
-    def __repr__(self):
-        """Called by the `repr` built-in function.
-
-        x.__repr__() <==> repr(x)
-
-        """
-        return f"<{self.__class__.__name__}{self.shape}: {self}>"
-
-    def __str__(self):
-        """Called by the `str` built-in function.
-
-        x.__str__() <==> str(x)
-
-        """
-        return f"{self.get_filename(None)}, {self.get_address()}"
-
-    def __dask_tokenize__(self):
-        """Return a value fully representative of the object.
-
-        .. versionadded:: (cfdm) 1.11.2.0
-
-        """
-        return super().__dask_tokenize__() + (self.get_mask(),)
-
->>>>>>> 0224edba
     @property
     def _lock(self):
         """Return the lock used for netCDF file access.
