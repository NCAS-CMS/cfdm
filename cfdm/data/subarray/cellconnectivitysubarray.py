import numpy as np

from ...functions import integer_dtype
from .abstract import MeshSubarray


class CellConnectivitySubarray(MeshSubarray):
    """A cell connectivity subarray defined by UGRID connectivity.

    A subarray describes a unique part of the uncompressed array.

    A UGRID connectivity variable contains indices which map each cell
    to its neighbours, as found in a UGRID "face_face_connectivity"
    variable.

    .. versionadded:: (cfdm) 1.11.0.0

    .. seealso:: `CellConnectivityArray`

    """

    def __getitem__(self, indices):
        """Return a subspace of the uncompressed data.

        x.__getitem__(indices) <==> x[indices]

        Returns a subspace of the uncompressed data as an independent
        numpy array.

        .. versionadded:: (cfdm) 1.11.0.0

        """
        start_index = self.start_index
        shape = self.shape
        start = 0
        stop = shape[0]
        if start_index:
            start += 1
            stop += 1

<<<<<<< HEAD
        data = self._select_data(check_mask=False)
=======
        data = self._select_data(check_mask=True)
>>>>>>> e0ee2462

        if np.ma.isMA(data):
            empty = np.ma.empty
        else:
            empty = np.empty

        dtype = integer_dtype(stop - 1)
        u = empty(shape, dtype=dtype)

        # Store the cell identifiers in the first column
        u[:, 0] = np.arange(start, stop, dtype=dtype)
        # Store the identifiers of the connected cells in the other
        # columns
        u[:, 1:] = data

        if indices is not Ellipsis:
            u = u[indices]

        # Make sure that the values are zero-based
        if start_index:
            u -= 1

        return u<|MERGE_RESOLUTION|>--- conflicted
+++ resolved
@@ -38,11 +38,7 @@
             start += 1
             stop += 1
 
-<<<<<<< HEAD
-        data = self._select_data(check_mask=False)
-=======
         data = self._select_data(check_mask=True)
->>>>>>> e0ee2462
 
         if np.ma.isMA(data):
             empty = np.ma.empty
