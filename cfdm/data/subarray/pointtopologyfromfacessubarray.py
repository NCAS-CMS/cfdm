--- conflicted
+++ resolved
@@ -47,31 +47,18 @@
 
             `list`
                 All nodes that are joined to *node*, including *node*
-<<<<<<< HEAD
-                itself at the start. TODOUGRID
-
-=======
                 itself at the start. If *edges* is True then a list of
                 edge definitions is returned instead.
->>>>>>> e0ee2462
 
         **Examples**
 
         >>> p._connected_nodes(7, nc)
         [7, 2, 1, 9]
-<<<<<<< HEAD
-        >>> p._connected_nodes(2, nc)
-        [2, 8, 7]
-
-        >>> p._connected_nodes(7, nc, edges=True)
-        [(2, 7), (1, 7), (7, 9)]
-=======
         >>> p._connected_nodes(7, nc, edges=True)
         [(2, 7), (1, 7), (7, 9)]
 
         >>> p._connected_nodes(2, nc)
         [2, 8, 7]
->>>>>>> e0ee2462
         >>> p._connected_nodes(2, nc, edges=True)
         [(2, 8), (2, 7)]
 
@@ -91,26 +78,6 @@
         # 'node'.
         for row, col in zip(node_connectivity[rows], cols):
             if masked:
-<<<<<<< HEAD
-                face_nodes = face_nodes.compressed()
-            else:
-                face_nodes = face_nodes.flatten()
-
-            face_nodes = face_nodes.tolist()
-
-            # Find the position of 'node' in the face, and get it's
-            # neighbours.
-            index = face_nodes.index(node)
-            if not index:
-                # 'node' is in position 0
-                nodes_extend((face_nodes[-1], face_nodes[1]))
-            elif index == len(face_nodes) - 1:
-                # 'node' is in position -1
-                nodes_extend((face_nodes[-2], face_nodes[0]))
-            else:
-                # 'node' is in any other position
-                nodes_extend((face_nodes[index - 1], face_nodes[index + 1]))
-=======
                 row = row.compressed()
 
             row = row.tolist()
@@ -129,7 +96,6 @@
                 # 'node' is in any other position (col), so it's
                 # neighbours are in positions col-1 and col+1
                 nodes_extend((row[col - 1], row[col + 1]))
->>>>>>> e0ee2462
 
         nodes = list(set(nodes))
 
@@ -137,11 +103,7 @@
             # Return a list of ordered edge definitions
             nodes = [(node, n) if node < n else (n, node) for n in nodes]
         else:
-<<<<<<< HEAD
-            # Return a flat list of nodes, including 'node' at the
-=======
             # Return a flat list of nodes, inserting 'node' at the
->>>>>>> e0ee2462
             # start.
             nodes.insert(0, node)
 
