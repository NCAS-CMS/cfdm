import logging

import h5netcdf

from . import abstract
from .locks import netcdf_lock
from .mixin import IndexMixin
from .netcdfindexer import netcdf_indexer

logger = logging.getLogger(__name__)


class H5netcdfArray(IndexMixin, abstract.FileArray):
    """A netCDF array accessed with `h5netcdf`.

    .. versionadded:: (cfdm) NEXTVERSION

    """

    @property
    def _lock(self):
<<<<<<< HEAD
        """Set the lock for use in `dask.array.from_array`.

        Returns a lock object that prevents concurrent reads of netCDF
        files.
=======
        """Return the lock used for netCDF file access.

        Returns a lock object that prevents concurrent reads of netCDF
        files, which are not currently supported by `h5netcdf`.
>>>>>>> 599f17e7

        .. versionadded:: (cfdm) NEXTVERSION

        """
        return netcdf_lock

    def _get_array(self, index=None):
        """Returns a subspace of the dataset variable.

        .. versionadded:: (cfdm) NEXTVERSION

        .. seealso:: `__array__`, `index`

        :Parameters:

            {{index: `tuple` or `None`, optional}}

        :Returns:

            `numpy.ndarray`
                The subspace.

        """
        if index is None:
            index = self.index()

        # Note: We need to lock because the netCDF file is about to be
        #       accessed.
        with self._lock:
            dataset, address = self.open()
            dataset0 = dataset

            groups, address = self.get_groups(address)
            if groups:
                dataset = self._group(dataset, groups)

            # Get the variable by netCDF name
            variable = dataset.variables[address]

            # Get the data, applying masking and scaling as required.
            array = netcdf_indexer(
                variable,
                mask=self.get_mask(),
                unpack=self.get_unpack(),
                always_masked_array=False,
                orthogonal_indexing=True,
                copy=False,
            )
            array = array[index]

            # Set the attributes, if they haven't been set already.
            self._set_attributes(variable)

            self.close(dataset0)
            del dataset, dataset0

        return array

    def _group(self, dataset, groups):
        """Return the group object containing a variable.

        .. versionadded:: (cfdm) NEXTVERSION

        :Parameters:

            dataset: `h5netcdf.File`
                The dataset containing the variable.

            groups: sequence of `str`
                The definition of which group the variable is in. For
                instance, of the variable is in group
                ``/forecast/model`` then *groups* would be
                ``['forecast', 'model']``.

        :Returns:

            `h5netcdf.File` or `h5netcdf.Group`
                The group object, which might be the root group.

        """
        for g in groups:
            dataset = dataset.groups[g]

        return dataset

    def _set_attributes(self, var):
        """Set the netCDF variable attributes.

        These are set from the netCDF variable attributes, but only if
        they have not already been defined, either during `{{class}}`
        instantiation or by a previous call to `_set_attributes`.

        .. versionadded:: (cfdm) NEXTVERSION

        :Parameters:

            var: `h5netcdf.Variable`
                The netCDF variable.

        :Returns:

            `None`

        """
        if self._get_component("attributes", None) is not None:
            return

        self._set_component("attributes", dict(var.attrs), copy=False)

    def close(self, dataset):
        """Close the dataset containing the data.

        .. versionadded:: (cfdm) NEXTVERSION

        :Parameters:

            dataset: `h5netcdf.File`
                The netCDF dataset to be closed.

        :Returns:

            `None`

        """
        if self._get_component("close"):
            dataset.close()

    def get_groups(self, address):
        """The netCDF4 group structure of a netCDF variable.

        .. versionadded:: (cfdm) NEXTVERSION

        :Parameters:

            address: `str` or `int`
                The netCDF variable name, or integer varid, from which
                to get the groups.

        :Returns:

            (`list`, `str`) or (`list`, `int`)
                The group structure and the name within the group. If
                *address* is a varid then an empty list and the varid
                are returned.

        **Examples**

        >>> n.get_groups('tas')
        ([], 'tas')

        >>> n.get_groups('/tas')
        ([], 'tas')

        >>> n.get_groups('/data/model/tas')
        (['data', 'model'], 'tas')

        >>> n.get_groups(9)
        ([], 9)

        """
        try:
            if "/" not in address:
                return [], address
        except TypeError:
            return [], address

        out = address.split("/")[1:]
        return out[:-1], out[-1]

    def open(self, **kwargs):
        """Return a dataset file object and address.

        When multiple files have been provided an attempt is made to
        open each one, in the order stored, and a file object is
        returned from the first file that exists.

        .. versionadded:: (cfdm) NEXTVERSION

        :Returns:

            (`h5netcdf.File`, `str`)
                The open file object, and the address of the data
                within the file.

        """
        return super().open(
            h5netcdf.File, mode="r", decode_vlen_strings=True, **kwargs
        )<|MERGE_RESOLUTION|>--- conflicted
+++ resolved
@@ -19,17 +19,10 @@
 
     @property
     def _lock(self):
-<<<<<<< HEAD
-        """Set the lock for use in `dask.array.from_array`.
-
-        Returns a lock object that prevents concurrent reads of netCDF
-        files.
-=======
         """Return the lock used for netCDF file access.
 
         Returns a lock object that prevents concurrent reads of netCDF
         files, which are not currently supported by `h5netcdf`.
->>>>>>> 599f17e7
 
         .. versionadded:: (cfdm) NEXTVERSION
 
