import logging

import h5netcdf

from . import abstract
from .locks import netcdf_lock
from .mixin import IndexMixin
from .netcdfindexer import netcdf_indexer

logger = logging.getLogger(__name__)


class H5netcdfArray(IndexMixin, abstract.FileArray):
    """A netCDF array accessed with `h5netcdf`.

    .. versionadded:: (cfdm) NEXTVERSION

    """

    @property
    def _lock(self):
        """Return the lock used for netCDF file access.

        Returns a lock object that prevents concurrent reads of netCDF
        files, which are not currently supported by `h5netcdf`.

        .. versionadded:: (cfdm) NEXTVERSION

        """
        return netcdf_lock

    def _get_array(self, index=None):
        """Returns a subspace of the dataset variable.

        The subspace is defined by the `index` attributes, and is
        applied with `cfdm.netcdf_indexer`.

        .. versionadded:: (cfdm) NEXTVERSION

        .. seealso:: `__array__`, `index`

        :Parameters:

            {{index: `tuple` or `None`, optional}}

        :Returns:

            `numpy.ndarray`
                The subspace.

        """
        if index is None:
            index = self.index()

<<<<<<< HEAD
        # Note: We need to lock because the netCDF file is about to be
        #       accessed.
        with self._lock:
            dataset, address = self.open()
            dataset0 = dataset

            groups, address = self.get_groups(address)
            if groups:
                dataset = self._group(dataset, groups)

            # Get the variable by netCDF name
            variable = dataset.variables[address]

            # Get the data, applying masking and scaling as required.
            array = netcdf_indexer(
                variable,
                mask=self.get_mask(),
                unpack=self.get_unpack(),
                always_masked_array=False,
                orthogonal_indexing=True,
                copy=False,
            )
            array = array[index]

            # Set the attributes, if they haven't been set already.
            self._set_attributes(variable)

            self.close(dataset0)
            del dataset, dataset0

=======
        # Note: We need to lock because HDF5 is about to access the
        #       file.
        self._lock.acquire()

        dataset, address = self.open()
        dataset0 = dataset

        groups, address = self.get_groups(address)
        if groups:
            dataset = self._group(dataset, groups)

        # Get the variable by netCDF name
        variable = dataset.variables[address]

        # Get the data, applying masking and scaling as required.
        array = netcdf_indexer(
            variable,
            mask=self.get_mask(),
            unpack=self.get_unpack(),
            always_masked_array=False,
            orthogonal_indexing=True,
            copy=False,
        )
        array = array[index]

        # Set the attributes, if they haven't been set already.
        self._set_attributes(variable)

        self.close(dataset0)
        del dataset, dataset0

        self._lock.release()
>>>>>>> 5e6e1412
        return array

    def _group(self, dataset, groups):
        """Return the group object containing a variable.

        .. versionadded:: (cfdm) NEXTVERSION

        :Parameters:

            dataset: `h5netcdf.File`
                The dataset containing the variable.

            groups: sequence of `str`
                The definition of which group the variable is in. For
                instance, of the variable is in group
                ``/forecast/model`` then *groups* would be
                ``['forecast', 'model']``.

        :Returns:

            `h5netcdf.File` or `h5netcdf.Group`
                The group object, which might be the root group.

        """
        for g in groups:
            dataset = dataset.groups[g]

        return dataset

    def _set_attributes(self, var):
        """Set the netCDF variable attributes.

        These are set from the netCDF variable attributes, but only if
        they have not already been defined, either during `{{class}}`
        instantiation or by a previous call to `_set_attributes`.

        .. versionadded:: (cfdm) NEXTVERSION

        :Parameters:

            var: `h5netcdf.Variable`
                The netCDF variable.

        :Returns:

            `None`

        """
        if self._get_component("attributes", None) is not None:
            return

        self._set_component("attributes", dict(var.attrs), copy=False)

    def close(self, dataset):
        """Close the dataset containing the data.

        .. versionadded:: (cfdm) NEXTVERSION

        :Parameters:

            dataset: `h5netcdf.File`
                The netCDF dataset to be closed.

        :Returns:

            `None`

        """
        if self._get_component("close"):
            dataset.close()

    def get_groups(self, address):
        """The netCDF4 group structure of a netCDF variable.

        .. versionadded:: (cfdm) NEXTVERSION

        :Parameters:

            address: `str` or `int`
                The netCDF variable name, or integer varid, from which
                to get the groups.

        :Returns:

            (`list`, `str`) or (`list`, `int`)
                The group structure and the name within the group. If
                *address* is a varid then an empty list and the varid
                are returned.

        **Examples**

        >>> n.get_groups('tas')
        ([], 'tas')

        >>> n.get_groups('/tas')
        ([], 'tas')

        >>> n.get_groups('/data/model/tas')
        (['data', 'model'], 'tas')

        >>> n.get_groups(9)
        ([], 9)

        """
        try:
            if "/" not in address:
                return [], address
        except TypeError:
            return [], address

        out = address.split("/")[1:]
        return out[:-1], out[-1]

    def open(self, **kwargs):
        """Return a dataset file object and address.

        When multiple files have been provided an attempt is made to
        open each one, in the order stored, and a file object is
        returned from the first file that exists.

        .. versionadded:: (cfdm) NEXTVERSION

        :Returns:

            (`h5netcdf.File`, `str`)
                The open file object, and the address of the data
                within the file.

        """
        return super().open(
            h5netcdf.File, mode="r", decode_vlen_strings=True, **kwargs
        )<|MERGE_RESOLUTION|>--- conflicted
+++ resolved
@@ -52,7 +52,6 @@
         if index is None:
             index = self.index()
 
-<<<<<<< HEAD
         # Note: We need to lock because the netCDF file is about to be
         #       accessed.
         with self._lock:
@@ -83,40 +82,6 @@
             self.close(dataset0)
             del dataset, dataset0
 
-=======
-        # Note: We need to lock because HDF5 is about to access the
-        #       file.
-        self._lock.acquire()
-
-        dataset, address = self.open()
-        dataset0 = dataset
-
-        groups, address = self.get_groups(address)
-        if groups:
-            dataset = self._group(dataset, groups)
-
-        # Get the variable by netCDF name
-        variable = dataset.variables[address]
-
-        # Get the data, applying masking and scaling as required.
-        array = netcdf_indexer(
-            variable,
-            mask=self.get_mask(),
-            unpack=self.get_unpack(),
-            always_masked_array=False,
-            orthogonal_indexing=True,
-            copy=False,
-        )
-        array = array[index]
-
-        # Set the attributes, if they haven't been set already.
-        self._set_attributes(variable)
-
-        self.close(dataset0)
-        del dataset, dataset0
-
-        self._lock.release()
->>>>>>> 5e6e1412
         return array
 
     def _group(self, dataset, groups):
