--- conflicted
+++ resolved
@@ -61,15 +61,6 @@
         )
 
         if source is not None:
-<<<<<<< HEAD
-            try:
-                aggregated_attributes = source._get_component(
-                    "aggregated_attributes", None
-                )
-            except AttributeError:
-                aggregated_attributes = None
-=======
->>>>>>> 6558ffbc
 
             try:
                 aggregated_attributes = source._get_component(
