class CompressedArrayMixin:
    """Mixin class for compressed arrays.

    .. versionadded:: (cfdm) 1.11.2.0

    """

<<<<<<< HEAD
=======
    def _lock_file_read(self, array):
        """Try to return an array that doesn't support concurrent reads.

        .. versionadded:: (cfdm) 1.11.2.0

        :Parameters:

            array: array_like
                The array to process.

        :Returns"

            `dask.array.Array` or array_like
                The new `dask` array, or the orginal array if it
                couldn't be ascertained how to form the `dask` array.

        """
        try:
            return array.to_dask_array()
        except AttributeError:
            pass

        try:
            chunks = array.chunks
        except AttributeError:
            chunks = "auto"

        try:
            array = array.source()
        except (ValueError, AttributeError):
            pass

        try:
            array.get_filename()
        except AttributeError:
            pass
        else:
            import dask.array as da

            array = da.from_array(array, chunks=chunks, lock=True)

        return array

>>>>>>> cdafa4b5
    def to_dask_array(self, chunks="auto"):
        """Convert the data to a `dask` array.

        .. versionadded:: (cfdm) 1.11.2.0

        :Parameters:

            chunks: `int`, `tuple`, `dict` or `str`, optional
                Specify the chunking of the returned dask array.

                Any value accepted by the *chunks* parameter of the
                `dask.array.from_array` function is allowed.

                The chunk sizes implied by *chunks* for a dimension that
                has been fragmented are ignored and replaced with values
                that are implied by that dimension's fragment sizes.

        :Returns:

            `dask.array.Array`
                The `dask` array representation.

        """
        from functools import partial

        import dask.array as da
        from dask import config
        from dask.base import tokenize

        getter = da.core.getter

        from ..utils import normalize_chunks

        name = (f"{self.__class__.__name__}-{tokenize(self)}",)

        dtype = self.dtype

        context = partial(config.set, scheduler="synchronous")

        conformed_data = self.conformed_data()
        subarray_kwargs = {**conformed_data, **self.subarray_parameters()}

        # Get the (cfdm) subarray class
        Subarray = self.get_Subarray()
        subarray_name = Subarray().__class__.__name__

        # Set the chunk sizes for the dask array
        chunks = normalize_chunks(
            self.subarray_shapes(chunks),
            shape=self.shape,
            dtype=dtype,
        )

        dsk = {}
        for u_indices, u_shape, c_indices, chunk_location in zip(
            *self.subarrays(chunks)
        ):
            subarray = Subarray(
                indices=c_indices,
                shape=u_shape,
                context_manager=context,
                **subarray_kwargs,
            )

            key = f"{subarray_name}-{tokenize(subarray)}"
            dsk[key] = subarray
            dsk[name + chunk_location] = (getter, key, Ellipsis, False, False)

        # Return the dask array
        return da.Array(dsk, name[0], chunks=chunks, dtype=dtype)<|MERGE_RESOLUTION|>--- conflicted
+++ resolved
@@ -5,52 +5,6 @@
 
     """
 
-<<<<<<< HEAD
-=======
-    def _lock_file_read(self, array):
-        """Try to return an array that doesn't support concurrent reads.
-
-        .. versionadded:: (cfdm) 1.11.2.0
-
-        :Parameters:
-
-            array: array_like
-                The array to process.
-
-        :Returns"
-
-            `dask.array.Array` or array_like
-                The new `dask` array, or the orginal array if it
-                couldn't be ascertained how to form the `dask` array.
-
-        """
-        try:
-            return array.to_dask_array()
-        except AttributeError:
-            pass
-
-        try:
-            chunks = array.chunks
-        except AttributeError:
-            chunks = "auto"
-
-        try:
-            array = array.source()
-        except (ValueError, AttributeError):
-            pass
-
-        try:
-            array.get_filename()
-        except AttributeError:
-            pass
-        else:
-            import dask.array as da
-
-            array = da.from_array(array, chunks=chunks, lock=True)
-
-        return array
-
->>>>>>> cdafa4b5
     def to_dask_array(self, chunks="auto"):
         """Convert the data to a `dask` array.
 
