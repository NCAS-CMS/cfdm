"""General functions useful for `Data` functionality."""

from functools import lru_cache, partial
from itertools import product

import cftime
import dask.array as da
import numpy as np
from dask.core import flatten

from ..units import Units

_default_calendar = "standard"


def allclose(x, y, masked_equal=True, rtol=None, atol=None):
    """An effective dask.array.ma.allclose method.

    True if two dask arrays are element-wise equal within a tolerance.

    Equivalent to allclose except that masked values are treated as
    equal (default) or unequal, depending on the masked_equal
    argument.

    Define an effective da.ma.allclose method here because one is
    currently missing in the Dask codebase.

    Note that all default arguments are the same as those provided to
    the corresponding NumPy method (see the `numpy.ma.allclose` API
    reference).

    .. versionadded:: (cfdm) NEXTVERSION

    :Parameters:

        x: a dask array to compare with y

        y: a dask array to compare with x

        masked_equal: `bool`, optional
            Whether masked values in a and b are considered equal
            (True) or not (False). They are considered equal by
            default.

        {{rtol: number, optional}}

        {{atol: number, optional}}

    :Returns:

        `bool`
            A Boolean value indicating whether or not the two dask
            arrays are element-wise equal to the given *rtol* and
            *atol* tolerance.

    """
    if rtol is None or atol is None:
        raise ValueError(
            "Must provide numeric values for the rtol and atol keywords"
        )

    # Must pass rtol=rtol, atol=atol in as kwargs to allclose, rather than it
    # using those in local scope from the outer function arguments, because
    # Dask's internal algorithms require these to be set as parameters.
    def allclose(a_blocks, b_blocks, rtol=rtol, atol=atol):
        """Run `ma.allclose` across multiple blocks over two arrays."""
        result = True
        # Handle scalars, including 0-d arrays, for which a_blocks and
        # b_blocks will have the corresponding type and hence not be iterable.
        # With this approach, we avoid inspecting sizes or lengths, and for
        # the 0-d array blocks the following iteration can be used unchanged
        # and will only execute once with block sizes as desired of:
        # (np.array(<int size>),)[0] = array(<int size>). Note
        # can't check against more general case of collections.abc.Iterable
        # because a 0-d array is also iterable, but in practice always a list.
        if not isinstance(a_blocks, list):
            a_blocks = (a_blocks,)
        if not isinstance(b_blocks, list):
            b_blocks = (b_blocks,)

        # Note: If a_blocks or b_blocks has more than one chunk in
        #       more than one dimension they will comprise a nested
        #       sequence of sequences, that needs to be flattened so
        #       that we can safely iterate through the actual numpy
        #       array elements.

        for a, b in zip(flatten(a_blocks), flatten(b_blocks)):
            result &= np.ma.allclose(
                a, b, masked_equal=masked_equal, rtol=rtol, atol=atol
            )

        return result

    axes = tuple(range(x.ndim))
    return da.blockwise(
        allclose, "", x, axes, y, axes, dtype=bool, rtol=rtol, atol=atol
    )


def collapse(
    func,
    d,
    axis=None,
    keepdims=True,
    split_every=None,
):
    """Collapse data in-place using a given funcion.

     .. versionadded:: (cfdm) NEXTVERSION

    :Parameters:

        func: callable
            The function that collapses the underlying `dask` array of
            *d*. Must have the minimum signature (parameters and
            default values) ``func(dx, axis=None, keepdims=False,
            mtol=None, split_every=None)``, where ``dx`` is a the dask
            array contained in *d*.

        d: `Data`
            The data to be collapsed.

        axis: (sequence of) int, optional
            The axes to be collapsed. By default all axes are
            collapsed, resulting in output with size 1. Each axis is
            identified by its integer position. If *axes* is an empty
            sequence then the collapse is applied to each scalar
            element and the reuslt has the same shape as the input
            data.

        keepdims: `bool`, optional
            By default, the axes which are collapsed are left in the
            result as dimensions with size one, so that the result
            will broadcast correctly against the input array. If set
            to False then collapsed axes are removed from the data.

        split_every: `int` or `dict`, optional
            Determines the depth of the recursive aggregation. See
            `dask.array.reduction` for details.

    :Returns:

        `Data`
            The collapsed data.

    """
    dx = d.to_dask_array()
    original_shape = dx.shape

    # Parse the axes. By default flattened input is used.
    if axis is None:
        iaxes = tuple(range(dx.ndim))
    else:
        try:
            iaxes = d._parse_axes(axis)
        except ValueError as error:
            raise ValueError(f"Can't min data: {error}")

    dx = func(dx, axis=iaxes, keepdims=keepdims, split_every=split_every)
    d._set_dask(dx)

    # Remove collapsed axis identifiers
    if iaxes and not keepdims:
        d._axes = [axis for i, axis in enumerate(d._axes) if i not in iaxes]

    # Update the HDF5 chunking strategy
    chunksizes = d.nc_hdf5_chunksizes()
    if (
        chunksizes
        and isinstance(chunksizes, tuple)
        and dx.shape != original_shape
    ):
        if not keepdims:
            chunksizes = [
                size for i, size in enumerate(chunksizes) if i not in iaxes
            ]

        d.nc_set_hdf5_chunksizes(chunksizes)

    return d


def is_numeric_dtype(array):
    """True if the given array is of a numeric or boolean data type.

    .. versionadded:: (cfdm) NEXTVERSION

        :Parameters:

            array: numpy-like array

        :Returns:

            `bool`
                Whether or not the array holds numeric elements.

    **Examples**

    >>> a = np.array([0, 1, 2])
    >>> cfdm.data.utils.is_numeric_dtype(a)
    True
    >>> a = np.array([False, True, True])
    >>> cfdm.data.utils.is_numeric_dtype(a)
    True
    >>> a = np.array(["a", "b", "c"], dtype="S1")
    >>> cfdm.data.utils.is_numeric_dtype(a)
    False
    >>> a = np.ma.array([10.0, 2.0, 3.0], mask=[1, 0, 0])
    >>> cfdm.data.utils.is_numeric_dtype(a)
    True
    >>> a = np.array(10)
    >>> cfdm.data.utils.is_numeric_dtype(a)
    True
    >>> a = np.empty(1, dtype=object)
    >>> cfdm.data.utils.is_numeric_dtype(a)
    False

    """
    dtype = array.dtype

    # This checks if the dtype is either a standard "numeric" type
    # (i.e. int types, floating point types or complex floating point
    # types) or Boolean, which are effectively a restricted int type
    # (0 or 1). We determine the former by seeing if it sits under the
    # 'np.number' top-level dtype in the NumPy dtype hierarchy; see
    # the 'Hierarchy of type objects' figure diagram under:
    # https://numpy.org/doc/stable/reference/arrays.scalars.html#scalars
    return np.issubdtype(dtype, np.number) or np.issubdtype(dtype, np.bool_)


def convert_to_datetime(a, units):
    """Convert a dask array of numbers to one of date-time objects.

    .. versionadded:: (cfdm) NEXTVERSION

    .. seealso `convert_to_reftime`

    :Parameters:

        a: `dask.array.Array`
            The input numeric reference time values.

        units: `Units`
            The reference time units that define the output
            date-time objects.

    :Returns:

        `dask.array.Array`
            A new dask array containing date-time objects.

    **Examples**

    >>> import dask.array as da
    >>> d = da.from_array(2.5)
    >>> e = cfdm.data.utils.convert_to_datetime(d, cfdm.Units("days since 2000-12-01"))
    >>> print(e.compute())
    2000-12-03 12:00:00

    """
    return a.map_blocks(
        partial(rt2dt, units_in=units),
        dtype=object,
        meta=np.array((), dtype=object),
    )


def convert_to_reftime(a, units=None, first_value=None):
    """Convert date-times to floating point reference times.

    .. versionadded:: (cfdm) NEXTVERSION

    .. seealso `convert_to_datetime`

    :Parameters:

        a: `dask.array.Array`
<<<<<<< HEAD
            An array of data-time objects, or of ISO 860 date-time
            strings.
=======
            An array of string or object date-times
>>>>>>> d1ad2c1a

        units: `Units`, optional
             Specify the units for the output reference time
             values. By default the units are inferred from the first
             non-missing value in the array, or set to ``<Units: days
             since 1970-01-01 gregorian>`` if all values are missing.

        first_value: optional
            If set, then assumed to be equal to the first non-missing
            value of the array, thereby removing the need to find it
            by inspection of *a*, which may be expensive. By default
            the first non-missing value is found from *a*.

    :Returns:

        (`dask.array.Array`, `Units`)
            The reference times, and their units.

    >>> import dask.array as da
    >>> d = da.from_array(2.5)
    >>> e = cfdm.data.utils.convert_to_datetime(d, Units("days since 2000-12-01"))

    >>> f, u = cfdm.data.utils.convert_to_reftime(e)
    >>> f.compute()
    0.5
    >>> u
    <Units: days since 2000-12-3 standard>

    >>> f, u = cfdm.data.utils.convert_to_reftime(e, Units("days since 1999-12-01"))
    >>> f.compute()
    368.5
    >>> u
    <Units: days since 1999-12-01 standard>

    """
    kind = a.dtype.kind
    if kind in "US":
        # Convert date-time strings to reference time floats
        if not units:
            first_value = first_non_missing_value(a, cached=first_value)
            if first_value is not None:
                YMD = str(first_value).partition("T")[0]
            else:
                YMD = "1970-01-01"

            units = Units(
                "days since " + YMD,
                getattr(units, "calendar", _default_calendar),
            )

        a = a.map_blocks(
            partial(st2rt, units_in=units, units_out=units), dtype=float
        )

    elif kind == "O":
        # Convert date-time objects to reference time floats
        first_value = first_non_missing_value(a, cached=first_value)
        if first_value is not None:
            x = first_value
        else:
            x = cftime.DatetimeGregorian(1970, 1, 1)

        x_since = "days since " + "-".join(map(str, (x.year, x.month, x.day)))
        x_calendar = getattr(x, "calendar", "standard")

        d_calendar = getattr(units, "calendar", None)
        d_units = getattr(units, "units", None)

        if x_calendar != "":
            if not units:
                d_calendar = x_calendar
            elif not units.equivalent(Units(x_since, x_calendar)):
                raise ValueError(
                    "Incompatible units: "
                    f"{units!r}, {Units(x_since, x_calendar)!r}"
                )

        if not units:
            # Set the units to something that is (hopefully) close to
            # all of the datetimes, in an attempt to reduce errors
            # arising from the conversion to reference times
            units = Units(x_since, calendar=d_calendar)
        else:
            units = Units(d_units, calendar=d_calendar)

        # Convert the date-time objects to reference times
        a = a.map_blocks(dt2rt, units_in=None, units_out=units, dtype=float)

    if not units.isreftime:
        raise ValueError(
            f"Can't create a reference time array with units {units!r}"
        )

    return a, units


def first_non_missing_value(a, cached=None, method="index"):
    """Return the first non-missing value of a dask array.

    .. versionadded:: (cfdm) NEXTVERSION

    :Parameters:

        a: `dask.array.Array`
            The array to be inspected.

        cached: scalar, optional
            If set to a value other than `None`, then return without
            inspecting the array. This allows a previously found first
            value to be used instead of a potentially costly array
            access.

        method: `str`, optional
            Select the method used to find the first non-missing
            value.

            The default ``'index'`` method evaulates sequentially the
            elements of the flattened array and returns when the first
            non-missing value is found.

            The ``'mask'`` method finds the first non-missing value of
            the flattened array as that which has the same location as
            the first `False` element of the flattened array mask.

            It is considered likely that the ``'index'`` method is
            fastest for data for which the first element is not
            missing, but this may not always be the case.

    :Returns:

            If set, then *cached* is returned. Otherwise returns the
            first non-missing value of *a*, or `None` if there isn't
            one.

    **Examples**

    >>> import dask.array as da
    >>> d = da.arange(8).reshape(2, 4)
    >>> print(d.compute())
    [[0 1 2 3]
     [4 5 6 7]]
    >>> cfdm.data.utils.first_non_missing_value(d)
    0
    >>> cfdm.data.utils.first_non_missing_value(d, cached=99)
    99
    >>> d[0, 0] = cfdm.masked
    >>> cfdm.data.utils.first_non_missing_value(d)
    1
    >>> d[0, :] = cfdm.masked
    >>> cfdm.data.utils.first_non_missing_value(d)
    4
    >>> cfdm.data.utils.first_non_missing_value(d, cached=99)
    99
    >>> d[...] = cfdm.masked
    >>> print(cfdm.data.utils.first_non_missing_value(d))
    None
    >>> print(cfdm.data.utils.first_non_missing_value(d, cached=99))
    99

    """
    if cached is not None:
        return cached

    if method == "index":
        shape = a.shape
        for i in range(a.size):
            index = np.unravel_index(i, shape)
            x = a[index].compute()
            if not (x is np.ma.masked or np.ma.getmask(x)):
                try:
                    return x.item()
                except AttributeError:
                    return x

        return

    if method == "mask":
        mask = da.ma.getmaskarray(a)
        if not a.ndim:
            # Scalar data
            if mask:
                return

            a = a.compute()
            try:
                return a.item()
            except AttributeError:
                return a

        x = a[da.unravel_index(mask.argmin(), a.shape)].compute()
        if x is np.ma.masked:
            return

        try:
            return x.item()
        except AttributeError:
            return x

    raise ValueError(f"Unknown value of 'method': {method!r}")


@lru_cache(maxsize=32)
def generate_axis_identifiers(n):
    """Return new axis identifiers for a given number of axes.

    The names are arbitrary and have no semantic meaning.

    .. versionadded:: (cfdm) NEXTVERSION

    :Parameters:

        n: `int`
            Generate this number of axis identifiers.

    :Returns:

        `list`
            The new axis identifiers.

    **Examples**

    >>> cfdm.data.creation.generate_axis_identifiers(0)
    []
    >>> cfdm.data.creation.generate_axis_identifiers(1)
    ['dim0']
    >>> cfdm.data.creation.generate_axis_identifiers(3)
    ['dim0', 'dim1', 'dim2']

    """
    return [f"dim{i}" for i in range(n)]


@lru_cache(maxsize=32)
def new_axis_identifier(existing_axes=(), basename="dim"):
    """Return a new, unique axis identifier.

    The name is arbitrary and has no semantic meaning.

    .. versionadded:: (cfdm) NEXTVERSION

    :Parameters:

        existing_axes: sequence of `str`, optional
            Any existing axis names that are not to be duplicated.

        basename: `str`, optional
            The root of the new axis identifier. The new axis
            identifier will be this root followed by an integer.

    :Returns:

        `str`
            The new axis idenfifier.

    **Examples**

    >>> cfdm.data.utils.new_axis_identifier()
    'dim0'
    >>> cfdm.data.utils.new_axis_identifier(['dim0'])
    'dim1'
    >>> cfdm.data.utils.new_axis_identifier(['dim3'])
    'dim1'
     >>> cfdm.data.utils.new_axis_identifier(['dim1'])
    'dim2'
    >>> cfdm.data.utils.new_axis_identifier(['dim1', 'dim0'])
    'dim2'
    >>> cfdm.data.utils.new_axis_identifier(['dim3', 'dim4'])
    'dim2'
    >>> cfdm.data.utils.new_axis_identifier(['dim2', 'dim0'])
    'dim3'
    >>> cfdm.data.utils.new_axis_identifier(['dim3', 'dim4', 'dim0'])
    'dim5'
    >>> cfdm.data.utils.new_axis_identifier(basename='axis')
    'axis0'
    >>> cfdm.data.utils.new_axis_identifier(basename='axis')
    'axis0'
    >>> cfdm.data.utils.new_axis_identifier(['dim0'], basename='axis')
    'axis1'
    >>> cfdm.data.utils.new_axis_identifier(['dim0', 'dim1'], basename='axis')
    'axis2'

    """
    n = len(existing_axes)
    axis = f"{basename}{n}"
    while axis in existing_axes:
        n += 1
        axis = f"{basename}{n}"

    return axis


def chunk_indices(chunks):
    """Return indices that define each dask chunk.

    .. versionadded:: (cfdm) NEXTVERSION

    .. seealso:: `chunks`

    :Parameters:

        chunks: `tuple`
            The chunk sizes along each dimension, as output by
            `dask.array.Array.chunks`.

    :Returns:

        `itertools.product`
            An iterator over tuples of indices of the data array.

    **Examples**

    >>> chunks = ((1, 2), (9,), (4, 5, 6)))
    >>> for index in cfdm.data.utils.chunk_indices():
    ...     print(index)
    ...
    (slice(0, 1, None), slice(0, 9, None), slice(0, 4, None))
    (slice(0, 1, None), slice(0, 9, None), slice(4, 9, None))
    (slice(0, 1, None), slice(0, 9, None), slice(9, 15, None))
    (slice(1, 3, None), slice(0, 9, None), slice(0, 4, None))
    (slice(1, 3, None), slice(0, 9, None), slice(4, 9, None))
    (slice(1, 3, None), slice(0, 9, None), slice(9, 15, None))

    """
    from dask.utils import cached_cumsum

    cumdims = [cached_cumsum(bds, initial_zero=True) for bds in chunks]
    indices = [
        [slice(s, s + dim) for s, dim in zip(starts, shapes)]
        for starts, shapes in zip(cumdims, chunks)
    ]
    return product(*indices)


def chunk_positions(chunks):
    """Find the position of each chunk.

    .. versionadded:: (cfdm) NEXTVERSION

    .. seealso:: `chunk_indices`, `chunk_locations`, `chunk_shapes`

    :Parameters:

        chunks: `tuple`
            The chunk sizes along each dimension, as output by
            `dask.array.Array.chunks`.

    **Examples**

    >>> chunks = ((1, 2), (9,), (4, 5, 6))
    >>> for position in cfdm.data.utils.chunk_positions(chunks):
    ...     print(position)
    ...
    (0, 0, 0)
    (0, 0, 1)
    (0, 0, 2)
    (1, 0, 0)
    (1, 0, 1)
    (1, 0, 2)

    """
    return product(*(range(len(bds)) for bds in chunks))


def chunk_shapes(chunks):
    """Find the shape of each chunk.

    .. versionadded:: (cfdm) NEXTVERSION

    .. seealso:: `chunk_indices`, `chunk_locations`, `chunk_positions`

    :Parameters:

        chunks: `tuple`
            The chunk sizes along each dimension, as output by
            `dask.array.Array.chunks`.

    **Examples**

    >>> chunks = ((1, 2), (9,), (4, 5, 6))
    >>> for shape in cfdm.data.utils.chunk_shapes(chunks):
    ...     print(shape)
    ...
    (1, 9, 4)
    (1, 9, 5)
    (1, 9, 6)
    (2, 9, 4)
    (2, 9, 5)
    (2, 9, 6)

    """
    return product(*chunks)


def chunk_locations(chunks):
    """Find the shape of each chunk.

    .. versionadded:: (cfdm) NEXTVERSION

    .. seealso:: `chunk_indices`, `chunk_positions`, `chunk_shapes`

    :Parameters:

        chunks: `tuple`
            The chunk sizes along each dimension, as output by
            `dask.array.Array.chunks`.

    **Examples**

    >>> chunks = ((1, 2), (9,), (4, 5, 6))
    >>> for location in cfdm.data.utils.chunk_locations(chunks):
    ...     print(location)
    ...
    ((0, 1), (0, 9), (0, 4))
    ((0, 1), (0, 9), (4, 9))
    ((0, 1), (0, 9), (9, 15))
    ((1, 3), (0, 9), (0, 4))
    ((1, 3), (0, 9), (4, 9))
    ((1, 3), (0, 9), (9, 15))

    """
    from dask.utils import cached_cumsum

    cumdims = [cached_cumsum(bds, initial_zero=True) for bds in chunks]
    locations = [
        [(s, s + dim) for s, dim in zip(starts, shapes)]
        for starts, shapes in zip(cumdims, chunks)
    ]
    return product(*locations)


def normalize_chunks(chunks, shape=None, dtype=None):
    """Normalize chunks to tuple of tuples.

    The shape may contain sizes of ``nan``. This could occur when the
    underlying data is compressed in a way which makes the shape
    impossible to infer without actually uncompressing the data.

    If *shape* contains no ``nan`` sizes then this function is
    identical to `dask.array.core.normalize_chunks`. If it does, then
    the output chunks for each such axis will be ``(nan,)``.

    .. versionadded (cfdm) NEXTVERSION

    :Parameters:

        chunks: tuple, int, dict, or string
            The chunks to be normalized. See
            `dask.array.core.normalize_chunks` for details.

        shape: `tuple`
            The shape of the data.

        dtype: data-type
            The data-type for the data.

    :Returns:

        `tuple`
            The normalized chunks.

    """
    from math import isnan, nan

    from dask.array.core import normalize_chunks

    if not any(map(isnan, shape)):
        return normalize_chunks(chunks, shape=shape, dtype=dtype)

    out = [
        (
            (nan,)
            if isnan(size)
            else normalize_chunks(chunk, shape=(size,), dtype=dtype)[0]
        )
        for chunk, size in zip(chunks, shape)
    ]
    return tuple(out)


def dt2rt(array, units_in, units_out, dummy1=None):
    """Return numeric time values from datetime objects.

    .. versionadded:: (cfdm) NEXTVERSION

    .. seealso:: `rt2dt`

    :Parameters:

        array: numpy array-like of date-time objects
            The datetime objects must be in UTC with no time-zone
            offset.

      units_in:
            Ignored.

        units_out: `Units`
            The units of the numeric time values. If there is a
            time-zone offset in *units_out*, it will be applied to the
            returned numeric values.

        dummy1:
            Ignored.

    :Returns:

        `numpy.ndarray`
            An array of numbers with the same shape as *array*.

    **Examples**

    >>> print(
    ...   cfdm.data.utils.dt2rt(
    ...     np.ma.array([0, cftime.DatetimeGregorian(2001, 11, 16, 12)], mask=[True, False]),
    ...     None,
    ...     units_out=cfdm.Units('days since 2000-01-01')
    ...   )
    ... )
    [-- 685.5]

    """
    isscalar = not np.ndim(array)

    array = cftime.date2num(
        array, units=units_out.units, calendar=units_out._utime.calendar
    )

    if isscalar:
        if array is np.ma.masked:
            array = np.ma.masked_all(())
        else:
            array = np.asanyarray(array)

    return array


def rt2dt(array, units_in, units_out=None, dummy1=None):
    """Convert reference times to date-time objects.

    .. versionadded:: (cfdm) NEXTVERSION

    The returned array is always independent.

    .. seealso:: `dt2rt`

    :Parameters:

        array: numpy array-like

        units_in: `Units`

        units_out: *optional*
            Ignored.

        dummy1:
            Ignored.

    :Returns:

        `numpy.ndarray`
            An array of `cftime.datetime` objects with the same shape
            as *array*.

    **Examples**

    >>> print(
    ...   cfdm.data.utils.rt2dt(
    ...     np.ma.array([0, 685.5], mask=[True, False]),
    ...     units_in=cfdm.Units('days since 2000-01-01')
    ...   )
    ... )
    [--
     cftime.DatetimeGregorian(2001, 11, 16, 12, 0, 0, 0, has_year_zero=False)]

    """
    ndim = np.ndim(array)
    if not ndim and np.ma.is_masked(array):
        # num2date has issues with scalar masked arrays with a True
        # mask
        return np.ma.masked_all((), dtype=object)

    units = units_in.units
    calendar = getattr(units_in, "calendar", "standard")

    array = cftime.num2date(
        array, units, calendar, only_use_cftime_datetimes=True
    )

    if not isinstance(array, np.ndarray):
        array = np.array(array, dtype=object)

    return array


def st2datetime(date_string, calendar=None):
    """Parse an ISO 8601 date-time string into a `cftime` object.

    .. versionadded:: (cfdm) NEXTVERSION

    :Parameters:

        date_string: `str`

    :Returns:

        `cftime.datetime`

    """
    if date_string.count("-") != 2:
        raise ValueError(
            "Input date-time string must contain at least a year, a month "
            "and a day"
        )

    x = cftime._parse_date(date_string)
    if len(x) == 7:
        year, month, day, hour, minute, second, utc_offset = x
        microsecond = 0
    else:
        year, month, day, hour, minute, second, microsecond, utc_offset = x

    if utc_offset:
        raise ValueError("Can't specify a time offset from UTC")

    return cftime.datetime(
        year, month, day, hour, minute, second, microsecond, calendar=calendar
    )


def st2dt(array, units_in=None, dummy0=None, dummy1=None):
    """The returned array is always independent.

    .. versionadded:: (cfdm) NEXTVERSION

    :Parameters:

        array: numpy array-like

        units_in: `Units`, optional

        dummy0: optional
            Ignored.

        dummy1: optional
            Ignored.

    :Returns:

        `numpy.ndarray`
            An array of `cftime.datetime` objects with the same shape
            as *array*.

    **Examples**

    """
    func = partial(st2datetime, calendar=units_in._calendar)
    return np.vectorize(func, otypes=[object])(array)


def st2rt(array, units_in, units_out, dummy1=None):
    """The returned array is always independent.

    .. versionadded:: (cfdm) NEXTVERSION

    :Parameters:

        array: numpy array-like of ISO 8601 date-time strings

        units_in: `Units` or `None`

        units_out: `Units`

        dummy1:
            Ignored.

    :Returns:

        `numpy.ndarray`
            An array of floats with the same shape as *array*.

    """
    array = st2dt(array, units_in)
    return dt2rt(array, None, units_out)<|MERGE_RESOLUTION|>--- conflicted
+++ resolved
@@ -275,18 +275,13 @@
     :Parameters:
 
         a: `dask.array.Array`
-<<<<<<< HEAD
-            An array of data-time objects, or of ISO 860 date-time
-            strings.
-=======
             An array of string or object date-times
->>>>>>> d1ad2c1a
 
         units: `Units`, optional
-             Specify the units for the output reference time
-             values. By default the units are inferred from the first
-             non-missing value in the array, or set to ``<Units: days
-             since 1970-01-01 gregorian>`` if all values are missing.
+            Specify the units for the output reference time values. By
+            default the units are inferred from the first non-missing
+            value in the array, or set to ``<Units: days since
+            1970-01-01 gregorian>`` if all values are missing.
 
         first_value: optional
             If set, then assumed to be equal to the first non-missing
