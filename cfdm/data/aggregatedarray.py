--- conflicted
+++ resolved
@@ -187,12 +187,7 @@
 
     @property
     def __asanyarray__(self):
-<<<<<<< HEAD
-        """True if the fragment arrays are accessed by conversion to
-        `numpy`.
-=======
         """True if the array is accessed by conversion to `numpy`.
->>>>>>> 6558ffbc
 
         .. versionadded:: (cfdm) NEXTVERSION
 
@@ -747,10 +742,7 @@
         storage_options = self.get_storage_options()
         fragment_type = self.get_fragment_type()
         aggregated_attributes = self.get_attributes()
-<<<<<<< HEAD
-=======
         unpack = self.get_unpack()
->>>>>>> 6558ffbc
 
         if fragment_type == "location":
             u = urlparse(self.get_filename())
@@ -794,12 +786,7 @@
             fragment = FragmentArray(
                 dtype=dtype,
                 shape=fragment_shape,
-<<<<<<< HEAD
-                #                aggregated_units=units,
-                #                aggregated_calendar=calendar,
-=======
                 unpack_aggregated_data=unpack,
->>>>>>> 6558ffbc
                 aggregated_attributes=aggregated_attributes,
                 **kwargs,
             )
