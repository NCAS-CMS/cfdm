--- conflicted
+++ resolved
@@ -118,21 +118,13 @@
     # when a new dask array is set. See `_clear_after_dask_update` for
     # details. These must have values 2**N (N>0) except for _NONE
     # which must be 0, and _ALL which must be the sum of other
-<<<<<<< HEAD
-    # constants.
-    _NONE = 0  # =  0b000
-    _ARRAY = 1  # = 0b001
-    _CACHE = 2  # = 0b010
-    _CFA = 4  # =   0b100
-    _ALL = 7  # =   0b111
-=======
     # constants. It is therefore convenient to define these constants
     # in binary.
     _NONE = 0b000
-    _ARRAY = 0b01
-    _CACHE = 0b10
-    _ALL = 0b11
->>>>>>> fba98c4b
+    _ARRAY = 0b001
+    _CACHE = 0b010
+    _CFA = 0b100
+    _ALL = 0b111
 
     # The default mask hardness
     _DEFAULT_HARDMASK = True
@@ -1710,11 +1702,7 @@
         .. versionadded:: (cfdm) NEXTVERSION
 
         .. seealso:: `_del_Array`, `_del_cached_elements`,
-<<<<<<< HEAD
                      `nc_del_aggregation_write_status`, `_set_dask`
-=======
-                     `_set_dask`
->>>>>>> fba98c4b
 
         :Parameters:
 
@@ -1734,7 +1722,6 @@
                 {{class}}._CACHE`` then all components except the
                 cached array values will be removed.
 
-
         :Returns:
 
             `None`
@@ -1755,17 +1742,17 @@
             # Delete cached element values
             self._del_cached_elements()
 
-<<<<<<< HEAD
         if clear & self._CFA:
             # Set the aggregation write status to False
             self.nc_del_aggregation_write_status()
 
     @classmethod
     def _concatenate_conform_units(cls, data1, units0, relaxed_units, copy):
-        """Check and conform the units of the data.
-
-        This method is a helper function for `concatenate` that may be
-        easily overridden in sublcasses.
+        """Check and conform the units of data prior to concatenation.
+
+        This is a helper function for `concatenate` that may be easily
+        overridden in sublcasses, to allow for customisation of the
+        concatenation process.
 
         .. versionadded:: (cfdm) NEXTVERSION
 
@@ -1789,8 +1776,8 @@
 
             `{{class}}`
                 Returns *data1*, possibly modified so that it conforms
-                to *units0*. If *copy* is False then if *data1* is
-                modified, it is done so in-place.
+                to *units0*. If *copy* is False and *data1* is
+                modified, then it is done so in-place.
 
         """
         # Check and conform, if necessary, the units of all inputs
@@ -1812,11 +1799,14 @@
         return data1
 
     @classmethod
-    def _concatenate_xxx(cls, data, processed_data):
-        """Check and conform the units of the data. TODOCFA
-
-        This method is a helper function for `concatenate` that may be
-        easily overridden in sublcasses.
+    def _concatenate_post_process(
+        cls, concatenated_data, axis, conformed_data
+    ):
+        """Post-process concatenated data.
+
+        This is a helper function for `concatenate` that may be easily
+        overridden in sublcasses, to allow for customisation of the
+        concatenation process.
 
         .. versionadded:: (cfdm) NEXTVERSION
 
@@ -1824,21 +1814,25 @@
 
         :Parameters:
 
-            data: `{{class}}`
-                TODOCFA
+            concatenated_data: `{{class}}`
+                The concatenated data array.
+
+            axis: `int`
+                The axis of concatenation.
+
+            conformed_data: sequence of `{{class}}`
+                The ordered sequence of data arrays that were
+                concatenated.
 
         :Returns:
 
             `{{class}}`
-                Returns *data1*, possibly modified TODOCFA so that it conforms
-                to *units0*. If *copy* is False then if *data1* is
-                modified, it is done so in-place.
-
-        """
-        return data
-
-=======
->>>>>>> fba98c4b
+                Returns *concatenated_data*, possibly modified
+                in-place.
+
+        """
+        return concatenated_data
+
     def _del_cached_elements(self):
         """Delete any cached element values.
 
@@ -3102,495 +3096,6 @@
         # CF-PYTHON: Override
         del self._Units
 
-<<<<<<< HEAD
-    @_inplace_enabled(default=False)
-    def compressed(self, inplace=False):
-        """Return all non-masked values in a one dimensional data array.
-
-        Not to be confused with compression by convention (see the
-        `uncompress` method).
-
-        .. versionadded:: (cfdm) NEXTVERSION
-
-        .. seealso:: `flatten`
-
-        :Parameters:
-
-            {{inplace: `bool`, optional}}
-
-        :Returns:
-
-            `Data` or `None`
-                The non-masked values, or `None` if the operation was
-                in-place.
-
-        **Examples**
-
-        >>> d = {{package}}.{class}}(numpy.arange(12).reshape(3, 4), 'm')
-        >>> print(d.array)
-        [[ 0  1  2  3]
-         [ 4  5  6  7]
-         [ 8  9 10 11]]
-        >>> print(d.compressed().array)
-        [ 0  1  2  3  4  5  6  7  8  9 10 11]
-        >>> d[1, 1] = {{package}}.masked
-        >>> d[2, 3] = {{package}}.masked
-        >>> print(d.array)
-        [[0  1  2  3]
-         [4 --  6  7]
-         [8  9 10 --]]
-        >>> print(d.compressed().array)
-        [ 0  1  2  3  4  6  7  8  9 10]
-
-        >>> d = {{package}}.{class}}(9)
-        >>> print(d.compressed().array)
-        [9]
-
-        """
-        d = _inplace_enabled_define_and_cleanup(self)
-
-        dx = d.to_dask_array()
-        dx = da.blockwise(
-            np.ma.compressed,
-            "i",
-            dx.ravel(),
-            "i",
-            adjust_chunks={"i": lambda n: np.nan},
-            dtype=dx.dtype,
-            meta=np.array((), dtype=dx.dtype),
-        )
-
-        d._set_dask(dx)
-        return d
-
-    def compute(self):
-        """A view of the computed data.
-
-        In-place changes to the returned array *might* affect the
-        underlying dask array, depending on how the dask array has
-        been defined, including any delayed operations.
-
-        The returned array has the same mask hardness and fill values
-        as the data.
-
-        Compare with `array`.
-
-        **Performance**
-
-        `compute` causes all delayed operations to be computed.
-
-        .. versionadded:: (cfdm) NEXTVERSION
-
-        .. seealso:: `persist`, `array`, `datetime_array`,
-                     `sparse_array`
-
-        :Returns:
-
-                An in-memory view of the data
-
-        **Examples**
-
-        >>> d = {{package}}.{{class}}([1, 2, 3.0], 'km')
-        >>> d.compute()
-        array([1., 2., 3.])
-
-        >>> from scipy.sparse import csr_array
-        >>> d = {{package}}.{{class}}(csr_array((2, 3)))
-        >>> d.compute()
-        <2x3 sparse array of type '<class 'numpy.float64'>'
-                with 0 stored elements in Compressed Sparse Row format>
-        >>>: d.array
-        array([[0., 0., 0.],
-               [0., 0., 0.]])
-        >>> d.compute().toarray()
-        array([[0., 0., 0.],
-               [0., 0., 0.]])
-
-        """
-        dx = self.to_dask_array()
-        a = dx.compute()
-
-        if np.ma.isMA(a) and a is not np.ma.masked:
-            a.set_fill_value(999)
-            if self.hardmask:
-                a.harden_mask()
-            else:
-                a.soften_mask()
-
-            a.set_fill_value(self.get_fill_value(None))
-
-        return a
-
-    @classmethod
-    def concatenate(
-        cls, data, axis=0, cull_graph=False, relaxed_units=False, copy=True
-    ):
-        """Join a sequence of data arrays together.
-
-        .. versionadded:: (cfdm) NEXTVERSION
-
-        .. seealso:: `cull_graph`
-
-        :Parameters:
-
-            data: sequence of `Data`
-                The data arrays to be concatenated. Concatenation is
-                carried out in the order given. Each data array must
-                have equivalent units and the same shape, except in
-                the concatenation axis. Note that scalar arrays are
-                treated as if they were one dimensional.
-
-            axis: `int`, optional
-                The axis along which the arrays will be joined. The
-                default is 0. Note that scalar arrays are treated as
-                if they were one dimensional.
-
-            {{cull_graph: `bool`, optional}}
-
-            {{relaxed_units: `bool`, optional}}
-
-            copy: `bool`, optional
-                If True (the default) then make copies of the data, if
-                required, prior to the concatenation, thereby ensuring
-                that the input data arrays are not changed by the
-                concatenation process. If False then some or all input
-                data arrays might be changed in-place, but the
-                concatenation process will be faster.
-
-        :Returns:
-
-            `Data`
-                The concatenated data.
-
-        **Examples**
-
-        >>> d = {{package}}.{{class}}([[1, 2], [3, 4]])
-        >>> e = {{package}}.{{class}}([[5.0, 6.0]])
-        >>> f = {{package}}.{{class}}.concatenate((d, e))
-        >>> print(f.array)
-        [[ 1.     2.   ]
-         [ 3.     4.   ]
-         [ 5.     6.   ]]
-        >>> f.equals({{package}}.{{class}}.concatenate((d, e), axis=-2))
-        True
-
-        >>> e = {{package}}.{{class}}([[5.0], [6.0]])
-        >>> f = {{package}}.{{class}}.concatenate((d, e), axis=1)
-        >>> print(f.array)
-        [[ 1.     2.     5.]
-         [ 3.     4.     6.]]
-
-        >>> d = {{package}}.{{class}}(1)
-        >>> e = {{package}}.{{class}}(50.0)
-        >>> f = {{package}}.{{class}}.concatenate((d, e))
-        >>> print(f.array)
-        [ 1.    50.]
-
-        """
-        if isinstance(data, cls):
-            raise ValueError("Must provied a sequence of Data objects")
-
-        data = tuple(data)
-        n_data = len(data)
-        if not n_data:
-            raise ValueError(
-                "Can't concatenate: Must provide at least one Data object"
-            )
-
-        if cull_graph:
-            # Remove unnecessary components from the graph, which may
-            # improve performance, and because complicated task graphs
-            # can sometimes confuse da.concatenate.
-            for d in data:
-                d.cull_graph()
-
-        data0 = data[0]
-        units0 = data0.Units
-        data0_cached_elements = data0._get_cached_elements()
-
-        if copy:
-            data0 = data0.copy()
-
-        if not data0.ndim:
-            data0.insert_dimension(inplace=True)
-
-        if n_data == 1:
-            return data0
-
-        processed_data = [data0]
-        for data1 in data[1:]:
-            # Turn any scalar array into a 1-d array
-            copied = False
-            if not data1.ndim:
-                if copy:
-                    data1 = data1.copy()
-                    copied = True
-
-                data1.insert_dimension(inplace=True)
-
-            # Check and conform the units of data1 with respect to
-            # those of data0
-            data1 = cls._concatenate_conform_units(
-                data1, units0, relaxed_units, copy and not copied
-            )
-
-            processed_data.append(data1)
-
-        # Get data as dask arrays and apply concatenation
-        # operation. We can set 'asanyarray=False' because at compute
-        # time the concatenation operation does not need to access the
-        # actual data.
-        dxs = [d.to_dask_array(asanyarray=False) for d in processed_data]
-        dx = da.concatenate(dxs, axis=axis)
-
-        # ------------------------------------------------------------
-        # Set the aggregation write status
-        # ------------------------------------------------------------
-        #
-        # Assume at first that all input data instances have True
-        # status, but then ..
-        CFA = cls._CFA
-        for d in processed_data:
-            if not d.nc_get_aggregation_write_status():
-                # 1) The status must be False when any input data
-                #    object has False status.
-                CFA = cls._NONE
-                break
-
-        if CFA != cls._NONE:
-            non_concat_axis_chunks0 = list(data[0].chunks)
-            non_concat_axis_chunks0.pop(axis)
-            for d in processed_data[1:]:
-                non_concat_axis_chunks = list(d.chunks)
-                non_concat_axis_chunks.pop(axis)
-                if non_concat_axis_chunks != non_concat_axis_chunks0:
-                    # 2) The status must be False when any two input
-                    #    data objects have different Dask chunk
-                    #    patterns for the non-concatenated axes.
-                    CFA = cls._NONE
-                    break
-
-        if CFA != cls._NONE:
-            fragment_type = data[0].nc_get_aggregation_fragment_type()
-            for d in processed_data[1:]:
-                if d.nc_get_aggregation_fragment_type() != fragment_type:
-                    # 3) The status must be False when any two input
-                    #    Data objects have different fragment types.
-                    data0._nc_del_aggregation_fragment_type()
-                    CFA = cls._NONE
-                    break
-
-        # ------------------------------------------------------------
-        # Set the __asanyarray__ status
-        # ------------------------------------------------------------
-        asanyarray = data[0].__asanyarray__
-        for d in processed_data[1:]:
-            if d.__asanyarray__ != asanyarray:
-                # If and only if any two input Data objects have
-                # different __asanyarray__ values, then set
-                # asanyarray=True for the concatenation.
-                asanyarray = True
-                break
-
-        # ------------------------------------------------------------
-        # Set the concatenated dask array
-        # ------------------------------------------------------------
-        data0._set_dask(dx, clear=cls._ALL ^ CFA, asanyarray=asanyarray)
-
-        if data0.nc_get_aggregation_write_status():
-            # Set the netCDF aggregated_data terms, giving precedence
-            # to those towards the left hand side of the input
-            # list. If any input Data object has no aggregated_data
-            # terms, then nor will the concatenated data.
-            aggregated_data = {}
-            for d in processed_data[::-1]:
-                value = d.nc_get_aggregated_data()
-                if not value:
-                    aggregated_data = {}
-                    break
-
-                aggregated_data.update(value)
-
-            data0.nc_set_aggregated_data(aggregated_data)
-
-            # Set the aggregation substitutions by combining them from
-            # all of the input data instances, giving precedence to
-            # those towards the left hand side of the input list.
-            substitutions = {}
-            for d in processed_data[:0:-1]:
-                substitutions.update(d.nc_aggregation_substitutions())
-
-            if substitutions:
-                data0.nc_update_aggregation_substitutions(substitutions)
-
-        # Set appropriate cached elements (after '_set_dask' has just
-        # cleared them from data0).
-        cached_elements = {}
-        i = 0
-        element = data0_cached_elements.get(i)
-        if element is not None:
-            cached_elements[i] = element
-
-        i = -1
-        element = processed_data[i]._get_cached_elements().get(i)
-        if element is not None:
-            cached_elements[i] = element
-
-        if cached_elements:
-            data0._set_cached_elements(cached_elements)
-
-        # TODOCFA
-        data0 = cls._concatenate_xxx(data0, axis, processed_data)
-            
-        # Return the concatenated data
-        return data0
-
-    def creation_commands(
-        self, name="data", namespace=None, indent=0, string=True
-    ):
-        """Return the commands that would create the data object.
-
-        .. versionadded:: (cfdm) 1.8.7.0
-
-        :Parameters:
-
-            name: `str` or `None`, optional
-                Set the variable name of `Data` object that the commands
-                create.
-
-            {{namespace: `str`, optional}}
-
-            {{indent: `int`, optional}}
-
-            {{string: `bool`, optional}}
-
-        :Returns:
-
-            {{returns creation_commands}}
-
-        **Examples**
-
-        >>> d = {{package}}.{{class}}([[0.0, 45.0], [45.0, 90.0]],
-        ...                           units='degrees_east')
-        >>> print(d.creation_commands())
-        data = {{package}}.{{class}}([[0.0, 45.0], [45.0, 90.0]], units='degrees_east', dtype='f8')
-
-        >>> d = {{package}}.{{class}}(['alpha', 'beta', 'gamma', 'delta'],
-        ...                           mask = [1, 0, 0, 0])
-        >>> d.creation_commands(name='d', namespace='', string=False)
-        ["d = Data(['', 'beta', 'gamma', 'delta'], dtype='U5', mask=Data([True, False, False, False], dtype='b1'))"]
-
-        """
-        namespace0 = namespace
-        if namespace is None:
-            namespace = self._package() + "."
-        elif namespace and not namespace.endswith("."):
-            namespace += "."
-
-        mask = self.mask
-        if mask.any():
-            if name == "mask":
-                raise ValueError(
-                    "When the data is masked, the 'name' parameter "
-                    "can not have the value 'mask'"
-                )
-            masked = True
-            array = self.filled().array.tolist()
-        else:
-            masked = False
-            array = self.array.tolist()
-
-        units = self.get_units(None)
-        if units is None:
-            units = ""
-        else:
-            units = f", units={units!r}"
-
-        calendar = self.get_calendar(None)
-        if calendar is None:
-            calendar = ""
-        else:
-            calendar = f", calendar={calendar!r}"
-
-        fill_value = self.get_fill_value(None)
-        if fill_value is None:
-            fill_value = ""
-        else:
-            fill_value = f", fill_value={fill_value}"
-
-        dtype = self.dtype.descr[0][1][1:]
-
-        if masked:
-            mask = mask.creation_commands(
-                name="mask", namespace=namespace0, indent=0, string=True
-            )
-            mask = mask.replace("mask = ", "mask=", 1)
-            mask = f", {mask}"
-        else:
-            mask = ""
-
-        if name is None:
-            name = ""
-        else:
-            name = name + " = "
-
-        out = []
-        out.append(
-            f"{name}{namespace}{self.__class__.__name__}({array}{units}"
-            f"{calendar}, dtype={dtype!r}{mask}{fill_value})"
-        )
-
-        if string:
-            indent = " " * indent
-            out[0] = indent + out[0]
-            out = ("\n" + indent).join(out)
-
-        return out
-
-    def cull_graph(self):
-        """Remove unnecessary tasks from the dask graph in-place.
-
-        **Performance**
-
-        An unnecessary task is one which does not contribute to the
-        computed result. Such tasks are always automatically removed
-        (culled) at compute time, but removing them beforehand might
-        improve performance by reducing the amount of work done in
-        later steps.
-
-        .. versionadded:: (cfdm) NEXTVERSION
-
-        .. seealso:: `dask.optimization.cull`
-
-        :Returns:
-
-            `None`
-
-        **Examples**
-
-        >>> d = {{package}}.{{class}}([1, 2, 3, 4, 5], chunks=3)
-        >>> d = d[:2]
-        >>> dict(d.to_dask_array().dask)
-        {('array-21ea057f160746a3d3f0943bba945460', 0): array([1, 2, 3]),
-         ('array-21ea057f160746a3d3f0943bba945460', 1): array([4, 5]),
-         ('getitem-3e4edac0a632402f6b45923a6b9d215f',
-          0): (<function dask.array.chunk.getitem(obj, index)>, ('array-21ea057f160746a3d3f0943bba945460',
-           0), (slice(0, 2, 1),))}
-        >>> d.cull_graph()
-        >>> dict(d.to_dask_array().dask)
-        {('getitem-3e4edac0a632402f6b45923a6b9d215f',
-          0): (<function dask.array.chunk.getitem(obj, index)>, ('array-21ea057f160746a3d3f0943bba945460',
-           0), (slice(0, 2, 1),)),
-         ('array-21ea057f160746a3d3f0943bba945460', 0): array([1, 2, 3])}
-
-        """
-        dx = self.to_dask_array(asanyarray=False)
-        dsk, _ = cull(dx.dask, dx.__dask_keys__())
-        dx = da.Array(dsk, name=dx.name, chunks=dx.chunks, dtype=dx.dtype)
-        self._set_dask(dx, clear=self._NONE, asanyarray=None)
-
-=======
->>>>>>> fba98c4b
     def all(self, axis=None, keepdims=True, split_every=None):
         """Test whether all data array elements evaluate to True.
 
@@ -4019,6 +3524,66 @@
         ]
         return product(*indices)
 
+    @_inplace_enabled(default=False)
+    def compressed(self, inplace=False):
+        """Return all non-masked values in a one dimensional data array.
+
+        Not to be confused with compression by convention (see the
+        `uncompress` method).
+
+        .. versionadded:: (cfdm) NEXTVERSION
+
+        .. seealso:: `flatten`
+
+        :Parameters:
+
+            {{inplace: `bool`, optional}}
+
+        :Returns:
+
+            `Data` or `None`
+                The non-masked values, or `None` if the operation was
+                in-place.
+
+        **Examples**
+
+        >>> d = {{package}}.{class}}(numpy.arange(12).reshape(3, 4), 'm')
+        >>> print(d.array)
+        [[ 0  1  2  3]
+         [ 4  5  6  7]
+         [ 8  9 10 11]]
+        >>> print(d.compressed().array)
+        [ 0  1  2  3  4  5  6  7  8  9 10 11]
+        >>> d[1, 1] = {{package}}.masked
+        >>> d[2, 3] = {{package}}.masked
+        >>> print(d.array)
+        [[0  1  2  3]
+         [4 --  6  7]
+         [8  9 10 --]]
+        >>> print(d.compressed().array)
+        [ 0  1  2  3  4  6  7  8  9 10]
+
+        >>> d = {{package}}.{class}}(9)
+        >>> print(d.compressed().array)
+        [9]
+
+        """
+        d = _inplace_enabled_define_and_cleanup(self)
+
+        dx = d.to_dask_array()
+        dx = da.blockwise(
+            np.ma.compressed,
+            "i",
+            dx.ravel(),
+            "i",
+            adjust_chunks={"i": lambda n: np.nan},
+            dtype=dx.dtype,
+            meta=np.array((), dtype=dx.dtype),
+        )
+
+        d._set_dask(dx)
+        return d
+
     def compute(self):
         """A view of the computed data.
 
@@ -4076,6 +3641,232 @@
             a.set_fill_value(self.get_fill_value(None))
 
         return a
+
+    @classmethod
+    def concatenate(
+        cls, data, axis=0, cull_graph=False, relaxed_units=False, copy=True
+    ):
+        """Join a sequence of data arrays together.
+
+        .. versionadded:: (cfdm) NEXTVERSION
+
+        .. seealso:: `cull_graph`
+
+        :Parameters:
+
+            data: sequence of `Data`
+                The data arrays to be concatenated. Concatenation is
+                carried out in the order given. Each data array must
+                have equivalent units and the same shape, except in
+                the concatenation axis. Note that scalar arrays are
+                treated as if they were one dimensional.
+
+            axis: `int`, optional
+                The axis along which the arrays will be joined. The
+                default is 0. Note that scalar arrays are treated as
+                if they were one dimensional.
+
+            {{cull_graph: `bool`, optional}}
+
+            {{relaxed_units: `bool`, optional}}
+
+            copy: `bool`, optional
+                If True (the default) then make copies of the data, if
+                required, prior to the concatenation, thereby ensuring
+                that the input data arrays are not changed by the
+                concatenation process. If False then some or all input
+                data arrays might be changed in-place, but the
+                concatenation process will be faster.
+
+        :Returns:
+
+            `Data`
+                The concatenated data.
+
+        **Examples**
+
+        >>> d = {{package}}.{{class}}([[1, 2], [3, 4]])
+        >>> e = {{package}}.{{class}}([[5.0, 6.0]])
+        >>> f = {{package}}.{{class}}.concatenate((d, e))
+        >>> print(f.array)
+        [[ 1.     2.   ]
+         [ 3.     4.   ]
+         [ 5.     6.   ]]
+        >>> f.equals({{package}}.{{class}}.concatenate((d, e), axis=-2))
+        True
+
+        >>> e = {{package}}.{{class}}([[5.0], [6.0]])
+        >>> f = {{package}}.{{class}}.concatenate((d, e), axis=1)
+        >>> print(f.array)
+        [[ 1.     2.     5.]
+         [ 3.     4.     6.]]
+
+        >>> d = {{package}}.{{class}}(1)
+        >>> e = {{package}}.{{class}}(50.0)
+        >>> f = {{package}}.{{class}}.concatenate((d, e))
+        >>> print(f.array)
+        [ 1.    50.]
+
+        """
+        if isinstance(data, cls):
+            raise ValueError("Must provied a sequence of Data objects")
+
+        data = tuple(data)
+        n_data = len(data)
+        if not n_data:
+            raise ValueError(
+                "Can't concatenate: Must provide at least one Data object"
+            )
+
+        if cull_graph:
+            # Remove unnecessary components from the graph, which may
+            # improve performance, and because complicated task graphs
+            # can sometimes confuse da.concatenate.
+            for d in data:
+                d.cull_graph()
+
+        data0 = data[0]
+        units0 = data0.Units
+        data0_cached_elements = data0._get_cached_elements()
+
+        if copy:
+            data0 = data0.copy()
+
+        if not data0.ndim:
+            data0.insert_dimension(inplace=True)
+
+        if n_data == 1:
+            return data0
+
+        conformed_data = [data0]
+        for data1 in data[1:]:
+            # Turn any scalar array into a 1-d array
+            copied = False
+            if not data1.ndim:
+                if copy:
+                    data1 = data1.copy()
+                    copied = True
+
+                data1.insert_dimension(inplace=True)
+
+            # Check and conform the units of data1 with respect to
+            # those of data0
+            data1 = cls._concatenate_conform_units(
+                data1, units0, relaxed_units, copy and not copied
+            )
+
+            conformed_data.append(data1)
+
+        # Get data as dask arrays and apply concatenation
+        # operation. We can set 'asanyarray=False' because at compute
+        # time the concatenation operation does not need to access the
+        # actual data.
+        dxs = [d.to_dask_array(asanyarray=False) for d in conformed_data]
+        dx = da.concatenate(dxs, axis=axis)
+
+        # ------------------------------------------------------------
+        # Set the aggregation write status
+        # ------------------------------------------------------------
+        #
+        # Assume at first that all input data instances have True
+        # status, but then ..
+        CFA = cls._CFA
+        for d in conformed_data:
+            if not d.nc_get_aggregation_write_status():
+                # 1) The status must be False when any input data
+                #    object has False status.
+                CFA = cls._NONE
+                break
+
+        if CFA != cls._NONE:
+            non_concat_axis_chunks0 = list(data[0].chunks)
+            non_concat_axis_chunks0.pop(axis)
+            for d in conformed_data[1:]:
+                non_concat_axis_chunks = list(d.chunks)
+                non_concat_axis_chunks.pop(axis)
+                if non_concat_axis_chunks != non_concat_axis_chunks0:
+                    # 2) The status must be False when any two input
+                    #    data objects have different Dask chunk
+                    #    patterns for the non-concatenated axes.
+                    CFA = cls._NONE
+                    break
+
+        if CFA != cls._NONE:
+            fragment_type = data[0].nc_get_aggregation_fragment_type()
+            for d in conformed_data[1:]:
+                if d.nc_get_aggregation_fragment_type() != fragment_type:
+                    # 3) The status must be False when any two input
+                    #    Data objects have different fragment types.
+                    data0._nc_del_aggregation_fragment_type()
+                    CFA = cls._NONE
+                    break
+
+        # ------------------------------------------------------------
+        # Set the __asanyarray__ status
+        # ------------------------------------------------------------
+        asanyarray = data[0].__asanyarray__
+        for d in conformed_data[1:]:
+            if d.__asanyarray__ != asanyarray:
+                # If and only if any two input Data objects have
+                # different __asanyarray__ values, then set
+                # asanyarray=True for the concatenation.
+                asanyarray = True
+                break
+
+        # ------------------------------------------------------------
+        # Set the concatenated dask array
+        # ------------------------------------------------------------
+        data0._set_dask(dx, clear=cls._ALL ^ CFA, asanyarray=asanyarray)
+
+        if data0.nc_get_aggregation_write_status():
+            # Set the netCDF aggregated_data terms, giving precedence
+            # to those towards the left hand side of the input
+            # list. If any input Data object has no aggregated_data
+            # terms, then nor will the concatenated data.
+            aggregated_data = {}
+            for d in conformed_data[::-1]:
+                value = d.nc_get_aggregated_data()
+                if not value:
+                    aggregated_data = {}
+                    break
+
+                aggregated_data.update(value)
+
+            data0.nc_set_aggregated_data(aggregated_data)
+
+            # Set the aggregation substitutions by combining them from
+            # all of the input data instances, giving precedence to
+            # those towards the left hand side of the input list.
+            substitutions = {}
+            for d in conformed_data[:0:-1]:
+                substitutions.update(d.nc_aggregation_substitutions())
+
+            if substitutions:
+                data0.nc_update_aggregation_substitutions(substitutions)
+
+        # Set appropriate cached elements (after '_set_dask' has just
+        # cleared them from data0).
+        cached_elements = {}
+        i = 0
+        element = data0_cached_elements.get(i)
+        if element is not None:
+            cached_elements[i] = element
+
+        i = -1
+        element = conformed_data[i]._get_cached_elements().get(i)
+        if element is not None:
+            cached_elements[i] = element
+
+        if cached_elements:
+            data0._set_cached_elements(cached_elements)
+
+        # ------------------------------------------------------------
+        # Apply extra post-processing to the concatenated data
+        # ------------------------------------------------------------
+        data0 = cls._concatenate_post_process(data0, axis, conformed_data)
+
+        # Return the concatenated data
+        return data0
 
     def creation_commands(
         self, name="data", namespace=None, indent=0, string=True
