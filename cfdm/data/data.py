import logging
import math
import operator
from itertools import product, zip_longest
from math import prod
from numbers import Integral

import dask.array as da
import numpy as np
from dask.base import collections_to_dsk, is_dask_collection
from dask.optimization import cull
from netCDF4 import default_fillvals
from scipy.sparse import issparse

from .. import core
from ..constants import masked
from ..decorators import (
    _inplace_enabled,
    _inplace_enabled_define_and_cleanup,
    _manage_log_level_via_verbosity,
)
from ..functions import (
    _numpy_allclose,
    dirname,
    is_log_level_info,
    parse_indices,
)
from ..mixin.container import Container
from ..mixin.files import Files
from ..mixin.netcdf import NetCDFAggregation, NetCDFHDF5
from ..units import Units
from .abstract import Array
from .creation import to_dask
from .dask_utils import (
    cfdm_asanyarray,
    cfdm_filled,
    cfdm_harden_mask,
    cfdm_soften_mask,
    cfdm_where,
)
from .utils import (
    allclose,
    collapse,
    convert_to_datetime,
    convert_to_reftime,
    first_non_missing_value,
    generate_axis_identifiers,
    is_numeric_dtype,
    new_axis_identifier,
)

logger = logging.getLogger(__name__)


class Data(Container, NetCDFAggregation, NetCDFHDF5, Files, core.Data):
    """An N-dimensional data array with units and masked values.

    * Contains an N-dimensional, indexable and broadcastable array with
      many similarities to a `numpy` array.

    * Contains the units of the array elements.

    * Supports masked arrays, regardless of whether or not it was
      initialised with a masked array.

    * Stores and operates on data arrays which are larger than the
      available memory.

    **Indexing**

    A data array is indexable in a similar way to numpy array:

    >>> d.shape
    (12, 19, 73, 96)
    >>> d[...].shape
    (12, 19, 73, 96)
    >>> d[slice(0, 9), 10:0:-2, :, :].shape
    (9, 5, 73, 96)

    There are three extensions to the numpy indexing functionality:

    * Size 1 dimensions are never removed by indexing.

      An integer index i takes the i-th element but does not reduce the
      rank of the output array by one:

      >>> d.shape
      (12, 19, 73, 96)
      >>> d[0, ...].shape
      (1, 19, 73, 96)
      >>> d[:, 3, slice(10, 0, -2), 95].shape
      (12, 1, 5, 1)

      Size 1 dimensions may be removed with the `squeeze` method.

    * The indices for each axis work independently.

      When more than one dimension's slice is a 1-d boolean sequence or
      1-d sequence of integers, then these indices work independently
      along each dimension (similar to the way vector subscripts work in
      Fortran), rather than by their elements:

      >>> d.shape
      (12, 19, 73, 96)
      >>> d[0, :, [0, 1], [0, 13, 27]].shape
      (1, 19, 2, 3)

    * Boolean indices may be any object which exposes the numpy array
      interface.

      >>> d.shape
      (12, 19, 73, 96)
      >>> d[..., d[0, 0, 0] > d[0, 0, 0].min()]

    """

    # Constants used to specify which components should be cleared
    # when a new dask array is set. See `_clear_after_dask_update` for
    # details.
    #
    # These must constants must have values 2**N (N>=1), except for
    # `_NONE` which must be 0, and `_ALL` which must be the sum of
    # other constants. It is therefore convenient to define these
    # constants in binary.
    _NONE = 0b000
    _ARRAY = 0b001
    _CACHE = 0b010
    _CFA = 0b100
    _ALL = 0b111

    # The default mask hardness
    _DEFAULT_HARDMASK = True

    def __new__(cls, *args, **kwargs):
        """Store component classes."""
        instance = super().__new__(cls)
        instance._Units_class = Units
        return instance

    def __init__(
        self,
        array=None,
        units=None,
        calendar=None,
        fill_value=None,
        hardmask=True,
        chunks="auto",
        dt=False,
        source=None,
        copy=True,
        dtype=None,
        mask=None,
        mask_value=None,
        to_memory=False,
        init_options=None,
        _use_array=True,
    ):
        """**Initialisation**

        :Parameters:

            array: optional
                The array of values. May be a scalar or array-like
                object, including another `{{class}}` instance, anything
                with a `!to_dask_array` method, `numpy` array, `dask`
                array, `xarray` array, `cf.Array` subclass, `list`,
                `tuple`, scalar.

                *Parameter example:*
                  ``array=34.6``

                *Parameter example:*
                  ``array=[[1, 2], [3, 4]]``

                *Parameter example:*
                  ``array=numpy.ma.arange(10).reshape(2, 1, 5)``

            units: `str` or `Units`, optional
                The physical units of the data. if a `Units` object is
                provided then this an also set the calendar.

                The units (without the calendar) may also be set after
                initialisation with the `set_units` method.

                *Parameter example:*
                  ``units='km hr-1'``

                *Parameter example:*
                  ``units='days since 2018-12-01'``

            calendar: `str`, optional
                The calendar for reference time units.

                The calendar may also be set after initialisation with the
                `set_calendar` method.

                *Parameter example:*
                  ``calendar='360_day'``

            fill_value: optional
                The fill value of the data. By default, or if set to
                `None`, the `numpy` fill value appropriate to the array's
                data-type will be used (see
                `numpy.ma.default_fill_value`).

                The fill value may also be set after initialisation with
                the `set_fill_value` method.

                *Parameter example:*
                  ``fill_value=-999.``

            dtype: data-type, optional
                The desired data-type for the data. By default the
                data-type will be inferred form the *array*
                parameter.

                The data-type may also be set after initialisation with
                the `dtype` attribute.

                *Parameter example:*
                    ``dtype=float``

                *Parameter example:*
                    ``dtype='float32'``

                *Parameter example:*
                    ``dtype=numpy.dtype('i2')``

                .. versionadded:: 3.0.4

            mask: optional
                Apply this mask to the data given by the *array*
                parameter. By default, or if *mask* is `None`, no mask
                is applied. May be any scalar or array-like object
                (such as a `list`, `numpy` array or `{{class}}` instance)
                that is broadcastable to the shape of *array*. Masking
                will be carried out where the mask elements evaluate
                to `True`.

                This mask will applied in addition to any mask already
                defined by the *array* parameter.

            mask_value: scalar array_like
                Mask *array* where it is equal to *mask_value*, using
                numerically tolerant floating point equality.

                .. versionadded:: (cfdm) 1.11.0.0

            hardmask: `bool`, optional
                If True (the default) then the mask is hard. If False
                then the mask is soft.

            dt: `bool`, optional
                If True then strings (such as ``'1990-12-01 12:00'``)
                given by the *array* parameter are re-interpreted as
                date-time objects. By default they are not.

            {{init source: optional}}

            {{init copy: `bool`, optional}}

            {{chunks: `int`, `tuple`, `dict` or `str`, optional}}

                .. versionadded:: (cfdm) NEXTVERSION

            to_memory: `bool`, optional
                If True then ensure that the original data are in
                memory, rather than on disk.

                If the original data are on disk, then reading data
                into memory during initialisation will slow down the
                initialisation process, but can considerably improve
                downstream performance by avoiding the need for
                independent reads for every dask chunk, each time the
                data are computed.

                In general, setting *to_memory* to True is not the same
                as calling the `persist` of the newly created `{{class}}`
                object, which also decompresses data compressed by
                convention and computes any data type, mask and
                date-time modifications.

                If the input *array* is a `dask.array.Array` object
                then *to_memory* is ignored.

                .. versionadded:: (cfdm) NEXTVERSION

            init_options: `dict`, optional
                Provide optional keyword arguments to methods and
                functions called during the initialisation process. A
                dictionary key identifies a method or function. The
                corresponding value is another dictionary whose
                key/value pairs are the keyword parameter names and
                values to be applied.

                Supported keys are:

                * ``'from_array'``: Provide keyword arguments to
                  the `dask.array.from_array` function. This is used
                  when initialising data that is not already a dask
                  array and is not compressed by convention.

                * ``'first_non_missing_value'``: Provide keyword
                  arguments to the
                  `{{package}}.data.utils.first_non_missing_value`
                  function. This is used when the input array contains
                  date-time strings or objects, and may affect
                  performance.

                 *Parameter example:*
                   ``{'from_array': {'inline_array': True}}``

        **Examples**

        >>> d = {{package}}.{{class}}(5)
        >>> d = {{package}}.{{class}}([1,2,3], units='K')
        >>> import numpy
        >>> d = {{package}}.{{class}}(numpy.arange(10).reshape(2,5),
        ...             units='m/s', fill_value=-999)
        >>> d = {{package}}.{{class}}('fly')
        >>> d = {{package}}.{{class}}(tuple('fly'))

        """
        if source is None and isinstance(array, self.__class__):
            source = array

        if init_options is None:
            init_options = {}

        if source is not None:
            try:
                array = source._get_Array(None)
            except AttributeError:
                array = None

            super().__init__(
                source=source, _use_array=_use_array and array is not None
            )
            if _use_array:
                try:
                    array = source.to_dask_array(
                        _apply_mask_hardness=False, _asanyarray=False
                    )
                except (AttributeError, TypeError):
                    try:
                        array = source.to_dask_array()
                    except AttributeError:
                        pass
                    else:
                        self._set_dask(
                            array,
                            copy=copy,
                            clear=self._NONE,
                            asanyarray=True,
                        )
                else:
                    self._set_dask(
                        array,
                        copy=copy,
                        clear=self._NONE,
                        asanyarray=getattr(source, "__asanyarray__", True),
                    )
            else:
                self._del_dask(None, clear=self._NONE)

            # Units
            try:
                self._Units = source.Units
            except (ValueError, AttributeError):
                self._Units = self._Units_class(
                    self.get_units(None),
                    self.get_calendar(None)
                )

            # Axis identifiers
            try:
                self._axes = source._axes
            except (ValueError, AttributeError):
                try:
                    self._axes = generate_axis_identifiers(source.ndim)
                except AttributeError:
                    pass

            # Cached elements
            try:
                self._set_cached_elements(source._get_cached_elements())
            except AttributeError:
                pass

            # Mask hardness
            self.hardmask = getattr(source, "hardmask", self._DEFAULT_HARDMASK)

            # Indexing flags
            self.__keepdims_indexing__ = getattr(
                source, "__keepdims_indexing__", True
            )
            self.__orothogonal_indexing__ = getattr(
                source, "__orthogonal_indexing__", True
            )

            # File components
            self._initialise_netcdf(source)
            self._initialise_original_filenames(source)

            return

        super().__init__(
            array=array,
            fill_value=fill_value,
            _use_array=False,
        )

        # Initialise file components
        self._initialise_netcdf(source)
        self._initialise_original_filenames(source)

        # Set the units
        units = self._Units_class(units, calendar=calendar)
        self._Units = units

        # Set the mask hardness
        self.hardmask = hardmask

        if array is None:
            # No data has been set
            return

        sparse_array = issparse(array)

        try:
            ndim = array.ndim
        except AttributeError:
            ndim = np.ndim(array)

        # Create the _axes attribute: an ordered sequence of unique
        # names (within this instance) for each array axis.
        self._axes = generate_axis_identifiers(ndim)

        if not _use_array:
            return

        # Still here? Then create a dask array and store it.

        # Find out if the input data is compressed by convention
        try:
            compressed = array.get_compression_type()
        except AttributeError:
            compressed = ""

        if compressed and init_options.get("from_array"):
            raise ValueError(
                "Can't define 'from_array' initialisation options "
                "for compressed input arrays"
            )

        # Bring the compressed data into memory without
        # decompressing it
        if to_memory:
            try:
                array = array.to_memory()
            except AttributeError:
                pass

        if self._is_abstract_Array_subclass(array):
            # Save the input array in case it's useful later. For
            # compressed input arrays this will contain extra
            # information, such as a count or index variable.
            self._set_Array(array)

        # Cast the input data as a dask array
        kwargs = init_options.get("from_array", {})
        if "chunks" in kwargs:
            raise TypeError(
                "Can't define 'chunks' in the 'from_array' initialisation "
                "options. Use the 'chunks' parameter instead."
            )

        # Set whether or not to call `np.asanyarray` on chunks to
        # convert them to numpy arrays.
        is_dask = is_dask_collection(array)
        if is_dask:
            # We don't know what's in the dask array, so we should
            # assume that it might need converting to a numpy array.
            self._set_component("__asanyarray__", True, copy=False)
        else:
            # Use the array's __asanyarray__ value, if it has one.
            self._set_component(
                "__asanyarray__",
                bool(getattr(array, "__asanyarray__", False)),
                copy=False,
            )

        dx = to_dask(array, chunks, **kwargs)

        # Find out if we have an array of date-time objects
        if units.isreftime:
            dt = True

        first_value = None
        if not dt and dx.dtype.kind == "O":
            kwargs = init_options.get("first_non_missing_value", {})
            first_value = first_non_missing_value(dx, **kwargs)

            if first_value is not None:
                dt = hasattr(first_value, "timetuple")

        # Convert string or object date-times to floating point
        # reference times
        if dt and dx.dtype.kind in "USO":
            dx, units = convert_to_reftime(dx, units, first_value)
            # Reset the units
            self._Units = units

        # Store the dask array
        if is_dask_collection(array):
            # We don't know what's in the dask array, so we must
            # assume that it's chunks might need converting to a numpy
            # array.
            asanyarray = True
        else:
            # Use the array's __asanyarray__ attribute, if it has one.
            asanyarray = bool(getattr(array, "__asanyarray__", False))

        self._set_dask(dx, clear=self._NONE, asanyarray=asanyarray)

        # Override the data type
        if dtype is not None:
            self.dtype = dtype

        # Apply a mask
        if mask is not None:
            if sparse_array:
                raise ValueError("Can't mask a sparse array")

            self.masked_where(mask, inplace=True)

        # Apply masked values
        if mask_value is not None:
            if sparse_array:
                raise ValueError("Can't mask a sparse array")

            self.masked_values(mask_value, inplace=True)

    def __bool__(self):
        """Truth value testing and the built-in operation `bool`

        x.__bool__() <==> bool(x)

        **Performance**

        `__bool__` causes all delayed operations to be computed.

        **Examples**

        >>> bool({{package}}.{{class}}(1.5))
        True
        >>> bool({{package}}.{{class}}([[False]]))
        False

        """
        size = self.size
        if size != 1:
            raise ValueError(
                f"The truth value of a {self.__class__.__name__} with {size} "
                "elements is ambiguous. Use d.any() or d.all()"
            )

        return bool(self.to_dask_array())

    def __float__(self):
        """Called to implement the built-in function `float`

        x.__float__() <==> float(x)

        **Performance**

        `__float__` causes all delayed operations to be executed,
        unless the dask array size is already known to be greater than
        1.

        """
        if self.size != 1:
            raise TypeError(
                "only length-1 arrays can be converted to "
                f"Python scalars. Got {self}"
            )

        return float(self.array[(0,) * self.ndim])

    def __format__(self, format_spec):
        """Interpret format specifiers for size 1 arrays.

        **Examples**

        >>> d = {{package}}.{{class}}(9, 'metres')
        >>> f"{d}"
        '9 metres'
        >>> f"{d!s}"
        '9 metres'
        >>> f"{d!r}"
        '<{{repr}}{{class}}(): 9 metres>'
        >>> f"{d:.3f}"
        '9.000'

        >>> d = {{package}}.{{class}}([[9]], 'metres')
        >>> f"{d}"
        '[[9]] metres'
        >>> f"{d!s}"
        '[[9]] metres'
        >>> f"{d!r}"
        '<{{repr}}{{class}}(1, 1): [[9]] metres>'
        >>> f"{d:.3f}"
        '9.000'

        >>> d = {{package}}.{{class}}([9, 10], 'metres')
        >>> f"{d}"
        >>> '[9, 10] metres'
        >>> f"{d!s}"
        >>> '[9, 10] metres'
        >>> f"{d!r}"
        '<{{repr}}{{class}}(2): [9, 10] metres>'
        >>> f"{d:.3f}"
        Traceback (most recent call last):
            ...
        ValueError: Can't format Data array of size 2 with format code .3f

        """
        if not format_spec:
            return super().__format__("")

        n = self.size
        if n == 1:
            return "{x:{f}}".format(x=self.first_element(), f=format_spec)

        raise ValueError(
            f"Can't format Data array of size {n} (greater than 1) with "
            f"format code {format_spec}"
        )

    def __getitem__(self, indices):
        """Return a subspace of the data defined by indices.

        d.__getitem__(indices) <==> d[indices]

        Indexing follows rules that are very similar to the numpy indexing
        rules, the only differences being:

        * An integer index i takes the i-th element but does not reduce
          the rank by one.

        * When two or more dimensions' indices are sequences of integers
          then these indices work independently along each dimension
          (similar to the way vector subscripts work in Fortran). This is
          the same behaviour as indexing on a `netCDF4.Variable` object.

        **Performance**

        If the shape of the data is unknown then it is calculated
        immediately by executing all delayed operations.

        . seealso:: `__keepdims_indexing__`,
                    `__orthogonal_indexing__`, `__setitem__`

        :Returns:

            `{{class}}`
                The subspace of the data.

        **Examples**

        >>> import numpy
        >>> d = {{package}}.{{class}}(numpy.arange(100, 190).reshape(1, 10, 9))
        >>> d.shape
        (1, 10, 9)
        >>> d[:, :, 1].shape
        (1, 10, 1)
        >>> d[:, 0].shape
        (1, 1, 9)
        >>> d[..., 6:3:-1, 3:6].shape
        (1, 3, 3)
        >>> d[0, [2, 9], [4, 8]].shape
        (1, 2, 2)
        >>> d[0, :, -2].shape
        (1, 10, 1)

        """
        if indices is Ellipsis:
            return self.copy()

        original_indices = indices
        original_shape = self.shape
        keepdims = self.__keepdims_indexing__

        indices = parse_indices(
            original_shape, original_indices, keepdims=keepdims
        )

        new = self.copy()
        dx = self.to_dask_array(_apply_mask_hardness=False, _asanyarray=False)

        # ------------------------------------------------------------
        # Subspace the dask array
        # ------------------------------------------------------------
        if self.__orthogonal_indexing__:
            # Apply 'orthogonal indexing': indices that are 1-d arrays
            # or lists subspace along each dimension
            # independently. This behaviour is similar to Fortran, but
            # different to dask.
            axes_with_list_indices = [
                i
                for i, x in enumerate(indices)
                if isinstance(x, list) or getattr(x, "shape", False)
            ]
            n_axes_with_list_indices = len(axes_with_list_indices)

            if n_axes_with_list_indices < 2:
                # At most one axis has a list/1-d array index so do a
                # normal dask subspace
                dx = dx[tuple(indices)]
            else:
                # At least two axes have list/1-d array indices so we
                # can't do a normal dask subspace

                # Subspace axes which have list/1-d array indices
                for axis in axes_with_list_indices:
                    dx = da.take(dx, indices[axis], axis=axis)

                if n_axes_with_list_indices < len(indices):
                    # Subspace axes which don't have list/1-d array
                    # indices. (Do this after subspacing axes which do
                    # have list/1-d array indices, in case
                    # __keepdims_indexing__ is False.)
                    slice_indices = [
                        slice(None) if i in axes_with_list_indices else x
                        for i, x in enumerate(indices)
                    ]
                    dx = dx[tuple(slice_indices)]
        else:
            raise NotImplementedError(
                "Non-orthogonal indexing has not yet been implemented"
            )

        # ------------------------------------------------------------
        # Set the subspaced dask array
        # ------------------------------------------------------------
        new._set_dask(dx, clear=self._ALL, asanyarray=None)

        if 0 in new.shape:
            raise IndexError(
                f"Index [{original_indices}] selects no elements from "
                f"data with shape {original_shape}"
            )

        # ------------------------------------------------------------
        # Get the axis identifiers for the subspace
        # ------------------------------------------------------------
        if not keepdims:
            new_axes = [
                axis
                for axis, x in zip(self._axes, indices)
                if not isinstance(x, Integral) and getattr(x, "shape", True)
            ]
            new._axes = new_axes

        # Update the HDF5 chunking strategy
        chunksizes = new.nc_hdf5_chunksizes()
        if (
            chunksizes
            and isinstance(chunksizes, tuple)
            and new.shape != original_shape
        ):
            if keepdims:
                new.nc_set_hdf5_chunksizes(chunksizes)
            else:
                new.nc_clear_hdf5_chunksizes()

        # CF-PYTHON: __getitem__: cyclic axes and ancillary masks

        return new

    def __int__(self):
        """Called to implement the built-in function `int`

        x.__int__() <==> int(x)

        **Performance**

        `__int__` causes all delayed operations to be executed, unless
        the dask array size is already known to be greater than 1.

        """
        if self.size != 1:
            raise TypeError(
                "only length-1 arrays can be converted to "
                f"Python scalars. Got {self}"
            )

        return int(self.array[(0,) * self.ndim])

    def __iter__(self):
        """Called when an iterator is required.

        x.__iter__() <==> iter(x)

        **Performance**

        If the shape of the data is unknown then it is calculated
        immediately by executing all delayed operations.

        **Examples**

        >>> d = {{package}}.{{class}}([1, 2, 3], 'metres')
        >>> for e in d:
        ...     print(repr(e))
        ...
        <{{repr}}{{class}}(1): [1] metres>
        <{{repr}}{{class}}(1): [2] metres>
        <{{repr}}{{class}}(1): [3] metres>

        >>> d = {{package}}.{{class}}([[1, 2], [3, 4]], 'metres')
        >>> for e in d:
        ...     print(repr(e))
        ...
        <{{repr}}{{class}}: [1, 2] metres>
        <{{repr}}{{class}}: [3, 4] metres>

        >>> d = {{package}}.{{class}}(99, 'metres')
        >>> for e in d:
        ...     print(repr(e))
        ...
        Traceback (most recent call last):
            ...
        TypeError: iteration over a 0-d Data

        """
        try:
            n = len(self)
        except TypeError:
            raise TypeError(f"iteration over a 0-d {self.__class__.__name__}")

        if self.__keepdims_indexing__:
            for i in range(n):
                out = self[i]
                out.reshape(out.shape[1:], inplace=True)
                yield out
        else:
            for i in range(n):
                yield self[i]

    def __len__(self):
        """Called to implement the built-in function `len`.

        x.__len__() <==> len(x)

        **Performance**

        If the shape of the data is unknown then it is calculated
        immediately by executing all delayed operations.

        **Examples**

        >>> len({{package}}.{{class}}([1, 2, 3]))
        3
        >>> len({{package}}.{{class}}([[1, 2, 3]]))
        1
        >>> len({{package}}.{{class}}([[1, 2, 3], [4, 5, 6]]))
        2
        >>> len({{package}}.{{class}}(1))
        Traceback (most recent call last):
            ...
        TypeError: len() of unsized object

        """
        dx = self.to_dask_array(_apply_mask_hardness=False, _asanyarray=False)
        if math.isnan(dx.size):
            logger.debug("Computing data len: Performance may be degraded")
            dx.compute_chunk_sizes()

        return len(dx)

    def __repr__(self):
        """Called by the `repr` built-in function.

        x.__repr__() <==> repr(x)

        """
        try:
            shape = self.shape
        except AttributeError:
            shape = ""
        else:
            shape = str(shape)
            shape = shape.replace(",)", ")")

        return f"<{self.__class__.__name__}{shape}: {self}>"

    def __setitem__(self, indices, value):
        """Implement indexed assignment.

        x.__setitem__(indices, y) <==> x[indices]=y

        Assignment to data array elements defined by indices.

        Elements of a data array may be changed by assigning values to
        a subspace. See `__getitem__` for details on how to define
        subspace of the data array.

        .. note:: Currently at most one dimension's assignment index
                  may be a 1-d array of integers or booleans. This is
                  is different to `__getitem__`, which by default
                  applies 'orthogonal indexing' when multiple indices
                  of 1-d array of integers or booleans are present.

        **Missing data**

        The treatment of missing data elements during assignment to a
        subspace depends on the value of the `hardmask` attribute. If
        it is True then masked elements will not be unmasked,
        otherwise masked elements may be set to any value.

        In either case, unmasked elements may be set, (including
        missing data).

        Unmasked elements may be set to missing data by assignment to
        the `{{package}}.masked` constant or by assignment to a value
        which contains masked elements.

        **Performance**

        If the shape of the data is unknown then it is calculated
        immediately by executing all delayed operations.

        If indices for two or more dimensions are lists or 1-d arrays
        of Booleans or integers, and any of these are dask
        collections, then these dask collections will be
        computed immediately.

        .. seealso:: `__getitem__`, `__keedims_indexing__`,
                     `__orthogonal_indexing__`, `{{package}}.masked`,
                     `hardmask`

        """
        original_shape = self.shape

        indices = parse_indices(
            original_shape,
            indices,
            keepdims=self.__keepdims_indexing__,
        )

        axes_with_list_indices = [
            i
            for i, x in enumerate(indices)
            if isinstance(x, list) or getattr(x, "shape", False)
        ]

        # When there are two or more 1-d array indices of Booleans or
        # integers, convert them to slices, if possible.
        #
        # Note: If any of these 1-d arrays is a dask collection, then
        #       this will be computed.
        if len(axes_with_list_indices) > 1:
            for i, index in enumerate(indices):
                if not (
                    isinstance(index, list) or getattr(index, "shape", False)
                ):
                    # Not a 1-d array
                    continue

                index = np.array(index)

                size = original_shape[i]
                if index.dtype == bool:
                    # Convert True values to integers
                    index = np.arange(size)[index]
                else:
                    # Make sure all integer values are non-negative
                    index = np.where(index < 0, index + size, index)

                if size == 1:
                    start = index[0]
                    index = slice(start, start + 1)
                else:
                    steps = index[1:] - index[:-1]
                    step = steps[0]
                    if step and not (steps - step).any():
                        # Array has a regular step, and so can be
                        # converted to a slice.
                        if step > 0:
                            start, stop = index[0], index[-1] + 1
                        elif step < 0:
                            start, stop = index[0], index[-1] - 1

                        if stop < 0:
                            stop = None

                        index = slice(start, stop, step)

                indices[i] = index

        # DASK: needs to be in cf-python
        # Roll axes with cyclic slices
        # if roll:
        #     # For example, if assigning to slice(-2, 3) has been
        #     # requested on a cyclic axis (and we're not using numpy
        #     # indexing), then we roll that axis by two points and
        #     # assign to slice(0, 5) instead. The axis is then unrolled
        #     # by two points afer the assignment has been made.
        #     axes = self._axes
        #     if not self._cyclic.issuperset([axes[i] for i in roll]):
        #         raise IndexError(
        #             "Can't do a cyclic assignment to a non-cyclic axis"
        #         )
        #
        #     roll_axes = tuple(roll.keys())
        #     shifts = tuple(roll.values())
        #     self.roll(shift=shifts, axis=roll_axes, inplace=True)

        # DASK: needs to be in cf-python
        # Make sure that the units of value are the same as self
        # value = conform_units(value, self.Units)

        dx = self.to_dask_array()

        # Do the assignment
        self._set_subspace(dx, indices, value)
        self._set_dask(dx, asanyarray=False)

        # DASK: needs to be in cf-python
        # Unroll any axes that were rolled to enable a cyclic
        # assignment
        # if roll:
        #     shifts = [-shift for shift in shifts]
        #     self.roll(shift=shifts, axis=roll_axes, inplace=True)

        # DASK: nneds to be in cf-python
        # Reset the original array values at locations that are
        # excluded from the assignment by True values in any ancillary
        # masks
        # if ancillary_mask:
        #     indices = tuple(indices)
        #     original_self = original_self[indices]
        #     reset = self[indices]
        #     for mask in ancillary_mask:
        #         reset.where(mask, original_self, inplace=True)
        #
        #     self[indices] = reset

        return

    def __str__(self):
        """Called by the `str` built-in function.

        x.__str__() <==> str(x)

        """
        units = self.get_units(None)
        calendar = self.get_calendar(None)

        isreftime = False
        if units is not None:
            if isinstance(units, str):
                isreftime = "since" in units
            else:
                units = "??"

        try:
            first = self.first_element()
        except Exception:
            raise
            out = ""
            if units and not isreftime:
                out += f" {units}"
            if calendar:
                out += f" {calendar}"

            return out

        size = self.size
        shape = self.shape
        ndim = self.ndim
        open_brackets = "[" * ndim
        close_brackets = "]" * ndim

        mask = [False, False, False]

        if isreftime and first is np.ma.masked:
            first = 0
            mask[0] = True

        if size == 1:
            if isreftime:
                # Convert reference time to date-time
                try:
                    first = type(self)(
                        np.ma.array(first, mask=mask[0]), units, calendar
                    ).datetime_array
                except (ValueError, OverflowError):
                    first = "??"

            out = f"{open_brackets}{first}{close_brackets}"
        else:
            last = self.last_element()
            if isreftime:
                if last is np.ma.masked:
                    last = 0
                    mask[-1] = True

                # Convert reference times to date-times
                try:
                    first, last = type(self)(
                        np.ma.array([first, last], mask=(mask[0], mask[-1])),
                        units,
                        calendar,
                    ).datetime_array
                except (ValueError, OverflowError):
                    first, last = ("??", "??")

            if size > 3:
                out = f"{open_brackets}{first}, ..., {last}{close_brackets}"
            elif shape[-1:] == (3,):
                middle = self.second_element()
                if isreftime:
                    # Convert reference time to date-time
                    if middle is np.ma.masked:
                        middle = 0
                        mask[1] = True

                    try:
                        middle = type(self)(
                            np.ma.array(middle, mask=mask[1]),
                            units,
                            calendar,
                        ).datetime_array
                    except (ValueError, OverflowError):
                        middle = "??"

                out = (
                    f"{open_brackets}{first}, {middle}, {last}{close_brackets}"
                )
            elif size == 3:
                out = f"{open_brackets}{first}, ..., {last}{close_brackets}"
            else:
                out = f"{open_brackets}{first}, {last}{close_brackets}"

        if isreftime:
            if calendar:
                out += f" {calendar}"
        elif units:
            out += f" {units}"

        return out

    def __eq__(self, other):
        """The rich comparison operator ``==``

        x.__eq__(y) <==> x==y

        .. versionadded:: (cfdm) NEXTVERSION

        """
        return self._binary_operation(self, other, "__eq__")

    def __ne__(self, other):
        """The rich comparison operator ``!=``

        x.__ne__(y) <==> x!=y

        .. versionadded:: (cfdm) NEXTVERSION

        """
        return self._binary_operation(self, other, "__ne__")

    def __ge__(self, other):
        """The rich comparison operator ``>=``

        x.__ge__(y) <==> x>=y

        .. versionadded:: (cfdm) NEXTVERSION

        """
        return self._binary_operation(self, other, "__ge__")

    def __gt__(self, other):
        """The rich comparison operator ``>``

        x.__gt__(y) <==> x>y

        .. versionadded:: (cfdm) NEXTVERSION

        """
        return self._binary_operation(self, other, "__gt__")

    def __le__(self, other):
        """The rich comparison operator ``<=``

        x.__le__(y) <==> x<=y

        .. versionadded:: (cfdm) NEXTVERSION

        """
        return self._binary_operation(self, other, "__le__")

    def __lt__(self, other):
        """The rich comparison operator ``<``

        x.__lt__(y) <==> x<y

        .. versionadded:: (cfdm) NEXTVERSION

        """
        return self._binary_operation(self, other, "__lt__")

    def __and__(self, other):
        """The binary bitwise operation ``&``

        x.__and__(y) <==> x&y

        .. versionadded:: (cfdm) NEXTVERSION

        """
        return self._binary_operation(self, other, "__and__")

    def __iand__(self, other):
        """The augmented bitwise assignment ``&=``

        x.__iand__(y) <==> x&=y

        .. versionadded:: (cfdm) NEXTVERSION

        """
        return self._binary_operation(self, other, "__iand__")

    def __rand__(self, other):
        """The binary bitwise operation ``&`` with reflected operands.

        x.__rand__(y) <==> y&x

        .. versionadded:: (cfdm) NEXTVERSION

        """
        return self._binary_operation(self, other, "__rand__")

    def __or__(self, other):
        """The binary bitwise operation ``|``

        x.__or__(y) <==> x|y

        .. versionadded:: (cfdm) NEXTVERSION

        """
        return self._binary_operation(self, other, "__or__")

    def __ior__(self, other):
        """The augmented bitwise assignment ``|=``

        x.__ior__(y) <==> x|=y

        .. versionadded:: (cfdm) NEXTVERSION

        """
        return self._binary_operation(self, other, "__ior__")

    def __ror__(self, other):
        """The binary bitwise operation ``|`` with reflected operands.

        x.__ror__(y) <==> y|x

        .. versionadded:: (cfdm) NEXTVERSION

        """
        return self._binary_operation(self, other, "__ror__")

    def __xor__(self, other):
        """The binary bitwise operation ``^``

        x.__xor__(y) <==> x^y

        .. versionadded:: (cfdm) NEXTVERSION

        """
        return self._binary_operation(self, other, "__xor__")

    def __ixor__(self, other):
        """The augmented bitwise assignment ``^=``

        x.__ixor__(y) <==> x^=y

        .. versionadded:: (cfdm) NEXTVERSION

        """
        return self._binary_operation(self, other, "__ixor__")

    def __rxor__(self, other):
        """The binary bitwise operation ``^`` with reflected operands.

        x.__rxor__(y) <==> y^x

        """
        return self._binary_operation(self, other, "__rxor__")

    def __lshift__(self, y):
        """The binary bitwise operation ``<<``

        x.__lshift__(y) <==> x<<y

        .. versionadded:: (cfdm) NEXTVERSION

        """
        return self._binary_operation(self, y, "__lshift__")

    def __ilshift__(self, y):
        """The augmented bitwise assignment ``<<=``

        x.__ilshift__(y) <==> x<<=y

        """
        return self._binary_operation(self, y, "__ilshift__")

    def __rlshift__(self, y):
        """The binary bitwise operation ``<<`` with reflected operands.

        x.__rlshift__(y) <==> y<<x

        .. versionadded:: (cfdm) NEXTVERSION

        """
        return self._binary_operation(self, y, "__rlshift__")

    def __rshift__(self, y):
        """The binary bitwise operation ``>>``

        x.__lshift__(y) <==> x>>y

        """
        return self._binary_operation(self, y, "__rshift__")

    def __irshift__(self, y):
        """The augmented bitwise assignment ``>>=``

        x.__irshift__(y) <==> x>>=y

        .. versionadded:: (cfdm) NEXTVERSION

        """
        return self._binary_operation(self, y, "__irshift__")

    def __rrshift__(self, y):
        """The binary bitwise operation ``>>`` with reflected operands.

        x.__rrshift__(y) <==> y>>x

        .. versionadded:: (cfdm) NEXTVERSION

        """
        return self._binary_operation(self, y, "__rrshift__")

    def __abs__(self):
        """The unary arithmetic operation ``abs``

        x.__abs__() <==> abs(x)

        .. versionadded:: (cfdm) NEXTVERSION

        """
        return self._unary_operation("__abs__")

    def __neg__(self):
        """The unary arithmetic operation ``-``

        x.__neg__() <==> -x

        .. versionadded:: (cfdm) NEXTVERSION

        """
        return self._unary_operation("__neg__")

    def __invert__(self):
        """The unary bitwise operation ``~``

        x.__invert__() <==> ~x

        .. versionadded:: (cfdm) NEXTVERSION

        """
        return self._unary_operation("__invert__")

    def __pos__(self):
        """The unary arithmetic operation ``+``

        x.__pos__() <==> +x

        .. versionadded:: (cfdm) NEXTVERSION

        """
        return self._unary_operation("__pos__")

    def __array__(self, *dtype):
        """The numpy array interface.

        .. versionadded:: (cfdm) 1.7.0

        :Parameters:

            dtype: optional
                Typecode or data-type to which the array is cast.

        :Returns:

            `numpy.ndarray`
                An independent numpy array of the data.

        **Examples**


        >>> d = {{package}}.{{class}}([1, 2, 3])
        >>> a = numpy.array(d)
        >>> print(type(a))
        <class 'numpy.ndarray'>
        >>> a[0] = -99
        >>> d
        <{{repr}}{{class}}(3): [1, 2, 3]>
        >>> b = numpy.array(d, float)
        >>> print(b)
        [1. 2. 3.]

        """
        array = self.array
        if not dtype:
            return array
        else:
            return array.astype(dtype[0], copy=False)

    @property
    def __asanyarray__(self):
        """Whether the chunks need conversion to a `numpy` array.

        .. versionadded:: (cfdm) NEXTVERSION

        :Returns:

            `bool`
                If True then at compute time add a final operation
                (not in-place) to the Dask graph that converts a
                chunk's array object to a `numpy` array if the array
                object has an `__asanyarray__` attribute that is
                `True`, or else does nothing. If False then do not add
                this operation.

        """
        return self._get_component("__asanyarray__", True)

    @property
    def __keepdims_indexing__(self):
        """Flag to indicate if axes indexed with integers are kept.

        If set to True (the default) then providing a single integer
        as a single-axis index does *not* reduce the number of array
        dimensions by 1. This behaviour is different to `numpy`.

        If set to False then providing a single integer as a
        single-axis index reduces the number of array dimensions by
        1. This behaviour is the same as `numpy`.

        .. versionadded:: (cfdm) NEXTVERSION

        .. seealso:: `__orthogonal_indexing__`, `__getitem__`,
                     `__setitem__`

        **Examples**

        >>> d = {{package}}.{{class}}([[1, 2, 3], [4, 5, 6]])
        >>> d.__keepdims_indexing__
        True
        >>> e = d[0]
        >>> e.shape
        (1, 3)
        >>> print(e.array)
        [[1 2 3]]

        >>> d.__keepdims_indexing__
        True
        >>> e = d[:, 1]
        >>> e.shape
        (2, 1)
        >>> print(e.array)
        [[2]
         [5]]

        >>> d.__keepdims_indexing__
        True
        >>> e = d[0, 1]
        >>> e.shape
        (1, 1)
        >>> print(e.array)
        [[2]]

        >>> d.__keepdims_indexing__ = False
        >>> e = d[0]
        >>> e.shape
        (3,)
        >>> print(e.array)
        [1 2 3]

        >>> d.__keepdims_indexing__
        False
        >>> e = d[:, 1]
        >>> e.shape
        (2,)
        >>> print(e.array)
        [2 5]

        >>> d.__keepdims_indexing__
        False
        >>> e = d[0, 1]
        >>> e.shape
        ()
        >>> print(e.array)
        2

        """
        return self._get_component("__keepdims_indexing__", True)

    @__keepdims_indexing__.setter
    def __keepdims_indexing__(self, value):
        self._set_component("__keepdims_indexing__", bool(value), copy=False)

    @property
    def __orthogonal_indexing__(self):
        """Flag to indicate that orthogonal indexing is supported.

        Always True, indicating that 'orthogonal indexing' is
        applied. This means that when indices are 1-d arrays or lists
        then they subspace along each dimension independently. This
        behaviour is similar to Fortran, but different to `numpy`.

        .. versionadded:: (cfdm) NEXTVERSION

        .. seealso:: `__keepdims_indexing__`, `__getitem__`,
                     `__setitem__`,
                     `netCDF4.Variable.__orthogonal_indexing__`

        **Examples**

        >>> d = {{package}}.{{class}}([[1, 2, 3],
        ...              [4, 5, 6]])
        >>> e = d[[0], [0, 2]]
        >>> e.shape
        (1, 2)
        >>> print(e.array)
        [[1 3]]
        >>> e = d[[0, 1], [0, 2]]
        >>> e.shape
        (2, 2)
        >>> print(e.array)
        [[1 3]
         [4 6]]

        """
        return True

    @property
    def _Units(self):
        """Storage for the units in a `{{package}}.Units` object.

        .. versionadded:: (cfdm) NEXTVERSION

        .. seealso:: `Units`

        """
        return self._get_component("Units")

    @_Units.setter
    def _Units(self, value):
        self._set_component("Units", value, copy=False)

    @_Units.deleter
    def _Units(self):
        self._set_component("Units", self._Units_class(None), copy=False)

    @property
    def _axes(self):
        """Storage for the axis identifiers.

        Contains a `tuple` of identifiers, one for each array axis.

        .. versionadded:: (cfdm) NEXTVERSION

        """
        # CF-PYTHON: Override
        return self._get_component("axes")

    @_axes.setter
    def _axes(self, value):
        # CF-PYTHON: Override
        self._set_component("axes", tuple(value), copy=False)

<<<<<<< HEAD
    def _binary_operation(self, other, method):
        """Implement binary arithmetic and comparison operations.
=======
    @classmethod
    def _binary_operation(cls, data, other, method):
        """Implement binary arithmetic and comparison operations with
        the numpy broadcasting rules.
>>>>>>> 6e66689f

        It is called by the binary arithmetic and comparison
        methods, such as `__sub__`, `__imul__`, `__rdiv__`, `__lt__`, etc.

        .. seealso:: `_unary_operation`

        :Parameters:

            other:
                The object on the right hand side of the operator.

            method: `str`
                The binary arithmetic or comparison method name (such as
                ``'__imul__'`` or ``'__ge__'``).

        :Returns:

            `Data`
                A new data object, or if the operation was in place, the
                same data object.

        **Examples**

        >>> d = {{package}}.{{class}}([0, 1, 2, 3])
        >>> e = {{package}}.{{class}}([1, 1, 3, 4])

        >>> f = d._binary_operation(e, '__add__')
        >>> print(f.array)
        [1 2 5 7]

        >>> e = d._binary_operation(e, '__lt__')
        >>> print(e.array)
        [ True False  True  True]

        >>> d._binary_operation(2, '__imul__')
        >>> print(d.array)
        [0 2 4 6]

        """
        inplace = method[2] == "i"

        # ------------------------------------------------------------
        # Ensure other is an independent Data object, for example
        # so that combination with cf.Query objects works.
        # ------------------------------------------------------------
        if not isinstance(other, cls):
            if other is None:
                # Can't sensibly initialise a Data object from `None`
                other = np.array(None, dtype=object)

            other = cls(other)

        # Cast as dask arrays
        dx0 = data.to_dask_array()
        dx1 = other.to_dask_array()

        original_shape = data.shape
        original_ndim = data.ndim

        if inplace:
            # Find non-in-place equivalent operator (remove 'i')
            equiv_method = method[:2] + method[3:]
            # Need to add check in here to ensure that the operation is not
            # trying to cast in a way which is invalid. For example, doing
            # [an int array] ** float value = [a float array] is fine, but
            # doing this in-place would try to chance an int array into a
            # float one, which isn't valid casting. Therefore we need to
            # catch cases where __i<op>__ isn't possible even if __<op>__
            # is due to datatype consistency rules.
            result = getattr(dx0, equiv_method)(dx1)
        else:
            result = getattr(dx0, method)(dx1)

        if result is NotImplemented:
            raise TypeError(
                f"Unsupported operands for {method}: {data!r} and {other!r}"
            )

        # Set axes when other has more dimensions than self
        axes = None
        if not original_ndim:
            axes = other._axes
        else:
            diff = dx1.ndim - original_ndim
            if diff > 0:
                axes = list(data._axes)
                for _ in range(diff):
                    axes.insert(0, new_axis_identifier(tuple(axes)))

        if inplace:
            d = data
        else:
            d = data.copy()

        d._set_dask(result, asanyarray=False)

        if axes is not None:
            d._axes = axes

        # Update the HDF5 chunking strategy
        if (
            isinstance(data.nc_hdf5_chunksizes(), tuple)
            and d.shape != original_shape
        ):
            d.nc_clear_hdf5_chunksizes()

        return d

    def _clear_after_dask_update(self, clear=None):
        """Remove components invalidated by updating the `dask` array.

        Removes or modifies components that can't be guaranteed to be
        consistent with an updated `dask` array. See the *clear*
        parameter for details.

        .. versionadded:: (cfdm) NEXTVERSION

        .. seealso:: `_del_Array`, `_del_cached_elements`,
                     `nc_del_aggregation_write_status`, `_set_dask`

        :Parameters:

            clear: `int` or `None`, optional
                Specify which components to remove, determined by
                sequentially combining an integer value of *clear*
                with the relevant class-level constants (such as
                ``{{class}}._ARRAY``), using the bitwise AND (&)
                operator. If ``clear & <class-level constant>`` is
                True then the corresponding component is cleared. The
                default value of `None` is equivalent to *clear* being
                set to ``{{class}}._ALL``.

                The bitwise OR (^) operator can be used to retain a
                component (or components) but remove all others. For
                instance, if *clear* is ``{{class}}._ALL ^
                {{class}}._CACHE`` then all components except the
                cached array values will be removed.

        :Returns:

            `None`

        """
        if clear is None:
            # Clear all components
            clear = self._ALL

        if not clear:
            return

        if clear & self._ARRAY:
            # Delete a source array
            self._del_Array(None)

        if clear & self._CACHE:
            # Delete cached element values
            self._del_cached_elements()

        if clear & self._CFA:
            # Set the aggregation write status to False
            self.nc_del_aggregation_write_status()

    @classmethod
    def _concatenate_conform_units(cls, data1, units0, relaxed_units, copy):
        """Check and conform the units of data prior to concatenation.

        This is a helper function for `concatenate` that may be easily
        overridden in sublcasses, to allow for customisation of the
        concatenation process.

        .. versionadded:: (cfdm) NEXTVERSION

        .. seealso:: `concatenate`

        :Parameters:

            data1: `{{class}}`
                Data with units.

            units0: `Units`
                The units to conform *data1* to.

            {{relaxed_units: `bool`, optional}}

            copy: `bool`
                If False then modify *data1* in-place. Otherwise a
                copy of it is modified.

        :Returns:

            `{{class}}`
                Returns *data1*, possibly modified so that it conforms
                to *units0*. If *copy* is False and *data1* is
                modified, then it is done so in-place.

        """
        # Check and conform, if necessary, the units of all inputs
        units1 = data1.Units
        if (
            relaxed_units
            and not units0.isvalid
            and not units1.isvalid
            and units0.__dict__ == units1.__dict__
        ):
            # Allow identical invalid units to be equal
            pass
        elif not units0.equals(units1):
            raise ValueError(
                "Can't concatenate: All the input arrays must have "
                f"equal units. Got {units0!r} and {units1!r}"
            )

        return data1

    @classmethod
    def _concatenate_post_process(
        cls, concatenated_data, axis, conformed_data
    ):
        """Post-process concatenated data.

        This is a helper function for `concatenate` that may be easily
        overridden in sublcasses, to allow for customisation of the
        concatenation process.

        .. versionadded:: (cfdm) NEXTVERSION

        .. seealso:: `concatenate`

        :Parameters:

            concatenated_data: `{{class}}`
                The concatenated data array.

            axis: `int`
                The axis of concatenation.

            conformed_data: sequence of `{{class}}`
                The ordered sequence of data arrays that were
                concatenated.

        :Returns:

            `{{class}}`
                Returns *concatenated_data*, possibly modified
                in-place.

        """
        return concatenated_data

    def _del_cached_elements(self):
        """Delete any cached element values.

        Updates *data* in-place to remove the cached element values.

        .. versionadded:: (cfdm) NEXTVERSION

        .. seealso:: `_get_cached_elements`, `_set_cached_elements`

        :Returns:

            `None`

        """
        self._del_component("cached_elements", None)

    def _del_dask(self, default=ValueError(), clear=None):
        """Remove the dask array.

        .. versionadded:: (cfdm) NEXTVERSION

        .. seealso:: `to_dask_array`, `_clear_after_dask_update`,
                     `_set_dask`

        :Parameters:

            default: optional
                Return the value of the *default* parameter if the
                dask array axes has not been set. If set to an
                `Exception` instance then it will be raised instead.

            clear: `int` or None`, optional
                Specify which components should be removed. The
                default value of `None` is equivalent to *clear* being
                set to ``{{class}}._ALL``, which results in all
                components being removed. See
                `_clear_after_dask_update` for details. If there is no
                Dask array then no components are removed, regardless
                of the value of *clear*.

        :Returns:

            `dask.array.Array`
                The removed dask array.

        **Examples**

        >>> d = {{package}}.{{class}}([1, 2, 3])
        >>> dx = d._del_dask()
        >>> d._del_dask("No dask array")
        'No dask array'
        >>> d._del_dask()
        Traceback (most recent call last):
            ...
        ValueError: 'Data' has no dask array
        >>> d._del_dask(RuntimeError('No dask array'))
        Traceback (most recent call last):
            ...
        RuntimeError: No dask array

        """
        out = self._del_component("dask", None)
        if out is None:
            return self._default(
                default, f"{self.__class__.__name__!r} has no dask array"
            )

        self._clear_after_dask_update(clear)
        return out

    def _get_cached_elements(self):
        """Return the cache of selected element values.

        .. warning:: Never change the returned dictionary in-place.

        .. versionadded:: (cfdm) NEXTVERSION

        .. seealso:: `_del_cached_elements`, `_set_cached_elements`

        :Returns:

            `dict`
                The cached element values, where the keys are the
                element positions within the dask array and the values
                are the cached values for each position.

        **Examples**

        >>> d._get_cached_elements()
        {}

        >>> d._get_cached_elements()
        {0: 273.15, 1: 274.56, -1: 269.95}

        """
        return self._get_component("cached_elements", {})

    def _is_abstract_Array_subclass(self, array):
        """Whether or not an array is a type of Array.

        :Parameters:

            array:

        :Returns:

            `bool`

        """
        return isinstance(array, Array)

    def _item(self, index):
        """Return an element of the data as a scalar.

        It is assumed, but not checked, that the given index selects
        exactly one element.

        :Parameters:

            index:

        :Returns:

                The selected element of the data.

        **Examples**

        >>> d = {{package}}.{{class}}([[1, 2, 3]], 'km')
        >>> x = d._item((0, -1))
        >>> print(x, type(x))
        3 <class 'int'>
        >>> x = d._item((0, 1))
        >>> print(x, type(x))
        2 <class 'int'>
        >>> d[0, 1] = {{package}}.masked
        >>> d._item((slice(None), slice(1, 2)))
        masked

        """
        array = self[index].array

        if not np.ma.isMA(array):
            return array.item()

        mask = array.mask
        if mask is np.ma.nomask or not mask.item():
            return array.item()

        return np.ma.masked

    def _modify_dask_graph(
        self, method, args=(), kwargs=None, exceptions=(AttributeError,)
    ):
        """Modify the Dask graph.

        The value of each node of the Dask graph is replaced with the
        result of calling its *method* method. If attempting to call
        the method results in any of the exceptions given by
        *exceptions*, then that node is unmodified. If attempting to
        call the method results in an exception not given by
        *exceptions*, then that exception is raised.

        The `{{class}}` object is modified in-place, but the embedded
        Dask graph is not.

        .. versionadded:: (cfdm) NEXTVERSION

        :Parameters:

            method: `str`
                The name of the callable method which returns a new
                graph node value.

            args: `tuple`, optional
                Arguments for the *method*. No arguments (the default)
                are specified by an empty `tuple`.

            kwargs: TODO, optional
                TODO

            exceptions: `tuple` of `Exception`, optional
                Do not change graph node values if calling its
                *method* results in any of the specified exceptions.

        :Returns:

            `None`

        """
        if kwargs is None:
            kwargs = {}

        updated = False

        dsk = self.todict(
            optimize_graph=True, _apply_mask_hardness=False, _asanyarray=False
        )
        for key, a in dsk.items():
            try:
                dsk[key] = getattr(a, method)(*args, **kwargs)
            except exceptions:
                # This graph node could not be modified
                pass
            else:
                # This graph node was successfully modified
                updated = True

        if updated:
            # The Dask graph was modified, so recast the dictionary
            # representation as a Dask array.
            dx = self.to_dask_array(
                _apply_mask_hardness=False, _asanyarray=False
            )
            dx = da.Array(dsk, dx.name, dx.chunks, dx.dtype, dx._meta)
            self._set_dask(dx, clear=self._NONE, asanyarray=None)

    def _parse_axes(self, axes):
        """Parses the data axes and returns valid non-duplicate axes.

        :Parameters:

            axes: (sequence of) `int`
                The axes of the data.

                {{axes int examples}}

        :Returns:

            `tuple`

        **Examples**

        >>> d._parse_axes(1)
        (1,)

        >>> e._parse_axes([0, 2])
        (0, 2)

        """
        if axes is None:
            return axes

        ndim = self.ndim

        if isinstance(axes, int):
            axes = (axes,)

        axes2 = []
        for axis in axes:
            if 0 <= axis < ndim:
                axes2.append(axis)
            elif -ndim <= axis < 0:
                axes2.append(axis + ndim)
            else:
                raise ValueError(f"Invalid axis: {axis!r}")

        # Check for duplicate axes
        n = len(axes2)
        if n > len(set(axes2)) >= 1:
            raise ValueError(f"Duplicate axis: {axes2}")

        return tuple(axes2)

    def _set_cached_elements(self, elements):
        """Cache selected element values.

        Updates the `{{class}}` instance in-place to store the given
        element values.

        .. versionadded:: (cfdm) NEXTVERSION

        .. seealso:: `_del_cached_elements`, `_get_cached_elements`

        :Parameters:

            elements: `dict`
               Zero or more element values to be cached, each keyed by
               a unique identifier to allow unambiguous retrieval.
               Existing cached elements not specified by *elements*
               will not be removed.

        :Returns:

            `None`

        **Examples**

        >>> d._set_cached_elements({0: 273.15})

        """
        if not elements:
            return

        cache = self._get_component("cached_elements", None)
        if cache:
            cache = cache.copy()
            cache.update(elements)
        else:
            cache = elements.copy()

        self._set_component("cached_elements", cache, copy=False)

    def _set_CompressedArray(self, array, copy=True):
        """Set the compressed array.

        .. versionadded:: (cfdm) 1.7.11

        .. seealso:: `_set_Array`

        :Parameters:

            array: subclass of `CompressedArray`
                The compressed array to be inserted.

        :Returns:

            `None`

        **Examples**

        >>> d._set_CompressedArray(a)

        """
        self._set_Array(array, copy=copy)

    def _set_dask(self, dx, copy=False, clear=None, asanyarray=None):
        """Set the dask array.

        .. versionadded:: (cfdm) NEXTVERSION

        .. seealso:: `to_dask_array`, `_clear_after_dask_update`,
                     `_del_dask`

        :Parameters:

            dx: `dask.array.Array`
                The array to be inserted.

            copy: `bool`, optional
                If True then copy *array* before setting it. By
                default it is not copied.

            clear: `int` or `None`, optional
                Specify which components should be removed. The
                default value of `None` is equivalent to *clear* being
                set to ``{{class}}._ALL``, which results in all
                components being removed. See
                `_clear_after_dask_update` for details.

            asanyarray: `None` or `bool`, optional
                If `None` then do not update the `__asanyarray__`
                attribute. Otherwise set `__asanyarray__` to
                *asanyarray*. For clarity, it is recommended to
                provide a value for *asanyarray*, even when that value
                is the default.

        :Returns:

            `None`

        """
        if dx is NotImplemented:
            logger.warning(
                "WARNING: NotImplemented has been set in the place of a "
                "dask array."
                "\n\n"
                "This could occur if any sort of exception is raised "
                "by a function that is run on chunks (via, for "
                "instance, da.map_blocks or "
                "dask.array.core.elemwise). Such a function could get "
                "run at definition time in order to ascertain "
                "suitability (such as data type casting, "
                "broadcasting, etc.). Note that the exception may be "
                "difficult to diagnose, as dask will have silently "
                "trapped it and returned NotImplemented (seeprint , for "
                "instance, dask.array.core.elemwise). Print "
                "statements in a local copy of dask are possibly the "
                "way to go if the cause of the error is not obvious."
            )

        if copy:
            dx = dx.copy()

        self._set_component("dask", dx, copy=False)
        if asanyarray is not None:
            self._set_component("__asanyarray__", bool(asanyarray), copy=False)

        self._clear_after_dask_update(clear)

    @classmethod
    def _set_subspace(cls, array, indices, value, orthogonal_indexing=True):
        """Assign to a subspace of an array.

        :Parameters:

            array: array_like
                The array to be assigned to. Must support
                `numpy`-style indexing. The array is changed in-place.

            indices: sequence
                The indices to be applied.

            value: array_like
                The value being assigned. Must support fancy indexing.

            orthogonal_indexing: `bool`, optional
                If True then apply 'orthogonal indexing', for which
                indices that are 1-d arrays or lists subspace along
                each dimension independently. This behaviour is
                similar to Fortran but different to, for instance,
                `numpy` or `dask`.

        :Returns:

            `None`

        **Examples**

        Note that ``a`` is redefined for each example, as it is
        changed in-place.

        >>> a = np.arange(40).reshape(5, 8)
        >>> {{package}}.{{class}}._set_subspace(a, [[1, 4 ,3], [7, 6, 1]],
        ...                    np.array([[-1, -2, -3]]))
        >>> print(a)
        [[ 0  1  2  3  4  5  6  7]
         [ 8 -3 10 11 12 13 -2 -1]
         [16 17 18 19 20 21 22 23]
         [24 -3 26 27 28 29 -2 -1]
         [32 -3 34 35 36 37 -2 -1]]

        >>> a = np.arange(40).reshape(5, 8)
        >>> {{package}}.{{class}}._set_subspace(a, [[1, 4 ,3], [7, 6, 1]],
        ...                    np.array([[-1, -2, -3]]),
        ...                    orthogonal_indexing=False)
        >>> print(a)
        [[ 0  1  2  3  4  5  6  7]
         [ 8  9 10 11 12 13 14 -1]
         [16 17 18 19 20 21 22 23]
         [24 -3 26 27 28 29 30 31]
         [32 33 34 35 36 37 -2 39]]

        >>> a = np.arange(40).reshape(5, 8)
        >>> value = np.linspace(-1, -9, 9).reshape(3, 3)
        >>> print(value)
        [[-1. -2. -3.]
         [-4. -5. -6.]
         [-7. -8. -9.]]
        >>> {{package}}.{{class}}._set_subspace(a, [[4, 4 ,1], [7, 6, 1]], value)
        >>> print(a)
        [[ 0  1  2  3  4  5  6  7]
         [ 8 -9 10 11 12 13 -8 -7]
         [16 17 18 19 20 21 22 23]
         [24 25 26 27 28 29 30 31]
         [32 -6 34 35 36 37 -5 -4]]

        """
        if not orthogonal_indexing:
            # --------------------------------------------------------
            # Apply non-orthogonal indexing
            # --------------------------------------------------------
            array[tuple(indices)] = value
            return

        # ------------------------------------------------------------
        # Still here? Then apply orthogonal indexing
        # ------------------------------------------------------------
        axes_with_list_indices = [
            i
            for i, x in enumerate(indices)
            if isinstance(x, list) or getattr(x, "shape", False)
        ]

        if len(axes_with_list_indices) < 2:
            # At most one axis has a list-of-integers index so we can
            # do a normal assignment
            array[tuple(indices)] = value
        else:
            # At least two axes have list-of-integers indices so we
            # can't do a normal assignment.
            #
            # The brute-force approach would be to do a separate
            # assignment to each set of elements of 'array' that are
            # defined by every possible combination of the integers
            # defined by the two index lists.
            #
            # For example, if the input 'indices' are ([1, 2, 4, 5],
            # slice(0:10), [8, 9]) then the brute-force approach would
            # be to do 4*2=8 separate assignments of 10 elements each.
            #
            # This can be reduced by a factor of ~2 per axis that has
            # list indices if we convert it to a sequence of "size 2"
            # slices (with a "size 1" slice at the end if there are an
            # odd number of list elements).
            #
            # In the above example, the input list index [1, 2, 4, 5]
            # can be mapped to two slices: slice(1,3,1), slice(4,6,1);
            # the input list index [8, 9] is mapped to slice(8,10,1)
            # and only 2 separate assignments of 40 elements each are
            # needed.
            indices1 = indices[:]
            for i, (x, size) in enumerate(zip(indices, array.shape)):
                if i in axes_with_list_indices:
                    # This index is a list (or similar) of integers
                    if not isinstance(x, list):
                        x = np.asanyarray(x).tolist()

                    y = []
                    args = [iter(x)] * 2
                    for start, stop in zip_longest(*args):
                        if start < 0:
                            start += size

                        if stop is None:
                            y.append(slice(start, start + 1))
                            break

                        if stop < 0:
                            stop += size

                        step = stop - start
                        if not step:
                            # (*) There is a repeated index in
                            #     positions 2N and 2N+1 (N>=0). Store
                            #     this as a single-element list
                            #     instead of a "size 2" slice, mainly
                            #     as an indicator that a special index
                            #     to 'value' might need to be
                            #     created. See below, where this
                            #     comment is referenced.
                            #
                            #     For example, the input list index
                            #     [1, 4, 4, 4, 6, 2, 7] will be mapped
                            #     to slice(1,5,3), [4], slice(6,1,-4),
                            #     slice(7,8,1)
                            y.append([start])
                        else:
                            if step > 0:
                                stop += 1
                            else:
                                stop -= 1

                            y.append(slice(start, stop, step))

                    indices1[i] = y
                else:
                    indices1[i] = (x,)

            if prod(np.shape(value)) == 1:
                # 'value' is logically scalar => simply assign it to
                # all index combinations.
                for i in product(*indices1):
                    try:
                        array[i] = value
                    except NotImplementedError:
                        # Assume that this error was raised because
                        # 'i' contains multiple size 1 lists, which
                        # are not implemented by Dask => Replace the
                        # size 1 lists with integers.
                        i = [
                            x[0] if isinstance(x, list) and len(x) == 1 else x
                            for x in i
                        ]
                        array[tuple(i)] = value

            else:
                # 'value' has two or more elements => for each index
                # combination for 'array' assign the corresponding
                # part of 'value'.
                indices2 = []
                ndim_difference = array.ndim - value.ndim
                for i2, size in enumerate(value.shape):
                    i1 = i2 + ndim_difference
                    if i1 not in axes_with_list_indices:
                        # The input 'indices[i1]' is a slice
                        indices2.append((slice(None),))
                        continue

                    index1 = indices1[i1]
                    if size == 1:
                        indices2.append((slice(None),) * len(index1))
                    else:
                        y = []
                        start = 0
                        for index in index1:
                            stop = start + 2
                            if isinstance(index, list):
                                # Two consecutive elements of 'value'
                                # are assigned to the same integer
                                # index of 'array'.
                                #
                                # See the (*) comment above.
                                start += 1

                            y.append(slice(start, stop))
                            start = stop

                        indices2.append(y)

                for i, j in zip(product(*indices1), product(*indices2)):
                    try:
                        array[i] = value[j]
                    except NotImplementedError:
                        # Assume that this error was raised because
                        # 'i' contains multiple size 1 lists, which
                        # are not implemented by Dask => Replace the
                        # size 1 lists with integers.
                        i = [
                            x[0] if isinstance(x, list) and len(x) == 1 else x
                            for x in i
                        ]
                        array[tuple(i)] = value[j]

    def _unary_operation(self, operation):
        """Implement unary arithmetic operations.

        It is called by the unary arithmetic methods, such as
        __abs__().

        .. seealso:: `_binary_operation`

        :Parameters:

            operation: `str`
                The unary arithmetic method name (such as "__invert__").

        :Returns:

            `{{class}}`
                A new Data array.

        **Examples**

        >>> d = {{package}}.{{class}}([[1, 2, -3, -4, -5]])

        >>> e = d._unary_operation('__abs__')
        >>> print(e.array)
        [[1 2 3 4 5]]

        >>> e = d.__abs__()
        >>> print(e.array)
        [[1 2 3 4 5]]

        >>> e = abs(d)
        >>> print(e.array)
        [[1 2 3 4 5]]

        """
        out = self.copy(array=False)

        dx = self.to_dask_array()
        dx = getattr(operator, operation)(dx)

        out._set_dask(dx, asanyarray=False)

        return out

    @property
    def array(self):
        """A numpy array copy of the data.

        In-place changes to the returned numpy array do not affect the
        underlying dask array.

        The returned numpy array has the same mask hardness and fill
        values as the data.

        Compare with `compute`.

        **Performance**

        `array` causes all delayed operations to be computed. The
        returned `numpy` array is a deep copy of that returned by
        created `compute`.

        .. seealso:: `datetime_array`, `compute`, `persist`

        **Examples**

        >>> d = {{package}}.{{class}}([1, 2, 3.0], 'km')
        >>> a = d.array
        >>> isinstance(a, numpy.ndarray)
        True
        >>> print(a)
        [ 1.  2.  3.]
        >>> d[0] = -99
        >>> print(a[0])
        1.0
        >>> a[0] = 88
        >>> print(d[0])
        -99.0 km

        >>> d = {{package}}.{{class}}('2000-12-1', units='days since 1999-12-1')
        >>> print(d.array)
        366
        >>> print(d.datetime_array)
        2000-12-01 00:00:00

        """
        a = self.compute().copy()
        if issparse(a):
            a = a.toarray()
        elif not isinstance(a, np.ndarray):
            a = np.asanyarray(a)

        size = a.size
        if not size:
            return a

        # Set cached elements
        items = [0, -1]
        if a.ndim == 2 and a.shape[-1] == 2:
            items.extend((1, -2))
        elif size == 3:
            items.append(1)

        self._set_cached_elements({i: a.item(i) for i in items})

        return a

    @property
    def chunks(self):
        """The `dask` chunk sizes for each dimension.

        .. versionadded:: (cfdm) NEXTVERSION

        .. seealso:: `npartitions`, `numblocks`, `rechunk`

        **Examples**

        >>> d = {{package}}.{{class}}.empty((6, 5), chunks=(2, 4))
        >>> d.chunks
        ((2, 2, 2), (4, 1))
        >>> d.numblocks
        (3, 2)
        >>> d.npartitions
        6

        """
        return self.to_dask_array(
            _apply_mask_hardness=False, _asanyarray=False
        ).chunks

    @property
    def chunksize(self):
        """The largest `dask` chunk size for each dimension.

        .. versionadded:: (cfdm) NEXTVERSION

        .. seealso:: `chunks`, `npartitions`, `numblocks`, `rechunk`

        **Examples**

        >>> d = {{package}}.{{class}}.empty((6, 5), chunks=(2, 4))
         >>> d.chunks
        ((2, 2, 2), (4, 1))
        >>> d.chunksize
        (2, 4)
        >>> d.numblocks
        (3, 2)
        >>> d.npartitions
        6

        """
        return self.to_dask_array(
            _apply_mask_hardness=False, _asanyarray=False
        ).chunksize

    @property
    def compressed_array(self):
        """Returns an independent numpy array of the compressed data.

        .. versionadded:: (cfdm) 1.7.0

        .. seealso:: `get_compressed_axes`, `get_compressed_dimension`,
                     `get_compression_type`

        :Returns:

            `numpy.ndarray`
                An independent numpy array of the compressed data.

        **Examples**

        >>> a = d.compressed_array

        """
        ca = self._get_Array(None)
        if ca is None or not ca.get_compression_type():
            raise ValueError("not compressed: can't get compressed array")

        return ca.compressed_array

    @property
    def dask_compressed_array(self):
        """Returns a dask array of the compressed data.

        .. versionadded:: (cfdm) NEXTVERSION

        :Returns:

            `dask.array.Array`
                The compressed data.

        **Examples**

        >>> a = d.dask_compressed_array

        """
        ca = self.source(None)

        if ca is None or not ca.get_compression_type():
            raise ValueError("not compressed: can't get compressed dask array")

        return ca.to_dask_array()

    @property
    def data(self):
        """The data as an object identity.

        **Examples**

        >>> d = {{package}}.{{class}}([1, 2], 'm')
        >>> d.data is d
        True

        """
        return self

    @property
    def datetime_array(self):
        """An independent numpy array of date-time objects.

        Only applicable to data arrays with reference time units.

        If the calendar has not been set then the CF default calendar will
        be used and the units will be updated accordingly.

        The data-type of the data array is unchanged.

        .. seealso:: `array`, `compute`, `persist`

        **Performance**

        `datetime_array` causes all delayed operations to be computed.

        **Examples**

        """
        units = self.Units

        if not units.isreftime:
            raise ValueError(
                f"Can't create date-time array from units {self._Units!r}"
            )

        calendar = getattr(units, "calendar", None)
        if calendar == "none":
            raise ValueError(
                f"Can't create date-time array from units {self._Units!r} "
                "because calendar is 'none'"
            )

        units1, reftime = units.units.split(" since ")

        # Convert months and years to days, because cftime won't work
        # otherwise.
        #
        # UDUNITS defines a year to be the interval between two
        # successive passages of the sun through vernal equinox, and a
        # month to be exactly 1/12 of that interval.
        year_length = 365.242198781

        dx = self.to_dask_array(_apply_mask_hardness=False)
        if units1 in ("month", "months"):
            dx = dx * (year_length / 12)
            units = self._Units_class(f"days since {reftime}", calendar)
        elif units1 in ("year", "years", "yr"):
            dx = dx * year_length
            units = self._Units_class(f"days since {reftime}", calendar)

        dx = convert_to_datetime(dx, units)

        a = dx.compute()

        if np.ma.isMA(a):
            if self.hardmask:
                a.harden_mask()
            else:
                a.soften_mask()

            a.set_fill_value(self.get_fill_value(None))

        return a

    @property
    def dtype(self):
        """The `numpy` data-type of the data.

        Always returned as a `numpy` data-type instance, but may be set
        as any object that converts to a `numpy` data-type.

        **Examples**

        >>> d = {{package}}.{{class}}([1, 2.5, 3.9])
        >>> d.dtype
        dtype('float64')
        >>> print(d.array)
        [1.  2.5 3.9]
        >>> d.dtype = int
        >>> d.dtype
        dtype('int64')
        >>> print(d.array)
        [1 2 3]
        >>> d.dtype = 'float32'
        >>> print(d.array)
        [1. 2. 3.]
        >>> import numpy as np
        >>> d.dtype = np.dtype('int32')
        >>> d.dtype
        dtype('int32')
        >>> print(d.array)
        [1 2 3]

        """
        dx = self.to_dask_array(_apply_mask_hardness=False, _asanyarray=False)
        return dx.dtype

    @dtype.setter
    def dtype(self, value):
        # Only change the data type if it's different to that of the
        # dask array
        dx = self.to_dask_array(_apply_mask_hardness=False)
        if dx.dtype != value:
            dx = dx.astype(value)
            self._set_dask(dx, asanyarray=False)

    @property
    def fill_value(self):
        """The data array missing data value.

        If set to `None` then the default `numpy` fill value
        appropriate to the data array's data-type will be used.

        Deleting this attribute is equivalent to setting it to `None`,
        so this attribute is guaranteed to always exist.

        .. versionadded:: (cfdm) NEXTVERSION

        **Examples**

        >>> d.fill_value = 9999.0
        >>> d.fill_value
        9999.0
        >>> del d.fill_value
        >>> d.fill_value
        None

        """
        return self.get_fill_value(None)

    @fill_value.setter
    def fill_value(self, value):
        self.set_fill_value(value)

    @fill_value.deleter
    def fill_value(self):
        self.del_fill_value(None)

    @property
    def hardmask(self):
        """Hardness of the mask.

        If the `hardmask` attribute is `True`, i.e. there is a hard
        mask, then unmasking an entry will silently not occur. This is
        the default, and prevents overwriting the mask.

        If the `hardmask` attribute is `False`, i.e. there is a soft
        mask, then masked entries may be overwritten with non-missing
        values.

        .. note:: Setting the `hardmask` attribute does not
                  immediately change the mask hardness, rather its
                  value indicates to other methods (such as `where`,
                  `transpose`, etc.) whether or not the mask needs
                  hardening or softening prior to an operation being
                  defined, and those methods will reset the mask
                  hardness if required.

                  By contrast, the `harden_mask` and `soften_mask`
                  methods immediately reset the mask hardness of the
                  underlying `dask` array, and also set the value of
                  the `hardmask` attribute.

        .. versionadded:: (cfdm) NEXTVERSION

        .. seealso:: `harden_mask`, `soften_mask`, `to_dask_array`,
                     `__setitem__`

        **Examples**

        >>> d = {{package}}.{{class}}([1, 2, 3])
        >>> d.hardmask
        True
        >>> d[0] = {{package}}.masked
        >>> print(d.array)
        [-- 2 3]
        >>> d[...] = 999
        >>> print(d.array)
        [-- 999 999]
        >>> d.hardmask = False
        >>> d.hardmask
        False
        >>> d[...] = -1
        >>> print(d.array)
        [-1 -1 -1]

        """
        return self._get_component("hardmask", self._DEFAULT_HARDMASK)

    @hardmask.setter
    def hardmask(self, value):
        self._set_component("hardmask", bool(value), copy=False)

    @property
    def mask(self):
        """The Boolean missing data mask of the data array.

        The Boolean mask has True where the data array has missing data
        and False otherwise.

        .. seealso:: `masked_values`, `masked_where`

        :Returns:

            `{{class}}`

        **Examples**

        >>> d.shape
        (12, 73, 96)
        >>> m = d.mask
        >>> m.dtype
        dtype('bool')
        >>> m.shape
        (12, 73, 96)

        """
        mask_data_obj = self.copy(array=False)

        dx = self.to_dask_array(_apply_mask_hardness=False)
        mask = da.ma.getmaskarray(dx)

        mask_data_obj._set_dask(mask, asanyarray=False)
        mask_data_obj._Units = self._Units_class(None)
        mask_data_obj.hardmask = self._DEFAULT_HARDMASK

        return mask_data_obj

    @property
    def nbytes(self):
        """Total number of bytes consumed by the elements of the array.

        Does not include bytes consumed by the array mask

        **Performance**

        If the number of bytes is unknown then it is calculated
        immediately by executing all delayed operations.

        **Examples**

        >>> d = {{package}}.{{class}}([[1, 1.5, 2]])
        >>> d.dtype
        dtype('float64')
        >>> d.size, d.dtype.itemsize
        (3, 8)
        >>> d.nbytes
        24
        >>> d[0] = {{package}}.masked
        >>> print(d.array)
        [[-- 1.5 2.0]]
        >>> d.nbytes
        24

        """
        dx = self.to_dask_array(_apply_mask_hardness=False, _asanyarray=False)
        if math.isnan(dx.size):
            logger.debug("Computing data nbytes: Performance may be degraded")
            dx.compute_chunk_sizes()

        return dx.nbytes

    @property
    def ndim(self):
        """Number of dimensions in the data array.

        **Examples**

        >>> d = {{package}}.{{class}}([[1, 2, 3], [4, 5, 6]])
        >>> d.ndim
        2

        >>> d = {{package}}.{{class}}([[1, 2, 3]])
        >>> d.ndim
        2

        >>> d = {{package}}.{{class}}([[3]])
        >>> d.ndim
        2

        >>> d = {{package}}.{{class}}([3])
        >>> d.ndim
        12

        >>> d = {{package}}.{{class}}(3)
        >>> d.ndim
        0

        """
        dx = self.to_dask_array(_apply_mask_hardness=False, _asanyarray=False)
        return dx.ndim

    @property
    def npartitions(self):
        """The total number of chunks.

        .. versionadded:: (cfdm) NEXTVERSION

        .. seealso:: `chunks`, `chunksize`, `numblocks`, `rechunk`

        **Examples**

        >>> d = {{package}}.{{class}}.empty((6, 5), chunks=(2, 4))
        >>> d.chunks
        ((2, 2, 2), (4, 1))
        >>> d.chunksize
        (2, 4)
        >>> d.numblocks
        (3, 2)
        >>> d.npartitions
        6

        """
        dx = self.to_dask_array(_apply_mask_hardness=False, _asanyarray=False)
        return dx.npartitions

    @property
    def numblocks(self):
        """The number of chunks along each dimension.

        .. versionadded:: (cfdm) NEXTVERSION

        .. seealso:: `chunks`, `chunksize`, `npartitions`, `rechunk`

        **Examples**

        >>> d = {{package}}.{{class}}.empty((6, 5), chunks=(2, 4))
        >>> d.chunks
        ((2, 2, 2), (4, 1))
        >>> d.chunksize
        (2, 4)
        >>> d.numblocks
        (3, 2)
        >>> d.npartitions
        6

        """
        dx = self.to_dask_array(_apply_mask_hardness=False, _asanyarray=False)
        return dx.numblocks

    @property
    def shape(self):
        """Tuple of the data array's dimension sizes.

        **Performance**

        If the shape of the data is unknown then it is calculated
        immediately by executing all delayed operations.

        **Examples**

        >>> d = {{package}}.{{class}}([[1, 2, 3], [4, 5, 6]])
        >>> d.shape
        (2, 3)

        >>> d = {{package}}.{{class}}([[1, 2, 3]])
        >>> d.shape
        (1, 3)

        >>> d = {{package}}.{{class}}([[3]])
        >>> d.shape
        (1, 1)

        >>> d = {{package}}.{{class}}(3)
        >>> d.shape
        ()

        """
        dx = self.to_dask_array(_apply_mask_hardness=False, _asanyarray=False)
        if math.isnan(dx.size):
            logger.debug("Computing data shape: Performance may be degraded")
            dx.compute_chunk_sizes()

        return dx.shape

    @property
    def size(self):
        """Number of elements in the data array.

        **Performance**

        If the size of the data is unknown then it is calculated
        immediately by executing all delayed operations.

        **Examples**

        >>> d = {{package}}.{{class}}([[1, 2, 3], [4, 5, 6]])
        >>> d.size
        6

        >>> d = {{package}}.{{class}}([[1, 2, 3]])
        >>> d.size
        3

        >>> d = {{package}}.{{class}}([[3]])
        >>> d.size
        1

        >>> d = {{package}}.{{class}}([3])
        >>> d.size
        1

        >>> d = {{package}}.{{class}}(3)
        >>> d.size
        1

        """
        dx = self.to_dask_array(_apply_mask_hardness=False, _asanyarray=False)
        size = dx.size
        if math.isnan(size):
            logger.debug("Computing data size: Performance may be degraded")
            dx.compute_chunk_sizes()
            size = dx.size

        return size

    @property
    def sparse_array(self):
        """Return an independent `scipy` sparse array of the data.

        In-place changes to the returned sparse array do not affect
        the underlying dask array.

        An `AttributeError` is raised if a sparse array representation
        is not available.

        **Performance**

        `sparse_array` causes all delayed operations to be
        computed. The returned sparse array is a deep copy of that
        returned by created `compute`.

        .. versionadded:: (cfdm) 1.11.0.0

        .. seealso:: `array`

        :Returns:

                An independent `scipy` sparse array of the data.

        **Examples**

        >>> from scipy.sparse import issparse
        >>> issparse(d.sparse_array)
        True

        """
        array = self.compute()
        if issparse(array):
            return array.copy()

        raise AttributeError(
            f"The array is of type {type(array)}, and a sparse array "
            "representation of the data is not available."
        )

    @property
    def Units(self):
        """The `Units` object containing the units of the data array.

        .. versionadded:: (cfdm) NEXTVERSION

        **Examples**

        >>> d = {{package}}.{{class}}([1, 2, 3], units='m')
        >>> d.Units
        <Units: m>
        >>> d.Units = {{package}}.Units('kilometres')
        >>> d.Units
        <Units: kilometres>
        >>> d.Units = {{package}}.Units('km')
        >>> d.Units
        <Units: km>

        """
        return self._Units

    @Units.setter
    def Units(self, value):
        # CF-PYTHON: Override
        self._Units = value

    @Units.deleter
    def Units(self):
        # CF-PYTHON: Override
        del self._Units

    def all(self, axis=None, keepdims=True, split_every=None):
        """Test whether all data array elements evaluate to True.

        .. versionadded:: (cfdm) NEXTVERSION

        .. seealso:: `any`

        :Parameters:

            axis: (sequence of) `int`, optional
                Axis or axes along which a logical AND reduction is
                performed. The default (`None`) is to perform a
                logical AND over all the dimensions of the input
                array. *axis* may be negative, in which case it counts
                from the last to the first axis.

            {{collapse keepdims: `bool`, optional}}

            {{split_every: `int` or `dict`, optional}}

        :Returns:

            `{{class}}`
                Whether or not all data array elements evaluate to True.

        **Examples**

        >>> d = {{package}}.{{class}}([[1, 2], [3, 4]])
        >>> d.all()
        <{{repr}}Data(1, 1): [[True]]>
        >>> d.all(keepdims=False)
        <{{repr}}Data(1, 1): True>
        >>> d.all(axis=0)
        <{{repr}}Data(1, 2): [[True, True]]>
        >>> d.all(axis=1)
        <{{repr}}Data(2, 1): [[True, True]]>
        >>> d.all(axis=())
        <{{repr}}Data(2, 2): [[True, ..., True]]>

        >>> d[0] = cf.masked
        >>> d[1, 0] = 0
        >>> print(d.array)
        [[-- --]
         [0 4]]
        >>> d.all(axis=0)
        <{{repr}}Data(1, 2): [[False, True]]>
        >>> d.all(axis=1)
        <{{repr}}Data(2, 1): [[--, False]]>

        >>> d[...] = cf.masked
        >>> d.all()
        <{{repr}}Data(1, 1): [[--]]>
        >>> bool(d.all())
        True
        >>> bool(d.all(keepdims=False))
        False

        """
        d = self.copy(array=False)
        dx = self.to_dask_array(_apply_mask_hardness=False)
        dx = da.all(dx, axis=axis, keepdims=keepdims, split_every=split_every)
        d._set_dask(dx, asanyarray=False)
        d.hardmask = self._DEFAULT_HARDMASK
        d._Units = self._Units_class(None)
        return d

    def add_file_directory(self, directory):
        """Add a new file directory in-place.

        Another version of every file referenced by the data is
        provided in the given directory.

        .. versionadded:: (cfdm) NEXTVERSION

        .. seealso:: `del_file_directory`, `file_directories`,
                     `replace_file_directory`

        :Parameters:

            directory: `str`
                The new directory.

        :Returns:

            `str`
                The new directory as an absolute path.

        **Examples**

        >>> d.get_filenames()
        {'/data/file1.nc', '/home/file2.nc'}
        >>> d.add_file_directory('/new/')
        '/new'
        >>> d.get_filenames()
        {'/data/file1.nc', '/new/file1.nc', '/home/file2.nc', '/new/file2.nc'}

        """
        directory = dirname(directory, isdir=True)
        self._modify_dask_graph("add_file_directory", (directory,))
        return directory

    def any(self, axis=None, keepdims=True, split_every=None):
        """Test whether any data array elements evaluate to True.

        .. seealso:: `all`

        :Parameters:

            axis: (sequence of) `int`, optional
                Axis or axes along which a logical OR reduction is
                performed. The default (`None`) is to perform a
                logical OR over all the dimensions of the input
                array. *axis* may be negative, in which case it counts
                from the last to the first axis.

            {{collapse keepdims: `bool`, optional}}

            {{split_every: `int` or `dict`, optional}}

        :Returns:

            `{{class}}`
                Whether or any data array elements evaluate to True.

        **Examples**

        >>> d = {{package}}.{{class}}([[0, 2], [0, 4]])
        >>> d.any()
        <{{repr}}{{class}}(1, 1): [[True]]>
        >>> d.any(keepdims=False)
        <{{repr}}{{class}}(1, 1): True>
        >>> d.any(axis=0)
        <{{repr}}{{class}}(1, 2): [[False, True]]>
        >>> d.any(axis=1)
        <{{repr}}{{class}}(2, 1): [[True, True]]>
        >>> d.any(axis=())
        <{{repr}}{{class}}(2, 2): [[False, ..., True]]>

        >>> d[0] = {{package}}.masked
        >>> print(d.array)
        [[-- --]
         [0 4]]
        >>> d.any(axis=0)
        <{{repr}}{{class}}(1, 2): [[False, True]]>
        >>> d.any(axis=1)
        <{{repr}}{{class}}(2, 1): [[--, True]]>

        >>> d[...] = {{package}}.masked
        >>> d.any()
        <{{repr}}{{class}}(1, 1): [[--]]>
        >>> bool(d.any())
        False
        >>> bool(d.any(keepdims=False))
        False

        """
        d = self.copy(array=False)
        dx = self.to_dask_array(_apply_mask_hardness=False)
        dx = da.any(dx, axis=axis, keepdims=keepdims, split_every=split_every)
        d._set_dask(dx, asanyarray=False)
        d.hardmask = self._DEFAULT_HARDMASK
        d._Units = self._Units_class(None)
        return d

    @_inplace_enabled(default=False)
    def apply_masking(
        self,
        fill_values=None,
        valid_min=None,
        valid_max=None,
        valid_range=None,
        inplace=False,
    ):
        """Apply masking.

        Masking is applied according to the values of the keyword
        parameters.

        Elements that are already masked remain so.

        .. versionadded:: (cfdm) 1.8.2

        .. seealso:: `get_fill_value`, `hardmask`, `mask`

        :Parameters:

            fill_values: `bool` or sequence of scalars, optional
                Specify values that will be set to missing data. Data
                elements exactly equal to any of the values are set to
                missing data.

                If True then the value returned by the
                `get_fill_value` method, if such a value exists, is
                used.

                Zero or more values may be provided in a sequence of
                scalars.

                *Parameter example:*
                  Specify a fill value of 999: ``fill_values=[999]``

                *Parameter example:*
                  Specify fill values of 999 and -1.0e30:
                  ``fill_values=[999, -1.0e30]``

                *Parameter example:*
                  Use the fill value already set for the data:
                  ``fill_values=True``

                *Parameter example:*
                  Use no fill values: ``fill_values=False`` or
                  ``fill_value=[]``

            valid_min: number, optional
                A scalar specifying the minimum valid value. Data
                elements strictly less than this number will be set to
                missing data.

            valid_max: number, optional
                A scalar specifying the maximum valid value. Data
                elements strictly greater than this number will be set
                to missing data.

            valid_range: (number, number), optional
                A vector of two numbers specifying the minimum and
                maximum valid values, equivalent to specifying values
                for both *valid_min* and *valid_max* parameters. The
                *valid_range* parameter must not be set if either
                *valid_min* or *valid_max* is defined.

                *Parameter example:*
                  ``valid_range=[-999, 10000]`` is equivalent to setting
                  ``valid_min=-999, valid_max=10000``

            {{inplace: `bool`, optional}}

        :Returns:

            `{{class}}` or `None`
                The data with masked values. If the operation was in-place
                then `None` is returned.

        **Examples**

        >>> import numpy
        >>> d = {{package}}.{{class}}(numpy.arange(12).reshape(3, 4), 'm')
        >>> d[1, 1] = {{package}}.masked
        >>> print(d.array)
        [[0 1 2 3]
         [4 -- 6 7]
         [8 9 10 11]]
        >>> print(d.apply_masking().array)
        [[0 1 2 3]
         [4 -- 6 7]
         [8 9 10 11]]
        >>> print(d.apply_masking(fill_values=[0]).array)
        [[-- 1 2 3]
         [4 -- 6 7]
         [8 9 10 11]]
        >>> print(d.apply_masking(fill_values=[0, 11]).array)
        [[-- 1 2 3]
         [4 -- 6 7]
         [8 9 10 --]]
        >>> print(d.apply_masking(valid_min=3).array)
        [[-- -- -- 3]
         [4 -- 6 7]
         [8 9 10 11]]
        >>> print(d.apply_masking(valid_max=6).array)
        [[0 1 2 3]
         [4 -- 6 --]
         [-- -- -- --]]
        >>> print(d.apply_masking(valid_range=[2, 8]).array)
        [[-- -- 2 3]
         [4 -- 6 7]
         [8 -- -- --]]
        >>> d.set_fill_value(7)
        >>> print(d.apply_masking(fill_values=True).array)
        [[0 1 2 3]
         [4 -- 6 --]
         [8 9 10 11]]
        >>> print(d.apply_masking(fill_values=True,
        ...                       valid_range=[2, 8]).array)
        [[-- -- 2 3]
         [4 -- 6 --]
         [8 -- -- --]]

        """
        # Parse valid_range
        if valid_range is not None:
            if valid_min is not None or valid_max is not None:
                raise ValueError(
                    "Can't set 'valid_range' parameter with either the "
                    "'valid_min' nor 'valid_max' parameters"
                )

            try:
                if len(valid_range) != 2:
                    raise ValueError(
                        "'valid_range' parameter must be a vector of "
                        "two elements"
                    )
            except TypeError:
                raise ValueError(
                    "'valid_range' parameter must be a vector of "
                    "two elements"
                )

            valid_min, valid_max = valid_range

        # Parse fill_values
        if fill_values is None:
            fill_values = False

        if isinstance(fill_values, bool):
            if fill_values:
                fill_value = self.get_fill_value(None)
                if fill_value is not None:
                    fill_values = (fill_value,)
                else:
                    fill_values = ()
            else:
                fill_values = ()
        else:
            try:
                iter(fill_values)
            except TypeError:
                raise TypeError(
                    "'fill_values' parameter must be a sequence or "
                    f"of type bool. Got type {type(fill_values)}"
                )
            else:
                if isinstance(fill_values, str):
                    raise TypeError(
                        "'fill_values' parameter must be a sequence or "
                        f"of type bool. Got type {type(fill_values)}"
                    )

        d = _inplace_enabled_define_and_cleanup(self)

        dx = self.to_dask_array()

        mask = None
        if fill_values:
            mask = dx == fill_values[0]

            for fill_value in fill_values[1:]:
                mask |= dx == fill_value

        if valid_min is not None:
            if mask is None:
                mask = dx < valid_min
            else:
                mask |= dx < valid_min

        if valid_max is not None:
            if mask is None:
                mask = dx > valid_max
            else:
                mask |= dx > valid_max

        if mask is not None:
            dx = da.ma.masked_where(mask, dx)

        d._set_dask(dx, asanyarray=False)

        return d

    def chunk_indices(self):
        """Return indices that define each dask chunk.

        .. versionadded:: (cfdm) NEXTVERSION

        .. seealso:: `chunks`

        :Returns:

            `itertools.product`
                An iterator over tuples of indices of the data array.

        **Examples**

        >>> d = {{package}}.{{class}}(np.arange(405).reshape(3, 9, 15),
        ...     chunks=((1, 2), (9,), (4, 5, 6)))
        >>> d.npartitions
        6
        >>> for index in d.chunk_indices():
        ...     print(index)
        ...
        (slice(0, 1, None), slice(0, 9, None), slice(0, 4, None))
        (slice(0, 1, None), slice(0, 9, None), slice(4, 9, None))
        (slice(0, 1, None), slice(0, 9, None), slice(9, 15, None))
        (slice(1, 3, None), slice(0, 9, None), slice(0, 4, None))
        (slice(1, 3, None), slice(0, 9, None), slice(4, 9, None))
        (slice(1, 3, None), slice(0, 9, None), slice(9, 15, None))

        """
        from dask.utils import cached_cumsum

        chunks = self.chunks

        cumdims = [cached_cumsum(bds, initial_zero=True) for bds in chunks]
        indices = [
            [slice(s, s + dim) for s, dim in zip(starts, shapes)]
            for starts, shapes in zip(cumdims, chunks)
        ]
        return product(*indices)

    @_inplace_enabled(default=False)
    def compressed(self, inplace=False):
        """Return all non-masked values in a one dimensional data array.

        Not to be confused with compression by convention (see the
        `uncompress` method).

        .. versionadded:: (cfdm) NEXTVERSION

        .. seealso:: `flatten`

        :Parameters:

            {{inplace: `bool`, optional}}

        :Returns:

            `Data` or `None`
                The non-masked values, or `None` if the operation was
                in-place.

        **Examples**

        >>> d = {{package}}.{class}}(numpy.arange(12).reshape(3, 4), 'm')
        >>> print(d.array)
        [[ 0  1  2  3]
         [ 4  5  6  7]
         [ 8  9 10 11]]
        >>> print(d.compressed().array)
        [ 0  1  2  3  4  5  6  7  8  9 10 11]
        >>> d[1, 1] = {{package}}.masked
        >>> d[2, 3] = {{package}}.masked
        >>> print(d.array)
        [[0  1  2  3]
         [4 --  6  7]
         [8  9 10 --]]
        >>> print(d.compressed().array)
        [ 0  1  2  3  4  6  7  8  9 10]

        >>> d = {{package}}.{class}}(9)
        >>> print(d.compressed().array)
        [9]

        """
        d = _inplace_enabled_define_and_cleanup(self)

        dx = d.to_dask_array()
        dx = da.blockwise(
            np.ma.compressed,
            "i",
            dx.ravel(),
            "i",
            adjust_chunks={"i": lambda n: np.nan},
            dtype=dx.dtype,
            meta=np.array((), dtype=dx.dtype),
        )

        d._set_dask(dx)
        return d

    def compute(self):
        """A view of the computed data.

        In-place changes to the returned array *might* affect the
        underlying Dask array, depending on how the that Dask array
        has been defined.

        The returned array has the same mask hardness and fill value
        as the data.

        Compare with `array`.

        **Performance**

        `compute` causes all delayed operations to be computed.

        .. versionadded:: (cfdm) NEXTVERSION

        .. seealso:: `persist`, `array`, `datetime_array`,
                     `sparse_array`

        :Returns:

                An in-memory view of the data

        **Examples**

        >>> d = {{package}}.{{class}}([1, 2, 3.0], 'km')
        >>> d.compute()
        array([1., 2., 3.])

        >>> from scipy.sparse import csr_array
        >>> d = {{package}}.{{class}}(csr_array((2, 3)))
        >>> d.compute()
        <2x3 sparse array of type '<class 'numpy.float64'>'
                with 0 stored elements in Compressed Sparse Row format>
        >>>: d.array
        array([[0., 0., 0.],
               [0., 0., 0.]])
        >>> d.compute().toarray()
        array([[0., 0., 0.],
               [0., 0., 0.]])

        """
        dx = self.to_dask_array(_apply_mask_hardness=False)
        a = dx.compute()

        if np.ma.isMA(a) and a is not np.ma.masked:
            a.set_fill_value(999)
            if self.hardmask:
                a.harden_mask()
            else:
                a.soften_mask()

            a.set_fill_value(self.get_fill_value(None))

        return a

    @classmethod
    def concatenate(
        cls, data, axis=0, cull_graph=False, relaxed_units=False, copy=True
    ):
        """Join a sequence of data arrays together.

        .. versionadded:: (cfdm) NEXTVERSION

        .. seealso:: `cull_graph`

        :Parameters:

            data: sequence of `Data`
                The data arrays to be concatenated. Concatenation is
                carried out in the order given. Each data array must
                have equivalent units and the same shape, except in
                the concatenation axis. Note that scalar arrays are
                treated as if they were one dimensional.

            axis: `int`, optional
                The axis along which the arrays will be joined. The
                default is 0. Note that scalar arrays are treated as
                if they were one dimensional.

            {{cull_graph: `bool`, optional}}

            {{relaxed_units: `bool`, optional}}

            copy: `bool`, optional
                If True (the default) then make copies of the data, if
                required, prior to the concatenation, thereby ensuring
                that the input data arrays are not changed by the
                concatenation process. If False then some or all input
                data arrays might be changed in-place, but the
                concatenation process will be faster.

        :Returns:

            `Data`
                The concatenated data.

        **Examples**

        >>> d = {{package}}.{{class}}([[1, 2], [3, 4]])
        >>> e = {{package}}.{{class}}([[5.0, 6.0]])
        >>> f = {{package}}.{{class}}.concatenate((d, e))
        >>> print(f.array)
        [[ 1.     2.   ]
         [ 3.     4.   ]
         [ 5.     6.   ]]
        >>> f.equals({{package}}.{{class}}.concatenate((d, e), axis=-2))
        True

        >>> e = {{package}}.{{class}}([[5.0], [6.0]])
        >>> f = {{package}}.{{class}}.concatenate((d, e), axis=1)
        >>> print(f.array)
        [[ 1.     2.     5.]
         [ 3.     4.     6.]]

        >>> d = {{package}}.{{class}}(1)
        >>> e = {{package}}.{{class}}(50.0)
        >>> f = {{package}}.{{class}}.concatenate((d, e))
        >>> print(f.array)
        [ 1.    50.]

        """
        if isinstance(data, cls):
            raise ValueError("Must provied a sequence of Data objects")

        data = tuple(data)
        n_data = len(data)
        if not n_data:
            raise ValueError(
                "Can't concatenate: Must provide at least one Data object"
            )

        if cull_graph:
            # Remove unnecessary components from the graph, which may
            # improve performance, and because complicated task graphs
            # can sometimes confuse da.concatenate.
            for d in data:
                d.cull_graph()

        data0 = data[0]
        units0 = data0.Units
        data0_cached_elements = data0._get_cached_elements()

        if copy:
            data0 = data0.copy()

        if not data0.ndim:
            data0.insert_dimension(inplace=True)

        if n_data == 1:
            return data0

        conformed_data = [data0]
        for data1 in data[1:]:
            # Turn any scalar array into a 1-d array
            copied = False
            if not data1.ndim:
                if copy:
                    data1 = data1.copy()
                    copied = True

                data1.insert_dimension(inplace=True)

            # Check and conform the units of data1 with respect to
            # those of data0
            data1 = cls._concatenate_conform_units(
                data1, units0, relaxed_units, copy and not copied
            )

            conformed_data.append(data1)

        # Get data as dask arrays and apply concatenation
        # operation. We can set 'asanyarray=False' because at compute
        # time the concatenation operation does not need to access the
        # actual data.
        dxs = [
            d.to_dask_array(_apply_mask_hardness=False, _asanyarray=False)
            for d in conformed_data
        ]
        dx = da.concatenate(dxs, axis=axis)

        # ------------------------------------------------------------
        # Set the aggregation write status
        # ------------------------------------------------------------
        #
        # Assume at first that all input data instances have True
        # status, but then ..
        CFA = cls._CFA
        for d in conformed_data:
            if not d.nc_get_aggregation_write_status():
                # 1) The status must be False when any input data
                #    object has False status.
                CFA = cls._NONE
                break

        if CFA != cls._NONE:
            non_concat_axis_chunks0 = list(data[0].chunks)
            non_concat_axis_chunks0.pop(axis)
            for d in conformed_data[1:]:
                non_concat_axis_chunks = list(d.chunks)
                non_concat_axis_chunks.pop(axis)
                if non_concat_axis_chunks != non_concat_axis_chunks0:
                    # 2) The status must be False when any two input
                    #    data objects have different Dask chunk
                    #    patterns for the non-concatenated axes.
                    CFA = cls._NONE
                    break

        if CFA != cls._NONE:
            fragment_type = data[0].nc_get_aggregation_fragment_type()
            for d in conformed_data[1:]:
                if d.nc_get_aggregation_fragment_type() != fragment_type:
                    # 3) The status must be False when any two input
                    #    Data objects have different fragment types.
                    data0._nc_del_aggregation_fragment_type()
                    CFA = cls._NONE
                    break

        # ------------------------------------------------------------
        # Set the __asanyarray__ status
        # ------------------------------------------------------------
        asanyarray = data[0].__asanyarray__
        for d in conformed_data[1:]:
            if d.__asanyarray__ != asanyarray:
                # If and only if any two input Data objects have
                # different __asanyarray__ values, then set
                # asanyarray=True for the concatenation.
                asanyarray = True
                break

        # ------------------------------------------------------------
        # Set the concatenated dask array
        # ------------------------------------------------------------
        data0._set_dask(dx, clear=cls._ALL ^ CFA, asanyarray=asanyarray)

        if data0.nc_get_aggregation_write_status():
            # Set the netCDF aggregated_data terms, giving precedence
            # to those towards the left hand side of the input
            # list. If any input Data object has no aggregated_data
            # terms, then nor will the concatenated data.
            aggregated_data = {}
            for d in conformed_data[::-1]:
                value = d.nc_get_aggregated_data()
                if not value:
                    aggregated_data = {}
                    break

                aggregated_data.update(value)

            data0.nc_set_aggregated_data(aggregated_data)

            # Set the aggregation substitutions by combining them from
            # all of the input data instances, giving precedence to
            # those towards the left hand side of the input list.
            substitutions = {}
            for d in conformed_data[:0:-1]:
                substitutions.update(d.nc_aggregation_substitutions())

            if substitutions:
                data0.nc_update_aggregation_substitutions(substitutions)

        # Set appropriate cached elements (after '_set_dask' has just
        # cleared them from data0).
        cached_elements = {}
        i = 0
        element = data0_cached_elements.get(i)
        if element is not None:
            cached_elements[i] = element

        i = -1
        element = conformed_data[i]._get_cached_elements().get(i)
        if element is not None:
            cached_elements[i] = element

        if cached_elements:
            data0._set_cached_elements(cached_elements)

        # ------------------------------------------------------------
        # Apply extra post-processing to the concatenated data
        # ------------------------------------------------------------
        data0 = cls._concatenate_post_process(data0, axis, conformed_data)

        # Return the concatenated data
        return data0

    def creation_commands(
        self, name="data", namespace=None, indent=0, string=True
    ):
        """Return the commands that would create the data object.

        .. versionadded:: (cfdm) 1.8.7.0

        :Parameters:

            name: `str` or `None`, optional
                Set the variable name of `Data` object that the commands
                create.

            {{namespace: `str`, optional}}

            {{indent: `int`, optional}}

            {{string: `bool`, optional}}

        :Returns:

            {{returns creation_commands}}

        **Examples**

        >>> d = {{package}}.{{class}}([[0.0, 45.0], [45.0, 90.0]],
        ...                           units='degrees_east')
        >>> print(d.creation_commands())
        data = {{package}}.{{class}}([[0.0, 45.0], [45.0, 90.0]], units='degrees_east', dtype='f8')

        >>> d = {{package}}.{{class}}(['alpha', 'beta', 'gamma', 'delta'],
        ...                           mask = [1, 0, 0, 0])
        >>> d.creation_commands(name='d', namespace='', string=False)
        ["d = Data(['', 'beta', 'gamma', 'delta'], dtype='U5', mask=Data([True, False, False, False], dtype='b1'))"]

        """
        namespace0 = namespace
        if namespace is None:
            namespace = self._package() + "."
        elif namespace and not namespace.endswith("."):
            namespace += "."

        mask = self.mask
        if mask.any():
            if name == "mask":
                raise ValueError(
                    "When the data is masked, the 'name' parameter "
                    "can not have the value 'mask'"
                )
            masked = True
            array = self.filled().array.tolist()
        else:
            masked = False
            array = self.array.tolist()

        units = self.get_units(None)
        if units is None:
            units = ""
        else:
            units = f", units={units!r}"

        calendar = self.get_calendar(None)
        if calendar is None:
            calendar = ""
        else:
            calendar = f", calendar={calendar!r}"

        fill_value = self.get_fill_value(None)
        if fill_value is None:
            fill_value = ""
        else:
            fill_value = f", fill_value={fill_value}"

        dtype = self.dtype.descr[0][1][1:]

        if masked:
            mask = mask.creation_commands(
                name="mask", namespace=namespace0, indent=0, string=True
            )
            mask = mask.replace("mask = ", "mask=", 1)
            mask = f", {mask}"
        else:
            mask = ""

        if name is None:
            name = ""
        else:
            name = name + " = "

        out = []
        out.append(
            f"{name}{namespace}{self.__class__.__name__}({array}{units}"
            f"{calendar}, dtype={dtype!r}{mask}{fill_value})"
        )

        if string:
            indent = " " * indent
            out[0] = indent + out[0]
            out = ("\n" + indent).join(out)

        return out

    def cull_graph(self):
        """Remove unnecessary tasks from the dask graph in-place.

        **Performance**

        An unnecessary task is one which does not contribute to the
        computed result. Such tasks are always automatically removed
        (culled) at compute time, but removing them beforehand might
        improve performance by reducing the amount of work done in
        later steps.

        .. versionadded:: (cfdm) NEXTVERSION

        .. seealso:: `dask.optimization.cull`

        :Returns:

            `None`

        **Examples**

        >>> d = {{package}}.{{class}}([1, 2, 3, 4, 5], chunks=3)
        >>> d = d[:2]
        >>> dict(d.to_dask_array().dask)
        {('array-21ea057f160746a3d3f0943bba945460', 0): array([1, 2, 3]),
         ('array-21ea057f160746a3d3f0943bba945460', 1): array([4, 5]),
         ('getitem-3e4edac0a632402f6b45923a6b9d215f',
          0): (<function dask.array.chunk.getitem(obj, index)>, ('array-21ea057f160746a3d3f0943bba945460',
           0), (slice(0, 2, 1),))}
        >>> d.cull_graph()
        >>> dict(d.to_dask_array().dask)
        {('getitem-3e4edac0a632402f6b45923a6b9d215f',
          0): (<function dask.array.chunk.getitem(obj, index)>, ('array-21ea057f160746a3d3f0943bba945460',
           0), (slice(0, 2, 1),)),
         ('array-21ea057f160746a3d3f0943bba945460', 0): array([1, 2, 3])}

        """
        dx = self.to_dask_array(_apply_mask_hardness=False, _asanyarray=False)
        dsk, _ = cull(dx.dask, dx.__dask_keys__())
        dx = da.Array(dsk, name=dx.name, chunks=dx.chunks, dtype=dx.dtype)
        self._set_dask(dx, clear=self._NONE, asanyarray=None)

    def del_calendar(self, default=ValueError()):
        """Delete the calendar.

        .. seealso:: `get_calendar`, `has_calendar`, `set_calendar`,
                     `del_units`, `Units`

        :Parameters:

            default: optional
                Return the value of the *default* parameter if the
                calendar has not been set. If set to an `Exception`
                instance then it will be raised instead.

        :Returns:

            `str`
                The value of the deleted calendar.

        **Examples**

        >>> d = {{package}}.{{class}}(1, "days since 2000-1-1", calendar="noleap")
        >>> d.del_calendar()
        'noleap'
        >>> print(d.del_calendar())
        None

        >>> d = {{package}}.{{class}}(1, "days since 2000-1-1")
        >>> print(d.del_calendar())
        None

        >>> d = {{package}}.{{class}}(1, "m")
        Traceback (most recent call last):
            ...
        ValueError: Units <Units: m> have no calendar

        """
        units = self.Units
        if not units.isreftime:
            return self._default(default, f"Units {units!r} have no calendar")

        calendar = getattr(units, "calendar", None)
        if calendar is None:
            return self._default(
                default, f"{self.__class__.__name__} has no calendar"
            )

        self._Units = self._Units_class(self.get_units(None), None)
        return calendar

    def del_file_directory(self, directory):
        """Remove a file directory in-place.

        Every file in *directory* that is referenced by the data is
        removed. If this results in part of the data being undefined
        then an exception is raised.

        .. versionadded:: (cfdm) NEXTVERSION

        .. seealso:: `add_file_directory`, `file_directories`,
                     `replace_file_directory`

        :Parameters:

            directory: `str`
                 The file directory to remove.

        :Returns:

            `str`
                The removed directory as an absolute path.

        **Examples**

        >>> d.get_filenames()
        {'/data/file1.nc', '/home/file2.nc'}
        >>> d.del_file_directory('/data/')
        '/data'
        >>> d.get_filenames()
        {'/home/file2.nc'}

        """
        directory = dirname(directory, isdir=True)
        self._modify_dask_graph("del_file_directory", (directory,))
        return directory

    def del_units(self, default=ValueError()):
        """Delete the units.

        .. seealso:: `get_units`, `has_units`, `set_units`,
                     `del_calendar`, `Units`

        :Parameters:

            default: optional
                Return the value of the *default* parameter if the
                units has not been set. If set to an `Exception`
                instance then it will be raised instead.

        :Returns:

            `str`
                The value of the deleted units.

        **Examples**

        >>> d = {{package}}.{{class}}(1, "m")
        >>> d.del_units()
        'm'
        >>> d.Units
        <Units: >
        >>> d.del_units()
        Traceback (most recent call last):
            ...
        ValueError: Data has no units

        >>> d = {{package}}.{{class}}(1, "days since 2000-1-1", calendar="noleap")
        >>> d.del_units()
        'days since 2000-1-1'
        >>> d.Units
        <Units: noleap>

        """
        u = self.Units
        units = getattr(u, "units", None)
        calendar = getattr(u, "calendar", None)
        self._Units = self._Units_class(None, calendar)

        if units is not None:
            return units

        return self._default(
            default, f"{self.__class__.__name__} has no units"
        )

    @classmethod
    def empty(
        cls,
        shape,
        dtype=None,
        units=None,
        calendar=None,
        chunks="auto",
    ):
        """Return a new array xwithout initialising entries.

        :Parameters:

            shape: `int` or `tuple` of `int`
                The shape of the new array. e.g. ``(2, 3)`` or ``2``.

            dtype: data-type
                The desired output data-type for the array, e.g.
                `numpy.int8`. The default is `numpy.float64`.

            units: `str` or `Units`
                The units for the new data array.

            calendar: `str`, optional
                The calendar for reference time units.

            {{chunks: `int`, `tuple`, `dict` or `str`, optional}}

                .. versionadded:: (cfdm) NEXTVERSION

        :Returns:

            `{{class}}`
                Array of uninitialised (arbitrary) data of the given
                shape and dtype.

        **Examples**

        >>> d = {{package}}.{{class}}.empty((2, 2))
        >>> print(d.array)
        [[ -9.74499359e+001  6.69583040e-309],
         [  2.13182611e-314  3.06959433e-309]]         #uninitialised

        >>> d = {{package}}.{{class}}.empty((2,), dtype=bool)
        >>> print(d.array)
        [ False  True]                                 #uninitialised

        """
        dx = da.empty(shape, dtype=dtype, chunks=chunks)
        return cls(dx, units=units, calendar=calendar)

    @_manage_log_level_via_verbosity
    def equals(
        self,
        other,
        rtol=None,
        atol=None,
        ignore_fill_value=False,
        ignore_data_type=False,
        ignore_type=False,
        verbose=None,
        traceback=False,
        ignore_compression=False,
        _check_values=True,
    ):
        """True if two data arrays are logically equal, False otherwise.

        {{equals tolerance}}

        :Parameters:

            other:
                The object to compare for equality.

            {{rtol: number, optional}}

            {{atol: number, optional}}

            ignore_fill_value: `bool`, optional
                If True then data arrays with different fill values are
                considered equal. By default they are considered unequal.

            {{ignore_data_type: `bool`, optional}}

            {{ignore_type: `bool`, optional}}

            {{verbose: `int` or `str` or `None`, optional}}

            {{ignore_compression: `bool`, optional}}

        :Returns:

            `bool`
                Whether or not the two instances are equal.

        **Examples**

        >>> d.equals(d)
        True
        >>> d.equals(d + 1)
        False

        """
        pp = super()._equals_preprocess(
            other, verbose=verbose, ignore_type=ignore_type
        )

        if pp is True or pp is False:
            return pp

        other = pp

        # Check that each instance has the same shape
        if self.shape != other.shape:
            logger.info(
                f"{self.__class__.__name__}: Different shapes: "
                f"{self.shape} != {other.shape}"
            )  # pragma: no cover
            return False

        # Check that each instance has the same fill value
        if not ignore_fill_value and self.get_fill_value(
            None
        ) != other.get_fill_value(None):
            logger.info(
                f"{self.__class__.__name__}: Different fill value: "
                f"{self.get_fill_value(None)} != {other.get_fill_value(None)}"
            )  # pragma: no cover
            return False

        self_dx = self.to_dask_array(_apply_mask_hardness=False)
        other_dx = other.to_dask_array(_apply_mask_hardness=False)

        # Check that each instance has the same data type
        self_is_numeric = is_numeric_dtype(self_dx)
        other_is_numeric = is_numeric_dtype(other_dx)
        if (
            not ignore_data_type
            and (self_is_numeric or other_is_numeric)
            and self.dtype != other.dtype
        ):
            logger.info(
                f"{self.__class__.__name__}: Different data types: "
                f"{self.dtype} != {other.dtype}"
            )  # pragma: no cover
            return False

        # Check that each instance has the same units.
        self_Units = self.Units
        other_Units = other.Units
        if self_Units != other_Units:
            if is_log_level_info(logger):
                logger.info(
                    f"{self.__class__.__name__}: Different Units "
                    f"({self_Units!r}, {other_Units!r})"
                )

            return False

        # Return now if we have been asked to not check the array
        # values
        if not _check_values:
            return True

        # ------------------------------------------------------------
        # Check that each instance has equal array values
        # ------------------------------------------------------------
        if rtol is None:
            rtol = self._rtol
        else:
            rtol = float(rtol)

        if atol is None:
            atol = self._atol
        else:
            atol = float(atol)

        # Return False if there are different cached elements. This
        # provides a possible short circuit for that case that two
        # arrays are not equal (but not in the case that they are).
        cache0 = self._get_cached_elements()
        if cache0:
            cache1 = other._get_cached_elements()
            if cache1 and sorted(cache0) == sorted(cache1):
                a = []
                b = []
                for key, value0 in cache0.items():
                    value1 = cache1[key]
                    if value0 is np.ma.masked or value1 is np.ma.masked:
                        # Don't test on masked values - this logic is
                        # determined elsewhere.
                        continue

                    # Make sure strings are unicode
                    try:
                        value0 = value0.decode()
                        value1 = value1.decode()
                    except AttributeError:
                        pass

                    a.append(value0)
                    b.append(value1)

                if a and not _numpy_allclose(a, b, rtol=rtol, atol=atol):
                    if is_log_level_info(logger):
                        logger.info(
                            f"{self.__class__.__name__}: Different array "
                            f"values (atol={atol}, rtol={rtol})"
                        )

                    return False

        # Now check that corresponding elements are equal within a tolerance.
        # We assume that all inputs are masked arrays. Note we compare the
        # data first as this may return False due to different dtype without
        # having to wait until the compute call.
        if self_is_numeric and other_is_numeric:
            data_comparison = allclose(
                self_dx,
                other_dx,
                masked_equal=True,
                rtol=rtol,
                atol=atol,
            )
        elif not self_is_numeric and not other_is_numeric:
            # If the array (say d) is fully masked, then the output of
            # np.all(d == d) and therefore da.all(d == d) will be a
            # np.ma.masked object which has dtype('float64'), and not
            # a Boolean, causing issues later. To ensure data_comparison
            # is Boolean, we must do an early compute to check if it is
            # a masked object and if so, force the desired result (True).
            #
            # This early compute won't degrade performance because it
            # would be performed towards result.compute() below anyway.
            data_comparison = da.all(self_dx == other_dx).compute()
            if data_comparison is np.ma.masked:
                data_comparison = True

        else:  # one is numeric and other isn't => not equal (incompat. dtype)
            if is_log_level_info(logger):
                logger.info(
                    f"{self.__class__.__name__}: Different data types:"
                    f"{self_dx.dtype} != {other_dx.dtype}"
                )

            return False

        mask_comparison = da.all(
            da.equal(da.ma.getmaskarray(self_dx), da.ma.getmaskarray(other_dx))
        )

        # Apply a (dask) logical 'and' to confirm if both the mask and the
        # data are equal for the pair of masked arrays:
        result = da.logical_and(data_comparison, mask_comparison)
        if not result.compute():
            if is_log_level_info(logger):
                logger.info(
                    f"{self.__class__.__name__}: Different array values ("
                    f"atol={atol}, rtol={rtol})"
                )

            return False
        else:
            return True

    def file_directories(self):
        """The directories of files containing parts of the data.

        Returns the locations of any files referenced by the data.

        .. versionadded:: (cfdm) NEXTVERSION

        .. seealso:: `add_file_directory`, `del_file_directory`,
                     `replace_file_directory`

        :Returns:

            `set`
                The unique set of file directories as absolute paths.

        **Examples**

        >>> d.file_directories()
        {'/home/data1', 'file:///data2'}

        """
        out = []
        for key, a in self.todict(
            _apply_mask_hardness=False, _asanyarray=False
        ).items():
            try:
                out.extend(a.file_directories())
            except AttributeError:
                # This graph element doesn't contain a file array
                pass

        return set(out)

    @_inplace_enabled(default=False)
    def filled(self, fill_value=None, inplace=False):
        """Replace masked elements with a fill value.

        .. versionadded:: (cfdm) 1.8.7.0

        :Parameters:

            fill_value: scalar, optional
                The fill value. By default the fill returned by
                `get_fill_value` is used, or if this is not set then
                the netCDF default fill value for the data type is
                used, as defined by `netCDF.default_fillvals`.

            {{inplace: `bool`, optional}}

        :Returns:

            `{{class}}` or `None`
                The filled data, or `None` if the operation was in-place.

        **Examples**

        >>> d = {{package}}.{{class}}([[1, 2, 3]])
        >>> print(d.filled().array)
        [[1 2 3]]
        >>> d[0, 0] = {{package}}.masked
        >>> print(d.filled().array)
        [-9223372036854775806                    2                    3]
        >>> d.set_fill_value(-99)
        >>> print(d.filled().array)
        [[-99   2   3]]

        """
        d = _inplace_enabled_define_and_cleanup(self)

        if fill_value is None:
            fill_value = d.get_fill_value(None)
            if fill_value is None:  # still...
                fill_value = default_fillvals.get(d.dtype.str[1:])
                if fill_value is None and d.dtype.kind in ("SU"):
                    fill_value = default_fillvals.get("S1", None)

                if fill_value is None:
                    raise ValueError(
                        "Can't determine fill value for "
                        f"data type {d.dtype.str!r}"
                    )

        dx = d.to_dask_array(_apply_mask_hardness=False, _asanyarray=False)
        dx = dx.map_blocks(cfdm_filled, fill_value=fill_value, dtype=d.dtype)
        d._set_dask(dx, asanyarray=False)

        return d

    def first_element(self):
        """Return the first element of the data as a scalar.

        .. versionadded:: (cfdm) 1.7.0

        .. seealso:: `last_element`, `second_element`

        **Performance**

        If possible, a cached value is returned. Otherwise the delayed
        operations needed to compute the element are executed, and
        cached for subsequent calls.

        :Returns:

                The first element of the data.

        **Examples**

        >>> d = {{package}}.{{class}}(9.0)
        >>> x = d.first_element()
        >>> print(x, type(x))
        9.0 <class 'float'>

        >>> d = {{package}}.{{class}}([[1, 2], [3, 4]])
        >>> x = d.first_element()
        >>> print(x, type(x))
        1 <class 'int'>
        >>> d[0, 0] = {{package}}.masked
        >>> y = d.first_element()
        >>> print(y, type(y))
        -- <class 'numpy.ma.core.MaskedConstant'>

        >>> d = {{package}}.{{class}}(['foo', 'bar'])
        >>> x = d.first_element()
        >>> print(x, type(x))
        foo <class 'str'>

        """
        try:
            return self._get_cached_elements()[0]
        except KeyError:
            item = self._item((slice(0, 1, 1),) * self.ndim)
            self._set_cached_elements({0: item})
            return item

    @_inplace_enabled(default=False)
    def flatten(self, axes=None, inplace=False):
        """Flatten specified axes of the data.

        Any subset of the axes may be flattened.

        The shape of the data may change, but the size will not.

        The flattening is executed in row-major (C-style) order. For
        example, the array ``[[1, 2], [3, 4]]`` would be flattened across
        both dimensions to ``[1 2 3 4]``.

        .. versionadded:: (cfdm) 1.7.11

        .. seealso:: `compressed`, `insert_dimension`, `squeeze`,
                     `transpose`

        :Parameters:

            axes: (sequence of) `int`
                Select the axes to be flattened. By default all axes
                are flattened. Each axis is identified by its positive
                or negative integer position. No axes are flattened if
                *axes* is an empty sequence.

            {{inplace: `bool`, optional}}

        :Returns:

            `{{class}}` or `None`
                The flattened data, or `None` if the operation was
                in-place.

        **Examples**

        >>> import numpy as np
        >>> d = {{package}}.{{class}}(np.arange(24).reshape(1, 2, 3, 4))
        >>> d
        <{{repr}}{{class}}(1, 2, 3, 4): [[[[0, ..., 23]]]]>
        >>> print(d.array)
        [[[[ 0  1  2  3]
           [ 4  5  6  7]
           [ 8  9 10 11]]
          [[12 13 14 15]
           [16 17 18 19]
           [20 21 22 23]]]]

        >>> e = d.flatten()
        >>> e
        <{{repr}}{{class}}(24): [0, ..., 23]>
        >>> print(e.array)
        [ 0  1  2  3  4  5  6  7  8  9 10 11 12 13 14 15 16 17 18 19 20 21 22 23]

        >>> e = d.flatten([])
        >>> e
        <{{repr}}{{class}}(1, 2, 3, 4): [[[[0, ..., 23]]]]>

        >>> e = d.flatten([1, 3])
        >>> e
        <{{repr}}{{class}}(1, 8, 3): [[[0, ..., 23]]]>
        >>> print(e.array)
        [[[ 0  4  8]
          [ 1  5  9]
          [ 2  6 10]
          [ 3  7 11]
          [12 16 20]
          [13 17 21]
          [14 18 22]
          [15 19 23]]]

        >>> d.flatten([0, -1], inplace=True)
        >>> d
        <{{repr}}{{class}}(4, 2, 3): [[[0, ..., 23]]]>
        >>> print(d.array)
        [[[ 0  4  8]
          [12 16 20]]
         [[ 1  5  9]
          [13 17 21]]
         [[ 2  6 10]
          [14 18 22]]
         [[ 3  7 11]
          [15 19 23]]]

        """
        d = _inplace_enabled_define_and_cleanup(self)

        ndim = d.ndim
        if not ndim:
            if axes or axes == 0:
                raise ValueError(
                    "Can't flatten: Can't remove axes from "
                    f"scalar {self.__class__.__name__}"
                )

            return d

        if axes is None:
            axes = list(range(ndim))
        else:
            axes = sorted(d._parse_axes(axes))

        if len(axes) <= 1:
            return d

        original_shape = self.shape

        # It is important that the first axis in the list is the
        # left-most flattened axis.
        #
        # E.g. if the shape is (10, 20, 30, 40, 50, 60) and the axes
        #      to be flattened are [2, 4], then the data must be
        #      transposed with order [0, 1, 2, 4, 3, 5]
        order = [i for i in range(ndim) if i not in axes]
        order[axes[0] : axes[0]] = axes
        d.transpose(order, inplace=True)

        # Find the flattened shape.
        #
        # E.g. if the *transposed* shape is (10, 20, 30, 50, 40, 60)
        #      and *transposed* axes [2, 3] are to be flattened then
        #      the new shape will be (10, 20, 1500, 40, 60)
        new_shape = [n for i, n in enumerate(original_shape) if i not in axes]
        new_shape.insert(axes[0], prod([original_shape[i] for i in axes]))

        dx = d.to_dask_array()
        dx = dx.reshape(new_shape)
        d._set_dask(dx, asanyarray=False)

        # Update the axis names
        data_axes0 = d._axes
        data_axes = [
            axis for i, axis in enumerate(data_axes0) if i not in axes
        ]
        data_axes.insert(axes[0], new_axis_identifier(data_axes0))
        d._axes = data_axes

        # Update the HDF5 chunking strategy
        if (
            isinstance(d.nc_hdf5_chunksizes(), tuple)
            and d.shape != original_shape
        ):
            d.nc_clear_hdf5_chunksizes()

        return d

    def get_calendar(self, default=ValueError()):
        """Return the calendar.

        .. seealso:: `del_calendar`, `set_calendar`

        :Parameters:

            default: optional
                Return the value of the *default* parameter if the
                calendar has not been set. If set to an `Exception`
                instance then it will be raised instead.

        :Returns:

                The calendar.

        **Examples**

        >>> d.set_calendar('julian')
        >>> d.get_calendar
        'metres'
        >>> d.del_calendar()
        >>> d.get_calendar()
        ValueError: Can't get non-existent calendar
        >>> print(d.get_calendar(None))
        None

        """
        try:
            return self.Units.calendar
        except (ValueError, AttributeError):
            return super().get_calendar(default=default)

    def get_count(self, default=ValueError()):
        """Return the count variable for a compressed array.

        .. versionadded:: (cfdm) 1.7.0

        .. seealso:: `get_index`, `get_list`

        :Parameters:

            default: optional
                Return the value of the *default* parameter if a count
                variable has not been set. If set to an `Exception`
                instance then it will be raised instead.

        :Returns:

                The count variable.

        **Examples**

        >>> c = d.get_count()

        """
        try:
            return self._get_Array().get_count()
        except (AttributeError, ValueError):
            return self._default(
                default, f"{self.__class__.__name__!r} has no count variable"
            )

    def get_data(self, default=ValueError(), _units=None, _fill_value=None):
        """Returns the data.

        .. versionadded:: 3.0.0

        :Returns:

            `{{class}}`

        """
        return self

    def get_compressed_axes(self):
        """Returns the dimensions that are compressed in the array.

        .. versionadded:: (cfdm) 1.7.0

        .. seealso:: `compressed_array`, `get_compressed_dimension`,
                     `get_compression_type`

        :Returns:

            `list`
                The dimensions of the data that are compressed to a single
                dimension in the underlying array. If the data are not
                compressed then an empty list is returned.

        **Examples**

        >>> d.shape
        (2, 3, 4, 5, 6)
        >>> d.compressed_array.shape
        (2, 14, 6)
        >>> d.get_compressed_axes()
        [1, 2, 3]

        >>> d.get_compression_type()
        ''
        >>> d.get_compressed_axes()
        []

        """
        ca = self._get_Array(None)

        if ca is None:
            return []

        return ca.get_compressed_axes()

    def get_compression_type(self):
        """Returns the type of compression applied to the array.

        .. versionadded:: (cfdm) 1.7.0

        .. seealso:: `compressed_array`, `compression_axes`,
                     `get_compressed_dimension`

        :Returns:

            `str`
                The compression type. An empty string means that no
                compression has been applied.

        **Examples**

        >>> d.get_compression_type()
        ''

        >>> d.get_compression_type()
        'gathered'

        >>> d.get_compression_type()
        'ragged contiguous'

        """
        ma = self._get_Array(None)
        if ma is None:
            return ""

        return ma.get_compression_type()

    def get_compressed_dimension(self, default=ValueError()):
        """Returns the compressed dimension's array position.

        That is, returns the position of the compressed dimension
        in the compressed array.

        .. versionadded:: (cfdm) 1.7.0

        .. seealso:: `compressed_array`, `get_compressed_axes`,
                     `get_compression_type`

        :Parameters:

            default: optional
                Return the value of the *default* parameter there is no
                compressed dimension. If set to an `Exception` instance
                then it will be raised instead.

        :Returns:

            `int`
                The position of the compressed dimension in the compressed
                array.

        **Examples**

        >>> d.get_compressed_dimension()
        2

        """
        try:
            return self._get_Array().get_compressed_dimension()
        except (AttributeError, ValueError):
            return self._default(
                default,
                f"{self.__class__.__name__!r} has no compressed dimension",
            )

    def get_dependent_tie_points(self, default=ValueError()):
        """Return the list variable for a compressed array.

        .. versionadded:: (cfdm) 1.10.0.1

        .. seealso:: `get_tie_point_indices`,
                     `get_interpolation_parameters`, `get_index`,
                     `get_list`

        :Parameters:

            default: optional
                Return the value of the *default* parameter if no
                dependent tie point index variables have been set. If
                set to an `Exception` instance then it will be raised
                instead.

        :Returns:

            `dict`
                The dependent tie point arrays needed by the
                interpolation method, keyed by the dependent tie point
                identities. Each key is a dependent tie point
                identity, whose value is a `Data` variable.

        **Examples**

        >>> l = d.get_dependent_tie_points()

        """
        try:
            return self._get_Array().get_dependent_tie_points()
        except (AttributeError, ValueError):
            return self._default(
                default,
                f"{self.__class__.__name__!r} has no dependent "
                "tie point index variables",
            )

    def get_filenames(self, normalise=True, per_chunk=False, extra=0):
        """The names of files containing parts of the data array.

        Returns the names of any files that may be required to deliver
        the computed data array. This set may contain fewer names than
        the collection of file names that defined the data when it was
        first instantiated, as could be the case after the data has
        been subspaced.

        **Implementation**

        A `dask` chunk that contributes to the computed array is
        assumed to reference data within a file if that chunk's array
        object has a callable `get_filenames` method, the output of
        which is added to the returned `set`.

        .. seealso:: `replace_filenames`

        :Parameters:

            {{normalise: `bool`, optional}}

                .. versionadded:: (cfdm) NEXTVERSION

            per_chunk: `bool`, optional
                TODOCFA

                .. versionadded:: (cfdm) NEXTVERSION

            extra: `int`, optional
                TODOCFA

                .. versionadded:: (cfdm) NEXTVERSION

        :Returns:

            `set`
                The file names. If no files are required to compute
                the data then an empty `set` is returned.

        **Examples**

        >>> d = {{package}}.{{class}}.empty((5, 8), 1, chunks=4)
        >>> d.get_filenames()
        set()

        >>> f = {{package}}.example_field(0)
        >>> {{package}}.write(f, "file.nc")
        >>> d = {{package}}.read("file.nc", dask_chunks'128 B')[0].data
        >>> d.get_filenames()
        {'file.nc'}

        >>> d.numblocks
        (2, 2)
        >>> filenames = d.get_filenames(per_chunk=True)
        >>> filenames.shape
        (2, 2, 1)
        >>> print(filenames)
        [[['file.nc']
          ['file.nc']]

         [['file.nc']
          ['file.nc']]]
        >>> filenames = d.get_filenames(per_chunk=True, extra=2)
        >>> filenames.shape
        (2, 2, 3)
        >>> print(filenames)
        [[['file.nc' -- --]
          ['file.nc' -- --]]

         [['file.nc' -- --]
          ['file.nc' -- --]]]

        """
<<<<<<< HEAD
        if per_chunk:
            # --------------------------------------------------------
            # Return filenames in a numpy array
            # --------------------------------------------------------
            out = []
            append = out.append

            # Maximum number of characters in any file name
            n_char = 1
            # Maximum number of file names per chunk
            n_files_per_chunk = 1

            for index in self.chunk_indices():
                for a in (
                    self[index]
                    .todict(_apply_mask_hardness=False, _asanyarray=False)
                    .values()
                ):
                    try:
                        filenames = a.get_filenames(normalise=normalise)
                    except AttributeError:
                        pass
                    else:
                        append((index, filenames))
                        if filenames:
                            n_char = max(n_char, *map(len, filenames))
                            try:
                                n_file_versions = a.get_n_file_versions()
                            except AttributeError:
                                n_file_versions = n_files_per_chunk

                            n_files_per_chunk = max(
                                n_files_per_chunk, n_file_versions
                            )

            array = np.ma.masked_all(
                self.numblocks + (n_files_per_chunk + extra,),
                dtype=f"U{n_char}",
            )
            array.set_fill_value("")

            for index, filenames in out:
                if filenames:
                    array[index + (slice(0, len(filenames)),)] = filenames

            return array

        # ------------------------------------------------------------
        # Return filenames in a set
        # ------------------------------------------------------------
        out = []
        extend = out.extend
=======
        out = []
>>>>>>> 6e66689f
        for a in self.todict(
            _apply_mask_hardness=False, _asanyarray=False
        ).values():
            try:
<<<<<<< HEAD
                extend(a.get_filenames(normalise=normalise))
=======
                out.extend(a.get_filenames())
>>>>>>> 6e66689f
            except AttributeError:
                pass

        return set(out)

    def get_index(self, default=ValueError()):
        """Return the index variable for a compressed array.

        .. versionadded:: (cfdm) 1.7.0

        .. seealso:: `get_count`, `get_list`

        :Parameters:

            default: optional
                Return *default* if index variable has not been set.

            default: optional
                Return the value of the *default* parameter if an index
                variable has not been set. If set to an `Exception`
                instance then it will be raised instead.

        :Returns:

                The index variable.

        **Examples**

        >>> i = d.get_index()

        """
        try:
            return self._get_Array().get_index()
        except (AttributeError, ValueError):
            return self._default(
                default, f"{self.__class__.__name__!r} has no index variable"
            )

    def get_interpolation_parameters(self, default=ValueError()):
        """Return the list variable for a compressed array.

        .. versionadded:: (cfdm) 1.10.0.1

        .. seealso:: `get_dependent_tie_points`,
                     `get_tie_point_indices`, `get_index`,
                     `get_list`

        :Parameters:

            default: optional
                Return the value of the *default* parameter if no
                interpolation parameters have been set. If set to an
                `Exception` instance then it will be raised instead.

        :Returns:

            `dict`
                Interpolation parameters required by the subsampling
                interpolation method. Each key is an interpolation
                parameter term name, whose value is an
                `InterpolationParameter` variable.

                Interpolation parameter term names for the
                standardised interpolation methods are defined in CF
                Appendix J "Coordinate Interpolation Methods".

        **Examples**

        >>> l = d.get_interpolation_parameters()

        """
        try:
            return self._get_Array().get_interpolation_parameters()
        except (AttributeError, ValueError):
            return self._default(
                default,
                f"{self.__class__.__name__!r} has no subsampling "
                "interpolation parameters",
            )

    def get_list(self, default=ValueError()):
        """Return the list variable for a compressed array.

        .. versionadded:: (cfdm) 1.7.0

        .. seealso:: `get_count`, `get_index`

        :Parameters:

            default: optional
                Return the value of the *default* parameter if an index
                variable has not been set. If set to an `Exception`
                instance then it will be raised instead.

        :Returns:

                The list variable.

        **Examples**

        >>> l = d.get_list()

        """
        try:
            return self._get_Array().get_list()
        except (AttributeError, ValueError):
            return self._default(
                default, f"{self.__class__.__name__!r} has no list variable"
            )

    def get_n_file_versions(self):
        """The maximum number of file versions per fragment.

        A fragment is a part of the data array that is stored in a
        file. If the data is written to a CF-netCDF aggregation
        variable, then the maximum number of file versions per
        fragment equates to the size of the trailing 'versions'
        dimension of the 'location' variable. The number of versions
        includes any unassigned versions, that would be written the
        'location' variable as missing values.

        .. versionadded:: (cfdm) NEXTVERSION

        .. seealso:: `get_filenames`, `get_n_file_versions,
                     `replace_filenames`

        :Returns:

            `int`
                "The maximum number of file versions per fragment.

        **Examples**

        >>> d = {{package}}.{{class}}([1, 2, 3])
        >>> d.get_max_file_versions()
        0

        >>> f = {{package}}.example_field(0)
        >>> {{package}}.write(f, "file.nc")
        >>> d = {{package}}.read("file.nc", dask_chunks'128 B')[0].data
        >>> d.get_max_file_versions()
        1

        """
        n = 0
        for a in self.todict(
            _apply_mask_hardness=False, _asanyarray=False
        ).values():
            try:
                n = max(n, a.get_max_file_versions())
            except AttributeError:
                pass

        return n

    def get_tie_point_indices(self, default=ValueError()):
        """Return the list variable for a compressed array.

        .. versionadded:: (cfdm) 1.10.0.1

        .. seealso:: `get_dependent_tie_points`,
                     `get_interpolation_parameters`,
                     `get_index`, `get_list`

        :Parameters:

            default: optional
                Return the value of the *default* parameter if no tie
                point index variables have been set. If set to an
                `Exception` instance then it will be raised instead.

        :Returns:

            `dict`
                The tie point index variable for each subsampled
                dimension. A key identifies a subsampled dimension by
                its integer position in the compressed array, and its
                value is a `TiePointIndex` variable.

        **Examples**

        >>> l = d.get_tie_point_indices()

        """
        try:
            return self._get_Array().get_tie_point_indices()
        except (AttributeError, ValueError):
            return self._default(
                default,
                f"{self.__class__.__name__!r} has no "
                "tie point index variables",
            )

    def get_units(self, default=ValueError()):
        """Return the units.

        .. seealso:: `del_units`, `set_units`

        :Parameters:

            default: optional
                Return the value of the *default* parameter if the units
                have not been set. If set to an `Exception` instance then
                it will be raised instead.

        :Returns:

                The units.

        **Examples**

        >>> d.set_units('metres')
        >>> d.get_units()
        'metres'
        >>> d.del_units()
        >>> d.get_units()
        ValueError: Can't get non-existent units
        >>> print(d.get_units(None))
        None

        """
        try:
            return self.Units.units
        except (ValueError, AttributeError):
            return super().get_units(default=default)

    def harden_mask(self):
        """Force the mask to hard.

        Whether the mask of a masked array is hard or soft is
        determined by its `hardmask` property. `harden_mask` sets
        `hardmask` to `True`.

        .. versionadded:: (cfdm) NEXTVERSION

        .. seealso:: `hardmask`, `soften_mask`

        **Examples**

        >>> d = {{package}}.{{class}}([1, 2, 3], hardmask=False)
        >>> d.hardmask
        False
        >>> d.harden_mask()
        >>> d.hardmask
        True

        >>> d = {{package}}.{{class}}([1, 2, 3], mask=[False, True, False])
        >>> d.hardmask
        True
        >>> d[1] = 999
        >>> print(d.array)
        [1 -- 3]

        """
        dx = self.to_dask_array(_apply_mask_hardness=False, _asanyarray=False)
        dx = dx.map_blocks(cfdm_harden_mask, dtype=dx.dtype)
        self._set_dask(dx, clear=self._NONE, asanyarray=False)
        self.hardmask = True

    def has_calendar(self):
        """Whether a calendar has been set.

        .. seealso:: `del_calendar`, `get_calendar`, `set_calendar`,
                     `has_units`, `Units`

        :Returns:

            `bool`
                `True` if the calendar has been set, otherwise
                `False`.

        **Examples**

        >>> d = {{package}}.{{class}}(1, "days since 2000-1-1", calendar="noleap")
        >>> d.has_calendar()
        True

        >>> d = {{package}}.{{class}}(1, calendar="noleap")
        >>> d.has_calendar()
        True

        >>> d = {{package}}.{{class}}(1, "days since 2000-1-1")
        >>> d.has_calendar()
        False

        >>> d = {{package}}.{{class}}(1, "m")
        >>> d.has_calendar()
        False

        """
        return hasattr(self.Units, "calendar")

    def has_units(self):
        """Whether units have been set.

        .. seealso:: `del_units`, `get_units`, `set_units`,
                     `has_calendar`, `Units`

        :Returns:

            `bool`
                `True` if units have been set, otherwise `False`.

        **Examples**

        >>> d = {{package}}.{{class}}(1, "")
        >>> d.has_units()
        True

        >>> d = {{package}}.{{class}}(1, "m")
        >>> d.has_units()
        True

        >>> d = {{package}}.{{class}}(1)
        >>> d.has_units()
        False

        >>> d = {{package}}.{{class}}(1, calendar='noleap')
        >>> d.has_units()
        False

        """
        return hasattr(self.Units, "units")

    @_inplace_enabled(default=False)
    def insert_dimension(self, position=0, inplace=False):
        """Expand the shape of the data array in place.

        .. versionadded:: (cfdm) 1.7.0

        .. seealso:: `flatten`, `squeeze`, `transpose`

        :Parameters:

            position: `int`, optional
                Specify the position that the new axis will have in the data
                array axes. By default the new axis has position 0, the
                slowest varying position.

            {{inplace: `bool`, optional}}

        :Returns:

            `{{class}}` or `None`

        **Examples**

        >>> d.shape
        (19, 73, 96)
        >>> d.insert_dimension(0).shape
        (1, 96, 73, 19)
        >>> d.insert_dimension(3).shape
        (19, 73, 96, 1)
        >>> d.insert_dimension(-1, inplace=True)
        >>> d.shape
        (19, 73, 1, 96)

        """
        d = _inplace_enabled_define_and_cleanup(self)

        # Parse position
        if not isinstance(position, int):
            raise ValueError("Position parameter must be an integer")

        original_ndim = self.ndim

        if -original_ndim - 1 <= position < 0:
            position += original_ndim + 1
        elif not 0 <= position <= original_ndim:
            raise ValueError(
                f"Can't insert dimension: Invalid position {position!r}"
            )

        new_shape = list(d.shape)
        new_shape.insert(position, 1)

        dx = d.to_dask_array(
            _apply_mask_hardness=False,
        )
        dx = dx.reshape(new_shape)

        # Inserting a dimension doesn't affect the cached elements or
        # the CFA write status
        d._set_dask(
            dx, clear=self._ALL ^ self._CACHE ^ self._CFA, asanyarray=False
        )

        # Expand _axes
        axis = new_axis_identifier(d._axes)
        data_axes = list(d._axes)
        data_axes.insert(position, axis)
        d._axes = data_axes

        # Update the HDF5 chunking strategy
        chunksizes = d.nc_hdf5_chunksizes()
        if chunksizes and isinstance(chunksizes, tuple):
            chunksizes = list(chunksizes)
            chunksizes.insert(position, 1)
            d.nc_set_hdf5_chunksizes(chunksizes)

        return d

    def last_element(self):
        """Return the last element of the data as a scalar.

        .. versionadded:: (cfdm) 1.7.0

        .. seealso:: `first_element`, `second_element`

        **Performance**

        If possible, a cached value is returned. Otherwise the delayed
        operations needed to compute the element are executed, and
        cached for subsequent calls.

        :Returns:

                The last element of the data.

        **Examples**

        >>> d = {{package}}.{{class}}(9.0)
        >>> x = d.last_element()
        >>> print(x, type(x))
        9.0 <class 'float'>

        >>> d = {{package}}.{{class}}([[1, 2], [3, 4]])
        >>> x = d.last_element()
        >>> print(x, type(x))
        4 <class 'int'>
        >>> d[-1, -1] = {{package}}.masked
        >>> y = d.last_element()
        >>> print(y, type(y))
        -- <class 'numpy.ma.core.MaskedConstant'>

        >>> d = {{package}}.{{class}}(['foo', 'bar'])
        >>> x = d.last_element()
        >>> print(x, type(x))
        bar <class 'str'>

        """
        try:
            return self._get_cached_elements()[-1]
        except KeyError:
            item = self._item((slice(-1, None, 1),) * self.ndim)
            self._set_cached_elements({-1: item})
            return item

    @_inplace_enabled(default=False)
    def masked_values(self, value, rtol=None, atol=None, inplace=False):
        """Mask using floating point equality.

        Masks the data where elements are approximately equal to the
        given value. For integer types, exact equality is used.

        .. versionadded:: (cfdm) 1.11.0.0

        .. seealso:: `mask`, `masked_where`

        :Parameters:

            value: number
                Masking value.

            {{rtol: number, optional}}

            {{atol: number, optional}}

            {{inplace: `bool`, optional}}

        :Returns:

            `{{class}}` or `None`
                The result of masking the data where approximately
                equal to *value*, or `None` if the operation was
                in-place.

        **Examples**

        >>> d = {{package}}.{{class}}([1, 1.1, 2, 1.1, 3])
        >>> e = d.masked_values(1.1)
        >>> print(e.array)
        [1.0 -- 2.0 -- 3.0]

        """
        d = _inplace_enabled_define_and_cleanup(self)

        if rtol is None:
            rtol = self._rtol
        else:
            rtol = float(rtol)

        if atol is None:
            atol = self._atol
        else:
            atol = float(atol)

        dx = d.to_dask_array()
        dx = da.ma.masked_values(dx, value, rtol=rtol, atol=atol)
        d._set_dask(dx, asanyarray=False)
        return d

    @_inplace_enabled(default=False)
    def masked_where(self, condition, inplace=False):
        """Mask the data where a condition is met.

        **Performance**

        `masked_where` causes all delayed operations to be executed.

        .. versionadded:: (cfdm) NEXTVERSION

        .. seealso:: `mask`, `masked_values`

        :Parameters:

            condition: array_like
                The masking condition. The data is masked where
                *condition* is True. Any masked values already in the
                data are also masked in the result.

            {{inplace: `bool`, optional}}

        :Returns:

            {{inplace: `bool`, optional}}

        :Returns:

            `{{class}}` or `None`
                The result of masking the data, or `None` if the
                operation was in-place.

        **Examples**

        >>> d = {{package}}.{{class}}([1, 2, 3, 4, 5])
        >>> e = d.masked_where([0, 1, 0, 1, 0])
        >>> print(e.array)
        [1 -- 3 -- 5]

        """
        d = _inplace_enabled_define_and_cleanup(self)

        array = cfdm_where(d.array, condition, masked, None, d.hardmask)
        dx = da.from_array(array, chunks=d.chunks)
        d._set_dask(dx, asanyarray=False)

        return d

    @_inplace_enabled(default=False)
    def max(
        self,
        axes=None,
        squeeze=False,
        split_every=None,
        inplace=False,
    ):
        """Calculate maximum values.

        Calculates the maximum value or the maximum values along axes.

        See
        https://ncas-cms.github.io/cf-python/analysis.html#collapse-methods
        for mathematical definitions.

        .. versionadded:: (cfdm) 1.8.0

         ..seealso:: `min`, `sum`

        :Parameters:

            {{collapse axes: (sequence of) `int`, optional}}

            {{collapse squeeze: `bool`, optional}}

            {{split_every: `int` or `dict`, optional}}

                .. versionadded:: (cfdm) NEXTVERSION

            {{inplace: `bool`, optional}}

        :Returns:

            `{{class}}` or `None`
                The collapsed data, or `None` if the operation was
                in-place.

        **Examples**

        >>> a = np.ma.arange(12).reshape(4, 3)
        >>> d = {{package}}.{{class}}(a, 'K')
        >>> d[1, 1] = {{package}}.masked
        >>> print(d.array)
        [[0 1 2]
         [3 -- 5]
         [6 7 8]
         [9 10 11]]
        >>> d.max()
        <{{repr}}{{class}}(1, 1): [[11]] K>

        """
        d = _inplace_enabled_define_and_cleanup(self)
        d = collapse(
            da.max,
            d,
            axis=axes,
            keepdims=not squeeze,
            split_every=split_every,
        )
        return d

    @_inplace_enabled(default=False)
    def min(self, axes=None, squeeze=False, split_every=None, inplace=False):
        """Calculate minimum values.

        Calculates the minimum value or the minimum values along axes.

        See
        https://ncas-cms.github.io/cf-python/analysis.html#collapse-methods
        for mathematical definitions.

        .. versionadded:: (cfdm) 1.8.0

         ..seealso:: `max`, `sum`

        :Parameters:

            {{collapse axes: (sequence of) `int`, optional}}

            {{collapse squeeze: `bool`, optional}}

            {{split_every: `int` or `dict`, optional}}

                .. versionadded:: (cfdm) NEXTVERSION

            {{inplace: `bool`, optional}}

        :Returns:

            `{{class}}` or `None`
                The collapsed data, or `None` if the operation was
                in-place.

        **Examples**

        >>> a = np.ma.arange(12).reshape(4, 3)
        >>> d = {{package}}.{{class}}(a, 'K')
        >>> d[1, 1] = {{package}}.masked
        >>> print(d.array)
        [[0 1 2]
         [3 -- 5]
         [6 7 8]
         [9 10 11]]
        >>> d.min()
        <{{repr}}{{class}}(1, 1): [[0]] K>

        """
        d = _inplace_enabled_define_and_cleanup(self)
        d = collapse(
            da.min,
            d,
            axis=axes,
            keepdims=not squeeze,
            split_every=split_every,
        )
        return d

    def nc_aggregation_substitutions(self):
        """Return the netCDF aggregation substitution definitions.

        .. versionadded:: (cfdm) NEXTVERSION

        .. seealso:: `nc_clear_aggregation_substitutions`,
                     `nc_del_aggregation_substitution`,
                     `nc_update_aggregation_substitutions`

        :Returns:

            `dict`
                {{Returns nc_aggregation_substitutions}}

        **Examples**

        >>> f.nc_aggregation_substitutions()
        {}
        >>> f.nc_update_aggregation_substitutions({'base': 'file:///data/'})
        >>> f.nc_aggregation_substitutions()
        {'${base}': 'file:///data/'}
        >>> f.nc_update_aggregation_substitutions({'${base2}': '/home/data/'})
        >>> f.nc_aggregation_substitutions()
        {'${base}': 'file:///data/', '${base2}': '/home/data/'}
        >>> f.nc_update_aggregation_substitutions({'${base}': '/new/path/'})
        >>> f.nc_aggregation_substitutions()
        {'${base}': '/new/path/', '${base2}': '/home/data/'}
        >>> f.nc_del_aggregation_substitution('${base}')
        {'${base}': '/new/path/'}
        >>> f.nc_clear_aggregation_substitutions()
        {'${base2}': '/home/data/'}
        >>> f.nc_aggregation_substitutions()
        {}
        >>> f.nc_clear_aggregation_substitutions()
        {}
        >>> print(f.nc_del_aggregation_substitution('base'))
        None

        """
        out = {}
        dsk = self.todict(_apply_mask_hardness=False, _asanyarray=False)
        for key, a in dsk.items():
            try:
                out.update(a.get_substitutions(copy=False))
            except AttributeError:
                # This graph node doesn't contain a file array
                pass

        return out

    def nc_clear_aggregation_substitutions(self):
        """Remove all netCDF aggregation substitution definitions.

        .. versionadded:: (cfdm) NEXTVERSION

        .. seealso:: `nc_del_aggregation_substitution`,
                     `nc_aggregation_substitutions`,
                     `nc_update_aggregation_substitutions`

        :Returns:

            `dict`
                {{Returns nc_clear_aggregation_substitutions}}

        **Examples**

        >>> f.nc_update_aggregation_substitutions({'base': 'file:///data/'})
        >>> f.nc_aggregation_substitutions()
        {'${base}': 'file:///data/'}
        >>> f.nc_update_aggregation_substitutions({'${base2}': '/home/data/'})
        >>> f.nc_aggregation_substitutions()
        {'${base}': 'file:///data/', '${base2}': '/home/data/'}
        >>> f.nc_update_aggregation_substitutions({'${base}': '/new/path/'})
        >>> f.nc_aggregation_substitutions()
        {'${base}': '/new/path/', '${base2}': '/home/data/'}
        >>> f.nc_del_aggregation_substitution('${base}')
        {'${base}': '/new/path/'}
        >>> f.nc_clear_aggregation_substitutions()
        {'${base2}': '/home/data/'}
        >>> f.nc_aggregation_substitutions()
        {}
        >>> f.nc_clear_aggregation_substitutions()
        {}
        >>> print(f.nc_del_aggregation_substitution('base'))
        None

        """
        self._modify_dask_graph("clear_substitutions")

    def nc_del_aggregation_substitution(self, base):
        """Remove a netCDF aggregation substitution definition.

        .. versionadded:: (cfdm) NEXTVERSION

        .. seealso:: `nc_clear_aggregation_substitutions`,
                     `nc_aggregation_substitutions`,
                     `nc_update_aggregation_substitutions`

        :Parameters:

            {{cfa substitution: `str`}}

        :Returns:

            `dict`
                {{Returns nc_del_aggregation_substitution}}

        **Examples**

        >>> f.nc_aggregation_substitutions()
        {}
        >>> f.nc_update_aggregation_substitutions({'base': 'file:///data/'})
        >>> f.nc_aggregation_substitutions()
        {'${base}': 'file:///data/'}
        >>> f.nc_update_aggregation_substitutions({'${base2}': '/home/data/'})
        >>> f.nc_aggregation_substitutions()
        {'${base}': 'file:///data/', '${base2}': '/home/data/'}
        >>> f.nc_update_aggregation_substitutions({'${base}': '/new/path/'})
        >>> f.nc_aggregation_substitutions()
        {'${base}': '/new/path/', '${base2}': '/home/data/'}
        >>> f.nc_del_aggregation_substitution('${base}')
        {'${base}': '/new/path/'}
        >>> f.nc_clear_aggregation_substitutions()
        {'${base2}': '/home/data/'}
        >>> f.nc_aggregation_substitutions()
        {}
        >>> f.nc_clear_aggregation_substitutions()
        {}
        >>> print(f.nc_del_aggregation_substitution('base'))
        {}

        """
        if not (base.startswith("${") and base.endswith("}")):
            base = f"${{{base}}}"

        self._modify_dask_graph("del_substitution", (base,))

    def nc_update_aggregation_substitutions(self, substitutions):
        """Update the netCDF aggregation substitution definitions.

        .. versionadded:: (cfdm) NEXTVERSION

        .. seealso:: `nc_clear_aggregation_substitutions`,
                     `nc_del_aggregation_substitution`,
                     `nc_aggregation_substitutions`,

        :Parameters:

            {{cfa substitutions: `dict`}}

        :Returns:

            `None`

        **Examples**

        >>> d.nc_aggregation_substitutions()
        {}
        >>> d.nc_update_aggregation_substitutions({'base': 'file:///data/'})
        >>> d.nc_aggregation_substitutions()
        {'${base}': 'file:///data/'}
        >>> d.nc_update_aggregation_substitutions({'${base2}': '/home/data/'})
        >>> d.nc_aggregation_substitutions()
        {'${base}': 'file:///data/', '${base2}': '/home/data/'}
        >>> d.nc_update_aggregation_substitutions({'${base}': '/new/path/'})
        >>> d.nc_aggregation_substitutions()
        {'${base}': '/new/path/', '${base2}': '/home/data/'}
        >>> d.nc_del_aggregation_substitution('${base}')
        {'${base}': '/new/path/'}
        >>> d.nc_clear_aggregation_substitutions()
        {'${base2}': '/home/data/'}
        >>> d.nc_aggregation_substitutions()
        {}
        >>> d.nc_clear_aggregation_substitutions()
        {}
        >>> print(d.nc_del_aggregation_substitution('base'))
        None

        """
        if not substitutions:
            return

        substitutions = substitutions.copy()
        for base, sub in tuple(substitutions.items()):
            if not (base.startswith("${") and base.endswith("}")):
                substitutions[f"${{{base}}}"] = substitutions.pop(base)

        self._modify_dask_graph("update_substitutions", (substitutions,))

    @_inplace_enabled(default=False)
    def pad_missing(self, axis, pad_width=None, to_size=None, inplace=False):
        """Pad an axis with missing data.

        .. versionadded:: (cfdm) NEXTVERSION

        :Parameters:

            axis: `int`
                Select the axis for which the padding is to be
                applied.

                *Parameter example:*
                  Pad second axis: ``axis=1``.

                *Parameter example:*
                  Pad the last axis: ``axis=-1``.

            {{pad_width: sequence of `int`, optional}}

            {{to_size: `int`, optional}}

            {{inplace: `bool`, optional}}

        :Returns:

            `{{class}}` or `None`
                The padded data, or `None` if the operation was
                in-place.

        **Examples**

        >>> d = {{package}}.{{class}}(np.arange(6).reshape(2, 3))
        >>> print(d.array)
        [[0 1 2]
         [3 4 5]]
        >>> e = d.pad_missing(1, (1, 2))
        >>> print(e.array)
        [[-- 0 1 2 -- --]
         [-- 3 4 5 -- --]]
        >>> f = e.pad_missing(0, (0, 1))
        >>> print(f.array)
        [[--  0  1  2 -- --]
         [--  3  4  5 -- --]
         [-- -- -- -- -- --]]

        >>> g = d.pad_missing(1, to_size=5)
        >>> print(g.array)
        [[0 1 2 -- --]
         [3 4 5 -- --]]

        """
        if not 0 <= axis < self.ndim:
            raise ValueError(
                f"'axis' must be a valid dimension position. Got {axis}"
            )

        if to_size is not None:
            # Set pad_width from to_size
            if pad_width is not None:
                raise ValueError("Can't set both 'pad_width' and 'to_size'")

            pad_width = (0, to_size - self.shape[axis])
        elif pad_width is None:
            raise ValueError("Must set either 'pad_width' or 'to_size'")

        pad_width = np.asarray(pad_width)
        if pad_width.shape != (2,) or not pad_width.dtype.kind == "i":
            raise ValueError(
                "'pad_width' must be a sequence of two integers. "
                f"Got: {pad_width}"
            )

        pad_width = tuple(pad_width)
        if any(n < 0 for n in pad_width):
            if to_size is not None:
                raise ValueError(
                    f"'to_size' ({to_size}) must not be smaller than the "
                    f"original axis size ({self.shape[axis]})"
                )

            raise ValueError(
                f"Can't set a negative number of pad values. Got: {pad_width}"
            )

        d = _inplace_enabled_define_and_cleanup(self)

        dx = d.to_dask_array()
        mask0 = da.ma.getmaskarray(dx)

        pad = [(0, 0)] * dx.ndim
        pad[axis] = pad_width

        # Pad the data with zero. This will lose the original mask.
        dx = da.pad(dx, pad, mode="constant", constant_values=0)

        # Pad the mask with True
        mask = da.pad(mask0, pad, mode="constant", constant_values=True)

        # Set the mask
        dx = da.ma.masked_where(mask, dx)

        d._set_dask(dx, asanyarray=False)
        return d

    @_inplace_enabled(default=False)
    def persist(self, inplace=False):
        """Persist the underlying dask array into memory.

        This turns an underlying lazy dask array into a equivalent
        chunked dask array, but now with the results fully computed.

        `persist` is particularly useful when using distributed
        systems, because the results will be kept in distributed
        memory, rather than returned to the local process.

        Compare with `compute` and `array`.

        **Performance**

        `persist` causes all delayed operations to be computed.

        .. versionadded:: (cfdm) NEXTVERSION

        .. seealso:: `compute`, `array`, `datetime_array`,
                     `dask.array.Array.persist`

        :Parameters:

            {{inplace: `bool`, optional}}

        :Returns:

            `{{class}}` or `None`
                The persisted data. If the operation was in-place then
                `None` is returned.

        **Examples**

        >>> e = d.persist()

        """
        d = _inplace_enabled_define_and_cleanup(self)
        dx = self.to_dask_array(_apply_mask_hardness=False)
        dx = dx.persist()
        d._set_dask(
            dx, clear=self._ALL ^ self._ARRAY ^ self._CACHE, asanyarray=False
        )
        return d

    @_inplace_enabled(default=False)
    def rechunk(
        self,
        chunks="auto",
        threshold=None,
        block_size_limit=None,
        balance=False,
        inplace=False,
    ):
        """Change the chunk structure of the data.

        **Performance**

        Rechunking can sometimes be expensive and incur a lot of
        communication overheads.

        .. versionadded:: (cfdm) NEXTVERSION

        .. seealso:: `chunks`, `dask.array.rechunk`

        :Parameters:

            {{chunks: `int`, `tuple`, `dict` or `str`, optional}}

            {{threshold: `int`, optional}}

            {{block_size_limit: `int`, optional}}

            {{balance: `bool`, optional}}

        :Returns:

            `{{class}}` or `None`
                The rechunked data, or `None` if the operation was
                in-place.

        **Examples**

        >>> x = {{package}}.{{class}}.empty((1000, 1000), chunks=(100, 100))

        Specify uniform chunk sizes with a tuple

        >>> y = x.rechunk((1000, 10))

        Or chunk only specific dimensions with a dictionary

        >>> y = x.rechunk({0: 1000})

        Use the value ``-1`` to specify that you want a single chunk
        along a dimension or the value ``'auto'`` to specify that dask
        can freely rechunk a dimension to attain blocks of a uniform
        block size.

        >>> y = x.rechunk({0: -1, 1: 'auto'}, block_size_limit=1e8)

        If a chunk size does not divide the dimension then rechunk
        will leave any unevenness to the last chunk.

        >>> x.rechunk(chunks=(400, -1)).chunks
        ((400, 400, 200), (1000,))

        However if you want more balanced chunks, and don't mind
        `dask` choosing a different chunksize for you then you can use
        the ``balance=True`` option.

        >>> x.rechunk(chunks=(400, -1), balance=True).chunks
        ((500, 500), (1000,))

        """
        d = _inplace_enabled_define_and_cleanup(self)

        # Dask rechunking is essentially a wrapper for __getitem__
        # calls on the chunks, which means that we can use the same
        # 'asanyarray' and 'clear' keywords to `_set_dask` as are used
        # in `__gettem__`.
        dx = d.to_dask_array(_apply_mask_hardness=False, _asanyarray=False)
        dx = dx.rechunk(chunks, threshold, block_size_limit, balance)
        d._set_dask(
            dx, clear=self._ALL ^ self._ARRAY ^ self._CACHE, asanyarray=None
        )

        return d

    def replace_file_directory(self, old_directory, new_directory):
        """Replace a file directory in-place.

        Every file in *old_directory* that is referenced by the data
        is redefined to be in *new_directory*.

        .. versionadded:: (cfdm) NEXTVERSION

        .. seealso:: `add_file_directory`, `del_file_directory`,
                     `file_directories`

        :Parameters:

            old_directory: `str`
                The directory to be replaced.

            new_directory: `str`
                The new directory.

        :Returns:

            `str`
                The new directory as an absolute path.

        **Examples**

        >>> d.get_filenames()
        {'/data/file1.nc', '/home/file2.nc'}
        >>> d.replace_file_directory('/data', '/new/data/path/')
        '/new/data/path'
        >>> d.get_filenames()
        {'/new/data/path/file1.nc', '/home/file2.nc'}
        >>> d.replace_file_directory('/new/data, '/archive/location')
        '/archive/location'
        >>> d.get_filenames()
        {'/archive/location/path/file1.nc', '/home/file2.nc'}

        """
        old_directory = dirname(old_directory, isdir=True)
        new_directory = dirname(new_directory, isdir=True)
        self._modify_dask_graph(
            "replace_file_directory",
            (
                old_directory,
                new_directory,
            ),
        )
        return new_directory

    def replace_filenames(self, filenames):
        """Replace each fragment's file locations in-place.

        TODOCFA

        .. versionadded:: (cfdm) NEXTVERSION

        .. seealso:: `get_filenames`

        :Parameters:

             filenames: array_like
                 TODOCFA. It must either have the same shape as the
                 Dask chunks, or may also include an extra trailing
                 dimension for diofferent file location versions.

        :Returns:

            `None`

        **Examples**

        TODOCFA

        """
        filenames = np.asanyarray(filenames)
        filenames.set_fill_value("")
        filenames_shape = filenames.shape

        ndim = self.ndim
        if filenames.ndim == ndim:
            filenames = np.expand_dims(filenames, -1)

        if (
            filenames.ndim != ndim + 1
            or self.numblocks != filenames.shape[:ndim]
        ):
            raise ValueError(
                f"'filenames' shape {filenames_shape} is incompatible "
                f"with the Dask chunks shape {self.numblocks}"
            )

        dsk = self.todict(_apply_mask_hardness=False, _asanyarray=False)

        keys = {}
        for index in self.chunk_indices():
            updated = False
            for key, a in (
                self[index]
                .todict(_apply_mask_hardness=False, _asanyarray=False)
                .items()
            ):
                try:
                    dsk[key] = a.replace_filenames(filenames[index])
                except AttributeError:
                    pass
                else:
                    if updated:
                        raise ValueError(
                            "Can't replace the file locations for the Dask "
                            f"chunk defined by {index!r}: "
                            "The Dask chunk references two or more fragments"
                        )

                    if key in keys:
                        raise ValueError(
                            "Can't replace the file locations for the Dask "
                            f"chunk defined by {index!r}: "
                            "The referenced fragment has already been "
                            f"updated from Dask chunk {keys[key]!r}."
                        )

                    updated = True
                    keys[key] = index

        dx = self.to_dask_array(_apply_mask_hardness=False, _asanyarray=False)
        dx = da.Array(dsk, dx.name, dx.chunks, dx.dtype, dx._meta)
        self._set_dask(dx, clear=self._NONE, asanyarray=None)

    @_inplace_enabled(default=False)
    def reshape(self, *shape, merge_chunks=True, limit=None, inplace=False):
        """Change the shape of the data without changing its values.

        It assumes that the array is stored in row-major order, and
        only allows for reshapings that collapse or merge dimensions
        like ``(1, 2, 3, 4) -> (1, 6, 4)`` or ``(64,) -> (4, 4, 4)``.

        .. versionadded:: (cfdm) NEXTVERSION

        :Parameters:

            shape: `tuple` of `int`, or any number of `int`
                The new shape for the data, which should be compatible
                with the original shape. If an integer, then the
                result will be a 1-d array of that length. One shape
                dimension can be -1, in which case the value is
                inferred from the length of the array and remaining
                dimensions.

            merge_chunks: `bool`
                When True (the default) merge chunks using the logic
                in `dask.array.rechunk` when communication is
                necessary given the input array chunking and the
                output shape. When False, the input array will be
                rechunked to a chunksize of 1, which can create very
                many tasks. See `dask.array.reshape` for details.

            limit: int, optional
                The maximum block size to target in bytes. If no limit
                is provided, it defaults to a size in bytes defined by
                the `cf.chunksize` function.

            {{inplace: `bool`, optional}}

        :Returns:

            `Data` or `None`
                 The reshaped data, or `None` if the operation was
                 in-place.

        **Examples**

        >>> d = {{package}}.{{class}}(np.arange(12))
        >>> print(d.array)
        [ 0  1  2  3  4  5  6  7  8  9 10 11]
        >>> print(d.reshape(3, 4).array)
        [[ 0  1  2  3]
         [ 4  5  6  7]
         [ 8  9 10 11]]
        >>> print(d.reshape((4, 3)).array)
        [[ 0  1  2]
         [ 3  4  5]
         [ 6  7  8]
         [ 9 10 11]]
        >>> print(d.reshape(-1, 6).array)
        [[ 0  1  2  3  4  5]
         [ 6  7  8  9 10 11]]
        >>>  print(d.reshape(1, 1, 2, 6).array)
        [[[[ 0  1  2  3  4  5]
           [ 6  7  8  9 10 11]]]]
        >>> print(d.reshape(1, 1, -1).array)
        [[[[ 0  1  2  3  4  5  6  7  8  9 10 11]]]]

        """
        d = _inplace_enabled_define_and_cleanup(self)

        original_shape = self.shape
        original_ndim = len(original_shape)

        dx = d.to_dask_array(_apply_mask_hardness=False, _asanyarray=False)
        dx = dx.reshape(*shape, merge_chunks=merge_chunks, limit=limit)
        d._set_dask(dx, asanyarray=None)

        # Set axis names for the reshaped data
        if dx.ndim != original_ndim:
            d._axes = generate_axis_identifiers(dx.ndim)

        # Update the HDF5 chunking strategy
        if (
            isinstance(d.nc_hdf5_chunksizes(), tuple)
            and d.shape != original_shape
        ):
            d.nc_clear_hdf5_chunksizes()

        # CF-PYTHON: reshape: Need to clear cyclic axes, as we can't help but
        #            lose them in this operation

        return d

    def second_element(self):
        """Return the second element of the data as a scalar.

        .. versionadded:: (cfdm) 1.7.0

        .. seealso:: `first_element`, `last_element`

        **Performance**

        If possible, a cached value is returned. Otherwise the delayed
        operations needed to compute the element are executed, and
        cached for subsequent calls.

        :Returns:

                The second element of the data.

        **Examples**

        >>> d = {{package}}.{{class}}([[1, 2], [3, 4]])
        >>> x = d.second_element()
        >>> print(x, type(x))
        2 <class 'int'>
        >>> d[0, 1] = {{package}}.masked
        >>> y = d.second_element()
        >>> print(y, type(y))
        -- <class 'numpy.ma.core.MaskedConstant'>

        >>> d = {{package}}.{{class}}(['foo', 'bar'])
        >>> x = d.second_element()
        >>> print(x, type(x))
        bar <class 'str'>

        """
        try:
            return self._get_cached_elements()[1]
        except KeyError:
            item = self._item(np.unravel_index(1, self.shape))
            self._set_cached_elements({1: item})
            return item

    def set_calendar(self, calendar):
        """Set the calendar.

        .. seealso:: `override_calendar`, `override_units`,
                     `del_calendar`, `get_calendar`

        :Parameters:

            value: `str`
                The new calendar.

        :Returns:

            `None`

        **Examples**

        >>> d.set_calendar('none')
        >>> d.get_calendar
        'none'
        >>> d.del_calendar()
        >>> d.get_calendar()
        ValueError: Can't get non-existent calendar
        >>> print(d.get_calendar(None))
        None

        """
        self.Units = self._Units_class(self.get_units(default=None), calendar)

    def set_min_file_versions(self, n):
        """Set the minimum number of file versions per fragment.

        A fragment is a part of the data array that is stored in a
        file. If the data is written to a CF-netCDF aggregation
        variable, then the the minimum number of file versions per
        fragment equates to a lower limit to the size of the trailing
        'versions' dimension of the 'location' variable. The actual
        dimension size will be larger if there are more file locations
        than this minimum amount.

        .. versionadded:: (cfdm) NEXTVERSION

        .. seealso:: `get_filenames`, `get_n_file_versions,
                     `replace_filenames`

        :Parameters:

             n: `int`
                The new minimum number.

        :Returns:

            `None`

        """
        d = _inplace_enabled_define_and_cleanup(self)
        d._modify_dask_graph("set_min_file_versions", n)
        return d

    def set_units(self, value):
        """Set the units.

        .. seealso:: `override_units`, `del_units`, `get_units`,
                     `has_units`, `Units`

        :Parameters:

            value: `str`
                The new units.

        :Returns:

            `None`

        **Examples**

        >>> d.set_units('watt')
        >>> d.get_units()
        'watt'
        >>> d.del_units()
        >>> d.get_units()
        ValueError: Can't get non-existent units
        >>> print(d.get_units(None))
        None

        """
        self.Units = self._Units_class(value, self.get_calendar(default=None))

    def soften_mask(self):
        """Force the mask to soft.

        Whether the mask of a masked array is hard or soft is
        determined by its `hardmask` property. `soften_mask` sets
        `hardmask` to `False`.

        .. versionadded:: (cfdm) NEXTVERSION

        .. seealso:: `hardmask`, `harden_mask`

        **Examples**

        >>> d = {{package}}.{{class}}([1, 2, 3])
        >>> d.hardmask
        True
        >>> d.soften_mask()
        >>> d.hardmask
        False

        >>> d = {{package}}.{{class}}([1, 2, 3], mask=[False, True, False], hardmask=False)
        >>> d.hardmask
        False
        >>> d[1] = 999
        >>> print(d.array)
        [  1 999   3]

        """
        dx = self.to_dask_array(_apply_mask_hardness=False, _asanyarray=False)
        dx = dx.map_blocks(cfdm_soften_mask, dtype=dx.dtype)
        self._set_dask(dx, clear=self._NONE, asanyarray=False)
        self.hardmask = False

    @_inplace_enabled(default=False)
    def squeeze(self, axes=None, inplace=False):
        """Remove size 1 axes from the data array.

        By default all size 1 axes are removed, but particular axes
        may be selected with the keyword arguments.

        .. versionadded:: (cfdm) 1.7.0

        .. seealso:: `flatten`, `insert_dimension`, `transpose`

        :Parameters:

            axes: (sequence of) `int`, optional
                Select the axes. By default all size 1 axes are
                removed. Each axis is identified by its positive or
                negative integer position. No axes are removed if
                *axes* is an empty sequence.

            {{inplace: `bool`, optional}}

        :Returns:

            `{{class}}` or `None`
                The squeezed data array.

        **Examples**

        >>> v.shape
        (1,)
        >>> v.squeeze()
        >>> v.shape
        ()

        >>> v.shape
        (1, 2, 1, 3, 1, 4, 1, 5, 1, 6, 1)
        >>> v.squeeze((0,))
        >>> v.shape
        (2, 1, 3, 1, 4, 1, 5, 1, 6, 1)
        >>> v.squeeze(1)
        >>> v.shape
        (2, 3, 1, 4, 1, 5, 1, 6, 1)
        >>> v.squeeze([2, 4])
        >>> v.shape
        (2, 3, 4, 5, 1, 6, 1)
        >>> v.squeeze([])
        >>> v.shape
        (2, 3, 4, 5, 1, 6, 1)
        >>> v.squeeze()
        >>> v.shape
        (2, 3, 4, 5, 6)

        """
        d = _inplace_enabled_define_and_cleanup(self)

        if not d.ndim:
            if axes or axes == 0:
                raise ValueError("Can't squeeze axes from scalar data")

            if inplace:
                d = None

            return d

        original_shape = self.shape

        if axes is None:
            iaxes = tuple([i for i, n in enumerate(original_shape) if n == 1])
        else:
            iaxes = d._parse_axes(axes)
            for i in iaxes:
                if original_shape[i] > 1:
                    raise ValueError(
                        f"Can't squeeze axis in position {i} from data with "
                        f"shape {original_shape}: Axis size is greater than 1"
                    )

        if not iaxes:
            # Short circuit for a null operation (to avoid adding a
            # null layer to the Dask graph).
            return d

        # Still here? Then the data array is not scalar and at least
        # one size 1 axis needs squeezing.
        dx = d.to_dask_array(_apply_mask_hardness=False)
        dx = dx.squeeze(axis=iaxes)

        # Squeezing a dimension doesn't affect the cached elements
        d._set_dask(dx, clear=self._ALL ^ self._CACHE, asanyarray=False)

        # Remove the squeezed axis names
        d._axes = [axis for i, axis in enumerate(d._axes) if i not in iaxes]

        # Update the HDF5 chunking strategy
        chunksizes = d.nc_hdf5_chunksizes()
        if chunksizes and isinstance(chunksizes, tuple):
            chunksizes = [
                size for i, size in enumerate(chunksizes) if i not in iaxes
            ]
            d.nc_set_hdf5_chunksizes(chunksizes)

        return d

    @_inplace_enabled(default=False)
    def sum(self, axes=None, squeeze=False, split_every=None, inplace=False):
        """Calculate sum values.

        Calculates the sum value or the sum values along axes.

        See
        https://ncas-cms.github.io/cf-python/analysis.html#collapse-methods
        for mathematical definitions.

         ..seealso:: `max`, `min`

        :Parameters:

            {{collapse axes: (sequence of) `int`, optional}}

            {{collapse squeeze: `bool`, optional}}

            {{split_every: `int` or `dict`, optional}}

                .. versionadded:: (cfdm) NEXTVERSION

            {{inplace: `bool`, optional}}

        :Returns:

            `{{class}}` or `None`
                The collapsed data, or `None` if the operation was
                in-place.

        **Examples**

        >>> a = np.ma.arange(12).reshape(4, 3)
        >>> d = {{package}}.{{class}}(a, 'K')
        >>> d[1, 1] = {{package}}.masked
        >>> print(d.array)
        [[0 1 2]
         [3 -- 5]
         [6 7 8]
         [9 10 11]]
        >>> d.sum()
        <{{repr}}{{class}}(1, 1): [[62]] K>

        >>> w = np.linspace(1, 2, 3)
        >>> print(w)
        [1.  1.5 2. ]
        >>> d.sum(weights={{package}}.{{class}}(w, 'm'))
        <{{repr}}{{class}}(1, 1): [[97.0]] K>

        """
        d = _inplace_enabled_define_and_cleanup(self)
        d = collapse(
            da.sum,
            d,
            axis=axes,
            keepdims=not squeeze,
            split_every=split_every,
        )
        return d

    def to_dask_array(self, _apply_mask_hardness=True, _asanyarray=True):
        """Convert the data to a `dask` array.

        .. versionadded:: (cfdm) NEXTVERSION

        :Parameters:

            _apply_mask_hardness: `bool`, optional
                If True (the default) then force the mask hardness of
                the returned Dask array to be that given by the
                `hardmask` attribute.

            _asanyarray: `bool`, optional
               If True (the default) and the `__asanyarray__`
               attribute is also `True`, then a `cfdm_asanyarray`
               operation is added to the graph of the returned Dask
               array. If False then this operation is not added.

               In general, setting *_asanyarray* to False should only
               be done if it is known that a) the returned Dask array
               is never going to be computed; or b) it is not
               necessary to add a `cfdm_asanyarray` operation in lieu
               of its functionality being implemented by a new Dask
               graph layer that is going to be created at a later
               stage. See `cfdm.data.dask_utils.cfdm_asanyarray` for
               further details.

        :Returns:

            `dask.array.Array`
                The dask array contained within the `{{class}}` instance.

        **Examples**

        >>> d = {{package}}.{{class}}([1, 2, 3, 4], 'm')
        >>> dx = d.to_dask_array()
        >>> dx
        >>> dask.array<array, shape=(4,), dtype=int64, chunksize=(4,), chunktype=numpy.ndarray>
        >>> dask.array.asanyarray(d) is dx
        True

        >>> d.to_dask_array(apply_mask_hardness=True)
        dask.array<cfdm_harden_mask, shape=(4,), dtype=int64, chunksize=(4,), chunktype=numpy.ndarray>

        >>> d = {{package}}.{{class}}([1, 2, 3, 4], 'm', hardmask=False)
        >>> d.to_dask_array(apply_mask_hardness=True)
        dask.array<cfdm_soften_mask, shape=(4,), dtype=int64, chunksize=(4,), chunktype=numpy.ndarray>

        """
        dx = self._get_component("dask", None)
        if dx is None:
            raise ValueError(f"{self.__class__.__name__} object has no data")

        if _apply_mask_hardness:
            if self.hardmask:
                dx = dx.map_blocks(cfdm_harden_mask, dtype=dx.dtype)
            else:
                dx = dx.map_blocks(cfdm_soften_mask, dtype=dx.dtype)

            # Note: The mask hardness functions have their own calls
            #       to 'cfdm_asanyarray', so we don't need to set
            #       another one.
        elif _asanyarray and self.__asanyarray__:
            dx = dx.map_blocks(cfdm_asanyarray, dtype=dx.dtype)

        return dx

    def todict(
        self, optimize_graph=True, _apply_mask_hardness=True, _asanyarray=True
    ):
        """Return a dictionary of the dask graph key/value pairs.

        .. versionadded:: (cfdm) NEXTVERSION

        .. seealso:: `to_dask_array`

        :Parameters:

            optimize_graph: `bool`
                If True, the default, then prior to being converted to
                a dictionary, the graph is optimised to remove unused
                chunks. Note that optimising the graph can add a
                considerable performance overhead.

            _apply_mask_hardness: `bool`, optional
                If True then force the mask hardness of the returned
                array to be that given by the `hardmask` attribute.

            _asanyarray: `bool`, optional
               If True (the default) and the `__asanyarray__`
               attribute is also `True`, then a `cfdm_asanyarray`
               operation is added to the dictionary representation of
               the Dask graph. If False then this operation is not
               added. See `to_dask_array` for details.

        :Returns:

            `dict`
                The dictionary of the dask graph key/value pairs.

        **Examples**

        >>> d = {{package}}.{{class}}([1, 2, 3, 4], chunks=2)
        >>> d.todict()
        {('array-1bd38aa2a7096af2b1db281a4309854a', 0): array([1, 2]),
         ('array-1bd38aa2a7096af2b1db281a4309854a', 1): array([3, 4])}
        >>> e = d[0]
        >>> e.todict()
        {('getitem-bb4a18fba86eac0dd2c489748b2b3e2d', 0): (<function dask.array.chunk.getitem(obj, index)>, ('array-1bd38aa2a7096af2b1db281a4309854a', 0), (slice(0, 1, 1),)),
         ('array-1bd38aa2a7096af2b1db281a4309854a', 0): array([1, 2])}
        >>> e.todict(optimize_graph=False)
        {('array-1bd38aa2a7096af2b1db281a4309854a', 0): array([1, 2]),
         ('array-1bd38aa2a7096af2b1db281a4309854a', 1): array([3, 4]),
         ('getitem-bb4a18fba86eac0dd2c489748b2b3e2d', 0): (<function dask.array.chunk.getitem(obj, index)>, ('array-1bd38aa2a7096af2b1db281a4309854a', 0), (slice(0, 1, 1),))}

        """
        dx = self.to_dask_array(
            _apply_mask_hardness=_apply_mask_hardness, _asanyarray=_asanyarray
        )

        if optimize_graph:
            return collections_to_dsk((dx,), optimize_graph=True)

        return dict(collections_to_dsk((dx,), optimize_graph=False))

    def tolist(self):
        """Return the data as a scalar or (nested) list.

        Returns the data as an ``N``-levels deep nested list of Python
        scalars, where ``N`` is the number of data dimensions.

        If ``N`` is 0 then, since the depth of the nested list is 0,
        it will not be a list at all, but a simple Python scalar.

        .. versionadded:: (cfdm) NEXTVERSION

        .. sealso:: `array`, `datetime_array`

        :Returns:

            `list` or scalar
                The (nested) list of array elements, or a scalar if
                the data has 0 dimensions.

        **Examples**

        >>> d = {{package}}.{{class}}(9)
        >>> d.tolist()
        9

        >>> d = {{package}}.{{class}}([1, 2])
        >>> d.tolist()
        [1, 2]

        >>> d = {{package}}.{{class}}(([[1, 2], [3, 4]]))
        >>> d.tolist()
        [[1, 2], [3, 4]]

        >>> d.equals({{package}}.{{class}}(d.tolist()))
        True

        """
        return self.array.tolist()

    @_inplace_enabled(default=False)
    def transpose(self, axes=None, inplace=False):
        """Permute the axes of the data array.

        .. versionadded:: (cfdm) 1.7.0

        .. seealso:: `flatten', `insert_dimension`, `squeeze`

        :Parameters:

            axes: (sequence of) `int`
                The new axis order of the data array. By default the
                order is reversed. Each axis of the new order is
                identified by its original positive or negative
                integer position.

            {{inplace: `bool`, optional}}

        :Returns:

            `{{class}}` or `None`

        **Examples**

        >>> d.shape
        (19, 73, 96)
        >>> d.transpose()
        >>> d.shape
        (96, 73, 19)
        >>> d.transpose([1, 0, 2])
        >>> d.shape
        (73, 96, 19)
        >>> d.transpose((-1, 0, 1))
        >>> d.shape
        (19, 73, 96)

        """
        d = _inplace_enabled_define_and_cleanup(self)

        ndim = d.ndim
        if axes is None:
            iaxes = tuple(range(ndim - 1, -1, -1))
        else:
            iaxes = d._parse_axes(axes)

        if iaxes == tuple(range(ndim)):
            # Short circuit for a null operation (to avoid adding a
            # null layer to the Dask graph).
            return d

        data_axes = d._axes
        d._axes = [data_axes[i] for i in iaxes]

        dx = d.to_dask_array(_apply_mask_hardness=False)
        try:
            dx = da.transpose(dx, axes=iaxes)
        except ValueError:
            raise ValueError(
                f"Can't transpose: Axes don't match array: {axes}"
            )

        d._set_dask(dx, asanyarray=False)

        # Update the HDF5 chunking strategy
        chunksizes = d.nc_hdf5_chunksizes()
        if chunksizes and isinstance(chunksizes, tuple):
            chunksizes = [chunksizes[i] for i in iaxes]
            d.nc_set_hdf5_chunksizes(chunksizes)

        return d

    @_inplace_enabled(default=False)
    def uncompress(self, inplace=False):
        """Uncompress the data.

        Only affects data that is compressed by convention, i.e.

          * Ragged arrays for discrete sampling geometries (DSG) and
            simple geometry cell definitions.

          * Compression by gathering.

          * Compression by coordinate subsampling.

        Data that is already uncompressed is returned
        unchanged. Whether the data is compressed or not does not
        alter its functionality nor external appearance, but may
        affect how the data are written to a dataset on disk.

        .. versionadded:: (cfdm) 1.7.3

        .. seealso:: `array`, `compressed_array`, `source`

        :Parameters:

            {{inplace: `bool`, optional}}

        :Returns:

            `{{class}}` or `None`
                The uncompressed data, or `None` if the operation was
                in-place.

        **Examples**

        >>> d.get_compression_type()
        'ragged contiguous'
        >>> d.uncompress()
        >>> d.get_compression_type()
        ''

        """
        d = _inplace_enabled_define_and_cleanup(self)
        if d.get_compression_type():
            d._del_Array(None)

        return d

    @_inplace_enabled(default=False)
    def unique(self, inplace=False):
        """The unique elements of the data.

        Returns the sorted unique elements of the array.

        :Returns:

            `{{class}}` or `None`
                The unique values in a 1-d array, or `None` if the
                operation was in-place.

        **Examples**

        >>> d = {{package}}.{{class}}([[4, 2, 1], [1, 2, 3]], 'm')
        >>> print(d.array)
        [[4 2 1]
         [1 2 3]]
        >>> e = d.unique()
        >>> print(e.array)
        [1 2 3 4]
        >>> d[0, 0] = {{package}}.masked
        >>> print(d.array)
        [[-- 2 1]
         [1 2 3]]
        >>> e = d.unique()
        >>> print(e.array)
        [1 2 3 --]

        """
        d = _inplace_enabled_define_and_cleanup(self)

        original_shape = self.shape

        dx = d.to_dask_array(_apply_mask_hardness=False)
        u = np.unique(dx.compute())
        dx = da.from_array(u, chunks="auto")
        d._set_dask(dx, asanyarray=False)

        # Update the axis names
        d._axes = generate_axis_identifiers(dx.ndim)

        # Update the HDF5 chunking strategy
        if (
            isinstance(d.nc_hdf5_chunksizes(), tuple)
            and d.shape != original_shape
        ):
            d.nc_clear_hdf5_chunksizes()

        return d

    # ----------------------------------------------------------------
    # Aliases
    # ----------------------------------------------------------------
    @property
    def dtarray(self):
        """Alias for `datetime_array`"""
        return self.datetime_array<|MERGE_RESOLUTION|>--- conflicted
+++ resolved
@@ -1595,15 +1595,8 @@
         # CF-PYTHON: Override
         self._set_component("axes", tuple(value), copy=False)
 
-<<<<<<< HEAD
     def _binary_operation(self, other, method):
         """Implement binary arithmetic and comparison operations.
-=======
-    @classmethod
-    def _binary_operation(cls, data, other, method):
-        """Implement binary arithmetic and comparison operations with
-        the numpy broadcasting rules.
->>>>>>> 6e66689f
 
         It is called by the binary arithmetic and comparison
         methods, such as `__sub__`, `__imul__`, `__rdiv__`, `__lt__`, etc.
@@ -5042,7 +5035,6 @@
           ['file.nc' -- --]]]
 
         """
-<<<<<<< HEAD
         if per_chunk:
             # --------------------------------------------------------
             # Return filenames in a numpy array
@@ -5095,18 +5087,11 @@
         # ------------------------------------------------------------
         out = []
         extend = out.extend
-=======
-        out = []
->>>>>>> 6e66689f
         for a in self.todict(
             _apply_mask_hardness=False, _asanyarray=False
         ).values():
             try:
-<<<<<<< HEAD
                 extend(a.get_filenames(normalise=normalise))
-=======
-                out.extend(a.get_filenames())
->>>>>>> 6e66689f
             except AttributeError:
                 pass
 
