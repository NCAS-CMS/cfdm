import logging
import math
import operator
from itertools import product, zip_longest
from math import prod
from numbers import Integral

import dask.array as da
import numpy as np
from dask.base import collections_to_dsk, is_dask_collection
from dask.optimization import cull
from netCDF4 import default_fillvals
from scipy.sparse import issparse

from .. import core
from ..constants import masked
from ..decorators import (
    _inplace_enabled,
    _inplace_enabled_define_and_cleanup,
    _manage_log_level_via_verbosity,
)
from ..functions import (
    _numpy_allclose,
    dirname,
    is_log_level_info,
    parse_indices,
)
from ..mixin.container import Container
from ..mixin.files import Files
from ..mixin.netcdf import NetCDFAggregation, NetCDFHDF5
from ..units import Units
from .abstract import Array
from .creation import to_dask
from .dask_utils import (
    cfdm_asanyarray,
    cfdm_filled,
    cfdm_harden_mask,
    cfdm_soften_mask,
    cfdm_where,
)
from .utils import (
    allclose,
    collapse,
    convert_to_datetime,
    convert_to_reftime,
    first_non_missing_value,
    generate_axis_identifiers,
    is_numeric_dtype,
    new_axis_identifier,
)

logger = logging.getLogger(__name__)


class Data(Container, NetCDFAggregation, NetCDFHDF5, Files, core.Data):
    """An N-dimensional data array with units and masked values.

    * Contains an N-dimensional, indexable and broadcastable array with
      many similarities to a `numpy` array.

    * Contains the units of the array elements.

    * Supports masked arrays, regardless of whether or not it was
      initialised with a masked array.

    * Stores and operates on data arrays which are larger than the
      available memory.

    **Indexing**

    A data array is indexable in a similar way to numpy array:

    >>> d.shape
    (12, 19, 73, 96)
    >>> d[...].shape
    (12, 19, 73, 96)
    >>> d[slice(0, 9), 10:0:-2, :, :].shape
    (9, 5, 73, 96)

    There are three extensions to the numpy indexing functionality:

    * Size 1 dimensions are never removed by indexing.

      An integer index i takes the i-th element but does not reduce the
      rank of the output array by one:

      >>> d.shape
      (12, 19, 73, 96)
      >>> d[0, ...].shape
      (1, 19, 73, 96)
      >>> d[:, 3, slice(10, 0, -2), 95].shape
      (12, 1, 5, 1)

      Size 1 dimensions may be removed with the `squeeze` method.

    * The indices for each axis work independently.

      When more than one dimension's slice is a 1-d boolean sequence or
      1-d sequence of integers, then these indices work independently
      along each dimension (similar to the way vector subscripts work in
      Fortran), rather than by their elements:

      >>> d.shape
      (12, 19, 73, 96)
      >>> d[0, :, [0, 1], [0, 13, 27]].shape
      (1, 19, 2, 3)

    * Boolean indices may be any object which exposes the numpy array
      interface.

      >>> d.shape
      (12, 19, 73, 96)
      >>> d[..., d[0, 0, 0] > d[0, 0, 0].min()]

    """

    # Constants used to specify which components should be cleared
    # when a new dask array is set. See `clear_after_dask_update` for
    # details. These must have values 2**N (N>0) except for _NONE
    # which must be 0, and _ALL which must be the sum of other
    # constants.
    _NONE = 0  # =  0b000
    _ARRAY = 1  # = 0b001
    _CACHE = 2  # = 0b010
<<<<<<< HEAD
    _CFA = 4  # =   0b100
=======
#    _CFA = 4  # =   0b100
>>>>>>> ecb4da0d
    _ALL = 7  # =   0b111

    # The default mask hardness
    _DEFAULT_HARDMASK = True

    def __new__(cls, *args, **kwargs):
        """Store component classes."""
        instance = super().__new__(cls)
        instance._Units_class = Units
        return instance

    def __init__(
        self,
        array=None,
        units=None,
        calendar=None,
        fill_value=None,
        hardmask=True,
        chunks="auto",
        dt=False,
        source=None,
        copy=True,
        dtype=None,
        mask=None,
        mask_value=None,
        to_memory=False,
        init_options=None,
        _use_array=True,
    ):
        """**Initialisation**

        :Parameters:

            array: optional
                The array of values. May be a scalar or array-like
                object, including another `{{class}}` instance, anything
                with a `!to_dask_array` method, `numpy` array, `dask`
                array, `xarray` array, `cf.Array` subclass, `list`,
                `tuple`, scalar.

                *Parameter example:*
                  ``array=34.6``

                *Parameter example:*
                  ``array=[[1, 2], [3, 4]]``

                *Parameter example:*
                  ``array=numpy.ma.arange(10).reshape(2, 1, 5)``

            units: `str` or `Units`, optional
                The physical units of the data. if a `Units` object is
                provided then this an also set the calendar.

                The units (without the calendar) may also be set after
                initialisation with the `set_units` method.

                *Parameter example:*
                  ``units='km hr-1'``

                *Parameter example:*
                  ``units='days since 2018-12-01'``

            calendar: `str`, optional
                The calendar for reference time units.

                The calendar may also be set after initialisation with the
                `set_calendar` method.

                *Parameter example:*
                  ``calendar='360_day'``

            fill_value: optional
                The fill value of the data. By default, or if set to
                `None`, the `numpy` fill value appropriate to the array's
                data-type will be used (see
                `numpy.ma.default_fill_value`).

                The fill value may also be set after initialisation with
                the `set_fill_value` method.

                *Parameter example:*
                  ``fill_value=-999.``

            dtype: data-type, optional
                The desired data-type for the data. By default the
                data-type will be inferred form the *array*
                parameter.

                The data-type may also be set after initialisation with
                the `dtype` attribute.

                *Parameter example:*
                    ``dtype=float``

                *Parameter example:*
                    ``dtype='float32'``

                *Parameter example:*
                    ``dtype=numpy.dtype('i2')``

                .. versionadded:: 3.0.4

            mask: optional
                Apply this mask to the data given by the *array*
                parameter. By default, or if *mask* is `None`, no mask
                is applied. May be any scalar or array-like object
                (such as a `list`, `numpy` array or `{{class}}` instance)
                that is broadcastable to the shape of *array*. Masking
                will be carried out where the mask elements evaluate
                to `True`.

                This mask will applied in addition to any mask already
                defined by the *array* parameter.

            mask_value: scalar array_like
                Mask *array* where it is equal to *mask_value*, using
                numerically tolerant floating point equality.

                .. versionadded:: (cfdm) 1.11.0.0

            hardmask: `bool`, optional
                If True (the default) then the mask is hard. If False
                then the mask is soft.

            dt: `bool`, optional
                If True then strings (such as ``'1990-12-01 12:00'``)
                given by the *array* parameter are re-interpreted as
                date-time objects. By default they are not.

            {{init source: optional}}

            {{init copy: `bool`, optional}}

            {{chunks: `int`, `tuple`, `dict` or `str`, optional}}

                .. versionadded:: (cfdm) NEXTVERSION

            to_memory: `bool`, optional
                If True then ensure that the original data are in
                memory, rather than on disk.

                If the original data are on disk, then reading data
                into memory during initialisation will slow down the
                initialisation process, but can considerably improve
                downstream performance by avoiding the need for
                independent reads for every dask chunk, each time the
                data are computed.

                In general, setting *to_memory* to True is not the same
                as calling the `persist` of the newly created `{{class}}`
                object, which also decompresses data compressed by
                convention and computes any data type, mask and
                date-time modifications.

                If the input *array* is a `dask.array.Array` object
                then *to_memory* is ignored.

                .. versionadded:: (cfdm) NEXTVERSION

            init_options: `dict`, optional
                Provide optional keyword arguments to methods and
                functions called during the initialisation process. A
                dictionary key identifies a method or function. The
                corresponding value is another dictionary whose
                key/value pairs are the keyword parameter names and
                values to be applied.

                Supported keys are:

                * ``'from_array'``: Provide keyword arguments to
                  the `dask.array.from_array` function. This is used
                  when initialising data that is not already a dask
                  array and is not compressed by convention.

                * ``'first_non_missing_value'``: Provide keyword
                  arguments to the
                  `{{package}}.data.utils.first_non_missing_value`
                  function. This is used when the input array contains
                  date-time strings or objects, and may affect
                  performance.

                 *Parameter example:*
                   ``{'from_array': {'inline_array': True}}``

        **Examples**

        >>> d = {{package}}.{{class}}(5)
        >>> d = {{package}}.{{class}}([1,2,3], units='K')
        >>> import numpy
        >>> d = {{package}}.{{class}}(numpy.arange(10).reshape(2,5),
        ...             units='m/s', fill_value=-999)
        >>> d = {{package}}.{{class}}('fly')
        >>> d = {{package}}.{{class}}(tuple('fly'))

        """
        if source is None and isinstance(array, self.__class__):
            source = array

        if init_options is None:
            init_options = {}

        if source is not None:
            try:
                array = source._get_Array(None)
            except AttributeError:
                array = None

            super().__init__(
                source=source, _use_array=_use_array and array is not None
            )
            if _use_array:
                try:
                    array = source.to_dask_array(asanyarray=False)
                except (AttributeError, TypeError):
                    try:
                        array = source.to_dask_array()
                    except (AttributeError, TypeError):
                        pass
                    else:
                        self._set_dask(array, copy=copy, clear=self._NONE)
                else:
                    self._set_dask(
                        array, copy=copy, clear=self._NONE, asanyarray=None
                    )
            else:
                self._del_dask(None, clear=self._NONE)

            # Units
            try:
                self._Units = self.Units
            except (ValueError, AttributeError):
                self._Units = self._Units_class(None)

            # Axis identifiers
            try:
                self._axes = source._axes
            except (ValueError, AttributeError):
                try:
                    self._axes = generate_axis_identifiers(source.ndim)
                except AttributeError:
                    pass

            # Cached elements
            try:
                self._set_cached_elements(source._get_cached_elements())
            except AttributeError:
                pass

            # Mask hardness
            self.hardmask = getattr(source, "hardmask", self._DEFAULT_HARDMASK)

            # Indexing flags
            self.__keepdims_indexing__ = getattr(
                source, "__keepdims_indexing__", True
            )
            self.__orothogonal_indexing__ = getattr(
                source, "__orthogonal_indexing__", True
            )

            # File components
            self._initialise_netcdf(source)
            self._initialise_original_filenames(source)

            return

        super().__init__(
            array=array,
            fill_value=fill_value,
            _use_array=False,
        )

        # Initialise file components
        self._initialise_netcdf(source)
        self._initialise_original_filenames(source)

        # Set the units
        units = self._Units_class(units, calendar=calendar)
        self._Units = units

        # Set the mask hardness
        self.hardmask = hardmask

        if array is None:
            # No data has been set
            return

        sparse_array = issparse(array)

        try:
            ndim = array.ndim
        except AttributeError:
            ndim = np.ndim(array)

        # Create the _axes attribute: an ordered sequence of unique
        # names (within this instance) for each array axis.
        self._axes = generate_axis_identifiers(ndim)

        if not _use_array:
            return

        # Still here? Then create a dask array and store it.

        # Find out if the input data is compressed by convention
        try:
            compressed = array.get_compression_type()
        except AttributeError:
            compressed = ""

        if compressed and init_options.get("from_array"):
            raise ValueError(
                "Can't define 'from_array' initialisation options "
                "for compressed input arrays"
            )

        # Bring the compressed data into memory without
        # decompressing it
        if to_memory:
            try:
                array = array.to_memory()
            except AttributeError:
                pass

        if self._is_abstract_Array_subclass(array):
            # Save the input array in case it's useful later. For
            # compressed input arrays this will contain extra
            # information, such as a count or index variable.
            self._set_Array(array)

        # Cast the input data as a dask array
        kwargs = init_options.get("from_array", {})
        if "chunks" in kwargs:
            raise TypeError(
                "Can't define 'chunks' in the 'from_array' initialisation "
                "options. Use the 'chunks' parameter instead."
            )

        # Set whether or not we're sure that the Data instance has a
        # deterministic name
        is_dask = is_dask_collection(array)

        # Set whether or not to call `np.asanyarray` on chunks to
        # convert them to numpy arrays.
        if is_dask:
            # We don't know what's in the dask array, so we should
            # assume that it might need converting to a numpy array.
            self._set_component("__asanyarray__", True, copy=False)
        else:
            # Use the array's __asanyarray__ value, if it has one.
            self._set_component(
                "__asanyarray__",
                bool(getattr(array, "__asanyarray__", False)),
                copy=False,
            )

        dx = to_dask(array, chunks, **kwargs)

        # Find out if we have an array of date-time objects
        if units.isreftime:
            dt = True

        first_value = None
        if not dt and dx.dtype.kind == "O":
            kwargs = init_options.get("first_non_missing_value", {})
            first_value = first_non_missing_value(dx, **kwargs)

            if first_value is not None:
                dt = hasattr(first_value, "timetuple")

        # Convert string or object date-times to floating point
        # reference times
        if dt and dx.dtype.kind in "USO":
            dx, units = convert_to_reftime(dx, units, first_value)
            # Reset the units
            self._Units = units

        # Store the dask array
        self._set_dask(dx, clear=self._NONE, asanyarray=None)

        # Override the data type
        if dtype is not None:
            self.dtype = dtype

        # Apply a mask
        if mask is not None:
            if sparse_array:
                raise ValueError("Can't mask a sparse array")

            self.masked_where(mask, inplace=True)

        # Apply masked values
        if mask_value is not None:
            if sparse_array:
                raise ValueError("Can't mask a sparse array")

            self.masked_values(mask_value, inplace=True)

    def __bool__(self):
        """Truth value testing and the built-in operation `bool`

        x.__bool__() <==> bool(x)

        **Performance**

        `__bool__` causes all delayed operations to be computed.

        **Examples**

        >>> bool({{package}}.{{class}}(1.5))
        True
        >>> bool({{package}}.{{class}}([[False]]))
        False

        """
        size = self.size
        if size != 1:
            raise ValueError(
                f"The truth value of a {self.__class__.__name__} with {size} "
                "elements is ambiguous. Use d.any() or d.all()"
            )

        return bool(self.to_dask_array())

    def __float__(self):
        """Called to implement the built-in function `float`

        x.__float__() <==> float(x)

        **Performance**

        `__float__` causes all delayed operations to be executed,
        unless the dask array size is already known to be greater than
        1.

        """
        if self.size != 1:
            raise TypeError(
                "only length-1 arrays can be converted to "
                f"Python scalars. Got {self}"
            )

        return float(self.array[(0,) * self.ndim])

    def __format__(self, format_spec):
        """Interpret format specifiers for size 1 arrays.

        **Examples**

        >>> d = {{package}}.{{class}}(9, 'metres')
        >>> f"{d}"
        '9 metres'
        >>> f"{d!s}"
        '9 metres'
        >>> f"{d!r}"
        '<{{repr}}{{class}}(): 9 metres>'
        >>> f"{d:.3f}"
        '9.000'

        >>> d = {{package}}.{{class}}([[9]], 'metres')
        >>> f"{d}"
        '[[9]] metres'
        >>> f"{d!s}"
        '[[9]] metres'
        >>> f"{d!r}"
        '<{{repr}}{{class}}(1, 1): [[9]] metres>'
        >>> f"{d:.3f}"
        '9.000'

        >>> d = {{package}}.{{class}}([9, 10], 'metres')
        >>> f"{d}"
        >>> '[9, 10] metres'
        >>> f"{d!s}"
        >>> '[9, 10] metres'
        >>> f"{d!r}"
        '<{{repr}}{{class}}(2): [9, 10] metres>'
        >>> f"{d:.3f}"
        Traceback (most recent call last):
            ...
        ValueError: Can't format Data array of size 2 with format code .3f

        """
        if not format_spec:
            return super().__format__("")

        n = self.size
        if n == 1:
            return "{x:{f}}".format(x=self.first_element(), f=format_spec)

        raise ValueError(
            f"Can't format Data array of size {n} (greater than 1) with "
            f"format code {format_spec}"
        )

    def __getitem__(self, indices):
        """Return a subspace of the data defined by indices.

        d.__getitem__(indices) <==> d[indices]

        Indexing follows rules that are very similar to the numpy indexing
        rules, the only differences being:

        * An integer index i takes the i-th element but does not reduce
          the rank by one.

        * When two or more dimensions' indices are sequences of integers
          then these indices work independently along each dimension
          (similar to the way vector subscripts work in Fortran). This is
          the same behaviour as indexing on a `netCDF4.Variable` object.

        **Performance**

        If the shape of the data is unknown then it is calculated
        immediately by executing all delayed operations.

        . seealso:: `__keepdims_indexing__`,
                    `__orthogonal_indexing__`, `__setitem__`

        :Returns:

            `{{class}}`
                The subspace of the data.

        **Examples**

        >>> import numpy
        >>> d = {{package}}.{{class}}(numpy.arange(100, 190).reshape(1, 10, 9))
        >>> d.shape
        (1, 10, 9)
        >>> d[:, :, 1].shape
        (1, 10, 1)
        >>> d[:, 0].shape
        (1, 1, 9)
        >>> d[..., 6:3:-1, 3:6].shape
        (1, 3, 3)
        >>> d[0, [2, 9], [4, 8]].shape
        (1, 2, 2)
        >>> d[0, :, -2].shape
        (1, 10, 1)

        """
        if indices is Ellipsis:
            return self.copy()

        original_shape = self.shape
        keepdims = self.__keepdims_indexing__

        indices = parse_indices(original_shape, indices, keepdims=keepdims)

        new = self.copy()
        dx = self.to_dask_array(asanyarray=False)

        # ------------------------------------------------------------
        # Subspace the dask array
        # ------------------------------------------------------------
        if self.__orthogonal_indexing__:
            # Apply 'orthogonal indexing': indices that are 1-d arrays
            # or lists subspace along each dimension
            # independently. This behaviour is similar to Fortran, but
            # different to dask.
            axes_with_list_indices = [
                i
                for i, x in enumerate(indices)
                if isinstance(x, list) or getattr(x, "shape", False)
            ]
            n_axes_with_list_indices = len(axes_with_list_indices)

            if n_axes_with_list_indices < 2:
                # At most one axis has a list/1-d array index so do a
                # normal dask subspace
                dx = dx[tuple(indices)]
            else:
                # At least two axes have list/1-d array indices so we
                # can't do a normal dask subspace

                # Subspace axes which have list/1-d array indices
                for axis in axes_with_list_indices:
                    dx = da.take(dx, indices[axis], axis=axis)

                if n_axes_with_list_indices < len(indices):
                    # Subspace axes which don't have list/1-d array
                    # indices. (Do this after subspacing axes which do
                    # have list/1-d array indices, in case
                    # __keepdims_indexing__ is False.)
                    slice_indices = [
                        slice(None) if i in axes_with_list_indices else x
                        for i, x in enumerate(indices)
                    ]
                    dx = dx[tuple(slice_indices)]
        else:
            raise NotImplementedError(
                "Non-orthogonal indexing has not yet been implemented"
            )

        # ------------------------------------------------------------
        # Set the subspaced dask array
        #
        # * A subpspaced chunk might not result in an array in memory,
        #   so we set asanyarray=True to ensure that, if required,
        #   they are converted at compute time.
        # ------------------------------------------------------------
        new._set_dask(dx, clear=self._ALL, asanyarray=True)

        # ------------------------------------------------------------
        # Get the axis identifiers for the subspace
        # ------------------------------------------------------------
        if not keepdims:
            new_axes = [
                axis
                for axis, x in zip(self._axes, indices)
                if not isinstance(x, Integral) and getattr(x, "shape", True)
            ]
            new._axes = new_axes

        # Update the HDF5 chunking strategy
        chunksizes = new.nc_hdf5_chunksizes()
        if (
            chunksizes
            and isinstance(chunksizes, tuple)
            and new.shape != original_shape
        ):
            if keepdims:
                new.nc_set_hdf5_chunksizes(chunksizes)
            else:
                new.nc_clear_hdf5_chunksizes()

        # CF-PYTHON: cyclic axes and ancillary masks

        return new

    def __int__(self):
        """Called to implement the built-in function `int`

        x.__int__() <==> int(x)

        **Performance**

        `__int__` causes all delayed operations to be executed, unless
        the dask array size is already known to be greater than 1.

        """
        if self.size != 1:
            raise TypeError(
                "only length-1 arrays can be converted to "
                f"Python scalars. Got {self}"
            )

        return int(self.array[(0,) * self.ndim])

    def __iter__(self):
        """Called when an iterator is required.

        x.__iter__() <==> iter(x)

        **Performance**

        If the shape of the data is unknown then it is calculated
        immediately by executing all delayed operations.

        **Examples**

        >>> d = {{package}}.{{class}}([1, 2, 3], 'metres')
        >>> for e in d:
        ...     print(repr(e))
        ...
        <{{repr}}{{class}}(1): [1] metres>
        <{{repr}}{{class}}(1): [2] metres>
        <{{repr}}{{class}}(1): [3] metres>

        >>> d = {{package}}.{{class}}([[1, 2], [3, 4]], 'metres')
        >>> for e in d:
        ...     print(repr(e))
        ...
        <{{repr}}{{class}}: [1, 2] metres>
        <{{repr}}{{class}}: [3, 4] metres>

        >>> d = {{package}}.{{class}}(99, 'metres')
        >>> for e in d:
        ...     print(repr(e))
        ...
        Traceback (most recent call last):
            ...
        TypeError: iteration over a 0-d Data

        """
        try:
            n = len(self)
        except TypeError:
            raise TypeError(f"iteration over a 0-d {self.__class__.__name__}")

        if self.__keepdims_indexing__:
            for i in range(n):
                out = self[i]
                out.reshape(out.shape[1:], inplace=True)
                yield out
        else:
            for i in range(n):
                yield self[i]

    def __len__(self):
        """Called to implement the built-in function `len`.

        x.__len__() <==> len(x)

        **Performance**

        If the shape of the data is unknown then it is calculated
        immediately by executing all delayed operations.

        **Examples**

        >>> len({{package}}.{{class}}([1, 2, 3]))
        3
        >>> len({{package}}.{{class}}([[1, 2, 3]]))
        1
        >>> len({{package}}.{{class}}([[1, 2, 3], [4, 5, 6]]))
        2
        >>> len({{package}}.{{class}}(1))
        Traceback (most recent call last):
            ...
        TypeError: len() of unsized object

        """
        # The dask graph is never going to be computed, so we can set
        # 'asanyarray=False'.
        dx = self.to_dask_array(asanyarray=False)
        if math.isnan(dx.size):
            logger.debug("Computing data len: Performance may be degraded")
            dx.compute_chunk_sizes()

        return len(dx)

    def __repr__(self):
        """Called by the `repr` built-in function.

        x.__repr__() <==> repr(x)

        """
        try:
            shape = self.shape
        except AttributeError:
            shape = ""
        else:
            shape = str(shape)
            shape = shape.replace(",)", ")")

        return f"<{self.__class__.__name__}{shape}: {self}>"

    def __setitem__(self, indices, value):
        """Implement indexed assignment.

        x.__setitem__(indices, y) <==> x[indices]=y

        Assignment to data array elements defined by indices.

        Elements of a data array may be changed by assigning values to
        a subspace. See `__getitem__` for details on how to define
        subspace of the data array.

        .. note:: Currently at most one dimension's assignment index
                  may be a 1-d array of integers or booleans. This is
                  is different to `__getitem__`, which by default
                  applies 'orthogonal indexing' when multiple indices
                  of 1-d array of integers or booleans are present.

        **Missing data**

        The treatment of missing data elements during assignment to a
        subspace depends on the value of the `hardmask` attribute. If
        it is True then masked elements will not be unmasked,
        otherwise masked elements may be set to any value.

        In either case, unmasked elements may be set, (including
        missing data).

        Unmasked elements may be set to missing data by assignment to
        the `{{package}}.masked` constant or by assignment to a value
        which contains masked elements.

        **Performance**

        If the shape of the data is unknown then it is calculated
        immediately by executing all delayed operations.

        If indices for two or more dimensions are lists or 1-d arrays
        of Booleans or integers, and any of these are dask
        collections, then these dask collections will be
        computed immediately.

        .. seealso:: `__getitem__`, `__keedims_indexing__`,
                     `__orthogonal_indexing__`, `{{package}}.masked`,
                     `hardmask`

        """
        original_shape = self.shape

        indices = parse_indices(
            original_shape,
            indices,
            keepdims=self.__keepdims_indexing__,
        )

        axes_with_list_indices = [
            i
            for i, x in enumerate(indices)
            if isinstance(x, list) or getattr(x, "shape", False)
        ]

        # When there are two or more 1-d array indices of Booleans or
        # integers, convert them to slices, if possible.
        #
        # Note: If any of these 1-d arrays is a dask collection, then
        #       this will be computed.
        if len(axes_with_list_indices) > 1:
            for i, index in enumerate(indices):
                if not (
                    isinstance(index, list) or getattr(index, "shape", False)
                ):
                    # Not a 1-d array
                    continue

                index = np.array(index)

                size = original_shape[i]
                if index.dtype == bool:
                    # Convert True values to integers
                    index = np.arange(size)[index]
                else:
                    # Make sure all integer values are non-negative
                    index = np.where(index < 0, index + size, index)

                if size == 1:
                    start = index[0]
                    index = slice(start, start + 1)
                else:
                    steps = index[1:] - index[:-1]
                    step = steps[0]
                    if step and not (steps - step).any():
                        # Array has a regular step, and so can be
                        # converted to a slice.
                        if step > 0:
                            start, stop = index[0], index[-1] + 1
                        elif step < 0:
                            start, stop = index[0], index[-1] - 1

                        if stop < 0:
                            stop = None

                        index = slice(start, stop, step)

                indices[i] = index

        # DASK: needs to be in cf-python
        # Roll axes with cyclic slices
        # if roll:
        #     # For example, if assigning to slice(-2, 3) has been
        #     # requested on a cyclic axis (and we're not using numpy
        #     # indexing), then we roll that axis by two points and
        #     # assign to slice(0, 5) instead. The axis is then unrolled
        #     # by two points afer the assignment has been made.
        #     axes = self._axes
        #     if not self._cyclic.issuperset([axes[i] for i in roll]):
        #         raise IndexError(
        #             "Can't do a cyclic assignment to a non-cyclic axis"
        #         )
        #
        #     roll_axes = tuple(roll.keys())
        #     shifts = tuple(roll.values())
        #     self.roll(shift=shifts, axis=roll_axes, inplace=True)

        # DASK: needs to be in cf-python
        # Make sure that the units of value are the same as self
        # value = conform_units(value, self.Units)

        # Missing values could be affected, so make sure that the mask
        # hardness has been applied.
        dx = self.to_dask_array(apply_mask_hardness=True)

        # Do the assignment
        self._set_subspace(dx, indices, value)
        self._set_dask(dx)

        # DASK: needs to be in cf-python
        # Unroll any axes that were rolled to enable a cyclic
        # assignment
        # if roll:
        #     shifts = [-shift for shift in shifts]
        #     self.roll(shift=shifts, axis=roll_axes, inplace=True)

        # DASK: nneds to be in cf-python
        # Reset the original array values at locations that are
        # excluded from the assignment by True values in any ancillary
        # masks
        # if ancillary_mask:
        #     indices = tuple(indices)
        #     original_self = original_self[indices]
        #     reset = self[indices]
        #     for mask in ancillary_mask:
        #         reset.where(mask, original_self, inplace=True)
        #
        #     self[indices] = reset

        return

    def __str__(self):
        """Called by the `str` built-in function.

        x.__str__() <==> str(x)

        """
        units = self.get_units(None)
        calendar = self.get_calendar(None)

        isreftime = False
        if units is not None:
            if isinstance(units, str):
                isreftime = "since" in units
            else:
                units = "??"

        try:
            first = self.first_element()
        except Exception:
            raise
            out = ""
            if units and not isreftime:
                out += f" {units}"
            if calendar:
                out += f" {calendar}"

            return out

        size = self.size
        shape = self.shape
        ndim = self.ndim
        open_brackets = "[" * ndim
        close_brackets = "]" * ndim

        mask = [False, False, False]

        if isreftime and first is np.ma.masked:
            first = 0
            mask[0] = True

        if size == 1:
            if isreftime:
                # Convert reference time to date-time
                try:
                    first = type(self)(
                        np.ma.array(first, mask=mask[0]), units, calendar
                    ).datetime_array
                except (ValueError, OverflowError):
                    first = "??"

            out = f"{open_brackets}{first}{close_brackets}"
        else:
            last = self.last_element()
            if isreftime:
                if last is np.ma.masked:
                    last = 0
                    mask[-1] = True

                # Convert reference times to date-times
                try:
                    first, last = type(self)(
                        np.ma.array([first, last], mask=(mask[0], mask[-1])),
                        units,
                        calendar,
                    ).datetime_array
                except (ValueError, OverflowError):
                    first, last = ("??", "??")

            if size > 3:
                out = f"{open_brackets}{first}, ..., {last}{close_brackets}"
            elif shape[-1:] == (3,):
                middle = self.second_element()
                if isreftime:
                    # Convert reference time to date-time
                    if middle is np.ma.masked:
                        middle = 0
                        mask[1] = True

                    try:
                        middle = type(self)(
                            np.ma.array(middle, mask=mask[1]),
                            units,
                            calendar,
                        ).datetime_array
                    except (ValueError, OverflowError):
                        middle = "??"

                out = (
                    f"{open_brackets}{first}, {middle}, {last}{close_brackets}"
                )
            elif size == 3:
                out = f"{open_brackets}{first}, ..., {last}{close_brackets}"
            else:
                out = f"{open_brackets}{first}, {last}{close_brackets}"

        if isreftime:
            if calendar:
                out += f" {calendar}"
        elif units:
            out += f" {units}"

        return out

    def __eq__(self, other):
        """The rich comparison operator ``==``

        x.__eq__(y) <==> x==y

        .. versionadded:: (cfdm) NEXTVERSION

        """
        return self._binary_operation(other, "__eq__")

    def __ne__(self, other):
        """The rich comparison operator ``!=``

        x.__ne__(y) <==> x!=y

        .. versionadded:: (cfdm) NEXTVERSION

        """
        return self._binary_operation(other, "__ne__")

    def __ge__(self, other):
        """The rich comparison operator ``>=``

        x.__ge__(y) <==> x>=y

        .. versionadded:: (cfdm) NEXTVERSION

        """
        return self._binary_operation(other, "__ge__")

    def __gt__(self, other):
        """The rich comparison operator ``>``

        x.__gt__(y) <==> x>y

        .. versionadded:: (cfdm) NEXTVERSION

        """
        return self._binary_operation(other, "__gt__")

    def __le__(self, other):
        """The rich comparison operator ``<=``

        x.__le__(y) <==> x<=y

        .. versionadded:: (cfdm) NEXTVERSION

        """
        return self._binary_operation(other, "__le__")

    def __lt__(self, other):
        """The rich comparison operator ``<``

        x.__lt__(y) <==> x<y

        .. versionadded:: (cfdm) NEXTVERSION

        """
        return self._binary_operation(other, "__lt__")

    def __and__(self, other):
        """The binary bitwise operation ``&``

        x.__and__(y) <==> x&y

        .. versionadded:: (cfdm) NEXTVERSION

        """
        return self._binary_operation(other, "__and__")

    def __iand__(self, other):
        """The augmented bitwise assignment ``&=``

        x.__iand__(y) <==> x&=y

        .. versionadded:: (cfdm) NEXTVERSION

        """
        return self._binary_operation(other, "__iand__")

    def __rand__(self, other):
        """The binary bitwise operation ``&`` with reflected operands.

        x.__rand__(y) <==> y&x

        .. versionadded:: (cfdm) NEXTVERSION

        """
        return self._binary_operation(other, "__rand__")

    def __or__(self, other):
        """The binary bitwise operation ``|``

        x.__or__(y) <==> x|y

        .. versionadded:: (cfdm) NEXTVERSION

        """
        return self._binary_operation(other, "__or__")

    def __ior__(self, other):
        """The augmented bitwise assignment ``|=``

        x.__ior__(y) <==> x|=y

        .. versionadded:: (cfdm) NEXTVERSION

        """
        return self._binary_operation(other, "__ior__")

    def __ror__(self, other):
        """The binary bitwise operation ``|`` with reflected operands.

        x.__ror__(y) <==> y|x

        .. versionadded:: (cfdm) NEXTVERSION

        """
        return self._binary_operation(other, "__ror__")

    def __xor__(self, other):
        """The binary bitwise operation ``^``

        x.__xor__(y) <==> x^y

        .. versionadded:: (cfdm) NEXTVERSION

        """
        return self._binary_operation(other, "__xor__")

    def __ixor__(self, other):
        """The augmented bitwise assignment ``^=``

        x.__ixor__(y) <==> x^=y

        .. versionadded:: (cfdm) NEXTVERSION

        """
        return self._binary_operation(other, "__ixor__")

    def __rxor__(self, other):
        """The binary bitwise operation ``^`` with reflected operands.

        x.__rxor__(y) <==> y^x

        """
        return self._binary_operation(other, "__rxor__")

    def __lshift__(self, y):
        """The binary bitwise operation ``<<``

        x.__lshift__(y) <==> x<<y

        .. versionadded:: (cfdm) NEXTVERSION

        """
        return self._binary_operation(y, "__lshift__")

    def __ilshift__(self, y):
        """The augmented bitwise assignment ``<<=``

        x.__ilshift__(y) <==> x<<=y

        """
        return self._binary_operation(y, "__ilshift__")

    def __rlshift__(self, y):
        """The binary bitwise operation ``<<`` with reflected operands.

        x.__rlshift__(y) <==> y<<x

        .. versionadded:: (cfdm) NEXTVERSION

        """
        return self._binary_operation(y, "__rlshift__")

    def __rshift__(self, y):
        """The binary bitwise operation ``>>``

        x.__lshift__(y) <==> x>>y

        """
        return self._binary_operation(y, "__rshift__")

    def __irshift__(self, y):
        """The augmented bitwise assignment ``>>=``

        x.__irshift__(y) <==> x>>=y

        .. versionadded:: (cfdm) NEXTVERSION

        """
        return self._binary_operation(y, "__irshift__")

    def __rrshift__(self, y):
        """The binary bitwise operation ``>>`` with reflected operands.

        x.__rrshift__(y) <==> y>>x

        .. versionadded:: (cfdm) NEXTVERSION

        """
        return self._binary_operation(y, "__rrshift__")

    def __abs__(self):
        """The unary arithmetic operation ``abs``

        x.__abs__() <==> abs(x)

        .. versionadded:: (cfdm) NEXTVERSION

        """
        return self._unary_operation("__abs__")

    def __neg__(self):
        """The unary arithmetic operation ``-``

        x.__neg__() <==> -x

        .. versionadded:: (cfdm) NEXTVERSION

        """
        return self._unary_operation("__neg__")

    def __invert__(self):
        """The unary bitwise operation ``~``

        x.__invert__() <==> ~x

        .. versionadded:: (cfdm) NEXTVERSION

        """
        return self._unary_operation("__invert__")

    def __pos__(self):
        """The unary arithmetic operation ``+``

        x.__pos__() <==> +x

        .. versionadded:: (cfdm) NEXTVERSION

        """
        return self._unary_operation("__pos__")

    def __array__(self, *dtype):
        """The numpy array interface.

        .. versionadded:: (cfdm) 1.7.0

        :Parameters:

            dtype: optional
                Typecode or data-type to which the array is cast.

        :Returns:

            `numpy.ndarray`
                An independent numpy array of the data.

        **Examples**


        >>> d = {{package}}.{{class}}([1, 2, 3])
        >>> a = numpy.array(d)
        >>> print(type(a))
        <class 'numpy.ndarray'>
        >>> a[0] = -99
        >>> d
        <{{repr}}{{class}}(3): [1, 2, 3]>
        >>> b = numpy.array(d, float)
        >>> print(b)
        [1. 2. 3.]

        """
        array = self.array
        if not dtype:
            return array
        else:
            return array.astype(dtype[0], copy=False)

    @property
    def __asanyarray__(self):
        """Whether the chunks need conversion to a `numpy` array.

        .. versionadded:: (cfdm) NEXTVERSION

        :Returns:

            `bool`
                If True then at compute time add a final operation
                (not in-place) to the Dask graph that converts a
                chunk's array object to a `numpy` array if the array
                object has an `__asanyarray__` attribute that is
                `True`, or else does nothing. If False then do not add
                this operation.

        """
        return self._get_component("__asanyarray__", True)

    @property
    def __keepdims_indexing__(self):
        """Flag to indicate if axes indexed with integers are kept.

        If set to True (the default) then providing a single integer
        as a single-axis index does *not* reduce the number of array
        dimensions by 1. This behaviour is different to `numpy`.

        If set to False then providing a single integer as a
        single-axis index reduces the number of array dimensions by
        1. This behaviour is the same as `numpy`.

        .. versionadded:: (cfdm) NEXTVERSION

        .. seealso:: `__orthogonal_indexing__`, `__getitem__`,
                     `__setitem__`

        **Examples**

        >>> d = {{package}}.{{class}}([[1, 2, 3], [4, 5, 6]])
        >>> d.__keepdims_indexing__
        True
        >>> e = d[0]
        >>> e.shape
        (1, 3)
        >>> print(e.array)
        [[1 2 3]]

        >>> d.__keepdims_indexing__
        True
        >>> e = d[:, 1]
        >>> e.shape
        (2, 1)
        >>> print(e.array)
        [[2]
         [5]]

        >>> d.__keepdims_indexing__
        True
        >>> e = d[0, 1]
        >>> e.shape
        (1, 1)
        >>> print(e.array)
        [[2]]

        >>> d.__keepdims_indexing__ = False
        >>> e = d[0]
        >>> e.shape
        (3,)
        >>> print(e.array)
        [1 2 3]

        >>> d.__keepdims_indexing__
        False
        >>> e = d[:, 1]
        >>> e.shape
        (2,)
        >>> print(e.array)
        [2 5]

        >>> d.__keepdims_indexing__
        False
        >>> e = d[0, 1]
        >>> e.shape
        ()
        >>> print(e.array)
        2

        """
        return self._get_component("__keepdims_indexing__", True)

    @__keepdims_indexing__.setter
    def __keepdims_indexing__(self, value):
        self._set_component("__keepdims_indexing__", bool(value), copy=False)

    @property
    def __orthogonal_indexing__(self):
        """Flag to indicate that orthogonal indexing is supported.

        Always True, indicating that 'orthogonal indexing' is
        applied. This means that when indices are 1-d arrays or lists
        then they subspace along each dimension independently. This
        behaviour is similar to Fortran, but different to `numpy`.

        .. versionadded:: (cfdm) NEXTVERSION

        .. seealso:: `__keepdims_indexing__`, `__getitem__`,
                     `__setitem__`,
                     `netCDF4.Variable.__orthogonal_indexing__`

        **Examples**

        >>> d = {{package}}.{{class}}([[1, 2, 3],
        ...              [4, 5, 6]])
        >>> e = d[[0], [0, 2]]
        >>> e.shape
        (1, 2)
        >>> print(e.array)
        [[1 3]]
        >>> e = d[[0, 1], [0, 2]]
        >>> e.shape
        (2, 2)
        >>> print(e.array)
        [[1 3]
         [4 6]]

        """
        return True

    @property
    def _Units(self):
        """Storage for the units in a `{{package}}.Units` object.

        .. versionadded:: (cfdm) NEXTVERSION

        .. seealso:: `Units`

        """
        return self._get_component("Units")

    @_Units.setter
    def _Units(self, value):
        self._set_component("Units", value, copy=False)

    @_Units.deleter
    def _Units(self):
        self._set_component("Units", self._Units_class(None), copy=False)

    @property
    def _axes(self):
        """Storage for the axis identifiers.

        Contains a `tuple` of identifiers, one for each array axis.

        .. versionadded:: (cfdm) NEXTVERSION

        """
        # CF-PYTHON: Override
        return self._get_component("axes")

    @_axes.setter
    def _axes(self, value):
        # CF-PYTHON: Override
        self._set_component("axes", tuple(value), copy=False)

    def _binary_operation(self, other, method):
        """Implement binary arithmetic and comparison operations.

        It is called by the binary arithmetic and comparison
        methods, such as `__sub__`, `__imul__`, `__rdiv__`, `__lt__`, etc.

        .. seealso:: `_unary_operation`

        :Parameters:

            other:
                The object on the right hand side of the operator.

            method: `str`
                The binary arithmetic or comparison method name (such as
                ``'__imul__'`` or ``'__ge__'``).

        :Returns:

            `Data`
                A new data object, or if the operation was in place, the
                same data object.

        **Examples**

        >>> d = {{package}}.{{class}}([0, 1, 2, 3])
        >>> e = {{package}}.{{class}}([1, 1, 3, 4])

        >>> f = d._binary_operation(e, '__add__')
        >>> print(f.array)
        [1 2 5 7]

        >>> e = d._binary_operation(e, '__lt__')
        >>> print(e.array)
        [ True False  True  True]

        >>> d._binary_operation(2, '__imul__')
        >>> print(d.array)
        [0 2 4 6]

        """
        inplace = method[2] == "i"

        # ------------------------------------------------------------
        # Ensure other is an independent Data object, for example
        # so that combination with cf.Query objects works.
        # ------------------------------------------------------------
        if not isinstance(other, self.__class__):
            if other is None:
                # Can't sensibly initialise a Data object from `None`
                other = np.array(None, dtype=object)

            other = type(self)(other)

        # Cast as dask arrays
        dx0 = self.to_dask_array()
        dx1 = other.to_dask_array()

        original_shape = self.shape
        original_ndim = self.ndim

        if inplace:
            # Find non-in-place equivalent operator (remove 'i')
            equiv_method = method[:2] + method[3:]
            # Need to add check in here to ensure that the operation is not
            # trying to cast in a way which is invalid. For example, doing
            # [an int array] ** float value = [a float array] is fine, but
            # doing this in-place would try to chance an int array into a
            # float one, which isn't valid casting. Therefore we need to
            # catch cases where __i<op>__ isn't possible even if __<op>__
            # is due to datatype consistency rules.
            result = getattr(dx0, equiv_method)(dx1)
        else:
            result = getattr(dx0, method)(dx1)

        if result is NotImplemented:
            raise TypeError(
                f"Unsupported operands for {method}: {self!r} and {other!r}"
            )

        # Set axes when other has more dimensions than self
        axes = None
        if not original_ndim:
            axes = other._axes
        else:
            diff = dx1.ndim - original_ndim
            if diff > 0:
                axes = list(self._axes)
                for _ in range(diff):
                    axes.insert(0, new_axis_identifier(tuple(axes)))

        d = self
        if not inplace:
            d = self.copy()

        d._set_dask(result)
        if axes is not None:
            d._axes = axes

        # Update the HDF5 chunking strategy
        if (
            isinstance(self.nc_hdf5_chunksizes(), tuple)
            and d.shape != original_shape
        ):
            d.nc_clear_hdf5_chunksizes()

        return d

    def _clear_after_dask_update(self, clear=None):
        """Remove components invalidated by updating the `dask` array.

        Removes or modifies components that can't be guaranteed to be
        consistent with an updated `dask` array. See the *clear*
        parameter for details.

        .. versionadded:: (cfdm) NEXTVERSION

        .. seealso:: `_del_Array`, `_del_cached_elements`,
                     `nc_del_aggregation_write_status`, `_set_dask`

        :Parameters:

            clear: `int` or `None`, optional
                Specify which components to remove, determined by
                sequentially combining an integer value of *clear*
                with the relevant class-level constants (such as
                ``{{class}}._ARRAY``), using the bitwise AND (&)
                operator. If ``clear & <class-level constant>`` is
                True then the corresponding component is cleared. The
                default value of `None` is equivalent to *clear* being
                set to ``{{class}}._ALL``.

                The bitwise OR (^) operator can be used to retain a
                component (or components) but remove all others. For
                instance, if *clear* is ``{{class}}._ALL ^
                {{class}}._CACHE`` then all components except the
                cached array values will be removed.


        :Returns:

            `None`

        """
        if clear is None:
            # Clear all components
            clear = self._ALL

        if not clear:
            return

        if clear & self._ARRAY:
            # Delete a source array
            self._del_Array(None)

        if clear & self._CACHE:
            # Delete cached element values
            self._del_cached_elements()

<<<<<<< HEAD
        if clear & self._CFA:
            # Set the aggregation write status to False
            self.nc_del_aggregation_write_status()

    @classmethod
    def _concatenate_conform_units(cls, data1, units0, relaxed_units, copy):
        """Check and conform the units of the data.

        This method is a helper function for `concatenate` that may be
        easily overridden in sublcasses.

        .. versionadded:: (cfdm) NEXTVERSION

        .. seealso:: `concatenate`

        :Parameters:

            data1: `{{class}}`
                Data with units.

            units0: `Units`
                The units to conform *data1* to.

            {{relaxed_units: `bool`, optional}}

            copy: `bool`
                If False then modify *data1* in-place. Otherwise a
                copy of it is modified.

        :Returns:

            `{{class}}`
                Returns *data1*, possibly modified so that it conforms
                to *units0*. If *copy* is False then if *data1* is
                modified, it is done so in-place.

        """
        # Check and conform, if necessary, the units of all inputs
        units1 = data1.Units
        if (
            relaxed_units
            and not units0.isvalid
            and not units1.isvalid
            and units0.__dict__ == units1.__dict__
        ):
            # Allow identical invalid units to be equal
            pass
        elif not units0.equals(units1):
            raise ValueError(
                "Can't concatenate: All the input arrays must have "
                f"equal units. Got {units0!r} and {units1!r}"
            )

        return data1
=======
#        if clear & self._CFA:
#            # Set the CFA write status to False
#            self._cfa_del_write()
#
#    def _cfa_del_write(self):
#        """Set the CFA write status of the data to `False`.
#
#        TODOCFA: Placeholder
#
#        .. versionadded:: (cfdm) NEXTVERSION
#
#        .. seealso:: `cfa_get_write`, `_cfa_set_write`
#
#        :Returns:
#
#            `bool`
#                The CFA status prior to deletion.
#
#        """
#        return self._del_component("cfa_write", False)
>>>>>>> ecb4da0d

    def _del_cached_elements(self):
        """Delete any cached element values.

        Updates *data* in-place to remove the cached element values.

        .. versionadded:: (cfdm) NEXTVERSION

        .. seealso:: `_get_cached_elements`, `_set_cached_elements`

        :Returns:

            `None`

        """
        self._del_component("cached_elements", None)

    def _del_dask(self, default=ValueError(), clear=None):
        """Remove the dask array.

        .. versionadded:: (cfdm) NEXTVERSION

        .. seealso:: `to_dask_array`, `_clear_after_dask_update`,
                     `_set_dask`

        :Parameters:

            default: optional
                Return the value of the *default* parameter if the
                dask array axes has not been set. If set to an
                `Exception` instance then it will be raised instead.

            clear: `int`, optional
                Specify which components should be removed. By default
                *clear* is the ``_ALL`` integer-valued constant, which
                results in all components being removed. See
                `_clear_after_dask_update` for details. If there is
                no dask array then no components are removed,
                regardless of the value of *clear*.

        :Returns:

            `dask.array.Array`
                The removed dask array.

        **Examples**

        >>> d = {{package}}.{{class}}([1, 2, 3])
        >>> dx = d._del_dask()
        >>> d._del_dask("No dask array")
        'No dask array'
        >>> d._del_dask()
        Traceback (most recent call last):
            ...
        ValueError: 'Data' has no dask array
        >>> d._del_dask(RuntimeError('No dask array'))
        Traceback (most recent call last):
            ...
        RuntimeError: No dask array

        """
        out = self._del_component("dask", None)
        if out is None:
            return self._default(
                default, f"{self.__class__.__name__!r} has no dask array"
            )

        self._clear_after_dask_update(clear)
        return out

    def _get_cached_elements(self):
        """Return the cache of selected element values.

        .. warning:: Never change the returned dictionary in-place.

        .. versionadded:: (cfdm) NEXTVERSION

        .. seealso:: `_del_cached_elements`, `_set_cached_elements`

        :Returns:

            `dict`
                The cached element values, where the keys are the
                element positions within the dask array and the values
                are the cached values for each position.

        **Examples**

        >>> d._get_cached_elements()
        {}

        >>> d._get_cached_elements()
        {0: 273.15, 1: 274.56, -1: 269.95}

        """
        return self._get_component("cached_elements", {})

    def _is_abstract_Array_subclass(self, array):
        """Whether or not an array is a type of Array.

        :Parameters:

            array:

        :Returns:

            `bool`

        """
        return isinstance(array, Array)

    def _item(self, index):
        """Return an element of the data as a scalar.

        It is assumed, but not checked, that the given index selects
        exactly one element.

        :Parameters:

            index:

        :Returns:

                The selected element of the data.

        **Examples**

        >>> d = {{package}}.{{class}}([[1, 2, 3]], 'km')
        >>> x = d._item((0, -1))
        >>> print(x, type(x))
        3 <class 'int'>
        >>> x = d._item((0, 1))
        >>> print(x, type(x))
        2 <class 'int'>
        >>> d[0, 1] = {{package}}.masked
        >>> d._item((slice(None), slice(1, 2)))
        masked

        """
        array = self[index].array

        if not np.ma.isMA(array):
            return array.item()

        mask = array.mask
        if mask is np.ma.nomask or not mask.item():
            return array.item()

        return np.ma.masked

    def _parse_axes(self, axes):
        """Parses the data axes and returns valid non-duplicate axes.

        :Parameters:

            axes: (sequence of) `int`
                The axes of the data.

                {{axes int examples}}

        :Returns:

            `tuple`

        **Examples**

        >>> d._parse_axes(1)
        (1,)

        >>> e._parse_axes([0, 2])
        (0, 2)

        """
        if axes is None:
            return axes

        ndim = self.ndim

        if isinstance(axes, int):
            axes = (axes,)

        axes2 = []
        for axis in axes:
            if 0 <= axis < ndim:
                axes2.append(axis)
            elif -ndim <= axis < 0:
                axes2.append(axis + ndim)
            else:
                raise ValueError(f"Invalid axis: {axis!r}")

        # Check for duplicate axes
        n = len(axes2)
        if n > len(set(axes2)) >= 1:
            raise ValueError(f"Duplicate axis: {axes2}")

        return tuple(axes2)

    def _set_cached_elements(self, elements):
        """Cache selected element values.

        Updates the `{{class}}` instance in-place to store the given
        element values.

        .. versionadded:: (cfdm) NEXTVERSION

        .. seealso:: `_del_cached_elements`, `_get_cached_elements`

        :Parameters:

            elements: `dict`
               Zero or more element values to be cached, each keyed by
               a unique identifier to allow unambiguous retrieval.
               Existing cached elements not specified by *elements*
               will not be removed.

        :Returns:

            `None`

        **Examples**

        >>> d._set_cached_elements({0: 273.15})

        """
        if not elements:
            return

        cache = self._get_component("cached_elements", None)
        if cache:
            cache = cache.copy()
            cache.update(elements)
        else:
            cache = elements.copy()

        self._set_component("cached_elements", cache, copy=False)

    def _set_CompressedArray(self, array, copy=True):
        """Set the compressed array.

        .. versionadded:: (cfdm) 1.7.11

        .. seealso:: `_set_Array`

        :Parameters:

            array: subclass of `CompressedArray`
                The compressed array to be inserted.

        :Returns:

            `None`

        **Examples**

        >>> d._set_CompressedArray(a)

        """
        self._set_Array(array, copy=copy)

    def _set_dask(self, dx, copy=False, clear=None, asanyarray=False):
        """Set the dask array.

        .. versionadded:: (cfdm) NEXTVERSION

        .. seealso:: `to_dask_array`, `_clear_after_dask_update`,
                     `_del_dask`

        :Parameters:

            dx: `dask.array.Array`
                The array to be inserted.

            copy: `bool`, optional
                If True then copy *array* before setting it. By
                default it is not copied.

            clear: `int`, optional
                Specify which components should be removed. By default
                *clear* is the ``_ALL`` integer-valued constant, which
                results in all components being removed. See
                `_clear_after_dask_update` for details.

            asanyarray: `bool` or `None`, optional
                If `None` then do nothing. Otherwise set
                `__asanyarray__` to the Boolean value of *asanyarray*.

        :Returns:

            `None`

        """
        if dx is NotImplemented:
            logger.warning(
                "WARNING: NotImplemented has been set in the place of a "
                "dask array."
                "\n\n"
                "This could occur if any sort of exception is raised "
                "by a function that is run on chunks (via, for "
                "instance, da.map_blocks or "
                "dask.array.core.elemwise). Such a function could get "
                "run at definition time in order to ascertain "
                "suitability (such as data type casting, "
                "broadcasting, etc.). Note that the exception may be "
                "difficult to diagnose, as dask will have silently "
                "trapped it and returned NotImplemented (seeprint , for "
                "instance, dask.array.core.elemwise). Print "
                "statements in a local copy of dask are possibly the "
                "way to go if the cause of the error is not obvious."
            )

        if copy:
            dx = dx.copy()

        self._set_component("dask", dx, copy=False)
        if asanyarray is not None:
            self._set_component("__asanyarray__", bool(asanyarray), copy=False)

        self._clear_after_dask_update(clear)

    @classmethod
    def _set_subspace(cls, array, indices, value, orthogonal_indexing=True):
        """Assign to a subspace of an array.

        :Parameters:

            array: array_like
                The array to be assigned to. Must support
                `numpy`-style indexing. The array is changed in-place.

            indices: sequence
                The indices to be applied.

            value: array_like
                The value being assigned. Must support fancy indexing.

            orthogonal_indexing: `bool`, optional
                If True then apply 'orthogonal indexing', for which
                indices that are 1-d arrays or lists subspace along
                each dimension independently. This behaviour is
                similar to Fortran but different to, for instance,
                `numpy` or `dask`.

        :Returns:

            `None`

        **Examples**

        Note that ``a`` is redefined for each example, as it is
        changed in-place.

        >>> a = np.arange(40).reshape(5, 8)
        >>> {{package}}.{{class}}._set_subspace(a, [[1, 4 ,3], [7, 6, 1]],
        ...                    np.array([[-1, -2, -3]]))
        >>> print(a)
        [[ 0  1  2  3  4  5  6  7]
         [ 8 -3 10 11 12 13 -2 -1]
         [16 17 18 19 20 21 22 23]
         [24 -3 26 27 28 29 -2 -1]
         [32 -3 34 35 36 37 -2 -1]]

        >>> a = np.arange(40).reshape(5, 8)
        >>> {{package}}.{{class}}._set_subspace(a, [[1, 4 ,3], [7, 6, 1]],
        ...                    np.array([[-1, -2, -3]]),
        ...                    orthogonal_indexing=False)
        >>> print(a)
        [[ 0  1  2  3  4  5  6  7]
         [ 8  9 10 11 12 13 14 -1]
         [16 17 18 19 20 21 22 23]
         [24 -3 26 27 28 29 30 31]
         [32 33 34 35 36 37 -2 39]]

        >>> a = np.arange(40).reshape(5, 8)
        >>> value = np.linspace(-1, -9, 9).reshape(3, 3)
        >>> print(value)
        [[-1. -2. -3.]
         [-4. -5. -6.]
         [-7. -8. -9.]]
        >>> {{package}}.{{class}}._set_subspace(a, [[4, 4 ,1], [7, 6, 1]], value)
        >>> print(a)
        [[ 0  1  2  3  4  5  6  7]
         [ 8 -9 10 11 12 13 -8 -7]
         [16 17 18 19 20 21 22 23]
         [24 25 26 27 28 29 30 31]
         [32 -6 34 35 36 37 -5 -4]]

        """
        if not orthogonal_indexing:
            # --------------------------------------------------------
            # Apply non-orthogonal indexing
            # --------------------------------------------------------
            array[tuple(indices)] = value
            return

        # ------------------------------------------------------------
        # Still here? Then apply orthogonal indexing
        # ------------------------------------------------------------
        axes_with_list_indices = [
            i
            for i, x in enumerate(indices)
            if isinstance(x, list) or getattr(x, "shape", False)
        ]

        if len(axes_with_list_indices) < 2:
            # At most one axis has a list-of-integers index so we can
            # do a normal assignment
            array[tuple(indices)] = value
        else:
            # At least two axes have list-of-integers indices so we
            # can't do a normal assignment.
            #
            # The brute-force approach would be to do a separate
            # assignment to each set of elements of 'array' that are
            # defined by every possible combination of the integers
            # defined by the two index lists.
            #
            # For example, if the input 'indices' are ([1, 2, 4, 5],
            # slice(0:10), [8, 9]) then the brute-force approach would
            # be to do 4*2=8 separate assignments of 10 elements each.
            #
            # This can be reduced by a factor of ~2 per axis that has
            # list indices if we convert it to a sequence of "size 2"
            # slices (with a "size 1" slice at the end if there are an
            # odd number of list elements).
            #
            # In the above example, the input list index [1, 2, 4, 5]
            # can be mapped to two slices: slice(1,3,1), slice(4,6,1);
            # the input list index [8, 9] is mapped to slice(8,10,1)
            # and only 2 separate assignments of 40 elements each are
            # needed.
            indices1 = indices[:]
            for i, (x, size) in enumerate(zip(indices, array.shape)):
                if i in axes_with_list_indices:
                    # This index is a list (or similar) of integers
                    if not isinstance(x, list):
                        x = np.asanyarray(x).tolist()

                    y = []
                    args = [iter(x)] * 2
                    for start, stop in zip_longest(*args):
                        if start < 0:
                            start += size

                        if stop is None:
                            y.append(slice(start, start + 1))
                            break

                        if stop < 0:
                            stop += size

                        step = stop - start
                        if not step:
                            # (*) There is a repeated index in
                            #     positions 2N and 2N+1 (N>=0). Store
                            #     this as a single-element list
                            #     instead of a "size 2" slice, mainly
                            #     as an indicator that a special index
                            #     to 'value' might need to be
                            #     created. See below, where this
                            #     comment is referenced.
                            #
                            #     For example, the input list index
                            #     [1, 4, 4, 4, 6, 2, 7] will be mapped
                            #     to slice(1,5,3), [4], slice(6,1,-4),
                            #     slice(7,8,1)
                            y.append([start])
                        else:
                            if step > 0:
                                stop += 1
                            else:
                                stop -= 1

                            y.append(slice(start, stop, step))

                    indices1[i] = y
                else:
                    indices1[i] = (x,)

            if prod(np.shape(value)) == 1:
                # 'value' is logically scalar => simply assign it to
                # all index combinations.
                for i in product(*indices1):
                    try:
                        array[i] = value
                    except NotImplementedError:
                        # Assume that this error was raised because
                        # 'i' contains multiple size 1 lists, which
                        # are not implemented by Dask => Replace the
                        # size 1 lists with integers.
                        i = [
                            x[0] if isinstance(x, list) and len(x) == 1 else x
                            for x in i
                        ]
                        array[tuple(i)] = value

            else:
                # 'value' has two or more elements => for each index
                # combination for 'array' assign the corresponding
                # part of 'value'.
                indices2 = []
                ndim_difference = array.ndim - value.ndim
                for i2, size in enumerate(value.shape):
                    i1 = i2 + ndim_difference
                    if i1 not in axes_with_list_indices:
                        # The input 'indices[i1]' is a slice
                        indices2.append((slice(None),))
                        continue

                    index1 = indices1[i1]
                    if size == 1:
                        indices2.append((slice(None),) * len(index1))
                    else:
                        y = []
                        start = 0
                        for index in index1:
                            stop = start + 2
                            if isinstance(index, list):
                                # Two consecutive elements of 'value'
                                # are assigned to the same integer
                                # index of 'array'.
                                #
                                # See the (*) comment above.
                                start += 1

                            y.append(slice(start, stop))
                            start = stop

                        indices2.append(y)

                for i, j in zip(product(*indices1), product(*indices2)):
                    try:
                        array[i] = value[j]
                    except NotImplementedError:
                        # Assume that this error was raised because
                        # 'i' contains multiple size 1 lists, which
                        # are not implemented by Dask => Replace the
                        # size 1 lists with integers.
                        i = [
                            x[0] if isinstance(x, list) and len(x) == 1 else x
                            for x in i
                        ]
                        array[tuple(i)] = value[j]

    def _unary_operation(self, operation):
        """Implement unary arithmetic operations.

        It is called by the unary arithmetic methods, such as
        __abs__().

        .. seealso:: `_binary_operation`

        :Parameters:

            operation: `str`
                The unary arithmetic method name (such as "__invert__").

        :Returns:

            `{{class}}`
                A new Data array.

        **Examples**

        >>> d = {{package}}.{{class}}([[1, 2, -3, -4, -5]])

        >>> e = d._unary_operation('__abs__')
        >>> print(e.array)
        [[1 2 3 4 5]]

        >>> e = d.__abs__()
        >>> print(e.array)
        [[1 2 3 4 5]]

        >>> e = abs(d)
        >>> print(e.array)
        [[1 2 3 4 5]]

        """
        out = self.copy(array=False)

        dx = self.to_dask_array()
        dx = getattr(operator, operation)(dx)

        out._set_dask(dx)

        return out

    @property
    def array(self):
        """A numpy array copy of the data.

        In-place changes to the returned numpy array do not affect the
        underlying dask array.

        The returned numpy array has the same mask hardness and fill
        values as the data.

        Compare with `compute`.

        **Performance**

        `array` causes all delayed operations to be computed. The
        returned `numpy` array is a deep copy of that returned by
        created `compute`.

        .. seealso:: `datetime_array`, `compute`, `persist`

        **Examples**

        >>> d = {{package}}.{{class}}([1, 2, 3.0], 'km')
        >>> a = d.array
        >>> isinstance(a, numpy.ndarray)
        True
        >>> print(a)
        [ 1.  2.  3.]
        >>> d[0] = -99
        >>> print(a[0])
        1.0
        >>> a[0] = 88
        >>> print(d[0])
        -99.0 km

        >>> d = {{package}}.{{class}}('2000-12-1', units='days since 1999-12-1')
        >>> print(d.array)
        366
        >>> print(d.datetime_array)
        2000-12-01 00:00:00

        """
        a = self.compute().copy()
        if issparse(a):
            a = a.toarray()
        elif not isinstance(a, np.ndarray):
            a = np.asanyarray(a)

        size = a.size
        if not size:
            return a

        # Set cached elements
        items = [0, -1]
        if a.ndim == 2 and a.shape[-1] == 2:
            items.extend((1, -2))
        elif size == 3:
            items.append(1)

        self._set_cached_elements({i: a.item(i) for i in items})

        return a

    @property
    def chunks(self):
        """The `dask` chunk sizes for each dimension.

        .. versionadded:: (cfdm) NEXTVERSION

        .. seealso:: `npartitions`, `numblocks`, `rechunk`

        **Examples**

        >>> d = {{package}}.{{class}}.empty((6, 5), chunks=(2, 4))
        >>> d.chunks
        ((2, 2, 2), (4, 1))
        >>> d.numblocks
        (3, 2)
        >>> d.npartitions
        6

        """
        # The dask graph is never going to be computed, so we can set
        # 'asanyarray=False'.
        return self.to_dask_array(asanyarray=False).chunks

    @property
    def chunksize(self):
        """The largest `dask` chunk size for each dimension.

        .. versionadded:: (cfdm) NEXTVERSION

        .. seealso:: `chunks`, `npartitions`, `numblocks`, `rechunk`

        **Examples**

        >>> d = {{package}}.{{class}}.empty((6, 5), chunks=(2, 4))
         >>> d.chunks
        ((2, 2, 2), (4, 1))
        >>> d.chunksize
        (2, 4)
        >>> d.numblocks
        (3, 2)
        >>> d.npartitions
        6

        """
        # The dask graph is never going to be computed, so we can set
        # 'asanyarray=False'.
        return self.to_dask_array(asanyarray=False).chunksize

    @property
    def compressed_array(self):
        """Returns an independent numpy array of the compressed data.

        .. versionadded:: (cfdm) 1.7.0

        .. seealso:: `get_compressed_axes`, `get_compressed_dimension`,
                     `get_compression_type`

        :Returns:

            `numpy.ndarray`
                An independent numpy array of the compressed data.

        **Examples**

        >>> a = d.compressed_array

        """
        ca = self._get_Array(None)
        if ca is None or not ca.get_compression_type():
            raise ValueError("not compressed: can't get compressed array")

        return ca.compressed_array

    @property
    def dask_compressed_array(self):
        """Returns a dask array of the compressed data.

        .. versionadded:: (cfdm) NEXTVERSION

        :Returns:

            `dask.array.Array`
                The compressed data.

        **Examples**

        >>> a = d.dask_compressed_array

        """
        ca = self.source(None)

        if ca is None or not ca.get_compression_type():
            raise ValueError("not compressed: can't get compressed dask array")

        return ca.to_dask_array()

    @property
    def data(self):
        """The data as an object identity.

        **Examples**

        >>> d = {{package}}.{{class}}([1, 2], 'm')
        >>> d.data is d
        True

        """
        return self

    @property
    def datetime_array(self):
        """An independent numpy array of date-time objects.

        Only applicable to data arrays with reference time units.

        If the calendar has not been set then the CF default calendar will
        be used and the units will be updated accordingly.

        The data-type of the data array is unchanged.

        .. seealso:: `array`, `compute`, `persist`

        **Performance**

        `datetime_array` causes all delayed operations to be computed.

        **Examples**

        """
        units = self.Units

        if not units.isreftime:
            raise ValueError(
                f"Can't create date-time array from units {self._Units!r}"
            )

        calendar = getattr(units, "calendar", None)
        if calendar == "none":
            raise ValueError(
                f"Can't create date-time array from units {self._Units!r} "
                "because calendar is 'none'"
            )

        units1, reftime = units.units.split(" since ")

        # Convert months and years to days, because cftime won't work
        # otherwise.
        #
        # UDUNITS defines a year to be the interval between two
        # successive passages of the sun through vernal equinox, and a
        # month to be exactly 1/12 of that interval.
        year_length = 365.242198781

        dx = self.to_dask_array()
        if units1 in ("month", "months"):
            dx = dx * (year_length / 12)
            units = self._Units_class(f"days since {reftime}", calendar)
        elif units1 in ("year", "years", "yr"):
            dx = dx * year_length
            units = self._Units_class(f"days since {reftime}", calendar)

        dx = convert_to_datetime(dx, units)

        a = dx.compute()

        if np.ma.isMA(a):
            if self.hardmask:
                a.harden_mask()
            else:
                a.soften_mask()

            a.set_fill_value(self.get_fill_value(None))

        return a

    @property
    def dtype(self):
        """The `numpy` data-type of the data.

        Always returned as a `numpy` data-type instance, but may be set
        as any object that converts to a `numpy` data-type.

        **Examples**

        >>> d = {{package}}.{{class}}([1, 2.5, 3.9])
        >>> d.dtype
        dtype('float64')
        >>> print(d.array)
        [1.  2.5 3.9]
        >>> d.dtype = int
        >>> d.dtype
        dtype('int64')
        >>> print(d.array)
        [1 2 3]
        >>> d.dtype = 'float32'
        >>> print(d.array)
        [1. 2. 3.]
        >>> import numpy as np
        >>> d.dtype = np.dtype('int32')
        >>> d.dtype
        dtype('int32')
        >>> print(d.array)
        [1 2 3]

        """
        # This dask graph is never going to be computed, so we can set
        # 'asanyarray=False'.
        dx = self.to_dask_array(asanyarray=False)
        return dx.dtype

    @dtype.setter
    def dtype(self, value):
        # Only change the data type if it's different to that of the
        # dask array
        dx = self.to_dask_array()
        if dx.dtype != value:
            dx = dx.astype(value)
            self._set_dask(dx)

    @property
    def fill_value(self):
        """The data array missing data value.

        If set to `None` then the default `numpy` fill value
        appropriate to the data array's data-type will be used.

        Deleting this attribute is equivalent to setting it to `None`,
        so this attribute is guaranteed to always exist.

        .. versionadded:: (cfdm) NEXTVERSION

        **Examples**

        >>> d.fill_value = 9999.0
        >>> d.fill_value
        9999.0
        >>> del d.fill_value
        >>> d.fill_value
        None

        """
        return self.get_fill_value(None)

    @fill_value.setter
    def fill_value(self, value):
        self.set_fill_value(value)

    @fill_value.deleter
    def fill_value(self):
        self.del_fill_value(None)

    @property
    def hardmask(self):
        """Hardness of the mask.

        If the `hardmask` attribute is `True`, i.e. there is a hard
        mask, then unmasking an entry will silently not occur. This is
        the default, and prevents overwriting the mask.

        If the `hardmask` attribute is `False`, i.e. there is a soft
        mask, then masked entries may be overwritten with non-missing
        values.

        .. note:: Setting the `hardmask` attribute does not
                  immediately change the mask hardness, rather its
                  value indicates to other methods (such as `where`,
                  `transpose`, etc.) whether or not the mask needs
                  hardening or softening prior to an operation being
                  defined, and those methods will reset the mask
                  hardness if required.

                  By contrast, the `harden_mask` and `soften_mask`
                  methods immediately reset the mask hardness of the
                  underlying `dask` array, and also set the value of
                  the `hardmask` attribute.

        .. versionadded:: (cfdm) NEXTVERSION

        .. seealso:: `harden_mask`, `soften_mask`, `to_dask_array`,
                     `__setitem__`

        **Examples**

        >>> d = {{package}}.{{class}}([1, 2, 3])
        >>> d.hardmask
        True
        >>> d[0] = {{package}}.masked
        >>> print(d.array)
        [-- 2 3]
        >>> d[...] = 999
        >>> print(d.array)
        [-- 999 999]
        >>> d.hardmask = False
        >>> d.hardmask
        False
        >>> d[...] = -1
        >>> print(d.array)
        [-1 -1 -1]

        """
        return self._get_component("hardmask", self._DEFAULT_HARDMASK)

    @hardmask.setter
    def hardmask(self, value):
        self._set_component("hardmask", bool(value), copy=False)

    @property
    def mask(self):
        """The Boolean missing data mask of the data array.

        The Boolean mask has True where the data array has missing data
        and False otherwise.

        .. seealso:: `masked_values`, `masked_where`

        :Returns:

            `{{class}}`

        **Examples**

        >>> d.shape
        (12, 73, 96)
        >>> m = d.mask
        >>> m.dtype
        dtype('bool')
        >>> m.shape
        (12, 73, 96)

        """
        mask_data_obj = self.copy(array=False)

        dx = self.to_dask_array()
        mask = da.ma.getmaskarray(dx)

        mask_data_obj._set_dask(mask)
        mask_data_obj._Units = self._Units_class(None)
        mask_data_obj.hardmask = self._DEFAULT_HARDMASK

        return mask_data_obj

    @property
    def nbytes(self):
        """Total number of bytes consumed by the elements of the array.

        Does not include bytes consumed by the array mask

        **Performance**

        If the number of bytes is unknown then it is calculated
        immediately by executing all delayed operations.

        **Examples**

        >>> d = {{package}}.{{class}}([[1, 1.5, 2]])
        >>> d.dtype
        dtype('float64')
        >>> d.size, d.dtype.itemsize
        (3, 8)
        >>> d.nbytes
        24
        >>> d[0] = {{package}}.masked
        >>> print(d.array)
        [[-- 1.5 2.0]]
        >>> d.nbytes
        24

        """
        # The dask graph is never going to be computed, so we can set
        # 'asanyarray=False'.
        dx = self.to_dask_array(asanyarray=False)
        if math.isnan(dx.size):
            logger.debug("Computing data nbytes: Performance may be degraded")
            dx.compute_chunk_sizes()

        return dx.nbytes

    @property
    def ndim(self):
        """Number of dimensions in the data array.

        **Examples**

        >>> d = {{package}}.{{class}}([[1, 2, 3], [4, 5, 6]])
        >>> d.ndim
        2

        >>> d = {{package}}.{{class}}([[1, 2, 3]])
        >>> d.ndim
        2

        >>> d = {{package}}.{{class}}([[3]])
        >>> d.ndim
        2

        >>> d = {{package}}.{{class}}([3])
        >>> d.ndim
        12

        >>> d = {{package}}.{{class}}(3)
        >>> d.ndim
        0

        """
        # The dask graph is never going to be computed, so we can set
        # 'asanyarray=False'.
        dx = self.to_dask_array(asanyarray=False)
        return dx.ndim

    @property
    def npartitions(self):
        """The total number of chunks.

        .. versionadded:: (cfdm) NEXTVERSION

        .. seealso:: `chunks`, `chunksize`, `numblocks`, `rechunk`

        **Examples**

        >>> d = {{package}}.{{class}}.empty((6, 5), chunks=(2, 4))
        >>> d.chunks
        ((2, 2, 2), (4, 1))
        >>> d.chunksize
        (2, 4)
        >>> d.numblocks
        (3, 2)
        >>> d.npartitions
        6

        """
        # The dask graph is never going to be computed, so we can set
        # 'asanyarray=False'.
        dx = self.to_dask_array(asanyarray=False)
        return dx.npartitions

    @property
    def numblocks(self):
        """The number of chunks along each dimension.

        .. versionadded:: (cfdm) NEXTVERSION

        .. seealso:: `chunks`, `chunksize`, `npartitions`, `rechunk`

        **Examples**

        >>> d = {{package}}.{{class}}.empty((6, 5), chunks=(2, 4))
        >>> d.chunks
        ((2, 2, 2), (4, 1))
        >>> d.chunksize
        (2, 4)
        >>> d.numblocks
        (3, 2)
        >>> d.npartitions
        6

        """
        # The dask graph is never going to be computed, so we can set
        # 'asanyarray=False'.
        dx = self.to_dask_array(asanyarray=False)
        return dx.numblocks

    @property
    def shape(self):
        """Tuple of the data array's dimension sizes.

        **Performance**

        If the shape of the data is unknown then it is calculated
        immediately by executing all delayed operations.

        **Examples**

        >>> d = {{package}}.{{class}}([[1, 2, 3], [4, 5, 6]])
        >>> d.shape
        (2, 3)

        >>> d = {{package}}.{{class}}([[1, 2, 3]])
        >>> d.shape
        (1, 3)

        >>> d = {{package}}.{{class}}([[3]])
        >>> d.shape
        (1, 1)

        >>> d = {{package}}.{{class}}(3)
        >>> d.shape
        ()

        """
        # The dask graph is never going to be computed, so we can set
        # 'asanyarray=False'.
        dx = self.to_dask_array(asanyarray=False)
        if math.isnan(dx.size):
            logger.debug("Computing data shape: Performance may be degraded")
            dx.compute_chunk_sizes()

        return dx.shape

    @property
    def size(self):
        """Number of elements in the data array.

        **Performance**

        If the size of the data is unknown then it is calculated
        immediately by executing all delayed operations.

        **Examples**

        >>> d = {{package}}.{{class}}([[1, 2, 3], [4, 5, 6]])
        >>> d.size
        6

        >>> d = {{package}}.{{class}}([[1, 2, 3]])
        >>> d.size
        3

        >>> d = {{package}}.{{class}}([[3]])
        >>> d.size
        1

        >>> d = {{package}}.{{class}}([3])
        >>> d.size
        1

        >>> d = {{package}}.{{class}}(3)
        >>> d.size
        1

        """
        # The dask graph is never going to be computed, so we can set
        # 'asanyarray=False'.
        dx = self.to_dask_array(asanyarray=False)
        size = dx.size
        if math.isnan(size):
            logger.debug("Computing data size: Performance may be degraded")
            dx.compute_chunk_sizes()
            size = dx.size

        return size

    @property
    def sparse_array(self):
        """Return an independent `scipy` sparse array of the data.

        In-place changes to the returned sparse array do not affect
        the underlying dask array.

        An `AttributeError` is raised if a sparse array representation
        is not available.

        **Performance**

        `sparse_array` causes all delayed operations to be
        computed. The returned sparse array is a deep copy of that
        returned by created `compute`.

        .. versionadded:: (cfdm) 1.11.0.0

        .. seealso:: `array`

        :Returns:

                An independent `scipy` sparse array of the data.

        **Examples**

        >>> from scipy.sparse import issparse
        >>> issparse(d.sparse_array)
        True

        """
        array = self.compute()
        if issparse(array):
            return array.copy()

        raise AttributeError(
            f"The array is of type {type(array)}, and a sparse array "
            "representation of the data is not available."
        )

    @property
    def Units(self):
        """The `Units` object containing the units of the data array.

        .. versionadded:: (cfdm) NEXTVERSION

        **Examples**

        >>> d = {{package}}.{{class}}([1, 2, 3], units='m')
        >>> d.Units
        <Units: m>
        >>> d.Units = {{package}}.Units('kilometres')
        >>> d.Units
        <Units: kilometres>
        >>> d.Units = {{package}}.Units('km')
        >>> d.Units
        <Units: km>

        """
        return self._Units

    @Units.setter
    def Units(self, value):
        # CF-PYTHON: Override
        self._Units = value

    @Units.deleter
    def Units(self):
        # CF-PYTHON: Override
        del self._Units

    @_inplace_enabled(default=False)
    def compressed(self, inplace=False):
        """Return all non-masked values in a one dimensional data array.

        Not to be confused with compression by convention (see the
        `uncompress` method).

        .. versionadded:: (cfdm) NEXTVERSION

        .. seealso:: `flatten`

        :Parameters:

            {{inplace: `bool`, optional}}

        :Returns:

            `Data` or `None`
                The non-masked values, or `None` if the operation was
                in-place.

        **Examples**

        >>> d = {{package}}.{class}}(numpy.arange(12).reshape(3, 4), 'm')
        >>> print(d.array)
        [[ 0  1  2  3]
         [ 4  5  6  7]
         [ 8  9 10 11]]
        >>> print(d.compressed().array)
        [ 0  1  2  3  4  5  6  7  8  9 10 11]
        >>> d[1, 1] = {{package}}.masked
        >>> d[2, 3] = {{package}}.masked
        >>> print(d.array)
        [[0  1  2  3]
         [4 --  6  7]
         [8  9 10 --]]
        >>> print(d.compressed().array)
        [ 0  1  2  3  4  6  7  8  9 10]

        >>> d = {{package}}.{class}}(9)
        >>> print(d.compressed().array)
        [9]

        """
        d = _inplace_enabled_define_and_cleanup(self)

        dx = d.to_dask_array()
        dx = da.blockwise(
            np.ma.compressed,
            "i",
            dx.ravel(),
            "i",
            adjust_chunks={"i": lambda n: np.nan},
            dtype=dx.dtype,
            meta=np.array((), dtype=dx.dtype),
        )

        d._set_dask(dx)
        return d

    def compute(self):
        """A view of the computed data.

        In-place changes to the returned array *might* affect the
        underlying dask array, depending on how the dask array has
        been defined, including any delayed operations.

        The returned array has the same mask hardness and fill values
        as the data.

        Compare with `array`.

        **Performance**

        `compute` causes all delayed operations to be computed.

        .. versionadded:: (cfdm) NEXTVERSION

        .. seealso:: `persist`, `array`, `datetime_array`,
                     `sparse_array`

        :Returns:

                An in-memory view of the data

        **Examples**

        >>> d = {{package}}.{{class}}([1, 2, 3.0], 'km')
        >>> d.compute()
        array([1., 2., 3.])

        >>> from scipy.sparse import csr_array
        >>> d = {{package}}.{{class}}(csr_array((2, 3)))
        >>> d.compute()
        <2x3 sparse array of type '<class 'numpy.float64'>'
                with 0 stored elements in Compressed Sparse Row format>
        >>>: d.array
        array([[0., 0., 0.],
               [0., 0., 0.]])
        >>> d.compute().toarray()
        array([[0., 0., 0.],
               [0., 0., 0.]])

        """
        dx = self.to_dask_array()
        a = dx.compute()

        if np.ma.isMA(a) and a is not np.ma.masked:
            a.set_fill_value(999)
            if self.hardmask:
                a.harden_mask()
            else:
                a.soften_mask()

            a.set_fill_value(self.get_fill_value(None))

        return a

    @classmethod
    def concatenate(
        cls, data, axis=0, cull_graph=False, relaxed_units=False, copy=True
    ):
        """Join a sequence of data arrays together.

        .. versionadded:: (cfdm) NEXTVERSION

        .. seealso:: `cull_graph`

        :Parameters:

            data: sequence of `Data`
                The data arrays to be concatenated. Concatenation is
                carried out in the order given. Each data array must
                have equivalent units and the same shape, except in
                the concatenation axis. Note that scalar arrays are
                treated as if they were one dimensional.

            axis: `int`, optional
                The axis along which the arrays will be joined. The
                default is 0. Note that scalar arrays are treated as
                if they were one dimensional.

            {{cull_graph: `bool`, optional}}

            {{relaxed_units: `bool`, optional}}

            copy: `bool`, optional
                If True (the default) then make copies of the data, if
                required, prior to the concatenation, thereby ensuring
                that the input data arrays are not changed by the
                concatenation process. If False then some or all input
                data arrays might be changed in-place, but the
                concatenation process will be faster.

        :Returns:

            `Data`
                The concatenated data.

        **Examples**

        >>> d = {{package}}.{{class}}([[1, 2], [3, 4]])
        >>> e = {{package}}.{{class}}([[5.0, 6.0]])
        >>> f = {{package}}.{{class}}.concatenate((d, e))
        >>> print(f.array)
        [[ 1.     2.   ]
         [ 3.     4.   ]
         [ 5.     6.   ]]
        >>> f.equals({{package}}.{{class}}.concatenate((d, e), axis=-2))
        True

        >>> e = {{package}}.{{class}}([[5.0], [6.0]])
        >>> f = {{package}}.{{class}}.concatenate((d, e), axis=1)
        >>> print(f.array)
        [[ 1.     2.     5.]
         [ 3.     4.     6.]]

        >>> d = {{package}}.{{class}}(1)
        >>> e = {{package}}.{{class}}(50.0)
        >>> f = {{package}}.{{class}}.concatenate((d, e))
        >>> print(f.array)
        [ 1.    50.]

        """
        if isinstance(data, cls):
            raise ValueError("Must provied a sequence of Data objects")

        data = tuple(data)
        n_data = len(data)
        if not n_data:
            raise ValueError(
                "Can't concatenate: Must provide at least one Data object"
            )

        if cull_graph:
            # Remove unnecessary components from the graph, which may
            # improve performance, and because complicated task graphs
            # can sometimes confuse da.concatenate.
            for d in data:
                d.cull_graph()

        data0 = data[0]
        units0 = data0.Units
        data0_cached_elements = data0._get_cached_elements()

        if copy:
            data0 = data0.copy()

        if not data0.ndim:
            data0.insert_dimension(inplace=True)

        if n_data == 1:
            return data0

        processed_data = [data0]
        for data1 in data[1:]:
            # Turn any scalar array into a 1-d array
            copied = False
            if not data1.ndim:
                if copy:
                    data1 = data1.copy()
                    copied = True

                data1.insert_dimension(inplace=True)

            # Check and conform the units of data1 with respect to
            # those of data0
            data1 = cls._concatenate_conform_units(
                data1, units0, relaxed_units, copy and not copied
            )

            processed_data.append(data1)

        # Get data as dask arrays and apply concatenation
        # operation. We can set 'asanyarray=False' because at compute
        # time the concatenation operation does not need to access the
        # actual data.
        dxs = [d.to_dask_array(asanyarray=False) for d in processed_data]
        dx = da.concatenate(dxs, axis=axis)

        # ------------------------------------------------------------
        # Set the aggregation write status. IF this status is True then
        # ------------------------------------------------------------
        #
        # Assume at first that all input data instances have True
        # status, but then ..
        CFA = cls._CFA
        for d in processed_data:
            if not d.nc_get_aggregation_write_status():
                # 1) The status must be False when any input data
                #    object has False status.
                CFA = cls._NONE
                break

        if CFA != cls._NONE:
            non_concat_axis_chunks0 = list(data[0].chunks)
            non_concat_axis_chunks0.pop(axis)
            for d in processed_data[1:]:
                non_concat_axis_chunks = list(d.chunks)
                non_concat_axis_chunks.pop(axis)
                if non_concat_axis_chunks != non_concat_axis_chunks0:
                    # 2) The status must be False when any two input
                    #    data objects have different Dask chunk
                    #    patterns for the non-concatenated axes.
                    CFA = cls._NONE
                    break

        if CFA != cls._NONE:
            fragment_type = data[0].nc_get_aggregation_fragment_type()
            for d in processed_data[1:]:
                if d.nc_get_aggregation_fragment_type() != fragment_type:
                    # 3) The status must be False when any two input
                    #    Data objects have different fragment types.
                    data0._nc_del_aggregation_fragment_type()
                    CFA = cls._NONE
                    break

        # ------------------------------------------------------------
        # Set the __asanyarray__ status
        # ------------------------------------------------------------
        asanyarray = data[0].__asanyarray__
        for d in processed_data[1:]:
            if d.__asanyarray__ != asanyarray:
                # If and only if any two input Data objects have
                # different __asanyarray__ values, then set
                # asanyarray=True for the concatenation.
                asanyarray = True
                break

        # ------------------------------------------------------------
        # Set the concatenated dask array
        # ------------------------------------------------------------
        data0._set_dask(dx, clear=cls._ALL ^ CFA, asanyarray=asanyarray)

        if data0.nc_get_aggregation_write_status():
            # Set the netCDF aggregated_data terms, giving precedence
            # to those towards the left hand side of the input
            # list. If any input Data object has no aggregated_data
            # terms, then nor will the concatenated data.
            aggregated_data = {}
            for d in processed_data[::-1]:
                value = d.nc_get_aggregated_data()
                if not value:
                    aggregated_data = {}
                    break

                aggregated_data.update(value)

            data0.nc_set_aggregated_data(aggregated_data)

            # Set the aggregation substitutions by combining them from
            # all of the input data instances, giving precedence to
            # those towards the left hand side of the input list.
            substitutions = {}
            for d in processed_data[:0:-1]:
                substitutions.update(d.nc_aggregation_substitutions())

            if substitutions:
                data0.nc_update_aggregation_substitutions(substitutions)

        # Set appropriate cached elements (after '_set_dask' has just
        # cleared them from data0).
        cached_elements = {}
        i = 0
        element = data0_cached_elements.get(i)
        if element is not None:
            cached_elements[i] = element

        i = -1
        element = processed_data[i]._get_cached_elements().get(i)
        if element is not None:
            cached_elements[i] = element

        if cached_elements:
            data0._set_cached_elements(cached_elements)

        # Return the concatenated data
        return data0

    def creation_commands(
        self, name="data", namespace=None, indent=0, string=True
    ):
        """Return the commands that would create the data object.

        .. versionadded:: (cfdm) 1.8.7.0

        :Parameters:

            name: `str` or `None`, optional
                Set the variable name of `Data` object that the commands
                create.

            {{namespace: `str`, optional}}

            {{indent: `int`, optional}}

            {{string: `bool`, optional}}

        :Returns:

            {{returns creation_commands}}

        **Examples**

        >>> d = {{package}}.{{class}}([[0.0, 45.0], [45.0, 90.0]],
        ...                           units='degrees_east')
        >>> print(d.creation_commands())
        data = {{package}}.{{class}}([[0.0, 45.0], [45.0, 90.0]], units='degrees_east', dtype='f8')

        >>> d = {{package}}.{{class}}(['alpha', 'beta', 'gamma', 'delta'],
        ...                           mask = [1, 0, 0, 0])
        >>> d.creation_commands(name='d', namespace='', string=False)
        ["d = Data(['', 'beta', 'gamma', 'delta'], dtype='U5', mask=Data([True, False, False, False], dtype='b1'))"]

        """
        namespace0 = namespace
        if namespace is None:
            namespace = self._package() + "."
        elif namespace and not namespace.endswith("."):
            namespace += "."

        mask = self.mask
        if mask.any():
            if name == "mask":
                raise ValueError(
                    "When the data is masked, the 'name' parameter "
                    "can not have the value 'mask'"
                )
            masked = True
            array = self.filled().array.tolist()
        else:
            masked = False
            array = self.array.tolist()

        units = self.get_units(None)
        if units is None:
            units = ""
        else:
            units = f", units={units!r}"

        calendar = self.get_calendar(None)
        if calendar is None:
            calendar = ""
        else:
            calendar = f", calendar={calendar!r}"

        fill_value = self.get_fill_value(None)
        if fill_value is None:
            fill_value = ""
        else:
            fill_value = f", fill_value={fill_value}"

        dtype = self.dtype.descr[0][1][1:]

        if masked:
            mask = mask.creation_commands(
                name="mask", namespace=namespace0, indent=0, string=True
            )
            mask = mask.replace("mask = ", "mask=", 1)
            mask = f", {mask}"
        else:
            mask = ""

        if name is None:
            name = ""
        else:
            name = name + " = "

        out = []
        out.append(
            f"{name}{namespace}{self.__class__.__name__}({array}{units}"
            f"{calendar}, dtype={dtype!r}{mask}{fill_value})"
        )

        if string:
            indent = " " * indent
            out[0] = indent + out[0]
            out = ("\n" + indent).join(out)

        return out

    def cull_graph(self):
        """Remove unnecessary tasks from the dask graph in-place.

        **Performance**

        An unnecessary task is one which does not contribute to the
        computed result. Such tasks are always automatically removed
        (culled) at compute time, but removing them beforehand might
        improve performance by reducing the amount of work done in
        later steps.

        .. versionadded:: (cfdm) NEXTVERSION

        .. seealso:: `dask.optimization.cull`

        :Returns:

            `None`

        **Examples**

        >>> d = {{package}}.{{class}}([1, 2, 3, 4, 5], chunks=3)
        >>> d = d[:2]
        >>> dict(d.to_dask_array().dask)
        {('array-21ea057f160746a3d3f0943bba945460', 0): array([1, 2, 3]),
         ('array-21ea057f160746a3d3f0943bba945460', 1): array([4, 5]),
         ('getitem-3e4edac0a632402f6b45923a6b9d215f',
          0): (<function dask.array.chunk.getitem(obj, index)>, ('array-21ea057f160746a3d3f0943bba945460',
           0), (slice(0, 2, 1),))}
        >>> d.cull_graph()
        >>> dict(d.to_dask_array().dask)
        {('getitem-3e4edac0a632402f6b45923a6b9d215f',
          0): (<function dask.array.chunk.getitem(obj, index)>, ('array-21ea057f160746a3d3f0943bba945460',
           0), (slice(0, 2, 1),)),
         ('array-21ea057f160746a3d3f0943bba945460', 0): array([1, 2, 3])}

        """
        dx = self.to_dask_array(asanyarray=False)
        dsk, _ = cull(dx.dask, dx.__dask_keys__())
        dx = da.Array(dsk, name=dx.name, chunks=dx.chunks, dtype=dx.dtype)
        self._set_dask(dx, clear=self._NONE, asanyarray=None)

    def all(self, axis=None, keepdims=True, split_every=None):
        """Test whether all data array elements evaluate to True.

        .. versionadded:: (cfdm) NEXTVERSION

        .. seealso:: `any`

        :Parameters:

            axis: (sequence of) `int`, optional
                Axis or axes along which a logical AND reduction is
                performed. The default (`None`) is to perform a
                logical AND over all the dimensions of the input
                array. *axis* may be negative, in which case it counts
                from the last to the first axis.

            {{collapse keepdims: `bool`, optional}}

            {{split_every: `int` or `dict`, optional}}

        :Returns:

            `{{class}}`
                Whether or not all data array elements evaluate to True.

        **Examples**

        >>> d = {{package}}.{{class}}([[1, 2], [3, 4]])
        >>> d.all()
        <{{repr}}Data(1, 1): [[True]]>
        >>> d.all(keepdims=False)
        <{{repr}}Data(1, 1): True>
        >>> d.all(axis=0)
        <{{repr}}Data(1, 2): [[True, True]]>
        >>> d.all(axis=1)
        <{{repr}}Data(2, 1): [[True, True]]>
        >>> d.all(axis=())
        <{{repr}}Data(2, 2): [[True, ..., True]]>

        >>> d[0] = cf.masked
        >>> d[1, 0] = 0
        >>> print(d.array)
        [[-- --]
         [0 4]]
        >>> d.all(axis=0)
        <{{repr}}Data(1, 2): [[False, True]]>
        >>> d.all(axis=1)
        <{{repr}}Data(2, 1): [[--, False]]>

        >>> d[...] = cf.masked
        >>> d.all()
        <{{repr}}Data(1, 1): [[--]]>
        >>> bool(d.all())
        True
        >>> bool(d.all(keepdims=False))
        False

        """
        d = self.copy(array=False)
        dx = self.to_dask_array()
        dx = da.all(dx, axis=axis, keepdims=keepdims, split_every=split_every)
        d._set_dask(dx)
        d.hardmask = self._DEFAULT_HARDMASK
        d._Units = self._Units_class(None)
        return d

    def add_file_directory(self, directory):
        """Add a new file directory in-place.

        Another version of every file referenced by the data is
        provided in the given directory.

        .. versionadded:: (cfdm) NEXTVERSION

        .. seealso:: `del_file_directory`, `file_directories`,
                     `replace_file_directory`

        :Parameters:

            directory: `str`
                The new directory.

        :Returns:

            `str`
                The new directory as an absolute path.

        **Examples**

        >>> d.get_filenames()
        {'/data/file1.nc', '/home/file2.nc'}
        >>> d.add_file_directory('/new/')
        '/new'
        >>> d.get_filenames()
        {'/data/file1.nc', '/new/file1.nc', '/home/file2.nc', '/new/file2.nc'}

        """
        directory = dirname(directory, isdir=True)

        updated = False

        # The Dask graph is never going to be computed, so we can set
        # 'asanyarray=False'.
        dsk = self.todict(asanyarray=False)
        for key, a in dsk.items():
            try:
                dsk[key] = a.add_file_directory(directory)
            except AttributeError:
                # This Dask chunk doesn't contain a file array
                continue

            # This Dask chunk contains a file array, and the Dask
            # graph has been updated.
            updated = True

        if updated:
            dx = self.to_dask_array(asanyarray=False)
            dx = da.Array(dsk, dx.name, dx.chunks, dx.dtype, dx._meta)
            self._set_dask(dx, clear=self._NONE, asanyarray=None)

        return directory

    def any(self, axis=None, keepdims=True, split_every=None):
        """Test whether any data array elements evaluate to True.

        .. seealso:: `all`

        :Parameters:

            axis: (sequence of) `int`, optional
                Axis or axes along which a logical OR reduction is
                performed. The default (`None`) is to perform a
                logical OR over all the dimensions of the input
                array. *axis* may be negative, in which case it counts
                from the last to the first axis.

            {{collapse keepdims: `bool`, optional}}

            {{split_every: `int` or `dict`, optional}}

        :Returns:

            `{{class}}`
                Whether or any data array elements evaluate to True.

        **Examples**

        >>> d = {{package}}.{{class}}([[0, 2], [0, 4]])
        >>> d.any()
        <{{repr}}{{class}}(1, 1): [[True]]>
        >>> d.any(keepdims=False)
        <{{repr}}{{class}}(1, 1): True>
        >>> d.any(axis=0)
        <{{repr}}{{class}}(1, 2): [[False, True]]>
        >>> d.any(axis=1)
        <{{repr}}{{class}}(2, 1): [[True, True]]>
        >>> d.any(axis=())
        <{{repr}}{{class}}(2, 2): [[False, ..., True]]>

        >>> d[0] = {{package}}.masked
        >>> print(d.array)
        [[-- --]
         [0 4]]
        >>> d.any(axis=0)
        <{{repr}}{{class}}(1, 2): [[False, True]]>
        >>> d.any(axis=1)
        <{{repr}}{{class}}(2, 1): [[--, True]]>

        >>> d[...] = {{package}}.masked
        >>> d.any()
        <{{repr}}{{class}}(1, 1): [[--]]>
        >>> bool(d.any())
        False
        >>> bool(d.any(keepdims=False))
        False

        """
        d = self.copy(array=False)
        dx = self.to_dask_array()
        dx = da.any(dx, axis=axis, keepdims=keepdims, split_every=split_every)
        d._set_dask(dx)
        d.hardmask = self._DEFAULT_HARDMASK
        d._Units = self._Units_class(None)
        return d

    @_inplace_enabled(default=False)
    def apply_masking(
        self,
        fill_values=None,
        valid_min=None,
        valid_max=None,
        valid_range=None,
        inplace=False,
    ):
        """Apply masking.

        Masking is applied according to the values of the keyword
        parameters.

        Elements that are already masked remain so.

        .. versionadded:: (cfdm) 1.8.2

        .. seealso:: `get_fill_value`, `hardmask`, `mask`

        :Parameters:

            fill_values: `bool` or sequence of scalars, optional
                Specify values that will be set to missing data. Data
                elements exactly equal to any of the values are set to
                missing data.

                If True then the value returned by the
                `get_fill_value` method, if such a value exists, is
                used.

                Zero or more values may be provided in a sequence of
                scalars.

                *Parameter example:*
                  Specify a fill value of 999: ``fill_values=[999]``

                *Parameter example:*
                  Specify fill values of 999 and -1.0e30:
                  ``fill_values=[999, -1.0e30]``

                *Parameter example:*
                  Use the fill value already set for the data:
                  ``fill_values=True``

                *Parameter example:*
                  Use no fill values: ``fill_values=False`` or
                  ``fill_value=[]``

            valid_min: number, optional
                A scalar specifying the minimum valid value. Data
                elements strictly less than this number will be set to
                missing data.

            valid_max: number, optional
                A scalar specifying the maximum valid value. Data
                elements strictly greater than this number will be set
                to missing data.

            valid_range: (number, number), optional
                A vector of two numbers specifying the minimum and
                maximum valid values, equivalent to specifying values
                for both *valid_min* and *valid_max* parameters. The
                *valid_range* parameter must not be set if either
                *valid_min* or *valid_max* is defined.

                *Parameter example:*
                  ``valid_range=[-999, 10000]`` is equivalent to setting
                  ``valid_min=-999, valid_max=10000``

            {{inplace: `bool`, optional}}

        :Returns:

            `{{class}}` or `None`
                The data with masked values. If the operation was in-place
                then `None` is returned.

        **Examples**

        >>> import numpy
        >>> d = {{package}}.{{class}}(numpy.arange(12).reshape(3, 4), 'm')
        >>> d[1, 1] = {{package}}.masked
        >>> print(d.array)
        [[0 1 2 3]
         [4 -- 6 7]
         [8 9 10 11]]
        >>> print(d.apply_masking().array)
        [[0 1 2 3]
         [4 -- 6 7]
         [8 9 10 11]]
        >>> print(d.apply_masking(fill_values=[0]).array)
        [[-- 1 2 3]
         [4 -- 6 7]
         [8 9 10 11]]
        >>> print(d.apply_masking(fill_values=[0, 11]).array)
        [[-- 1 2 3]
         [4 -- 6 7]
         [8 9 10 --]]
        >>> print(d.apply_masking(valid_min=3).array)
        [[-- -- -- 3]
         [4 -- 6 7]
         [8 9 10 11]]
        >>> print(d.apply_masking(valid_max=6).array)
        [[0 1 2 3]
         [4 -- 6 --]
         [-- -- -- --]]
        >>> print(d.apply_masking(valid_range=[2, 8]).array)
        [[-- -- 2 3]
         [4 -- 6 7]
         [8 -- -- --]]
        >>> d.set_fill_value(7)
        >>> print(d.apply_masking(fill_values=True).array)
        [[0 1 2 3]
         [4 -- 6 --]
         [8 9 10 11]]
        >>> print(d.apply_masking(fill_values=True,
        ...                       valid_range=[2, 8]).array)
        [[-- -- 2 3]
         [4 -- 6 --]
         [8 -- -- --]]

        """
        # Parse valid_range
        if valid_range is not None:
            if valid_min is not None or valid_max is not None:
                raise ValueError(
                    "Can't set 'valid_range' parameter with either the "
                    "'valid_min' nor 'valid_max' parameters"
                )

            try:
                if len(valid_range) != 2:
                    raise ValueError(
                        "'valid_range' parameter must be a vector of "
                        "two elements"
                    )
            except TypeError:
                raise ValueError(
                    "'valid_range' parameter must be a vector of "
                    "two elements"
                )

            valid_min, valid_max = valid_range

        # Parse fill_values
        if fill_values is None:
            fill_values = False

        if isinstance(fill_values, bool):
            if fill_values:
                fill_value = self.get_fill_value(None)
                if fill_value is not None:
                    fill_values = (fill_value,)
                else:
                    fill_values = ()
            else:
                fill_values = ()
        else:
            try:
                iter(fill_values)
            except TypeError:
                raise TypeError(
                    "'fill_values' parameter must be a sequence or "
                    f"of type bool. Got type {type(fill_values)}"
                )
            else:
                if isinstance(fill_values, str):
                    raise TypeError(
                        "'fill_values' parameter must be a sequence or "
                        f"of type bool. Got type {type(fill_values)}"
                    )

        d = _inplace_enabled_define_and_cleanup(self)

        dx = self.to_dask_array()

        mask = None
        if fill_values:
            mask = dx == fill_values[0]

            for fill_value in fill_values[1:]:
                mask |= dx == fill_value

        if valid_min is not None:
            if mask is None:
                mask = dx < valid_min
            else:
                mask |= dx < valid_min

        if valid_max is not None:
            if mask is None:
                mask = dx > valid_max
            else:
                mask |= dx > valid_max

        if mask is not None:
            dx = da.ma.masked_where(mask, dx)

        d._set_dask(dx)

        return d

    def chunk_indices(self):
        """Return indices that define each dask chunk.

        .. versionadded:: (cfdm) NEXTVERSION

        .. seealso:: `chunks`

        :Returns:

            `itertools.product`
                An iterator over tuples of indices of the data array.

        **Examples**

        >>> d = {{package}}.{{class}}(np.arange(405).reshape(3, 9, 15),
        ...     chunks=((1, 2), (9,), (4, 5, 6)))
        >>> d.npartitions
        6
        >>> for index in d.chunk_indices():
        ...     print(index)
        ...
        (slice(0, 1, None), slice(0, 9, None), slice(0, 4, None))
        (slice(0, 1, None), slice(0, 9, None), slice(4, 9, None))
        (slice(0, 1, None), slice(0, 9, None), slice(9, 15, None))
        (slice(1, 3, None), slice(0, 9, None), slice(0, 4, None))
        (slice(1, 3, None), slice(0, 9, None), slice(4, 9, None))
        (slice(1, 3, None), slice(0, 9, None), slice(9, 15, None))

        """
        from dask.utils import cached_cumsum

        chunks = self.chunks

        cumdims = [cached_cumsum(bds, initial_zero=True) for bds in chunks]
        indices = [
            [slice(s, s + dim) for s, dim in zip(starts, shapes)]
            for starts, shapes in zip(cumdims, chunks)
        ]
        return product(*indices)

    def del_calendar(self, default=ValueError()):
        """Delete the calendar.

        .. seealso:: `get_calendar`, `has_calendar`, `set_calendar`,
                     `del_units`, `Units`

        :Parameters:

            default: optional
                Return the value of the *default* parameter if the
                calendar has not been set. If set to an `Exception`
                instance then it will be raised instead.

        :Returns:

            `str`
                The value of the deleted calendar.

        **Examples**

        >>> d = {{package}}.{{class}}(1, "days since 2000-1-1", calendar="noleap")
        >>> d.del_calendar()
        'noleap'
        >>> print(d.del_calendar())
        None

        >>> d = {{package}}.{{class}}(1, "days since 2000-1-1")
        >>> print(d.del_calendar())
        None

        >>> d = {{package}}.{{class}}(1, "m")
        Traceback (most recent call last):
            ...
        ValueError: Units <Units: m> have no calendar

        """
        units = self.Units
        if not units.isreftime:
            return self._default(default, f"Units {units!r} have no calendar")

        calendar = getattr(units, "calendar", None)
        if calendar is None:
            return self._default(
                default, f"{self.__class__.__name__} has no calendar"
            )

        self._Units = self._Units_class(self.get_units(None), None)
        return calendar

    def del_file_directory(self, directory):
        """Remove a file directory in-place.

        Every file in *directory* that is referenced by the data is
        removed. If this results in part of the data being undefined
        then an exception is raised.

        .. versionadded:: (cfdm) NEXTVERSION

        .. seealso:: `add_file_directory`, `file_directories`,
                     `replace_file_directory`

        :Parameters:

            directory: `str`
                 The file directory to remove.

        :Returns:

            `str`
                The removed directory as an absolute path.

        **Examples**

        >>> d.get_filenames()
        {'/data/file1.nc', '/home/file2.nc'}
        >>> d.del_file_directory('/data/')
        '/data'
        >>> d.get_filenames()
        {'/home/file2.nc'}

        """
        directory = dirname(directory, isdir=True)

        updated = False

        # The dask graph is never going to be computed, so we can set
        # 'asanyarray=False'.
        dsk = self.todict(asanyarray=False)
        for key, a in dsk.items():
            try:
                dsk[key] = a.del_file_directory(directory)
            except AttributeError:
                # This chunk doesn't contain a file array
                continue

            # This chunk contains a file array and the dask graph has
            # been updated
            updated = True

        if updated:
            dx = self.to_dask_array(asanyarray=False)
            dx = da.Array(dsk, dx.name, dx.chunks, dx.dtype, dx._meta)
            self._set_dask(dx, clear=self._NONE, asanyarray=None)

        return directory

    def del_units(self, default=ValueError()):
        """Delete the units.

        .. seealso:: `get_units`, `has_units`, `set_units`,
                     `del_calendar`, `Units`

        :Parameters:

            default: optional
                Return the value of the *default* parameter if the
                units has not been set. If set to an `Exception`
                instance then it will be raised instead.

        :Returns:

            `str`
                The value of the deleted units.

        **Examples**

        >>> d = {{package}}.{{class}}(1, "m")
        >>> d.del_units()
        'm'
        >>> d.Units
        <Units: >
        >>> d.del_units()
        Traceback (most recent call last):
            ...
        ValueError: Data has no units

        >>> d = {{package}}.{{class}}(1, "days since 2000-1-1", calendar="noleap")
        >>> d.del_units()
        'days since 2000-1-1'
        >>> d.Units
        <Units: noleap>

        """
        u = self.Units
        units = getattr(u, "units", None)
        calendar = getattr(u, "calendar", None)
        self._Units = self._Units_class(None, calendar)

        if units is not None:
            return units

        return self._default(
            default, f"{self.__class__.__name__} has no units"
        )

    @classmethod
    def empty(
        cls,
        shape,
        dtype=None,
        units=None,
        calendar=None,
        chunks="auto",
    ):
        """Return a new array xwithout initialising entries.

        :Parameters:

            shape: `int` or `tuple` of `int`
                The shape of the new array. e.g. ``(2, 3)`` or ``2``.

            dtype: data-type
                The desired output data-type for the array, e.g.
                `numpy.int8`. The default is `numpy.float64`.

            units: `str` or `Units`
                The units for the new data array.

            calendar: `str`, optional
                The calendar for reference time units.

            {{chunks: `int`, `tuple`, `dict` or `str`, optional}}

                .. versionadded:: (cfdm) NEXTVERSION

        :Returns:

            `{{class}}`
                Array of uninitialised (arbitrary) data of the given
                shape and dtype.

        **Examples**

        >>> d = {{package}}.{{class}}.empty((2, 2))
        >>> print(d.array)
        [[ -9.74499359e+001  6.69583040e-309],
         [  2.13182611e-314  3.06959433e-309]]         #uninitialised

        >>> d = {{package}}.{{class}}.empty((2,), dtype=bool)
        >>> print(d.array)
        [ False  True]                                 #uninitialised

        """
        dx = da.empty(shape, dtype=dtype, chunks=chunks)
        return cls(dx, units=units, calendar=calendar)

    @_manage_log_level_via_verbosity
    def equals(
        self,
        other,
        rtol=None,
        atol=None,
        ignore_fill_value=False,
        ignore_data_type=False,
        ignore_type=False,
        verbose=None,
        traceback=False,
        ignore_compression=False,
        _check_values=True,
    ):
        """True if two data arrays are logically equal, False otherwise.

        {{equals tolerance}}

        :Parameters:

            other:
                The object to compare for equality.

            {{rtol: number, optional}}

            {{atol: number, optional}}

            ignore_fill_value: `bool`, optional
                If True then data arrays with different fill values are
                considered equal. By default they are considered unequal.

            {{ignore_data_type: `bool`, optional}}

            {{ignore_type: `bool`, optional}}

            {{verbose: `int` or `str` or `None`, optional}}

            {{ignore_compression: `bool`, optional}}

        :Returns:

            `bool`
                Whether or not the two instances are equal.

        **Examples**

        >>> d.equals(d)
        True
        >>> d.equals(d + 1)
        False

        """
        pp = super()._equals_preprocess(
            other, verbose=verbose, ignore_type=ignore_type
        )

        if pp is True or pp is False:
            return pp

        other = pp

        # Check that each instance has the same shape
        if self.shape != other.shape:
            logger.info(
                f"{self.__class__.__name__}: Different shapes: "
                f"{self.shape} != {other.shape}"
            )  # pragma: no cover
            return False

        # Check that each instance has the same fill value
        if not ignore_fill_value and self.get_fill_value(
            None
        ) != other.get_fill_value(None):
            logger.info(
                f"{self.__class__.__name__}: Different fill value: "
                f"{self.get_fill_value(None)} != {other.get_fill_value(None)}"
            )  # pragma: no cover
            return False

        # Check that each instance has the same data type
        if not ignore_data_type and self.dtype != other.dtype:
            logger.info(
                f"{self.__class__.__name__}: Different data types: "
                f"{self.dtype} != {other.dtype}"
            )  # pragma: no cover
            return False

        # Check that each instance has the same units.
        self_Units = self.Units
        other_Units = other.Units
        if self_Units != other_Units:
            if is_log_level_info(logger):
                logger.info(
                    f"{self.__class__.__name__}: Different Units "
                    f"({self_Units!r}, {other_Units!r})"
                )

            return False

        # Return now if we have been asked to not check the array
        # values
        if not _check_values:
            return True

        # ------------------------------------------------------------
        # Check that each instance has equal array values
        # ------------------------------------------------------------
        if rtol is None:
            rtol = self._rtol
        else:
            rtol = float(rtol)

        if atol is None:
            atol = self._atol
        else:
            atol = float(atol)

        self_dx = self.to_dask_array()
        other_dx = other.to_dask_array()

        # Return False if there are different cached elements. This
        # provides a possible short circuit for that case that two
        # arrays are not equal (but not in the case that they are).
        cache0 = self._get_cached_elements()
        if cache0:
            cache1 = other._get_cached_elements()
            if cache1 and sorted(cache0) == sorted(cache1):
                a = []
                b = []
                for key, value0 in cache0.items():
                    value1 = cache1[key]
                    if value0 is np.ma.masked or value1 is np.ma.masked:
                        # Don't test on masked values - this logic is
                        # determined elsewhere.
                        continue

                    # Make sure strings are unicode
                    try:
                        value0 = value0.decode()
                        value1 = value1.decode()
                    except AttributeError:
                        pass

                    a.append(value0)
                    b.append(value1)

                if a and not _numpy_allclose(a, b, rtol=rtol, atol=atol):
                    if is_log_level_info(logger):
                        logger.info(
                            f"{self.__class__.__name__}: Different array "
                            f"values (atol={atol}, rtol={rtol})"
                        )

                    return False

        # Now check that corresponding elements are equal within a tolerance.
        # We assume that all inputs are masked arrays. Note we compare the
        # data first as this may return False due to different dtype without
        # having to wait until the compute call.
        self_is_numeric = is_numeric_dtype(self_dx)
        other_is_numeric = is_numeric_dtype(other_dx)
        if self_is_numeric and other_is_numeric:
            data_comparison = allclose(
                self_dx,
                other_dx,
                masked_equal=True,
                rtol=rtol,
                atol=atol,
            )
        elif not self_is_numeric and not other_is_numeric:
            # If the array (say d) is fully masked, then the output of
            # np.all(d == d) and therefore da.all(d == d) will be a
            # np.ma.masked object which has dtype('float64'), and not
            # a Boolean, causing issues later. To ensure data_comparison
            # is Boolean, we must do an early compute to check if it is
            # a masked object and if so, force the desired result (True).
            #
            # This early compute won't degrade performance because it
            # would be performed towards result.compute() below anyway.
            data_comparison = da.all(self_dx == other_dx).compute()
            if data_comparison is np.ma.masked:
                data_comparison = True

        else:  # one is numeric and other isn't => not equal (incompat. dtype)
            if is_log_level_info(logger):
                logger.info(
                    f"{self.__class__.__name__}: Different data types:"
                    f"{self_dx.dtype} != {other_dx.dtype}"
                )

            return False

        mask_comparison = da.all(
            da.equal(da.ma.getmaskarray(self_dx), da.ma.getmaskarray(other_dx))
        )

        # Apply a (dask) logical 'and' to confirm if both the mask and the
        # data are equal for the pair of masked arrays:
        result = da.logical_and(data_comparison, mask_comparison)
        if not result.compute():
            if is_log_level_info(logger):
                logger.info(
                    f"{self.__class__.__name__}: Different array values ("
                    f"atol={atol}, rtol={rtol})"
                )

            return False
        else:
            return True

    def file_directories(self):
        """The directories of files containing parts of the data.

        Returns the locations of any files referenced by the data.

        .. versionadded:: (cfdm) NEXTVERSION

        .. seealso:: `add_file_directory`, `del_file_directory`,
                     `replace_file_directory`

        :Returns:

            `set`
                The unique set of file directories as absolute paths.

        **Examples**

        >>> d.file_directories()
        {'/home/data1', 'file:///data2'}

        """
        out = []

        # This dask graph is never going to be computed, so we can set
        # 'asanyarray=False'.
        for key, a in self.todict(asanyarray=False).items():
            try:
                out.extend(a.file_directories())
            except AttributeError:
                # This chunk doesn't contain a file array
                pass

        return set(out)

    @_inplace_enabled(default=False)
    def filled(self, fill_value=None, inplace=False):
        """Replace masked elements with a fill value.

        .. versionadded:: (cfdm) 1.8.7.0

        :Parameters:

            fill_value: scalar, optional
                The fill value. By default the fill returned by
                `get_fill_value` is used, or if this is not set then
                the netCDF default fill value for the data type is
                used, as defined by `netCDF.default_fillvals`.

            {{inplace: `bool`, optional}}

        :Returns:

            `{{class}}` or `None`
                The filled data, or `None` if the operation was in-place.

        **Examples**

        >>> d = {{package}}.{{class}}([[1, 2, 3]])
        >>> print(d.filled().array)
        [[1 2 3]]
        >>> d[0, 0] = {{package}}.masked
        >>> print(d.filled().array)
        [-9223372036854775806                    2                    3]
        >>> d.set_fill_value(-99)
        >>> print(d.filled().array)
        [[-99   2   3]]

        """
        d = _inplace_enabled_define_and_cleanup(self)

        if fill_value is None:
            fill_value = d.get_fill_value(None)
            if fill_value is None:  # still...
                fill_value = default_fillvals.get(d.dtype.str[1:])
                if fill_value is None and d.dtype.kind in ("SU"):
                    fill_value = default_fillvals.get("S1", None)

                if fill_value is None:
                    raise ValueError(
                        "Can't determine fill value for "
                        f"data type {d.dtype.str!r}"
                    )

        # 'cfdm_filled' has its own call to 'cfdm_asanyarray', so we
        # can set 'asanyarray=False'.
        dx = d.to_dask_array(asanyarray=False)
        dx = dx.map_blocks(cfdm_filled, fill_value=fill_value, dtype=d.dtype)
        d._set_dask(dx)

        return d

    def first_element(self):
        """Return the first element of the data as a scalar.

        .. versionadded:: (cfdm) 1.7.0

        .. seealso:: `last_element`, `second_element`

        **Performance**

        If possible, a cached value is returned. Otherwise the delayed
        operations needed to compute the element are executed, and
        cached for subsequent calls.

        :Returns:

                The first element of the data.

        **Examples**

        >>> d = {{package}}.{{class}}(9.0)
        >>> x = d.first_element()
        >>> print(x, type(x))
        9.0 <class 'float'>

        >>> d = {{package}}.{{class}}([[1, 2], [3, 4]])
        >>> x = d.first_element()
        >>> print(x, type(x))
        1 <class 'int'>
        >>> d[0, 0] = {{package}}.masked
        >>> y = d.first_element()
        >>> print(y, type(y))
        -- <class 'numpy.ma.core.MaskedConstant'>

        >>> d = {{package}}.{{class}}(['foo', 'bar'])
        >>> x = d.first_element()
        >>> print(x, type(x))
        foo <class 'str'>

        """
        try:
            return self._get_cached_elements()[0]
        except KeyError:
            item = self._item((slice(0, 1, 1),) * self.ndim)
            self._set_cached_elements({0: item})
            return item

    @_inplace_enabled(default=False)
    def flatten(self, axes=None, inplace=False):
        """Flatten specified axes of the data.

        Any subset of the axes may be flattened.

        The shape of the data may change, but the size will not.

        The flattening is executed in row-major (C-style) order. For
        example, the array ``[[1, 2], [3, 4]]`` would be flattened across
        both dimensions to ``[1 2 3 4]``.

        .. versionadded:: (cfdm) 1.7.11

        .. seealso:: `compressed`, `insert_dimension`, `squeeze`,
                     `transpose`

        :Parameters:

            axes: (sequence of) `int`
                Select the axes to be flattened. By default all axes
                are flattened. Each axis is identified by its positive
                or negative integer position. No axes are flattened if
                *axes* is an empty sequence.

            {{inplace: `bool`, optional}}

        :Returns:

            `{{class}}` or `None`
                The flattened data, or `None` if the operation was
                in-place.

        **Examples**

        >>> import numpy as np
        >>> d = {{package}}.{{class}}(np.arange(24).reshape(1, 2, 3, 4))
        >>> d
        <{{repr}}{{class}}(1, 2, 3, 4): [[[[0, ..., 23]]]]>
        >>> print(d.array)
        [[[[ 0  1  2  3]
           [ 4  5  6  7]
           [ 8  9 10 11]]
          [[12 13 14 15]
           [16 17 18 19]
           [20 21 22 23]]]]

        >>> e = d.flatten()
        >>> e
        <{{repr}}{{class}}(24): [0, ..., 23]>
        >>> print(e.array)
        [ 0  1  2  3  4  5  6  7  8  9 10 11 12 13 14 15 16 17 18 19 20 21 22 23]

        >>> e = d.flatten([])
        >>> e
        <{{repr}}{{class}}(1, 2, 3, 4): [[[[0, ..., 23]]]]>

        >>> e = d.flatten([1, 3])
        >>> e
        <{{repr}}{{class}}(1, 8, 3): [[[0, ..., 23]]]>
        >>> print(e.array)
        [[[ 0  4  8]
          [ 1  5  9]
          [ 2  6 10]
          [ 3  7 11]
          [12 16 20]
          [13 17 21]
          [14 18 22]
          [15 19 23]]]

        >>> d.flatten([0, -1], inplace=True)
        >>> d
        <{{repr}}{{class}}(4, 2, 3): [[[0, ..., 23]]]>
        >>> print(d.array)
        [[[ 0  4  8]
          [12 16 20]]
         [[ 1  5  9]
          [13 17 21]]
         [[ 2  6 10]
          [14 18 22]]
         [[ 3  7 11]
          [15 19 23]]]

        """
        d = _inplace_enabled_define_and_cleanup(self)

        ndim = d.ndim
        if not ndim:
            if axes or axes == 0:
                raise ValueError(
                    "Can't flatten: Can't remove axes from "
                    f"scalar {self.__class__.__name__}"
                )

            return d

        if axes is None:
            axes = list(range(ndim))
        else:
            axes = sorted(d._parse_axes(axes))

        if len(axes) <= 1:
            return d

        original_shape = self.shape

        # It is important that the first axis in the list is the
        # left-most flattened axis.
        #
        # E.g. if the shape is (10, 20, 30, 40, 50, 60) and the axes
        #      to be flattened are [2, 4], then the data must be
        #      transposed with order [0, 1, 2, 4, 3, 5]
        order = [i for i in range(ndim) if i not in axes]
        order[axes[0] : axes[0]] = axes
        d.transpose(order, inplace=True)

        # Find the flattened shape.
        #
        # E.g. if the *transposed* shape is (10, 20, 30, 50, 40, 60)
        #      and *transposed* axes [2, 3] are to be flattened then
        #      the new shape will be (10, 20, 1500, 40, 60)
        new_shape = [n for i, n in enumerate(original_shape) if i not in axes]
        new_shape.insert(axes[0], prod([original_shape[i] for i in axes]))

        dx = d.to_dask_array()
        dx = dx.reshape(new_shape)
        d._set_dask(dx)

        # Update the axis names
        data_axes0 = d._axes
        data_axes = [
            axis for i, axis in enumerate(data_axes0) if i not in axes
        ]
        data_axes.insert(axes[0], new_axis_identifier(data_axes0))
        d._axes = data_axes

        # Update the HDF5 chunking strategy
        if (
            isinstance(d.nc_hdf5_chunksizes(), tuple)
            and d.shape != original_shape
        ):
            d.nc_clear_hdf5_chunksizes()

        return d

    def get_calendar(self, default=ValueError()):
        """Return the calendar.

        .. seealso:: `del_calendar`, `set_calendar`

        :Parameters:

            default: optional
                Return the value of the *default* parameter if the
                calendar has not been set. If set to an `Exception`
                instance then it will be raised instead.

        :Returns:

                The calendar.

        **Examples**

        >>> d.set_calendar('julian')
        >>> d.get_calendar
        'metres'
        >>> d.del_calendar()
        >>> d.get_calendar()
        ValueError: Can't get non-existent calendar
        >>> print(d.get_calendar(None))
        None

        """
        try:
            return self.Units.calendar
        except (ValueError, AttributeError):
            return super().get_calendar(default=default)

    def get_count(self, default=ValueError()):
        """Return the count variable for a compressed array.

        .. versionadded:: (cfdm) 1.7.0

        .. seealso:: `get_index`, `get_list`

        :Parameters:

            default: optional
                Return the value of the *default* parameter if a count
                variable has not been set. If set to an `Exception`
                instance then it will be raised instead.

        :Returns:

                The count variable.

        **Examples**

        >>> c = d.get_count()

        """
        try:
            return self._get_Array().get_count()
        except (AttributeError, ValueError):
            return self._default(
                default, f"{self.__class__.__name__!r} has no count variable"
            )

    def get_data(self, default=ValueError(), _units=None, _fill_value=None):
        """Returns the data.

        .. versionadded:: 3.0.0

        :Returns:

            `{{class}}`

        """
        return self

    def get_compressed_axes(self):
        """Returns the dimensions that are compressed in the array.

        .. versionadded:: (cfdm) 1.7.0

        .. seealso:: `compressed_array`, `get_compressed_dimension`,
                     `get_compression_type`

        :Returns:

            `list`
                The dimensions of the data that are compressed to a single
                dimension in the underlying array. If the data are not
                compressed then an empty list is returned.

        **Examples**

        >>> d.shape
        (2, 3, 4, 5, 6)
        >>> d.compressed_array.shape
        (2, 14, 6)
        >>> d.get_compressed_axes()
        [1, 2, 3]

        >>> d.get_compression_type()
        ''
        >>> d.get_compressed_axes()
        []

        """
        ca = self._get_Array(None)

        if ca is None:
            return []

        return ca.get_compressed_axes()

    def get_compression_type(self):
        """Returns the type of compression applied to the array.

        .. versionadded:: (cfdm) 1.7.0

        .. seealso:: `compressed_array`, `compression_axes`,
                     `get_compressed_dimension`

        :Returns:

            `str`
                The compression type. An empty string means that no
                compression has been applied.

        **Examples**

        >>> d.get_compression_type()
        ''

        >>> d.get_compression_type()
        'gathered'

        >>> d.get_compression_type()
        'ragged contiguous'

        """
        ma = self._get_Array(None)
        if ma is None:
            return ""

        return ma.get_compression_type()

    def get_compressed_dimension(self, default=ValueError()):
        """Returns the compressed dimension's array position.

        That is, returns the position of the compressed dimension
        in the compressed array.

        .. versionadded:: (cfdm) 1.7.0

        .. seealso:: `compressed_array`, `get_compressed_axes`,
                     `get_compression_type`

        :Parameters:

            default: optional
                Return the value of the *default* parameter there is no
                compressed dimension. If set to an `Exception` instance
                then it will be raised instead.

        :Returns:

            `int`
                The position of the compressed dimension in the compressed
                array.

        **Examples**

        >>> d.get_compressed_dimension()
        2

        """
        try:
            return self._get_Array().get_compressed_dimension()
        except (AttributeError, ValueError):
            return self._default(
                default,
                f"{self.__class__.__name__!r} has no compressed dimension",
            )

    def get_dependent_tie_points(self, default=ValueError()):
        """Return the list variable for a compressed array.

        .. versionadded:: (cfdm) 1.10.0.1

        .. seealso:: `get_tie_point_indices`,
                     `get_interpolation_parameters`, `get_index`,
                     `get_list`

        :Parameters:

            default: optional
                Return the value of the *default* parameter if no
                dependent tie point index variables have been set. If
                set to an `Exception` instance then it will be raised
                instead.

        :Returns:

            `dict`
                The dependent tie point arrays needed by the
                interpolation method, keyed by the dependent tie point
                identities. Each key is a dependent tie point
                identity, whose value is a `Data` variable.

        **Examples**

        >>> l = d.get_dependent_tie_points()

        """
        try:
            return self._get_Array().get_dependent_tie_points()
        except (AttributeError, ValueError):
            return self._default(
                default,
                f"{self.__class__.__name__!r} has no dependent "
                "tie point index variables",
            )

    def get_filenames(self):
        """The names of files containing parts of the data array.

        Returns the names of any files that may be required to deliver
        the computed data array. This set may contain fewer names than
        the collection of file names that defined the data when it was
        first instantiated, as could be the case after the data has
        been subspaced.

        **Implementation**

        A `dask` chunk that contributes to the computed array is
        assumed to reference data within a file if that chunk's array
        object has a callable `get_filenames` method, the output of
        which is added to the returned `set`.

        :Returns:

            `set`
                The file names. If no files are required to compute
                the data then an empty `set` is returned.

        **Examples**

        >>> d = {{package}}.{{class}}.empty((5, 8), 1, chunks=4)
        >>> d.get_filenames()
        set()

        >>> f = {{package}}.example_field(0)
        >>> {{package}}.write(f, "file.nc")
        >>> d = {{package}}.read("file.nc")[0].data
        >>> d.get_filenames()
        {'file.nc'}

        """
        out = set()

        # The dask graph is never going to be computed, so we can set
        # 'asanyarray=False'.
        for a in self.todict(asanyarray=False).values():
            try:
                out.update(a.get_filenames())
            except AttributeError:
                pass

        return out

    def get_index(self, default=ValueError()):
        """Return the index variable for a compressed array.

        .. versionadded:: (cfdm) 1.7.0

        .. seealso:: `get_count`, `get_list`

        :Parameters:

            default: optional
                Return *default* if index variable has not been set.

            default: optional
                Return the value of the *default* parameter if an index
                variable has not been set. If set to an `Exception`
                instance then it will be raised instead.

        :Returns:

                The index variable.

        **Examples**

        >>> i = d.get_index()

        """
        try:
            return self._get_Array().get_index()
        except (AttributeError, ValueError):
            return self._default(
                default, f"{self.__class__.__name__!r} has no index variable"
            )

    def get_interpolation_parameters(self, default=ValueError()):
        """Return the list variable for a compressed array.

        .. versionadded:: (cfdm) 1.10.0.1

        .. seealso:: `get_dependent_tie_points`,
                     `get_tie_point_indices`, `get_index`,
                     `get_list`

        :Parameters:

            default: optional
                Return the value of the *default* parameter if no
                interpolation parameters have been set. If set to an
                `Exception` instance then it will be raised instead.

        :Returns:

            `dict`
                Interpolation parameters required by the subsampling
                interpolation method. Each key is an interpolation
                parameter term name, whose value is an
                `InterpolationParameter` variable.

                Interpolation parameter term names for the
                standardised interpolation methods are defined in CF
                Appendix J "Coordinate Interpolation Methods".

        **Examples**

        >>> l = d.get_interpolation_parameters()

        """
        try:
            return self._get_Array().get_interpolation_parameters()
        except (AttributeError, ValueError):
            return self._default(
                default,
                f"{self.__class__.__name__!r} has no subsampling "
                "interpolation parameters",
            )

    def get_list(self, default=ValueError()):
        """Return the list variable for a compressed array.

        .. versionadded:: (cfdm) 1.7.0

        .. seealso:: `get_count`, `get_index`

        :Parameters:

            default: optional
                Return the value of the *default* parameter if an index
                variable has not been set. If set to an `Exception`
                instance then it will be raised instead.

        :Returns:

                The list variable.

        **Examples**

        >>> l = d.get_list()

        """
        try:
            return self._get_Array().get_list()
        except (AttributeError, ValueError):
            return self._default(
                default, f"{self.__class__.__name__!r} has no list variable"
            )

    def get_tie_point_indices(self, default=ValueError()):
        """Return the list variable for a compressed array.

        .. versionadded:: (cfdm) 1.10.0.1

        .. seealso:: `get_dependent_tie_points`,
                     `get_interpolation_parameters`,
                     `get_index`, `get_list`

        :Parameters:

            default: optional
                Return the value of the *default* parameter if no tie
                point index variables have been set. If set to an
                `Exception` instance then it will be raised instead.

        :Returns:

            `dict`
                The tie point index variable for each subsampled
                dimension. A key identifies a subsampled dimension by
                its integer position in the compressed array, and its
                value is a `TiePointIndex` variable.

        **Examples**

        >>> l = d.get_tie_point_indices()

        """
        try:
            return self._get_Array().get_tie_point_indices()
        except (AttributeError, ValueError):
            return self._default(
                default,
                f"{self.__class__.__name__!r} has no "
                "tie point index variables",
            )

    def get_units(self, default=ValueError()):
        """Return the units.

        .. seealso:: `del_units`, `set_units`

        :Parameters:

            default: optional
                Return the value of the *default* parameter if the units
                have not been set. If set to an `Exception` instance then
                it will be raised instead.

        :Returns:

                The units.

        **Examples**

        >>> d.set_units('metres')
        >>> d.get_units()
        'metres'
        >>> d.del_units()
        >>> d.get_units()
        ValueError: Can't get non-existent units
        >>> print(d.get_units(None))
        None

        """
        try:
            return self.Units.units
        except (ValueError, AttributeError):
            return super().get_units(default=default)

    def harden_mask(self):
        """Force the mask to hard.

        Whether the mask of a masked array is hard or soft is
        determined by its `hardmask` property. `harden_mask` sets
        `hardmask` to `True`.

        .. versionadded:: (cfdm) NEXTVERSION

        .. seealso:: `hardmask`, `soften_mask`

        **Examples**

        >>> d = {{package}}.{{class}}([1, 2, 3], hardmask=False)
        >>> d.hardmask
        False
        >>> d.harden_mask()
        >>> d.hardmask
        True

        >>> d = {{package}}.{{class}}([1, 2, 3], mask=[False, True, False])
        >>> d.hardmask
        True
        >>> d[1] = 999
        >>> print(d.array)
        [1 -- 3]

        """
        # 'cfdm_harden_mask' has its own call to 'cfdm_asanyarray', so
        # we can set 'asanyarray=False'.
        dx = self.to_dask_array(asanyarray=False)
        dx = dx.map_blocks(cfdm_harden_mask, dtype=dx.dtype)
        self._set_dask(dx, clear=self._NONE)
        self.hardmask = True

    def has_calendar(self):
        """Whether a calendar has been set.

        .. seealso:: `del_calendar`, `get_calendar`, `set_calendar`,
                     `has_units`, `Units`

        :Returns:

            `bool`
                `True` if the calendar has been set, otherwise
                `False`.

        **Examples**

        >>> d = {{package}}.{{class}}(1, "days since 2000-1-1", calendar="noleap")
        >>> d.has_calendar()
        True

        >>> d = {{package}}.{{class}}(1, calendar="noleap")
        >>> d.has_calendar()
        True

        >>> d = {{package}}.{{class}}(1, "days since 2000-1-1")
        >>> d.has_calendar()
        False

        >>> d = {{package}}.{{class}}(1, "m")
        >>> d.has_calendar()
        False

        """
        return hasattr(self.Units, "calendar")

    def has_units(self):
        """Whether units have been set.

        .. seealso:: `del_units`, `get_units`, `set_units`,
                     `has_calendar`, `Units`

        :Returns:

            `bool`
                `True` if units have been set, otherwise `False`.

        **Examples**

        >>> d = {{package}}.{{class}}(1, "")
        >>> d.has_units()
        True

        >>> d = {{package}}.{{class}}(1, "m")
        >>> d.has_units()
        True

        >>> d = {{package}}.{{class}}(1)
        >>> d.has_units()
        False

        >>> d = {{package}}.{{class}}(1, calendar='noleap')
        >>> d.has_units()
        False

        """
        return hasattr(self.Units, "units")

    @_inplace_enabled(default=False)
    def insert_dimension(self, position=0, inplace=False):
        """Expand the shape of the data array in place.

        .. versionadded:: (cfdm) 1.7.0

        .. seealso:: `flatten`, `squeeze`, `transpose`

        :Parameters:

            position: `int`, optional
                Specify the position that the new axis will have in the data
                array axes. By default the new axis has position 0, the
                slowest varying position.

            {{inplace: `bool`, optional}}

        :Returns:

            `{{class}}` or `None`

        **Examples**

        >>> d.shape
        (19, 73, 96)
        >>> d.insert_dimension(0).shape
        (1, 96, 73, 19)
        >>> d.insert_dimension(3).shape
        (19, 73, 96, 1)
        >>> d.insert_dimension(-1, inplace=True)
        >>> d.shape
        (19, 73, 1, 96)

        """
        d = _inplace_enabled_define_and_cleanup(self)

        # Parse position
        if not isinstance(position, int):
            raise ValueError("Position parameter must be an integer")

        original_ndim = self.ndim

        if -original_ndim - 1 <= position < 0:
            position += original_ndim + 1
        elif not 0 <= position <= original_ndim:
            raise ValueError(
                f"Can't insert dimension: Invalid position {position!r}"
            )

        new_shape = list(d.shape)
        new_shape.insert(position, 1)

        dx = d.to_dask_array()
        dx = dx.reshape(new_shape)

        # Inserting a dimension doesn't affect the cached elements or
        # the CFA write status
        # TODOCFA d._set_dask(dx, clear=self._ALL ^ self._CACHE ^ self._CFA)
        d._set_dask(dx, clear=self._ALL ^ self._CACHE)

        # Expand _axes
        axis = new_axis_identifier(d._axes)
        data_axes = list(d._axes)
        data_axes.insert(position, axis)
        d._axes = data_axes

        # Update the HDF5 chunking strategy
        chunksizes = d.nc_hdf5_chunksizes()
        if chunksizes and isinstance(chunksizes, tuple):
            chunksizes = list(chunksizes)
            chunksizes.insert(position, 1)
            d.nc_set_hdf5_chunksizes(chunksizes)

        return d

    def last_element(self):
        """Return the last element of the data as a scalar.

        .. versionadded:: (cfdm) 1.7.0

        .. seealso:: `first_element`, `second_element`

        **Performance**

        If possible, a cached value is returned. Otherwise the delayed
        operations needed to compute the element are executed, and
        cached for subsequent calls.

        :Returns:

                The last element of the data.

        **Examples**

        >>> d = {{package}}.{{class}}(9.0)
        >>> x = d.last_element()
        >>> print(x, type(x))
        9.0 <class 'float'>

        >>> d = {{package}}.{{class}}([[1, 2], [3, 4]])
        >>> x = d.last_element()
        >>> print(x, type(x))
        4 <class 'int'>
        >>> d[-1, -1] = {{package}}.masked
        >>> y = d.last_element()
        >>> print(y, type(y))
        -- <class 'numpy.ma.core.MaskedConstant'>

        >>> d = {{package}}.{{class}}(['foo', 'bar'])
        >>> x = d.last_element()
        >>> print(x, type(x))
        bar <class 'str'>

        """
        try:
            return self._get_cached_elements()[-1]
        except KeyError:
            item = self._item((slice(-1, None, 1),) * self.ndim)
            self._set_cached_elements({-1: item})
            return item

    @_inplace_enabled(default=False)
    def masked_values(self, value, rtol=None, atol=None, inplace=False):
        """Mask using floating point equality.

        Masks the data where elements are approximately equal to the
        given value. For integer types, exact equality is used.

        .. versionadded:: (cfdm) 1.11.0.0

        .. seealso:: `mask`, `masked_where`

        :Parameters:

            value: number
                Masking value.

            {{rtol: number, optional}}

            {{atol: number, optional}}

            {{inplace: `bool`, optional}}

        :Returns:

            `{{class}}` or `None`
                The result of masking the data where approximately
                equal to *value*, or `None` if the operation was
                in-place.

        **Examples**

        >>> d = {{package}}.{{class}}([1, 1.1, 2, 1.1, 3])
        >>> e = d.masked_values(1.1)
        >>> print(e.array)
        [1.0 -- 2.0 -- 3.0]

        """
        d = _inplace_enabled_define_and_cleanup(self)

        if rtol is None:
            rtol = self._rtol
        else:
            rtol = float(rtol)

        if atol is None:
            atol = self._atol
        else:
            atol = float(atol)

        dx = d.to_dask_array()
        dx = da.ma.masked_values(dx, value, rtol=rtol, atol=atol)
        d._set_dask(dx)
        return d

    @_inplace_enabled(default=False)
    def masked_where(self, condition, inplace=False):
        """Mask the data where a condition is met.

        **Performance**

        `masked_where` causes all delayed operations to be executed.

        .. versionadded:: (cfdm) NEXTVERSION

        .. seealso:: `mask`, `masked_values`

        :Parameters:

            condition: array_like
                The masking condition. The data is masked where
                *condition* is True. Any masked values already in the
                data are also masked in the result.

            {{inplace: `bool`, optional}}

        :Returns:

            {{inplace: `bool`, optional}}

        :Returns:

            `{{class}}` or `None`
                The result of masking the data, or `None` if the
                operation was in-place.

        **Examples**

        >>> d = {{package}}.{{class}}([1, 2, 3, 4, 5])
        >>> e = d.masked_where([0, 1, 0, 1, 0])
        >>> print(e.array)
        [1 -- 3 -- 5]

        """
        d = _inplace_enabled_define_and_cleanup(self)

        array = cfdm_where(d.array, condition, masked, None, d.hardmask)
        dx = da.from_array(array, chunks=d.chunks)
        d._set_dask(dx)

        return d

    @_inplace_enabled(default=False)
    def max(
        self,
        axes=None,
        squeeze=False,
        split_every=None,
        inplace=False,
    ):
        """Calculate maximum values.

        Calculates the maximum value or the maximum values along axes.

        See
        https://ncas-cms.github.io/cf-python/analysis.html#collapse-methods
        for mathematical definitions.

        .. versionadded:: (cfdm) 1.8.0

         ..seealso:: `min`, `sum`

        :Parameters:

            {{collapse axes: (sequence of) `int`, optional}}

            {{collapse squeeze: `bool`, optional}}

            {{split_every: `int` or `dict`, optional}}

                .. versionadded:: (cfdm) NEXTVERSION

            {{inplace: `bool`, optional}}

        :Returns:

            `{{class}}` or `None`
                The collapsed data, or `None` if the operation was
                in-place.

        **Examples**

        >>> a = np.ma.arange(12).reshape(4, 3)
        >>> d = {{package}}.{{class}}(a, 'K')
        >>> d[1, 1] = {{package}}.masked
        >>> print(d.array)
        [[0 1 2]
         [3 -- 5]
         [6 7 8]
         [9 10 11]]
        >>> d.max()
        <{{repr}}{{class}}(1, 1): [[11]] K>

        """
        d = _inplace_enabled_define_and_cleanup(self)
        d = collapse(
            da.max,
            d,
            axis=axes,
            keepdims=not squeeze,
            split_every=split_every,
        )
        return d

    @_inplace_enabled(default=False)
    def min(self, axes=None, squeeze=False, split_every=None, inplace=False):
        """Calculate minimum values.

        Calculates the minimum value or the minimum values along axes.

        See
        https://ncas-cms.github.io/cf-python/analysis.html#collapse-methods
        for mathematical definitions.

        .. versionadded:: (cfdm) 1.8.0

         ..seealso:: `max`, `sum`

        :Parameters:

            {{collapse axes: (sequence of) `int`, optional}}

            {{collapse squeeze: `bool`, optional}}

            {{split_every: `int` or `dict`, optional}}

                .. versionadded:: (cfdm) NEXTVERSION

            {{inplace: `bool`, optional}}

        :Returns:

            `{{class}}` or `None`
                The collapsed data, or `None` if the operation was
                in-place.

        **Examples**

        >>> a = np.ma.arange(12).reshape(4, 3)
        >>> d = {{package}}.{{class}}(a, 'K')
        >>> d[1, 1] = {{package}}.masked
        >>> print(d.array)
        [[0 1 2]
         [3 -- 5]
         [6 7 8]
         [9 10 11]]
        >>> d.min()
        <{{repr}}{{class}}(1, 1): [[0]] K>

        """
        d = _inplace_enabled_define_and_cleanup(self)
        d = collapse(
            da.min,
            d,
            axis=axes,
            keepdims=not squeeze,
            split_every=split_every,
        )
        return d

    @_inplace_enabled(default=False)
    def pad_missing(self, axis, pad_width=None, to_size=None, inplace=False):
        """Pad an axis with missing data.

        .. versionadded:: (cfdm) NEXTVERSION

        :Parameters:

            axis: `int`
                Select the axis for which the padding is to be
                applied.

                *Parameter example:*
                  Pad second axis: ``axis=1``.

                *Parameter example:*
                  Pad the last axis: ``axis=-1``.

            {{pad_width: sequence of `int`, optional}}

            {{to_size: `int`, optional}}

            {{inplace: `bool`, optional}}

        :Returns:

            `{{class}}` or `None`
                The padded data, or `None` if the operation was
                in-place.

        **Examples**

        >>> d = {{package}}.{{class}}(np.arange(6).reshape(2, 3))
        >>> print(d.array)
        [[0 1 2]
         [3 4 5]]
        >>> e = d.pad_missing(1, (1, 2))
        >>> print(e.array)
        [[-- 0 1 2 -- --]
         [-- 3 4 5 -- --]]
        >>> f = e.pad_missing(0, (0, 1))
        >>> print(f.array)
        [[--  0  1  2 -- --]
         [--  3  4  5 -- --]
         [-- -- -- -- -- --]]

        >>> g = d.pad_missing(1, to_size=5)
        >>> print(g.array)
        [[0 1 2 -- --]
         [3 4 5 -- --]]

        """
        if not 0 <= axis < self.ndim:
            raise ValueError(
                f"'axis' must be a valid dimension position. Got {axis}"
            )

        if to_size is not None:
            # Set pad_width from to_size
            if pad_width is not None:
                raise ValueError("Can't set both 'pad_width' and 'to_size'")

            pad_width = (0, to_size - self.shape[axis])
        elif pad_width is None:
            raise ValueError("Must set either 'pad_width' or 'to_size'")

        pad_width = np.asarray(pad_width)
        if pad_width.shape != (2,) or not pad_width.dtype.kind == "i":
            raise ValueError(
                "'pad_width' must be a sequence of two integers. "
                f"Got: {pad_width}"
            )

        pad_width = tuple(pad_width)
        if any(n < 0 for n in pad_width):
            if to_size is not None:
                raise ValueError(
                    f"'to_size' ({to_size}) must not be smaller than the "
                    f"original axis size ({self.shape[axis]})"
                )

            raise ValueError(
                f"Can't set a negative number of pad values. Got: {pad_width}"
            )

        d = _inplace_enabled_define_and_cleanup(self)

        dx = d.to_dask_array()
        mask0 = da.ma.getmaskarray(dx)

        pad = [(0, 0)] * dx.ndim
        pad[axis] = pad_width

        # Pad the data with zero. This will lose the original mask.
        dx = da.pad(dx, pad, mode="constant", constant_values=0)

        # Pad the mask with True
        mask = da.pad(mask0, pad, mode="constant", constant_values=True)

        # Set the mask
        dx = da.ma.masked_where(mask, dx)

        d._set_dask(dx)
        return d

    @_inplace_enabled(default=False)
    def persist(self, inplace=False):
        """Persist the underlying dask array into memory.

        This turns an underlying lazy dask array into a equivalent
        chunked dask array, but now with the results fully computed.

        `persist` is particularly useful when using distributed
        systems, because the results will be kept in distributed
        memory, rather than returned to the local process.

        Compare with `compute` and `array`.

        **Performance**

        `persist` causes all delayed operations to be computed.

        .. versionadded:: (cfdm) NEXTVERSION

        .. seealso:: `compute`, `array`, `datetime_array`,
                     `dask.array.Array.persist`

        :Parameters:

            {{inplace: `bool`, optional}}

        :Returns:

            `{{class}}` or `None`
                The persisted data. If the operation was in-place then
                `None` is returned.

        **Examples**

        >>> e = d.persist()

        """
        d = _inplace_enabled_define_and_cleanup(self)
        dx = self.to_dask_array()
        dx = dx.persist()
        d._set_dask(dx, clear=self._ALL ^ self._ARRAY ^ self._CACHE)
        return d

    @_inplace_enabled(default=False)
    def rechunk(
        self,
        chunks="auto",
        threshold=None,
        block_size_limit=None,
        balance=False,
        inplace=False,
    ):
        """Change the chunk structure of the data.

        **Performance**

        Rechunking can sometimes be expensive and incur a lot of
        communication overheads.

        .. versionadded:: (cfdm) NEXTVERSION

        .. seealso:: `chunks`, `dask.array.rechunk`

        :Parameters:

            {{chunks: `int`, `tuple`, `dict` or `str`, optional}}

            {{threshold: `int`, optional}}

            {{block_size_limit: `int`, optional}}

            {{balance: `bool`, optional}}

        :Returns:

            `{{class}}` or `None`
                The rechunked data, or `None` if the operation was
                in-place.

        **Examples**

        >>> x = {{package}}.{{class}}.empty((1000, 1000), chunks=(100, 100))

        Specify uniform chunk sizes with a tuple

        >>> y = x.rechunk((1000, 10))

        Or chunk only specific dimensions with a dictionary

        >>> y = x.rechunk({0: 1000})

        Use the value ``-1`` to specify that you want a single chunk
        along a dimension or the value ``'auto'`` to specify that dask
        can freely rechunk a dimension to attain blocks of a uniform
        block size.

        >>> y = x.rechunk({0: -1, 1: 'auto'}, block_size_limit=1e8)

        If a chunk size does not divide the dimension then rechunk
        will leave any unevenness to the last chunk.

        >>> x.rechunk(chunks=(400, -1)).chunks
        ((400, 400, 200), (1000,))

        However if you want more balanced chunks, and don't mind
        `dask` choosing a different chunksize for you then you can use
        the ``balance=True`` option.

        >>> x.rechunk(chunks=(400, -1), balance=True).chunks
        ((500, 500), (1000,))

        """
        d = _inplace_enabled_define_and_cleanup(self)

        # Dask rechunking is essentially a wrapper for __getitem__
        # calls on the chunks, which means that we can use the same
        # 'asanyarray' and 'clear' keywords to `_set_dask` as are used
        # in `__gettem__`.
        dx = d.to_dask_array(asanyarray=False)
        dx = dx.rechunk(chunks, threshold, block_size_limit, balance)
        d._set_dask(
            dx, clear=self._ALL ^ self._ARRAY ^ self._CACHE, asanyarray=True
        )

        return d

    def replace_file_directory(self, old_directory, new_directory):
        """Replace a file directory in-place.

        Every file in *old_directory* that is referenced by the data
        is redefined to be in *new_directory*.

        .. versionadded:: (cfdm) NEXTVERSION

        .. seealso:: `add_file_directory`, `del_file_directory`,
                     `file_directories`

        :Parameters:

            old_directory: `str`
                The directory to be replaced.

            new_directory: `str`
                The new directory.

        :Returns:

            `str`
                The new directory as an absolute path.

        **Examples**

        >>> d.get_filenames()
        {'/data/file1.nc', '/home/file2.nc'}
        >>> d.replace_file_directory('/data', '/new/data/path/')
        '/new/data/path'
        >>> d.get_filenames()
        {'/new/data/path/file1.nc', '/home/file2.nc'}
        >>> d.replace_file_directory('/new/data, '/archive/location')
        '/archive/location'
        >>> d.get_filenames()
        {'/archive/location/path/file1.nc', '/home/file2.nc'}

        """
        old_directory = dirname(old_directory, isdir=True)
        new_directory = dirname(new_directory, isdir=True)
        updated = False

        # The Dask graph is never going to be computed, so we can set
        # 'asanyarray=False'.
        dsk = self.todict(asanyarray=False)
        for key, a in dsk.items():
            try:
                dsk[key] = a.replace_file_directory(
                    old_directory, new_directory
                )
            except AttributeError:
                # This Dask chunk doesn't contain a file array
                continue

            # This Dask chunk contains a file array, and the Dask
            # graph has been updated.
            updated = True

        if updated:
            dx = self.to_dask_array(asanyarray=False)
            dx = da.Array(dsk, dx.name, dx.chunks, dx.dtype, dx._meta)
            self._set_dask(dx, clear=self._NONE, asanyarray=None)

        return new_directory

    @_inplace_enabled(default=False)
    def reshape(self, *shape, merge_chunks=True, limit=None, inplace=False):
        """Change the shape of the data without changing its values.

        It assumes that the array is stored in row-major order, and
        only allows for reshapings that collapse or merge dimensions
        like ``(1, 2, 3, 4) -> (1, 6, 4)`` or ``(64,) -> (4, 4, 4)``.

        .. versionadded:: (cfdm) NEXTVERSION

        :Parameters:

            shape: `tuple` of `int`, or any number of `int`
                The new shape for the data, which should be compatible
                with the original shape. If an integer, then the
                result will be a 1-d array of that length. One shape
                dimension can be -1, in which case the value is
                inferred from the length of the array and remaining
                dimensions.

            merge_chunks: `bool`
                When True (the default) merge chunks using the logic
                in `dask.array.rechunk` when communication is
                necessary given the input array chunking and the
                output shape. When False, the input array will be
                rechunked to a chunksize of 1, which can create very
                many tasks. See `dask.array.reshape` for details.

            limit: int, optional
                The maximum block size to target in bytes. If no limit
                is provided, it defaults to a size in bytes defined by
                the `cf.chunksize` function.

            {{inplace: `bool`, optional}}

        :Returns:

            `Data` or `None`
                 The reshaped data, or `None` if the operation was
                 in-place.

        **Examples**

        >>> d = {{package}}.{{class}}(np.arange(12))
        >>> print(d.array)
        [ 0  1  2  3  4  5  6  7  8  9 10 11]
        >>> print(d.reshape(3, 4).array)
        [[ 0  1  2  3]
         [ 4  5  6  7]
         [ 8  9 10 11]]
        >>> print(d.reshape((4, 3)).array)
        [[ 0  1  2]
         [ 3  4  5]
         [ 6  7  8]
         [ 9 10 11]]
        >>> print(d.reshape(-1, 6).array)
        [[ 0  1  2  3  4  5]
         [ 6  7  8  9 10 11]]
        >>>  print(d.reshape(1, 1, 2, 6).array)
        [[[[ 0  1  2  3  4  5]
           [ 6  7  8  9 10 11]]]]
        >>> print(d.reshape(1, 1, -1).array)
        [[[[ 0  1  2  3  4  5  6  7  8  9 10 11]]]]

        """
        d = _inplace_enabled_define_and_cleanup(self)

        original_shape = self.shape
        original_ndim = len(original_shape)

        dx = d.to_dask_array()
        dx = dx.reshape(*shape, merge_chunks=merge_chunks, limit=limit)
        d._set_dask(dx)

        # Set axis names for the reshaped data
        if dx.ndim != original_ndim:
            d._axes = generate_axis_identifiers(dx.ndim)

        # Update the HDF5 chunking strategy
        if (
            isinstance(d.nc_hdf5_chunksizes(), tuple)
            and d.shape != original_shape
        ):
            d.nc_clear_hdf5_chunksizes()

        # CF-PYTHON: Need to clear cyclic axes, as we can't help but
        #            lose them in this operation

        return d

    def second_element(self):
        """Return the second element of the data as a scalar.

        .. versionadded:: (cfdm) 1.7.0

        .. seealso:: `first_element`, `last_element`

        **Performance**

        If possible, a cached value is returned. Otherwise the delayed
        operations needed to compute the element are executed, and
        cached for subsequent calls.

        :Returns:

                The second element of the data.

        **Examples**

        >>> d = {{package}}.{{class}}([[1, 2], [3, 4]])
        >>> x = d.second_element()
        >>> print(x, type(x))
        2 <class 'int'>
        >>> d[0, 1] = {{package}}.masked
        >>> y = d.second_element()
        >>> print(y, type(y))
        -- <class 'numpy.ma.core.MaskedConstant'>

        >>> d = {{package}}.{{class}}(['foo', 'bar'])
        >>> x = d.second_element()
        >>> print(x, type(x))
        bar <class 'str'>

        """
        try:
            return self._get_cached_elements()[1]
        except KeyError:
            item = self._item(np.unravel_index(1, self.shape))
            self._set_cached_elements({1: item})
            return item

    def set_calendar(self, calendar):
        """Set the calendar.

        .. seealso:: `override_calendar`, `override_units`,
                     `del_calendar`, `get_calendar`

        :Parameters:

            value: `str`
                The new calendar.

        :Returns:

            `None`

        **Examples**

        >>> d.set_calendar('none')
        >>> d.get_calendar
        'none'
        >>> d.del_calendar()
        >>> d.get_calendar()
        ValueError: Can't get non-existent calendar
        >>> print(d.get_calendar(None))
        None

        """
        self.Units = self._Units_class(self.get_units(default=None), calendar)

    def set_units(self, value):
        """Set the units.

        .. seealso:: `override_units`, `del_units`, `get_units`,
                     `has_units`, `Units`

        :Parameters:

            value: `str`
                The new units.

        :Returns:

            `None`

        **Examples**

        >>> d.set_units('watt')
        >>> d.get_units()
        'watt'
        >>> d.del_units()
        >>> d.get_units()
        ValueError: Can't get non-existent units
        >>> print(d.get_units(None))
        None

        """
        self.Units = self._Units_class(value, self.get_calendar(default=None))

    def soften_mask(self):
        """Force the mask to soft.

        Whether the mask of a masked array is hard or soft is
        determined by its `hardmask` property. `soften_mask` sets
        `hardmask` to `False`.

        .. versionadded:: (cfdm) NEXTVERSION

        .. seealso:: `hardmask`, `harden_mask`

        **Examples**

        >>> d = {{package}}.{{class}}([1, 2, 3])
        >>> d.hardmask
        True
        >>> d.soften_mask()
        >>> d.hardmask
        False

        >>> d = {{package}}.{{class}}([1, 2, 3], mask=[False, True, False], hardmask=False)
        >>> d.hardmask
        False
        >>> d[1] = 999
        >>> print(d.array)
        [  1 999   3]

        """
        # 'cfdm_soften_mask' has its own call to 'cfdm_asanyarray', so
        # we can set 'asanyarray=False'.
        dx = self.to_dask_array(asanyarray=False)
        dx = dx.map_blocks(cfdm_soften_mask, dtype=dx.dtype)
        self._set_dask(dx, clear=self._NONE)
        self.hardmask = False

    @_inplace_enabled(default=False)
    def squeeze(self, axes=None, inplace=False):
        """Remove size 1 axes from the data array.

        By default all size 1 axes are removed, but particular axes
        may be selected with the keyword arguments.

        .. versionadded:: (cfdm) 1.7.0

        .. seealso:: `flatten`, `insert_dimension`, `transpose`

        :Parameters:

            axes: (sequence of) `int`, optional
                Select the axes. By default all size 1 axes are
                removed. Each axis is identified by its positive or
                negative integer position. No axes are removed if
                *axes* is an empty sequence.

            {{inplace: `bool`, optional}}

        :Returns:

            `{{class}}` or `None`
                The squeezed data array.

        **Examples**

        >>> v.shape
        (1,)
        >>> v.squeeze()
        >>> v.shape
        ()

        >>> v.shape
        (1, 2, 1, 3, 1, 4, 1, 5, 1, 6, 1)
        >>> v.squeeze((0,))
        >>> v.shape
        (2, 1, 3, 1, 4, 1, 5, 1, 6, 1)
        >>> v.squeeze(1)
        >>> v.shape
        (2, 3, 1, 4, 1, 5, 1, 6, 1)
        >>> v.squeeze([2, 4])
        >>> v.shape
        (2, 3, 4, 5, 1, 6, 1)
        >>> v.squeeze([])
        >>> v.shape
        (2, 3, 4, 5, 1, 6, 1)
        >>> v.squeeze()
        >>> v.shape
        (2, 3, 4, 5, 6)

        """
        d = _inplace_enabled_define_and_cleanup(self)

        if not d.ndim:
            if axes or axes == 0:
                raise ValueError("Can't squeeze axes from scalar data")

            if inplace:
                d = None

            return d

        original_shape = self.shape

        if axes is None:
            iaxes = tuple([i for i, n in enumerate(original_shape) if n == 1])
        else:
            iaxes = d._parse_axes(axes)
            for i in iaxes:
                if original_shape[i] > 1:
                    raise ValueError(
                        f"Can't squeeze axis in position {i} from data with "
                        f"shape {original_shape}: Axis size is greater than 1"
                    )

        if not iaxes:
            # Short circuit for a null operation (to avoid adding a
            # null layer to the Dask graph).
            return d

        # Still here? Then the data array is not scalar and at least
        # one size 1 axis needs squeezing.
        dx = d.to_dask_array()
        dx = dx.squeeze(axis=iaxes)

        # Squeezing a dimension doesn't affect the cached elements
        d._set_dask(dx, clear=self._ALL ^ self._CACHE)

        # Remove the squeezed axis names
        d._axes = [axis for i, axis in enumerate(d._axes) if i not in iaxes]

        # Update the HDF5 chunking strategy
        chunksizes = d.nc_hdf5_chunksizes()
        if chunksizes and isinstance(chunksizes, tuple):
            chunksizes = [
                size for i, size in enumerate(chunksizes) if i not in iaxes
            ]
            d.nc_set_hdf5_chunksizes(chunksizes)

        return d

    @_inplace_enabled(default=False)
    def sum(self, axes=None, squeeze=False, split_every=None, inplace=False):
        """Calculate sum values.

        Calculates the sum value or the sum values along axes.

        See
        https://ncas-cms.github.io/cf-python/analysis.html#collapse-methods
        for mathematical definitions.

         ..seealso:: `max`, `min`

        :Parameters:

            {{collapse axes: (sequence of) `int`, optional}}

            {{collapse squeeze: `bool`, optional}}

            {{split_every: `int` or `dict`, optional}}

                .. versionadded:: (cfdm) NEXTVERSION

            {{inplace: `bool`, optional}}

        :Returns:

            `{{class}}` or `None`
                The collapsed data, or `None` if the operation was
                in-place.

        **Examples**

        >>> a = np.ma.arange(12).reshape(4, 3)
        >>> d = {{package}}.{{class}}(a, 'K')
        >>> d[1, 1] = {{package}}.masked
        >>> print(d.array)
        [[0 1 2]
         [3 -- 5]
         [6 7 8]
         [9 10 11]]
        >>> d.sum()
        <{{repr}}{{class}}(1, 1): [[62]] K>

        >>> w = np.linspace(1, 2, 3)
        >>> print(w)
        [1.  1.5 2. ]
        >>> d.sum(weights={{package}}.{{class}}(w, 'm'))
        <{{repr}}{{class}}(1, 1): [[97.0]] K>

        """
        d = _inplace_enabled_define_and_cleanup(self)
        d = collapse(
            da.sum,
            d,
            axis=axes,
            keepdims=not squeeze,
            split_every=split_every,
        )
        return d

    def to_dask_array(self, apply_mask_hardness=False, asanyarray=None):
        """Convert the data to a `dask` array.

        .. warning:: By default, the mask hardness of the returned
                     dask array might not be the same as that
                     specified by the `hardmask` attribute.

                     This could cause problems if a subsequent
                     operation on the returned dask array involves the
                     un-masking of masked values (such as by indexed
                     assignment).

                     To guarantee that the mask hardness of the
                     returned dask array is correct, set the
                     *apply_mask_hardness* parameter to True.

        .. versionadded:: (cfdm) NEXTVERSION

        :Parameters:

            apply_mask_hardness: `bool`, optional
                If True then force the mask hardness of the returned
                array to be that given by the `hardmask` attribute.

            {{asanyarray: `bool` or `None`, optional}}

        :Returns:

            `dask.array.Array`
                The dask array contained within the `{{class}}` instance.

        **Examples**

        >>> d = {{package}}.{{class}}([1, 2, 3, 4], 'm')
        >>> dx = d.to_dask_array()
        >>> dx
        >>> dask.array<array, shape=(4,), dtype=int64, chunksize=(4,), chunktype=numpy.ndarray>
        >>> dask.array.asanyarray(d) is dx
        True

        >>> d.to_dask_array(apply_mask_hardness=True)
        dask.array<cfdm_harden_mask, shape=(4,), dtype=int64, chunksize=(4,), chunktype=numpy.ndarray>

        >>> d = {{package}}.{{class}}([1, 2, 3, 4], 'm', hardmask=False)
        >>> d.to_dask_array(apply_mask_hardness=True)
        dask.array<cfdm_soften_mask, shape=(4,), dtype=int64, chunksize=(4,), chunktype=numpy.ndarray>

        """
        dx = self._get_component("dask", None)
        if dx is None:
            raise ValueError(f"{self.__class__.__name__} object has no data")

        if apply_mask_hardness:
            if self.hardmask:
                self.harden_mask()
            else:
                self.soften_mask()

            dx = self._get_component("dask")
            # Note: The mask hardness functions have their own calls
            #       to 'asanyarray', so we can don't need worry about
            #       setting another one.
        else:
            if asanyarray is None:
                asanyarray = self.__asanyarray__

            if asanyarray:
                # Add a new asanyarray layer to the output graph
                dx = dx.map_blocks(cfdm_asanyarray, dtype=dx.dtype)

        return dx

    def todict(
        self, optimize_graph=True, apply_mask_hardness=False, asanyarray=None
    ):
        """Return a dictionary of the dask graph key/value pairs.

        .. versionadded:: (cfdm) NEXTVERSION

        .. seealso:: `tolist`, `to_dask_array`

        :Parameters:

            optimize_graph: `bool`
                If True, the default, then prior to being converted to
                a dictionary, the graph is optimised to remove unused
                chunks. Note that optimising the graph can add a
                considerable performance overhead.

            apply_mask_hardness: `bool`, optional
                If True then force the mask hardness of the returned
                array to be that given by the `hardmask` attribute.

            asanyarray: `bool` or `None`, optional
                If True then add a final operation to the Dask graph
                that converts chunks to `numpy` arrays, but only if
                chunk's array object has an `__asanyarray__` attribute
                that is also `True`. If False then do not do this. If
                `None`, the default, then the final operation is added
                if the `{{class}}` object's `__asanyarray__` attribute is
                `True`.

        :Returns:

            `dict`
                The dictionary of the dask graph key/value pairs.

        **Examples**

        >>> d = {{package}}.{{class}}([1, 2, 3, 4], chunks=2)
        >>> d.todict()
        {('array-2f41b21b4cd29f757a7bfa932bf67832', 0): array([1, 2]),
         ('array-2f41b21b4cd29f757a7bfa932bf67832', 1): array([3, 4])}
        >>> e = d[0]
        >>> e.todict()
        {('getitem-153fd24082bc067cf438a0e213b41ce6',
          0): (<function dask.array.chunk.getitem(obj, index)>, ('array-2f41b21b4cd29f757a7bfa932bf67832',
           0), (slice(0, 1, 1),)),
         ('array-2f41b21b4cd29f757a7bfa932bf67832', 0): array([1, 2])}
        >>> e.todict(optimize_graph=False)
        {('array-2f41b21b4cd29f757a7bfa932bf67832', 0): array([1, 2]),
         ('array-2f41b21b4cd29f757a7bfa932bf67832', 1): array([3, 4]),
         ('getitem-153fd24082bc067cf438a0e213b41ce6',
          0): (<function dask.array.chunk.getitem(obj, index)>, ('array-2f41b21b4cd29f757a7bfa932bf67832',
           0), (slice(0, 1, 1),))}

        """
        dx = self.to_dask_array(
            apply_mask_hardness=apply_mask_hardness, asanyarray=asanyarray
        )

        if optimize_graph:
            return collections_to_dsk((dx,), optimize_graph=True)

        return dict(collections_to_dsk((dx,), optimize_graph=False))

    def tolist(self):
        """Return the data as a scalar or (nested) list.

        Returns the data as an ``N``-levels deep nested list of Python
        scalars, where ``N`` is the number of data dimensions.

        If ``N`` is 0 then, since the depth of the nested list is 0,
        it will not be a list at all, but a simple Python scalar.

        .. versionadded:: (cfdm) NEXTVERSION

        .. sealso:: `todict`, `to_dask_array`

        :Returns:

            `list` or scalar
                The (nested) list of array elements, or a scalar if
                the data has 0 dimensions.

        **Examples**

        >>> d = {{package}}.{{class}}(9)
        >>> d.tolist()
        9

        >>> d = {{package}}.{{class}}([1, 2])
        >>> d.tolist()
        [1, 2]

        >>> d = {{package}}.{{class}}(([[1, 2], [3, 4]]))
        >>> d.tolist()
        [[1, 2], [3, 4]]

        >>> d.equals({{package}}.{{class}}(d.tolist()))
        True

        """
        return self.array.tolist()

    @_inplace_enabled(default=False)
    def transpose(self, axes=None, inplace=False):
        """Permute the axes of the data array.

        .. versionadded:: (cfdm) 1.7.0

        .. seealso:: `flatten', `insert_dimension`, `squeeze`

        :Parameters:

            axes: (sequence of) `int`
                The new axis order of the data array. By default the
                order is reversed. Each axis of the new order is
                identified by its original positive or negative
                integer position.

            {{inplace: `bool`, optional}}

        :Returns:

            `{{class}}` or `None`

        **Examples**

        >>> d.shape
        (19, 73, 96)
        >>> d.transpose()
        >>> d.shape
        (96, 73, 19)
        >>> d.transpose([1, 0, 2])
        >>> d.shape
        (73, 96, 19)
        >>> d.transpose((-1, 0, 1))
        >>> d.shape
        (19, 73, 96)

        """
        d = _inplace_enabled_define_and_cleanup(self)

        ndim = d.ndim
        if axes is None:
            iaxes = tuple(range(ndim - 1, -1, -1))
        else:
            iaxes = d._parse_axes(axes)

        if iaxes == tuple(range(ndim)):
            # Short circuit for a null operation (to avoid adding a
            # null layer to the Dask graph).
            return d

        data_axes = d._axes
        d._axes = [data_axes[i] for i in iaxes]

        dx = d.to_dask_array()
        try:
            dx = da.transpose(dx, axes=iaxes)
        except ValueError:
            raise ValueError(
                f"Can't transpose: Axes don't match array: {axes}"
            )

        d._set_dask(dx)

        # Update the HDF5 chunking strategy
        chunksizes = d.nc_hdf5_chunksizes()
        if chunksizes and isinstance(chunksizes, tuple):
            chunksizes = [chunksizes[i] for i in iaxes]
            d.nc_set_hdf5_chunksizes(chunksizes)

        return d

    @_inplace_enabled(default=False)
    def uncompress(self, inplace=False):
        """Uncompress the data.

        Only affects data that is compressed by convention, i.e.

          * Ragged arrays for discrete sampling geometries (DSG) and
            simple geometry cell definitions.

          * Compression by gathering.

          * Compression by coordinate subsampling.

        Data that is already uncompressed is returned
        unchanged. Whether the data is compressed or not does not
        alter its functionality nor external appearance, but may
        affect how the data are written to a dataset on disk.

        .. versionadded:: (cfdm) 1.7.3

        .. seealso:: `array`, `compressed_array`, `source`

        :Parameters:

            {{inplace: `bool`, optional}}

        :Returns:

            `{{class}}` or `None`
                The uncompressed data, or `None` if the operation was
                in-place.

        **Examples**

        >>> d.get_compression_type()
        'ragged contiguous'
        >>> d.uncompress()
        >>> d.get_compression_type()
        ''

        """
        d = _inplace_enabled_define_and_cleanup(self)
        if d.get_compression_type():
            d._del_Array(None)

        return d

    @_inplace_enabled(default=False)
    def unique(self, inplace=False):
        """The unique elements of the data.

        Returns the sorted unique elements of the array.

        :Returns:

            `{{class}}` or `None`
                The unique values in a 1-d array, or `None` if the
                operation was in-place.

        **Examples**

        >>> d = {{package}}.{{class}}([[4, 2, 1], [1, 2, 3]], 'm')
        >>> print(d.array)
        [[4 2 1]
         [1 2 3]]
        >>> e = d.unique()
        >>> print(e.array)
        [1 2 3 4]
        >>> d[0, 0] = {{package}}.masked
        >>> print(d.array)
        [[-- 2 1]
         [1 2 3]]
        >>> e = d.unique()
        >>> print(e.array)
        [1 2 3 --]

        """
        d = _inplace_enabled_define_and_cleanup(self)

        original_shape = self.shape

        dx = d.to_dask_array()
        u = np.unique(dx.compute())
        dx = da.from_array(u, chunks="auto")
        d._set_dask(dx)

        # Update the axis names
        d._axes = generate_axis_identifiers(dx.ndim)

        # Update the HDF5 chunking strategy
        if (
            isinstance(d.nc_hdf5_chunksizes(), tuple)
            and d.shape != original_shape
        ):
            d.nc_clear_hdf5_chunksizes()

        return d

    # ----------------------------------------------------------------
    # Aliases
    # ----------------------------------------------------------------
    @property
    def dtarray(self):
        """Alias for `datetime_array`"""
        return self.datetime_array<|MERGE_RESOLUTION|>--- conflicted
+++ resolved
@@ -115,19 +115,16 @@
     """
 
     # Constants used to specify which components should be cleared
-    # when a new dask array is set. See `clear_after_dask_update` for
+    # when a new dask array is set. See `_clear_after_dask_update` for
     # details. These must have values 2**N (N>0) except for _NONE
     # which must be 0, and _ALL which must be the sum of other
-    # constants.
-    _NONE = 0  # =  0b000
-    _ARRAY = 1  # = 0b001
-    _CACHE = 2  # = 0b010
-<<<<<<< HEAD
-    _CFA = 4  # =   0b100
-=======
-#    _CFA = 4  # =   0b100
->>>>>>> ecb4da0d
-    _ALL = 7  # =   0b111
+    # constants. It is therefore convenient to define these constants
+    # in binary.
+    _NONE = 0b000
+    _ARRAY = 0b001
+    _CACHE = 0b010
+    _CFA = 0b100
+    _ALL = 0b111
 
     # The default mask hardness
     _DEFAULT_HARDMASK = True
@@ -1714,7 +1711,6 @@
                 {{class}}._CACHE`` then all components except the
                 cached array values will be removed.
 
-
         :Returns:
 
             `None`
@@ -1735,7 +1731,6 @@
             # Delete cached element values
             self._del_cached_elements()
 
-<<<<<<< HEAD
         if clear & self._CFA:
             # Set the aggregation write status to False
             self.nc_del_aggregation_write_status()
@@ -1790,28 +1785,6 @@
             )
 
         return data1
-=======
-#        if clear & self._CFA:
-#            # Set the CFA write status to False
-#            self._cfa_del_write()
-#
-#    def _cfa_del_write(self):
-#        """Set the CFA write status of the data to `False`.
-#
-#        TODOCFA: Placeholder
-#
-#        .. versionadded:: (cfdm) NEXTVERSION
-#
-#        .. seealso:: `cfa_get_write`, `_cfa_set_write`
-#
-#        :Returns:
-#
-#            `bool`
-#                The CFA status prior to deletion.
-#
-#        """
-#        return self._del_component("cfa_write", False)
->>>>>>> ecb4da0d
 
     def _del_cached_elements(self):
         """Delete any cached element values.
