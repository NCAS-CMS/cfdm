import logging
import math
import operator
from itertools import product, zip_longest
from math import prod
from numbers import Integral

import dask.array as da
import numpy as np
from dask.base import collections_to_dsk, is_dask_collection
from dask.optimization import cull
from netCDF4 import default_fillvals
from scipy.sparse import issparse

from .. import core
from ..constants import masked
from ..decorators import (
    _inplace_enabled,
    _inplace_enabled_define_and_cleanup,
    _manage_log_level_via_verbosity,
)
from ..functions import (
    _numpy_allclose,
    dirname,
    is_log_level_info,
    parse_indices,
)
from ..mixin.container import Container
from ..mixin.files import Files
from ..mixin.netcdf import NetCDFAggregation, NetCDFHDF5
from ..units import Units
from .abstract import Array
from .creation import to_dask
from .dask_utils import (
    cfdm_asanyarray,
    cfdm_filled,
    cfdm_harden_mask,
    cfdm_soften_mask,
    cfdm_where,
)
from .utils import (
    allclose,
    collapse,
    convert_to_datetime,
    convert_to_reftime,
    first_non_missing_value,
    generate_axis_identifiers,
    is_numeric_dtype,
    new_axis_identifier,
)

logger = logging.getLogger(__name__)


class Data(Container, NetCDFAggregation, NetCDFHDF5, Files, core.Data):
    """An N-dimensional data array with units and masked values.

    * Contains an N-dimensional, indexable and broadcastable array with
      many similarities to a `numpy` array.

    * Contains the units of the array elements.

    * Supports masked arrays, regardless of whether or not it was
      initialised with a masked array.

    * Stores and operates on data arrays which are larger than the
      available memory.

    **Indexing**

    A data array is indexable in a similar way to numpy array:

    >>> d.shape
    (12, 19, 73, 96)
    >>> d[...].shape
    (12, 19, 73, 96)
    >>> d[slice(0, 9), 10:0:-2, :, :].shape
    (9, 5, 73, 96)

    There are three extensions to the numpy indexing functionality:

    * Size 1 dimensions are never removed by indexing.

      An integer index i takes the i-th element but does not reduce the
      rank of the output array by one:

      >>> d.shape
      (12, 19, 73, 96)
      >>> d[0, ...].shape
      (1, 19, 73, 96)
      >>> d[:, 3, slice(10, 0, -2), 95].shape
      (12, 1, 5, 1)

      Size 1 dimensions may be removed with the `squeeze` method.

    * The indices for each axis work independently.

      When more than one dimension's slice is a 1-d boolean sequence or
      1-d sequence of integers, then these indices work independently
      along each dimension (similar to the way vector subscripts work in
      Fortran), rather than by their elements:

      >>> d.shape
      (12, 19, 73, 96)
      >>> d[0, :, [0, 1], [0, 13, 27]].shape
      (1, 19, 2, 3)

    * Boolean indices may be any object which exposes the numpy array
      interface.

      >>> d.shape
      (12, 19, 73, 96)
      >>> d[..., d[0, 0, 0] > d[0, 0, 0].min()]

    """

    # Constants used to specify which components should be cleared
    # when a new dask array is set. See `_clear_after_dask_update` for
    # details. These must have values 2**N (N>0) except for _NONE
    # which must be 0, and _ALL which must be the sum of other
    # constants. It is therefore convenient to define these constants
    # in binary.
    _NONE = 0b000
    _ARRAY = 0b001
    _CACHE = 0b010
    _CFA = 0b100
    _ALL = 0b111

    # The default mask hardness
    _DEFAULT_HARDMASK = True

    def __new__(cls, *args, **kwargs):
        """Store component classes."""
        instance = super().__new__(cls)
        instance._Units_class = Units
        return instance

    def __init__(
        self,
        array=None,
        units=None,
        calendar=None,
        fill_value=None,
        hardmask=True,
        chunks="auto",
        dt=False,
        source=None,
        copy=True,
        dtype=None,
        mask=None,
        mask_value=None,
        to_memory=False,
        init_options=None,
        _use_array=True,
    ):
        """**Initialisation**

        :Parameters:

            array: optional
                The array of values. May be a scalar or array-like
                object, including another `{{class}}` instance, anything
                with a `!to_dask_array` method, `numpy` array, `dask`
                array, `xarray` array, `cf.Array` subclass, `list`,
                `tuple`, scalar.

                *Parameter example:*
                  ``array=34.6``

                *Parameter example:*
                  ``array=[[1, 2], [3, 4]]``

                *Parameter example:*
                  ``array=numpy.ma.arange(10).reshape(2, 1, 5)``

            units: `str` or `Units`, optional
                The physical units of the data. if a `Units` object is
                provided then this an also set the calendar.

                The units (without the calendar) may also be set after
                initialisation with the `set_units` method.

                *Parameter example:*
                  ``units='km hr-1'``

                *Parameter example:*
                  ``units='days since 2018-12-01'``

            calendar: `str`, optional
                The calendar for reference time units.

                The calendar may also be set after initialisation with the
                `set_calendar` method.

                *Parameter example:*
                  ``calendar='360_day'``

            fill_value: optional
                The fill value of the data. By default, or if set to
                `None`, the `numpy` fill value appropriate to the array's
                data-type will be used (see
                `numpy.ma.default_fill_value`).

                The fill value may also be set after initialisation with
                the `set_fill_value` method.

                *Parameter example:*
                  ``fill_value=-999.``

            dtype: data-type, optional
                The desired data-type for the data. By default the
                data-type will be inferred form the *array*
                parameter.

                The data-type may also be set after initialisation with
                the `dtype` attribute.

                *Parameter example:*
                    ``dtype=float``

                *Parameter example:*
                    ``dtype='float32'``

                *Parameter example:*
                    ``dtype=numpy.dtype('i2')``

                .. versionadded:: 3.0.4

            mask: optional
                Apply this mask to the data given by the *array*
                parameter. By default, or if *mask* is `None`, no mask
                is applied. May be any scalar or array-like object
                (such as a `list`, `numpy` array or `{{class}}` instance)
                that is broadcastable to the shape of *array*. Masking
                will be carried out where the mask elements evaluate
                to `True`.

                This mask will applied in addition to any mask already
                defined by the *array* parameter.

            mask_value: scalar array_like
                Mask *array* where it is equal to *mask_value*, using
                numerically tolerant floating point equality.

                .. versionadded:: (cfdm) 1.11.0.0

            hardmask: `bool`, optional
                If True (the default) then the mask is hard. If False
                then the mask is soft.

            dt: `bool`, optional
                If True then strings (such as ``'1990-12-01 12:00'``)
                given by the *array* parameter are re-interpreted as
                date-time objects. By default they are not.

            {{init source: optional}}

            {{init copy: `bool`, optional}}

            {{chunks: `int`, `tuple`, `dict` or `str`, optional}}

                .. versionadded:: (cfdm) NEXTVERSION

            to_memory: `bool`, optional
                If True then ensure that the original data are in
                memory, rather than on disk.

                If the original data are on disk, then reading data
                into memory during initialisation will slow down the
                initialisation process, but can considerably improve
                downstream performance by avoiding the need for
                independent reads for every dask chunk, each time the
                data are computed.

                In general, setting *to_memory* to True is not the same
                as calling the `persist` of the newly created `{{class}}`
                object, which also decompresses data compressed by
                convention and computes any data type, mask and
                date-time modifications.

                If the input *array* is a `dask.array.Array` object
                then *to_memory* is ignored.

                .. versionadded:: (cfdm) NEXTVERSION

            init_options: `dict`, optional
                Provide optional keyword arguments to methods and
                functions called during the initialisation process. A
                dictionary key identifies a method or function. The
                corresponding value is another dictionary whose
                key/value pairs are the keyword parameter names and
                values to be applied.

                Supported keys are:

                * ``'from_array'``: Provide keyword arguments to
                  the `dask.array.from_array` function. This is used
                  when initialising data that is not already a dask
                  array and is not compressed by convention.

                * ``'first_non_missing_value'``: Provide keyword
                  arguments to the
                  `{{package}}.data.utils.first_non_missing_value`
                  function. This is used when the input array contains
                  date-time strings or objects, and may affect
                  performance.

                 *Parameter example:*
                   ``{'from_array': {'inline_array': True}}``

        **Examples**

        >>> d = {{package}}.{{class}}(5)
        >>> d = {{package}}.{{class}}([1,2,3], units='K')
        >>> import numpy
        >>> d = {{package}}.{{class}}(numpy.arange(10).reshape(2,5),
        ...             units='m/s', fill_value=-999)
        >>> d = {{package}}.{{class}}('fly')
        >>> d = {{package}}.{{class}}(tuple('fly'))

        """
        if source is None and isinstance(array, self.__class__):
            source = array

        if init_options is None:
            init_options = {}

        if source is not None:
            try:
                array = source._get_Array(None)
            except AttributeError:
                array = None

            super().__init__(
                source=source, _use_array=_use_array and array is not None
            )
            if _use_array:
                try:
                    array = source.to_dask_array(
                        _apply_mask_hardness=False, _asanyarray=False
                    )
                except (AttributeError, TypeError):
                    try:
                        array = source.to_dask_array()
                    except AttributeError:
                        pass
                    else:
                        self._set_dask(
                            array,
                            copy=copy,
                            clear=self._NONE,
                            asanyarray=True,
                        )
                else:
                    self._set_dask(
                        array,
                        copy=copy,
                        clear=self._NONE,
                        asanyarray=getattr(source, "__asanyarray__", True),
                    )
            else:
                self._del_dask(None, clear=self._NONE)

            # Units
            try:
                self._Units = self.Units
            except (ValueError, AttributeError):
                self._Units = self._Units_class(None)

            # Axis identifiers
            try:
                self._axes = source._axes
            except (ValueError, AttributeError):
                try:
                    self._axes = generate_axis_identifiers(source.ndim)
                except AttributeError:
                    pass

            # Cached elements
            try:
                self._set_cached_elements(source._get_cached_elements())
            except AttributeError:
                pass

            # Mask hardness
            self.hardmask = getattr(source, "hardmask", self._DEFAULT_HARDMASK)

            # Indexing flags
            self.__keepdims_indexing__ = getattr(
                source, "__keepdims_indexing__", True
            )
            self.__orothogonal_indexing__ = getattr(
                source, "__orthogonal_indexing__", True
            )

            # File components
            self._initialise_netcdf(source)
            self._initialise_original_filenames(source)

            return

        super().__init__(
            array=array,
            fill_value=fill_value,
            _use_array=False,
        )

        # Initialise file components
        self._initialise_netcdf(source)
        self._initialise_original_filenames(source)

        # Set the units
        units = self._Units_class(units, calendar=calendar)
        self._Units = units

        # Set the mask hardness
        self.hardmask = hardmask

        if array is None:
            # No data has been set
            return

        sparse_array = issparse(array)

        try:
            ndim = array.ndim
        except AttributeError:
            ndim = np.ndim(array)

        # Create the _axes attribute: an ordered sequence of unique
        # names (within this instance) for each array axis.
        self._axes = generate_axis_identifiers(ndim)

        if not _use_array:
            return

        # Still here? Then create a dask array and store it.

        # Find out if the input data is compressed by convention
        try:
            compressed = array.get_compression_type()
        except AttributeError:
            compressed = ""

        if compressed and init_options.get("from_array"):
            raise ValueError(
                "Can't define 'from_array' initialisation options "
                "for compressed input arrays"
            )

        # Bring the compressed data into memory without
        # decompressing it
        if to_memory:
            try:
                array = array.to_memory()
            except AttributeError:
                pass

        if self._is_abstract_Array_subclass(array):
            # Save the input array in case it's useful later. For
            # compressed input arrays this will contain extra
            # information, such as a count or index variable.
            self._set_Array(array)

        # Cast the input data as a dask array
        kwargs = init_options.get("from_array", {})
        if "chunks" in kwargs:
            raise TypeError(
                "Can't define 'chunks' in the 'from_array' initialisation "
                "options. Use the 'chunks' parameter instead."
            )

        # Set whether or not we're sure that the Data instance has a
        # deterministic name
        is_dask = is_dask_collection(array)

        # Set whether or not to call `np.asanyarray` on chunks to
        # convert them to numpy arrays.
        if is_dask:
            # We don't know what's in the dask array, so we should
            # assume that it might need converting to a numpy array.
            self._set_component("__asanyarray__", True, copy=False)
        else:
            # Use the array's __asanyarray__ value, if it has one.
            self._set_component(
                "__asanyarray__",
                bool(getattr(array, "__asanyarray__", False)),
                copy=False,
            )

        dx = to_dask(array, chunks, **kwargs)

        # Find out if we have an array of date-time objects
        if units.isreftime:
            dt = True

        first_value = None
        if not dt and dx.dtype.kind == "O":
            kwargs = init_options.get("first_non_missing_value", {})
            first_value = first_non_missing_value(dx, **kwargs)

            if first_value is not None:
                dt = hasattr(first_value, "timetuple")

        # Convert string or object date-times to floating point
        # reference times
        if dt and dx.dtype.kind in "USO":
            dx, units = convert_to_reftime(dx, units, first_value)
            # Reset the units
            self._Units = units

        # Store the dask array
        if is_dask_collection(array):
            # We don't know what's in the dask array, so we must
            # assume that it's chunks might need converting to a numpy
            # array.
            asanyarray = True
        else:
            # Use the array's __asanyarray__ attribute, if it has one.
            asanyarray = bool(getattr(array, "__asanyarray__", False))

        self._set_dask(dx, clear=self._NONE, asanyarray=asanyarray)

        # Override the data type
        if dtype is not None:
            self.dtype = dtype

        # Apply a mask
        if mask is not None:
            if sparse_array:
                raise ValueError("Can't mask a sparse array")

            self.masked_where(mask, inplace=True)

        # Apply masked values
        if mask_value is not None:
            if sparse_array:
                raise ValueError("Can't mask a sparse array")

            self.masked_values(mask_value, inplace=True)

    def __bool__(self):
        """Truth value testing and the built-in operation `bool`

        x.__bool__() <==> bool(x)

        **Performance**

        `__bool__` causes all delayed operations to be computed.

        **Examples**

        >>> bool({{package}}.{{class}}(1.5))
        True
        >>> bool({{package}}.{{class}}([[False]]))
        False

        """
        size = self.size
        if size != 1:
            raise ValueError(
                f"The truth value of a {self.__class__.__name__} with {size} "
                "elements is ambiguous. Use d.any() or d.all()"
            )

        return bool(self.to_dask_array())

    def __float__(self):
        """Called to implement the built-in function `float`

        x.__float__() <==> float(x)

        **Performance**

        `__float__` causes all delayed operations to be executed,
        unless the dask array size is already known to be greater than
        1.

        """
        if self.size != 1:
            raise TypeError(
                "only length-1 arrays can be converted to "
                f"Python scalars. Got {self}"
            )

        return float(self.array[(0,) * self.ndim])

    def __format__(self, format_spec):
        """Interpret format specifiers for size 1 arrays.

        **Examples**

        >>> d = {{package}}.{{class}}(9, 'metres')
        >>> f"{d}"
        '9 metres'
        >>> f"{d!s}"
        '9 metres'
        >>> f"{d!r}"
        '<{{repr}}{{class}}(): 9 metres>'
        >>> f"{d:.3f}"
        '9.000'

        >>> d = {{package}}.{{class}}([[9]], 'metres')
        >>> f"{d}"
        '[[9]] metres'
        >>> f"{d!s}"
        '[[9]] metres'
        >>> f"{d!r}"
        '<{{repr}}{{class}}(1, 1): [[9]] metres>'
        >>> f"{d:.3f}"
        '9.000'

        >>> d = {{package}}.{{class}}([9, 10], 'metres')
        >>> f"{d}"
        >>> '[9, 10] metres'
        >>> f"{d!s}"
        >>> '[9, 10] metres'
        >>> f"{d!r}"
        '<{{repr}}{{class}}(2): [9, 10] metres>'
        >>> f"{d:.3f}"
        Traceback (most recent call last):
            ...
        ValueError: Can't format Data array of size 2 with format code .3f

        """
        if not format_spec:
            return super().__format__("")

        n = self.size
        if n == 1:
            return "{x:{f}}".format(x=self.first_element(), f=format_spec)

        raise ValueError(
            f"Can't format Data array of size {n} (greater than 1) with "
            f"format code {format_spec}"
        )

    def __getitem__(self, indices):
        """Return a subspace of the data defined by indices.

        d.__getitem__(indices) <==> d[indices]

        Indexing follows rules that are very similar to the numpy indexing
        rules, the only differences being:

        * An integer index i takes the i-th element but does not reduce
          the rank by one.

        * When two or more dimensions' indices are sequences of integers
          then these indices work independently along each dimension
          (similar to the way vector subscripts work in Fortran). This is
          the same behaviour as indexing on a `netCDF4.Variable` object.

        **Performance**

        If the shape of the data is unknown then it is calculated
        immediately by executing all delayed operations.

        . seealso:: `__keepdims_indexing__`,
                    `__orthogonal_indexing__`, `__setitem__`

        :Returns:

            `{{class}}`
                The subspace of the data.

        **Examples**

        >>> import numpy
        >>> d = {{package}}.{{class}}(numpy.arange(100, 190).reshape(1, 10, 9))
        >>> d.shape
        (1, 10, 9)
        >>> d[:, :, 1].shape
        (1, 10, 1)
        >>> d[:, 0].shape
        (1, 1, 9)
        >>> d[..., 6:3:-1, 3:6].shape
        (1, 3, 3)
        >>> d[0, [2, 9], [4, 8]].shape
        (1, 2, 2)
        >>> d[0, :, -2].shape
        (1, 10, 1)

        """
        if indices is Ellipsis:
            return self.copy()

        original_indices = indices
        original_shape = self.shape
        keepdims = self.__keepdims_indexing__

        indices = parse_indices(
            original_shape, original_indices, keepdims=keepdims
        )

        new = self.copy()
        dx = self.to_dask_array(_apply_mask_hardness=False, _asanyarray=False)

        # ------------------------------------------------------------
        # Subspace the dask array
        # ------------------------------------------------------------
        if self.__orthogonal_indexing__:
            # Apply 'orthogonal indexing': indices that are 1-d arrays
            # or lists subspace along each dimension
            # independently. This behaviour is similar to Fortran, but
            # different to dask.
            axes_with_list_indices = [
                i
                for i, x in enumerate(indices)
                if isinstance(x, list) or getattr(x, "shape", False)
            ]
            n_axes_with_list_indices = len(axes_with_list_indices)

            if n_axes_with_list_indices < 2:
                # At most one axis has a list/1-d array index so do a
                # normal dask subspace
                dx = dx[tuple(indices)]
            else:
                # At least two axes have list/1-d array indices so we
                # can't do a normal dask subspace

                # Subspace axes which have list/1-d array indices
                for axis in axes_with_list_indices:
                    dx = da.take(dx, indices[axis], axis=axis)

                if n_axes_with_list_indices < len(indices):
                    # Subspace axes which don't have list/1-d array
                    # indices. (Do this after subspacing axes which do
                    # have list/1-d array indices, in case
                    # __keepdims_indexing__ is False.)
                    slice_indices = [
                        slice(None) if i in axes_with_list_indices else x
                        for i, x in enumerate(indices)
                    ]
                    dx = dx[tuple(slice_indices)]
        else:
            raise NotImplementedError(
                "Non-orthogonal indexing has not yet been implemented"
            )

        # ------------------------------------------------------------
        # Set the subspaced dask array
        # ------------------------------------------------------------
        new._set_dask(dx, clear=self._ALL, asanyarray=None)

        if 0 in new.shape:
            raise IndexError(
                f"Index [{original_indices}] selects no elements from "
                f"data with shape {original_shape}"
            )

        # ------------------------------------------------------------
        # Get the axis identifiers for the subspace
        # ------------------------------------------------------------
        if not keepdims:
            new_axes = [
                axis
                for axis, x in zip(self._axes, indices)
                if not isinstance(x, Integral) and getattr(x, "shape", True)
            ]
            new._axes = new_axes

        # Update the HDF5 chunking strategy
        chunksizes = new.nc_hdf5_chunksizes()
        if (
            chunksizes
            and isinstance(chunksizes, tuple)
            and new.shape != original_shape
        ):
            if keepdims:
                new.nc_set_hdf5_chunksizes(chunksizes)
            else:
                new.nc_clear_hdf5_chunksizes()

        # CF-PYTHON: cyclic axes and ancillary masks

        return new

    def __int__(self):
        """Called to implement the built-in function `int`

        x.__int__() <==> int(x)

        **Performance**

        `__int__` causes all delayed operations to be executed, unless
        the dask array size is already known to be greater than 1.

        """
        if self.size != 1:
            raise TypeError(
                "only length-1 arrays can be converted to "
                f"Python scalars. Got {self}"
            )

        return int(self.array[(0,) * self.ndim])

    def __iter__(self):
        """Called when an iterator is required.

        x.__iter__() <==> iter(x)

        **Performance**

        If the shape of the data is unknown then it is calculated
        immediately by executing all delayed operations.

        **Examples**

        >>> d = {{package}}.{{class}}([1, 2, 3], 'metres')
        >>> for e in d:
        ...     print(repr(e))
        ...
        <{{repr}}{{class}}(1): [1] metres>
        <{{repr}}{{class}}(1): [2] metres>
        <{{repr}}{{class}}(1): [3] metres>

        >>> d = {{package}}.{{class}}([[1, 2], [3, 4]], 'metres')
        >>> for e in d:
        ...     print(repr(e))
        ...
        <{{repr}}{{class}}: [1, 2] metres>
        <{{repr}}{{class}}: [3, 4] metres>

        >>> d = {{package}}.{{class}}(99, 'metres')
        >>> for e in d:
        ...     print(repr(e))
        ...
        Traceback (most recent call last):
            ...
        TypeError: iteration over a 0-d Data

        """
        try:
            n = len(self)
        except TypeError:
            raise TypeError(f"iteration over a 0-d {self.__class__.__name__}")

        if self.__keepdims_indexing__:
            for i in range(n):
                out = self[i]
                out.reshape(out.shape[1:], inplace=True)
                yield out
        else:
            for i in range(n):
                yield self[i]

    def __len__(self):
        """Called to implement the built-in function `len`.

        x.__len__() <==> len(x)

        **Performance**

        If the shape of the data is unknown then it is calculated
        immediately by executing all delayed operations.

        **Examples**

        >>> len({{package}}.{{class}}([1, 2, 3]))
        3
        >>> len({{package}}.{{class}}([[1, 2, 3]]))
        1
        >>> len({{package}}.{{class}}([[1, 2, 3], [4, 5, 6]]))
        2
        >>> len({{package}}.{{class}}(1))
        Traceback (most recent call last):
            ...
        TypeError: len() of unsized object

        """
        dx = self.to_dask_array(_apply_mask_hardness=False, _asanyarray=False)
        if math.isnan(dx.size):
            logger.debug("Computing data len: Performance may be degraded")
            dx.compute_chunk_sizes()

        return len(dx)

    def __repr__(self):
        """Called by the `repr` built-in function.

        x.__repr__() <==> repr(x)

        """
        try:
            shape = self.shape
        except AttributeError:
            shape = ""
        else:
            shape = str(shape)
            shape = shape.replace(",)", ")")

        return f"<{self.__class__.__name__}{shape}: {self}>"

    def __setitem__(self, indices, value):
        """Implement indexed assignment.

        x.__setitem__(indices, y) <==> x[indices]=y

        Assignment to data array elements defined by indices.

        Elements of a data array may be changed by assigning values to
        a subspace. See `__getitem__` for details on how to define
        subspace of the data array.

        .. note:: Currently at most one dimension's assignment index
                  may be a 1-d array of integers or booleans. This is
                  is different to `__getitem__`, which by default
                  applies 'orthogonal indexing' when multiple indices
                  of 1-d array of integers or booleans are present.

        **Missing data**

        The treatment of missing data elements during assignment to a
        subspace depends on the value of the `hardmask` attribute. If
        it is True then masked elements will not be unmasked,
        otherwise masked elements may be set to any value.

        In either case, unmasked elements may be set, (including
        missing data).

        Unmasked elements may be set to missing data by assignment to
        the `{{package}}.masked` constant or by assignment to a value
        which contains masked elements.

        **Performance**

        If the shape of the data is unknown then it is calculated
        immediately by executing all delayed operations.

        If indices for two or more dimensions are lists or 1-d arrays
        of Booleans or integers, and any of these are dask
        collections, then these dask collections will be
        computed immediately.

        .. seealso:: `__getitem__`, `__keedims_indexing__`,
                     `__orthogonal_indexing__`, `{{package}}.masked`,
                     `hardmask`

        """
        original_shape = self.shape

        indices = parse_indices(
            original_shape,
            indices,
            keepdims=self.__keepdims_indexing__,
        )

        axes_with_list_indices = [
            i
            for i, x in enumerate(indices)
            if isinstance(x, list) or getattr(x, "shape", False)
        ]

        # When there are two or more 1-d array indices of Booleans or
        # integers, convert them to slices, if possible.
        #
        # Note: If any of these 1-d arrays is a dask collection, then
        #       this will be computed.
        if len(axes_with_list_indices) > 1:
            for i, index in enumerate(indices):
                if not (
                    isinstance(index, list) or getattr(index, "shape", False)
                ):
                    # Not a 1-d array
                    continue

                index = np.array(index)

                size = original_shape[i]
                if index.dtype == bool:
                    # Convert True values to integers
                    index = np.arange(size)[index]
                else:
                    # Make sure all integer values are non-negative
                    index = np.where(index < 0, index + size, index)

                if size == 1:
                    start = index[0]
                    index = slice(start, start + 1)
                else:
                    steps = index[1:] - index[:-1]
                    step = steps[0]
                    if step and not (steps - step).any():
                        # Array has a regular step, and so can be
                        # converted to a slice.
                        if step > 0:
                            start, stop = index[0], index[-1] + 1
                        elif step < 0:
                            start, stop = index[0], index[-1] - 1

                        if stop < 0:
                            stop = None

                        index = slice(start, stop, step)

                indices[i] = index

        # DASK: needs to be in cf-python
        # Roll axes with cyclic slices
        # if roll:
        #     # For example, if assigning to slice(-2, 3) has been
        #     # requested on a cyclic axis (and we're not using numpy
        #     # indexing), then we roll that axis by two points and
        #     # assign to slice(0, 5) instead. The axis is then unrolled
        #     # by two points afer the assignment has been made.
        #     axes = self._axes
        #     if not self._cyclic.issuperset([axes[i] for i in roll]):
        #         raise IndexError(
        #             "Can't do a cyclic assignment to a non-cyclic axis"
        #         )
        #
        #     roll_axes = tuple(roll.keys())
        #     shifts = tuple(roll.values())
        #     self.roll(shift=shifts, axis=roll_axes, inplace=True)

        # DASK: needs to be in cf-python
        # Make sure that the units of value are the same as self
        # value = conform_units(value, self.Units)

        dx = self.to_dask_array()

        # Do the assignment
        self._set_subspace(dx, indices, value)
        self._set_dask(dx, asanyarray=False)

        # DASK: needs to be in cf-python
        # Unroll any axes that were rolled to enable a cyclic
        # assignment
        # if roll:
        #     shifts = [-shift for shift in shifts]
        #     self.roll(shift=shifts, axis=roll_axes, inplace=True)

        # DASK: nneds to be in cf-python
        # Reset the original array values at locations that are
        # excluded from the assignment by True values in any ancillary
        # masks
        # if ancillary_mask:
        #     indices = tuple(indices)
        #     original_self = original_self[indices]
        #     reset = self[indices]
        #     for mask in ancillary_mask:
        #         reset.where(mask, original_self, inplace=True)
        #
        #     self[indices] = reset

        return

    def __str__(self):
        """Called by the `str` built-in function.

        x.__str__() <==> str(x)

        """
        units = self.get_units(None)
        calendar = self.get_calendar(None)

        isreftime = False
        if units is not None:
            if isinstance(units, str):
                isreftime = "since" in units
            else:
                units = "??"

        try:
            first = self.first_element()
        except Exception:
            raise
            out = ""
            if units and not isreftime:
                out += f" {units}"
            if calendar:
                out += f" {calendar}"

            return out

        size = self.size
        shape = self.shape
        ndim = self.ndim
        open_brackets = "[" * ndim
        close_brackets = "]" * ndim

        mask = [False, False, False]

        if isreftime and first is np.ma.masked:
            first = 0
            mask[0] = True

        if size == 1:
            if isreftime:
                # Convert reference time to date-time
                try:
                    first = type(self)(
                        np.ma.array(first, mask=mask[0]), units, calendar
                    ).datetime_array
                except (ValueError, OverflowError):
                    first = "??"

            out = f"{open_brackets}{first}{close_brackets}"
        else:
            last = self.last_element()
            if isreftime:
                if last is np.ma.masked:
                    last = 0
                    mask[-1] = True

                # Convert reference times to date-times
                try:
                    first, last = type(self)(
                        np.ma.array([first, last], mask=(mask[0], mask[-1])),
                        units,
                        calendar,
                    ).datetime_array
                except (ValueError, OverflowError):
                    first, last = ("??", "??")

            if size > 3:
                out = f"{open_brackets}{first}, ..., {last}{close_brackets}"
            elif shape[-1:] == (3,):
                middle = self.second_element()
                if isreftime:
                    # Convert reference time to date-time
                    if middle is np.ma.masked:
                        middle = 0
                        mask[1] = True

                    try:
                        middle = type(self)(
                            np.ma.array(middle, mask=mask[1]),
                            units,
                            calendar,
                        ).datetime_array
                    except (ValueError, OverflowError):
                        middle = "??"

                out = (
                    f"{open_brackets}{first}, {middle}, {last}{close_brackets}"
                )
            elif size == 3:
                out = f"{open_brackets}{first}, ..., {last}{close_brackets}"
            else:
                out = f"{open_brackets}{first}, {last}{close_brackets}"

        if isreftime:
            if calendar:
                out += f" {calendar}"
        elif units:
            out += f" {units}"

        return out

    def __eq__(self, other):
        """The rich comparison operator ``==``

        x.__eq__(y) <==> x==y

        .. versionadded:: (cfdm) NEXTVERSION

        """
        return self._binary_operation(other, "__eq__")

    def __ne__(self, other):
        """The rich comparison operator ``!=``

        x.__ne__(y) <==> x!=y

        .. versionadded:: (cfdm) NEXTVERSION

        """
        return self._binary_operation(other, "__ne__")

    def __ge__(self, other):
        """The rich comparison operator ``>=``

        x.__ge__(y) <==> x>=y

        .. versionadded:: (cfdm) NEXTVERSION

        """
        return self._binary_operation(other, "__ge__")

    def __gt__(self, other):
        """The rich comparison operator ``>``

        x.__gt__(y) <==> x>y

        .. versionadded:: (cfdm) NEXTVERSION

        """
        return self._binary_operation(other, "__gt__")

    def __le__(self, other):
        """The rich comparison operator ``<=``

        x.__le__(y) <==> x<=y

        .. versionadded:: (cfdm) NEXTVERSION

        """
        return self._binary_operation(other, "__le__")

    def __lt__(self, other):
        """The rich comparison operator ``<``

        x.__lt__(y) <==> x<y

        .. versionadded:: (cfdm) NEXTVERSION

        """
        return self._binary_operation(other, "__lt__")

    def __and__(self, other):
        """The binary bitwise operation ``&``

        x.__and__(y) <==> x&y

        .. versionadded:: (cfdm) NEXTVERSION

        """
        return self._binary_operation(other, "__and__")

    def __iand__(self, other):
        """The augmented bitwise assignment ``&=``

        x.__iand__(y) <==> x&=y

        .. versionadded:: (cfdm) NEXTVERSION

        """
        return self._binary_operation(other, "__iand__")

    def __rand__(self, other):
        """The binary bitwise operation ``&`` with reflected operands.

        x.__rand__(y) <==> y&x

        .. versionadded:: (cfdm) NEXTVERSION

        """
        return self._binary_operation(other, "__rand__")

    def __or__(self, other):
        """The binary bitwise operation ``|``

        x.__or__(y) <==> x|y

        .. versionadded:: (cfdm) NEXTVERSION

        """
        return self._binary_operation(other, "__or__")

    def __ior__(self, other):
        """The augmented bitwise assignment ``|=``

        x.__ior__(y) <==> x|=y

        .. versionadded:: (cfdm) NEXTVERSION

        """
        return self._binary_operation(other, "__ior__")

    def __ror__(self, other):
        """The binary bitwise operation ``|`` with reflected operands.

        x.__ror__(y) <==> y|x

        .. versionadded:: (cfdm) NEXTVERSION

        """
        return self._binary_operation(other, "__ror__")

    def __xor__(self, other):
        """The binary bitwise operation ``^``

        x.__xor__(y) <==> x^y

        .. versionadded:: (cfdm) NEXTVERSION

        """
        return self._binary_operation(other, "__xor__")

    def __ixor__(self, other):
        """The augmented bitwise assignment ``^=``

        x.__ixor__(y) <==> x^=y

        .. versionadded:: (cfdm) NEXTVERSION

        """
        return self._binary_operation(other, "__ixor__")

    def __rxor__(self, other):
        """The binary bitwise operation ``^`` with reflected operands.

        x.__rxor__(y) <==> y^x

        """
        return self._binary_operation(other, "__rxor__")

    def __lshift__(self, y):
        """The binary bitwise operation ``<<``

        x.__lshift__(y) <==> x<<y

        .. versionadded:: (cfdm) NEXTVERSION

        """
        return self._binary_operation(y, "__lshift__")

    def __ilshift__(self, y):
        """The augmented bitwise assignment ``<<=``

        x.__ilshift__(y) <==> x<<=y

        """
        return self._binary_operation(y, "__ilshift__")

    def __rlshift__(self, y):
        """The binary bitwise operation ``<<`` with reflected operands.

        x.__rlshift__(y) <==> y<<x

        .. versionadded:: (cfdm) NEXTVERSION

        """
        return self._binary_operation(y, "__rlshift__")

    def __rshift__(self, y):
        """The binary bitwise operation ``>>``

        x.__lshift__(y) <==> x>>y

        """
        return self._binary_operation(y, "__rshift__")

    def __irshift__(self, y):
        """The augmented bitwise assignment ``>>=``

        x.__irshift__(y) <==> x>>=y

        .. versionadded:: (cfdm) NEXTVERSION

        """
        return self._binary_operation(y, "__irshift__")

    def __rrshift__(self, y):
        """The binary bitwise operation ``>>`` with reflected operands.

        x.__rrshift__(y) <==> y>>x

        .. versionadded:: (cfdm) NEXTVERSION

        """
        return self._binary_operation(y, "__rrshift__")

    def __abs__(self):
        """The unary arithmetic operation ``abs``

        x.__abs__() <==> abs(x)

        .. versionadded:: (cfdm) NEXTVERSION

        """
        return self._unary_operation("__abs__")

    def __neg__(self):
        """The unary arithmetic operation ``-``

        x.__neg__() <==> -x

        .. versionadded:: (cfdm) NEXTVERSION

        """
        return self._unary_operation("__neg__")

    def __invert__(self):
        """The unary bitwise operation ``~``

        x.__invert__() <==> ~x

        .. versionadded:: (cfdm) NEXTVERSION

        """
        return self._unary_operation("__invert__")

    def __pos__(self):
        """The unary arithmetic operation ``+``

        x.__pos__() <==> +x

        .. versionadded:: (cfdm) NEXTVERSION

        """
        return self._unary_operation("__pos__")

    def __array__(self, *dtype):
        """The numpy array interface.

        .. versionadded:: (cfdm) 1.7.0

        :Parameters:

            dtype: optional
                Typecode or data-type to which the array is cast.

        :Returns:

            `numpy.ndarray`
                An independent numpy array of the data.

        **Examples**


        >>> d = {{package}}.{{class}}([1, 2, 3])
        >>> a = numpy.array(d)
        >>> print(type(a))
        <class 'numpy.ndarray'>
        >>> a[0] = -99
        >>> d
        <{{repr}}{{class}}(3): [1, 2, 3]>
        >>> b = numpy.array(d, float)
        >>> print(b)
        [1. 2. 3.]

        """
        array = self.array
        if not dtype:
            return array
        else:
            return array.astype(dtype[0], copy=False)

    @property
    def __asanyarray__(self):
        """Whether the chunks need conversion to a `numpy` array.

        .. versionadded:: (cfdm) NEXTVERSION

        :Returns:

            `bool`
                If True then at compute time add a final operation
                (not in-place) to the Dask graph that converts a
                chunk's array object to a `numpy` array if the array
                object has an `__asanyarray__` attribute that is
                `True`, or else does nothing. If False then do not add
                this operation.

        """
        return self._get_component("__asanyarray__", True)

    @property
    def __keepdims_indexing__(self):
        """Flag to indicate if axes indexed with integers are kept.

        If set to True (the default) then providing a single integer
        as a single-axis index does *not* reduce the number of array
        dimensions by 1. This behaviour is different to `numpy`.

        If set to False then providing a single integer as a
        single-axis index reduces the number of array dimensions by
        1. This behaviour is the same as `numpy`.

        .. versionadded:: (cfdm) NEXTVERSION

        .. seealso:: `__orthogonal_indexing__`, `__getitem__`,
                     `__setitem__`

        **Examples**

        >>> d = {{package}}.{{class}}([[1, 2, 3], [4, 5, 6]])
        >>> d.__keepdims_indexing__
        True
        >>> e = d[0]
        >>> e.shape
        (1, 3)
        >>> print(e.array)
        [[1 2 3]]

        >>> d.__keepdims_indexing__
        True
        >>> e = d[:, 1]
        >>> e.shape
        (2, 1)
        >>> print(e.array)
        [[2]
         [5]]

        >>> d.__keepdims_indexing__
        True
        >>> e = d[0, 1]
        >>> e.shape
        (1, 1)
        >>> print(e.array)
        [[2]]

        >>> d.__keepdims_indexing__ = False
        >>> e = d[0]
        >>> e.shape
        (3,)
        >>> print(e.array)
        [1 2 3]

        >>> d.__keepdims_indexing__
        False
        >>> e = d[:, 1]
        >>> e.shape
        (2,)
        >>> print(e.array)
        [2 5]

        >>> d.__keepdims_indexing__
        False
        >>> e = d[0, 1]
        >>> e.shape
        ()
        >>> print(e.array)
        2

        """
        return self._get_component("__keepdims_indexing__", True)

    @__keepdims_indexing__.setter
    def __keepdims_indexing__(self, value):
        self._set_component("__keepdims_indexing__", bool(value), copy=False)

    @property
    def __orthogonal_indexing__(self):
        """Flag to indicate that orthogonal indexing is supported.

        Always True, indicating that 'orthogonal indexing' is
        applied. This means that when indices are 1-d arrays or lists
        then they subspace along each dimension independently. This
        behaviour is similar to Fortran, but different to `numpy`.

        .. versionadded:: (cfdm) NEXTVERSION

        .. seealso:: `__keepdims_indexing__`, `__getitem__`,
                     `__setitem__`,
                     `netCDF4.Variable.__orthogonal_indexing__`

        **Examples**

        >>> d = {{package}}.{{class}}([[1, 2, 3],
        ...              [4, 5, 6]])
        >>> e = d[[0], [0, 2]]
        >>> e.shape
        (1, 2)
        >>> print(e.array)
        [[1 3]]
        >>> e = d[[0, 1], [0, 2]]
        >>> e.shape
        (2, 2)
        >>> print(e.array)
        [[1 3]
         [4 6]]

        """
        return True

    @property
    def _Units(self):
        """Storage for the units in a `{{package}}.Units` object.

        .. versionadded:: (cfdm) NEXTVERSION

        .. seealso:: `Units`

        """
        return self._get_component("Units")

    @_Units.setter
    def _Units(self, value):
        self._set_component("Units", value, copy=False)

    @_Units.deleter
    def _Units(self):
        self._set_component("Units", self._Units_class(None), copy=False)

    @property
    def _axes(self):
        """Storage for the axis identifiers.

        Contains a `tuple` of identifiers, one for each array axis.

        .. versionadded:: (cfdm) NEXTVERSION

        """
        # CF-PYTHON: Override
        return self._get_component("axes")

    @_axes.setter
    def _axes(self, value):
        # CF-PYTHON: Override
        self._set_component("axes", tuple(value), copy=False)

    def _binary_operation(self, other, method):
        """Implement binary arithmetic and comparison operations.

        It is called by the binary arithmetic and comparison
        methods, such as `__sub__`, `__imul__`, `__rdiv__`, `__lt__`, etc.

        .. seealso:: `_unary_operation`

        :Parameters:

            other:
                The object on the right hand side of the operator.

            method: `str`
                The binary arithmetic or comparison method name (such as
                ``'__imul__'`` or ``'__ge__'``).

        :Returns:

            `Data`
                A new data object, or if the operation was in place, the
                same data object.

        **Examples**

        >>> d = {{package}}.{{class}}([0, 1, 2, 3])
        >>> e = {{package}}.{{class}}([1, 1, 3, 4])

        >>> f = d._binary_operation(e, '__add__')
        >>> print(f.array)
        [1 2 5 7]

        >>> e = d._binary_operation(e, '__lt__')
        >>> print(e.array)
        [ True False  True  True]

        >>> d._binary_operation(2, '__imul__')
        >>> print(d.array)
        [0 2 4 6]

        """
        inplace = method[2] == "i"

        # ------------------------------------------------------------
        # Ensure other is an independent Data object, for example
        # so that combination with cf.Query objects works.
        # ------------------------------------------------------------
        if not isinstance(other, self.__class__):
            if other is None:
                # Can't sensibly initialise a Data object from `None`
                other = np.array(None, dtype=object)

            other = type(self)(other)

        # Cast as dask arrays
        dx0 = self.to_dask_array()
        dx1 = other.to_dask_array()

        original_shape = self.shape
        original_ndim = self.ndim

        if inplace:
            # Find non-in-place equivalent operator (remove 'i')
            equiv_method = method[:2] + method[3:]
            # Need to add check in here to ensure that the operation is not
            # trying to cast in a way which is invalid. For example, doing
            # [an int array] ** float value = [a float array] is fine, but
            # doing this in-place would try to chance an int array into a
            # float one, which isn't valid casting. Therefore we need to
            # catch cases where __i<op>__ isn't possible even if __<op>__
            # is due to datatype consistency rules.
            result = getattr(dx0, equiv_method)(dx1)
        else:
            result = getattr(dx0, method)(dx1)

        if result is NotImplemented:
            raise TypeError(
                f"Unsupported operands for {method}: {self!r} and {other!r}"
            )

        # Set axes when other has more dimensions than self
        axes = None
        if not original_ndim:
            axes = other._axes
        else:
            diff = dx1.ndim - original_ndim
            if diff > 0:
                axes = list(self._axes)
                for _ in range(diff):
                    axes.insert(0, new_axis_identifier(tuple(axes)))

        d = self
        if not inplace:
            d = self.copy()

        d._set_dask(result, asanyarray=False)
        if axes is not None:
            d._axes = axes

        # Update the HDF5 chunking strategy
        if (
            isinstance(self.nc_hdf5_chunksizes(), tuple)
            and d.shape != original_shape
        ):
            d.nc_clear_hdf5_chunksizes()

        return d

    def _clear_after_dask_update(self, clear=None):
        """Remove components invalidated by updating the `dask` array.

        Removes or modifies components that can't be guaranteed to be
        consistent with an updated `dask` array. See the *clear*
        parameter for details.

        .. versionadded:: (cfdm) NEXTVERSION

        .. seealso:: `_del_Array`, `_del_cached_elements`,
                     `nc_del_aggregation_write_status`, `_set_dask`

        :Parameters:

            clear: `int` or `None`, optional
                Specify which components to remove, determined by
                sequentially combining an integer value of *clear*
                with the relevant class-level constants (such as
                ``{{class}}._ARRAY``), using the bitwise AND (&)
                operator. If ``clear & <class-level constant>`` is
                True then the corresponding component is cleared. The
                default value of `None` is equivalent to *clear* being
                set to ``{{class}}._ALL``.

                The bitwise OR (^) operator can be used to retain a
                component (or components) but remove all others. For
                instance, if *clear* is ``{{class}}._ALL ^
                {{class}}._CACHE`` then all components except the
                cached array values will be removed.

        :Returns:

            `None`

        """
        if clear is None:
            # Clear all components
            clear = self._ALL

        if not clear:
            return

        if clear & self._ARRAY:
            # Delete a source array
            self._del_Array(None)

        if clear & self._CACHE:
            # Delete cached element values
            self._del_cached_elements()

        if clear & self._CFA:
            # Set the aggregation write status to False
            self.nc_del_aggregation_write_status()

    @classmethod
    def _concatenate_conform_units(cls, data1, units0, relaxed_units, copy):
        """Check and conform the units of data prior to concatenation.

        This is a helper function for `concatenate` that may be easily
        overridden in sublcasses, to allow for customisation of the
        concatenation process.

        .. versionadded:: (cfdm) NEXTVERSION

        .. seealso:: `concatenate`

        :Parameters:

            data1: `{{class}}`
                Data with units.

            units0: `Units`
                The units to conform *data1* to.

            {{relaxed_units: `bool`, optional}}

            copy: `bool`
                If False then modify *data1* in-place. Otherwise a
                copy of it is modified.

        :Returns:

            `{{class}}`
                Returns *data1*, possibly modified so that it conforms
                to *units0*. If *copy* is False and *data1* is
                modified, then it is done so in-place.

        """
        # Check and conform, if necessary, the units of all inputs
        units1 = data1.Units
        if (
            relaxed_units
            and not units0.isvalid
            and not units1.isvalid
            and units0.__dict__ == units1.__dict__
        ):
            # Allow identical invalid units to be equal
            pass
        elif not units0.equals(units1):
            raise ValueError(
                "Can't concatenate: All the input arrays must have "
                f"equal units. Got {units0!r} and {units1!r}"
            )

        return data1

    @classmethod
    def _concatenate_post_process(
        cls, concatenated_data, axis, conformed_data
    ):
        """Post-process concatenated data.

        This is a helper function for `concatenate` that may be easily
        overridden in sublcasses, to allow for customisation of the
        concatenation process.

        .. versionadded:: (cfdm) NEXTVERSION

        .. seealso:: `concatenate`

        :Parameters:

            concatenated_data: `{{class}}`
                The concatenated data array.

            axis: `int`
                The axis of concatenation.

            conformed_data: sequence of `{{class}}`
                The ordered sequence of data arrays that were
                concatenated.

        :Returns:

            `{{class}}`
                Returns *concatenated_data*, possibly modified
                in-place.

        """
        return concatenated_data

    def _del_cached_elements(self):
        """Delete any cached element values.

        Updates *data* in-place to remove the cached element values.

        .. versionadded:: (cfdm) NEXTVERSION

        .. seealso:: `_get_cached_elements`, `_set_cached_elements`

        :Returns:

            `None`

        """
        self._del_component("cached_elements", None)

    def _del_dask(self, default=ValueError(), clear=None):
        """Remove the dask array.

        .. versionadded:: (cfdm) NEXTVERSION

        .. seealso:: `to_dask_array`, `_clear_after_dask_update`,
                     `_set_dask`

        :Parameters:

            default: optional
                Return the value of the *default* parameter if the
                dask array axes has not been set. If set to an
                `Exception` instance then it will be raised instead.

            clear: `int` or None`, optional
                Specify which components should be removed. The
                default value of `None` is equivalent to *clear* being
                set to ``{{class}}._ALL``, which results in all
                components being removed. See
                `_clear_after_dask_update` for details. If there is no
                Dask array then no components are removed, regardless
                of the value of *clear*.

        :Returns:

            `dask.array.Array`
                The removed dask array.

        **Examples**

        >>> d = {{package}}.{{class}}([1, 2, 3])
        >>> dx = d._del_dask()
        >>> d._del_dask("No dask array")
        'No dask array'
        >>> d._del_dask()
        Traceback (most recent call last):
            ...
        ValueError: 'Data' has no dask array
        >>> d._del_dask(RuntimeError('No dask array'))
        Traceback (most recent call last):
            ...
        RuntimeError: No dask array

        """
        out = self._del_component("dask", None)
        if out is None:
            return self._default(
                default, f"{self.__class__.__name__!r} has no dask array"
            )

        self._clear_after_dask_update(clear)
        return out

    def _get_cached_elements(self):
        """Return the cache of selected element values.

        .. warning:: Never change the returned dictionary in-place.

        .. versionadded:: (cfdm) NEXTVERSION

        .. seealso:: `_del_cached_elements`, `_set_cached_elements`

        :Returns:

            `dict`
                The cached element values, where the keys are the
                element positions within the dask array and the values
                are the cached values for each position.

        **Examples**

        >>> d._get_cached_elements()
        {}

        >>> d._get_cached_elements()
        {0: 273.15, 1: 274.56, -1: 269.95}

        """
        return self._get_component("cached_elements", {})

    def _is_abstract_Array_subclass(self, array):
        """Whether or not an array is a type of Array.

        :Parameters:

            array:

        :Returns:

            `bool`

        """
        return isinstance(array, Array)

    def _item(self, index):
        """Return an element of the data as a scalar.

        It is assumed, but not checked, that the given index selects
        exactly one element.

        :Parameters:

            index:

        :Returns:

                The selected element of the data.

        **Examples**

        >>> d = {{package}}.{{class}}([[1, 2, 3]], 'km')
        >>> x = d._item((0, -1))
        >>> print(x, type(x))
        3 <class 'int'>
        >>> x = d._item((0, 1))
        >>> print(x, type(x))
        2 <class 'int'>
        >>> d[0, 1] = {{package}}.masked
        >>> d._item((slice(None), slice(1, 2)))
        masked

        """
        array = self[index].array

        if not np.ma.isMA(array):
            return array.item()

        mask = array.mask
        if mask is np.ma.nomask or not mask.item():
            return array.item()

        return np.ma.masked

    def _modify_dask_graph(
        self, method, args=(), exceptions=(AttributeError,)
    ):
        """Modify the Dask graph.

        The value of each node of the Dask graph is replaced with the
        result of calling its *method* method. If attempting to call
        the method results in any of the exceptions given by
        *exceptions*, then that node is unmodified. If attempting to
        call the method results in an exception not given by
        *exceptions*, then that exception is raised.

        The `{{class}}` object is modified in-place, but the embedded
        Dask graph is not.

        .. versionadded:: (cfdm) NEXTVERSION

        :Parameters:

            method: `str`
                The name of the callable method which returns a new
                graph node value.

            args: `tuple`, optional
                Arguments for the *method*. No arguments (the default)
                are specified by an empty `tuple`.

            exceptions: `tuple` of `Exception`, optional
                Do not change graph node values if calling its
                *method* results in any of the specified exceptions.

        :Returns:

            `None`

        """
        updated = False

        dsk = self.todict(optimize_graph=True, asanyarray=False)
        for key, a in dsk.items():
            try:
                dsk[key] = getattr(a, method)(*args)
            except exceptions:
                # This graph node could not be modified
                pass
            else:
                # This graph node was successfully modified
                updated = True

        if updated:
            # The Dask graph was modified, so recast the dictionary
            # representation as a Dask array.
            dx = self.to_dask_array(asanyarray=False)
            dx = da.Array(dsk, dx.name, dx.chunks, dx.dtype, dx._meta)
            self._set_dask(dx, clear=self._NONE, asanyarray=None)

    def _parse_axes(self, axes):
        """Parses the data axes and returns valid non-duplicate axes.

        :Parameters:

            axes: (sequence of) `int`
                The axes of the data.

                {{axes int examples}}

        :Returns:

            `tuple`

        **Examples**

        >>> d._parse_axes(1)
        (1,)

        >>> e._parse_axes([0, 2])
        (0, 2)

        """
        if axes is None:
            return axes

        ndim = self.ndim

        if isinstance(axes, int):
            axes = (axes,)

        axes2 = []
        for axis in axes:
            if 0 <= axis < ndim:
                axes2.append(axis)
            elif -ndim <= axis < 0:
                axes2.append(axis + ndim)
            else:
                raise ValueError(f"Invalid axis: {axis!r}")

        # Check for duplicate axes
        n = len(axes2)
        if n > len(set(axes2)) >= 1:
            raise ValueError(f"Duplicate axis: {axes2}")

        return tuple(axes2)

    def _set_cached_elements(self, elements):
        """Cache selected element values.

        Updates the `{{class}}` instance in-place to store the given
        element values.

        .. versionadded:: (cfdm) NEXTVERSION

        .. seealso:: `_del_cached_elements`, `_get_cached_elements`

        :Parameters:

            elements: `dict`
               Zero or more element values to be cached, each keyed by
               a unique identifier to allow unambiguous retrieval.
               Existing cached elements not specified by *elements*
               will not be removed.

        :Returns:

            `None`

        **Examples**

        >>> d._set_cached_elements({0: 273.15})

        """
        if not elements:
            return

        cache = self._get_component("cached_elements", None)
        if cache:
            cache = cache.copy()
            cache.update(elements)
        else:
            cache = elements.copy()

        self._set_component("cached_elements", cache, copy=False)

    def _set_CompressedArray(self, array, copy=True):
        """Set the compressed array.

        .. versionadded:: (cfdm) 1.7.11

        .. seealso:: `_set_Array`

        :Parameters:

            array: subclass of `CompressedArray`
                The compressed array to be inserted.

        :Returns:

            `None`

        **Examples**

        >>> d._set_CompressedArray(a)

        """
        self._set_Array(array, copy=copy)

    def _set_dask(self, dx, copy=False, clear=None, asanyarray=None):
        """Set the dask array.

        .. versionadded:: (cfdm) NEXTVERSION

        .. seealso:: `to_dask_array`, `_clear_after_dask_update`,
                     `_del_dask`

        :Parameters:

            dx: `dask.array.Array`
                The array to be inserted.

            copy: `bool`, optional
                If True then copy *array* before setting it. By
                default it is not copied.

            clear: `int` or `None`, optional
                Specify which components should be removed. The
                default value of `None` is equivalent to *clear* being
                set to ``{{class}}._ALL``, which results in all
                components being removed. See
                `_clear_after_dask_update` for details.

            asanyarray: `None` or `bool`, optional
                If `None` then do not update the `__asanyarray__`
                attribute. Otherwise set `__asanyarray__` to
                *asanyarray*. For clarity, it is recommended to
                provide a value for *asanyarray*, even when that value
                is the default.

        :Returns:

            `None`

        """
        if dx is NotImplemented:
            logger.warning(
                "WARNING: NotImplemented has been set in the place of a "
                "dask array."
                "\n\n"
                "This could occur if any sort of exception is raised "
                "by a function that is run on chunks (via, for "
                "instance, da.map_blocks or "
                "dask.array.core.elemwise). Such a function could get "
                "run at definition time in order to ascertain "
                "suitability (such as data type casting, "
                "broadcasting, etc.). Note that the exception may be "
                "difficult to diagnose, as dask will have silently "
                "trapped it and returned NotImplemented (seeprint , for "
                "instance, dask.array.core.elemwise). Print "
                "statements in a local copy of dask are possibly the "
                "way to go if the cause of the error is not obvious."
            )

        if copy:
            dx = dx.copy()

        self._set_component("dask", dx, copy=False)
        if asanyarray is not None:
            self._set_component("__asanyarray__", bool(asanyarray), copy=False)

        self._clear_after_dask_update(clear)

    @classmethod
    def _set_subspace(cls, array, indices, value, orthogonal_indexing=True):
        """Assign to a subspace of an array.

        :Parameters:

            array: array_like
                The array to be assigned to. Must support
                `numpy`-style indexing. The array is changed in-place.

            indices: sequence
                The indices to be applied.

            value: array_like
                The value being assigned. Must support fancy indexing.

            orthogonal_indexing: `bool`, optional
                If True then apply 'orthogonal indexing', for which
                indices that are 1-d arrays or lists subspace along
                each dimension independently. This behaviour is
                similar to Fortran but different to, for instance,
                `numpy` or `dask`.

        :Returns:

            `None`

        **Examples**

        Note that ``a`` is redefined for each example, as it is
        changed in-place.

        >>> a = np.arange(40).reshape(5, 8)
        >>> {{package}}.{{class}}._set_subspace(a, [[1, 4 ,3], [7, 6, 1]],
        ...                    np.array([[-1, -2, -3]]))
        >>> print(a)
        [[ 0  1  2  3  4  5  6  7]
         [ 8 -3 10 11 12 13 -2 -1]
         [16 17 18 19 20 21 22 23]
         [24 -3 26 27 28 29 -2 -1]
         [32 -3 34 35 36 37 -2 -1]]

        >>> a = np.arange(40).reshape(5, 8)
        >>> {{package}}.{{class}}._set_subspace(a, [[1, 4 ,3], [7, 6, 1]],
        ...                    np.array([[-1, -2, -3]]),
        ...                    orthogonal_indexing=False)
        >>> print(a)
        [[ 0  1  2  3  4  5  6  7]
         [ 8  9 10 11 12 13 14 -1]
         [16 17 18 19 20 21 22 23]
         [24 -3 26 27 28 29 30 31]
         [32 33 34 35 36 37 -2 39]]

        >>> a = np.arange(40).reshape(5, 8)
        >>> value = np.linspace(-1, -9, 9).reshape(3, 3)
        >>> print(value)
        [[-1. -2. -3.]
         [-4. -5. -6.]
         [-7. -8. -9.]]
        >>> {{package}}.{{class}}._set_subspace(a, [[4, 4 ,1], [7, 6, 1]], value)
        >>> print(a)
        [[ 0  1  2  3  4  5  6  7]
         [ 8 -9 10 11 12 13 -8 -7]
         [16 17 18 19 20 21 22 23]
         [24 25 26 27 28 29 30 31]
         [32 -6 34 35 36 37 -5 -4]]

        """
        if not orthogonal_indexing:
            # --------------------------------------------------------
            # Apply non-orthogonal indexing
            # --------------------------------------------------------
            array[tuple(indices)] = value
            return

        # ------------------------------------------------------------
        # Still here? Then apply orthogonal indexing
        # ------------------------------------------------------------
        axes_with_list_indices = [
            i
            for i, x in enumerate(indices)
            if isinstance(x, list) or getattr(x, "shape", False)
        ]

        if len(axes_with_list_indices) < 2:
            # At most one axis has a list-of-integers index so we can
            # do a normal assignment
            array[tuple(indices)] = value
        else:
            # At least two axes have list-of-integers indices so we
            # can't do a normal assignment.
            #
            # The brute-force approach would be to do a separate
            # assignment to each set of elements of 'array' that are
            # defined by every possible combination of the integers
            # defined by the two index lists.
            #
            # For example, if the input 'indices' are ([1, 2, 4, 5],
            # slice(0:10), [8, 9]) then the brute-force approach would
            # be to do 4*2=8 separate assignments of 10 elements each.
            #
            # This can be reduced by a factor of ~2 per axis that has
            # list indices if we convert it to a sequence of "size 2"
            # slices (with a "size 1" slice at the end if there are an
            # odd number of list elements).
            #
            # In the above example, the input list index [1, 2, 4, 5]
            # can be mapped to two slices: slice(1,3,1), slice(4,6,1);
            # the input list index [8, 9] is mapped to slice(8,10,1)
            # and only 2 separate assignments of 40 elements each are
            # needed.
            indices1 = indices[:]
            for i, (x, size) in enumerate(zip(indices, array.shape)):
                if i in axes_with_list_indices:
                    # This index is a list (or similar) of integers
                    if not isinstance(x, list):
                        x = np.asanyarray(x).tolist()

                    y = []
                    args = [iter(x)] * 2
                    for start, stop in zip_longest(*args):
                        if start < 0:
                            start += size

                        if stop is None:
                            y.append(slice(start, start + 1))
                            break

                        if stop < 0:
                            stop += size

                        step = stop - start
                        if not step:
                            # (*) There is a repeated index in
                            #     positions 2N and 2N+1 (N>=0). Store
                            #     this as a single-element list
                            #     instead of a "size 2" slice, mainly
                            #     as an indicator that a special index
                            #     to 'value' might need to be
                            #     created. See below, where this
                            #     comment is referenced.
                            #
                            #     For example, the input list index
                            #     [1, 4, 4, 4, 6, 2, 7] will be mapped
                            #     to slice(1,5,3), [4], slice(6,1,-4),
                            #     slice(7,8,1)
                            y.append([start])
                        else:
                            if step > 0:
                                stop += 1
                            else:
                                stop -= 1

                            y.append(slice(start, stop, step))

                    indices1[i] = y
                else:
                    indices1[i] = (x,)

            if prod(np.shape(value)) == 1:
                # 'value' is logically scalar => simply assign it to
                # all index combinations.
                for i in product(*indices1):
                    try:
                        array[i] = value
                    except NotImplementedError:
                        # Assume that this error was raised because
                        # 'i' contains multiple size 1 lists, which
                        # are not implemented by Dask => Replace the
                        # size 1 lists with integers.
                        i = [
                            x[0] if isinstance(x, list) and len(x) == 1 else x
                            for x in i
                        ]
                        array[tuple(i)] = value

            else:
                # 'value' has two or more elements => for each index
                # combination for 'array' assign the corresponding
                # part of 'value'.
                indices2 = []
                ndim_difference = array.ndim - value.ndim
                for i2, size in enumerate(value.shape):
                    i1 = i2 + ndim_difference
                    if i1 not in axes_with_list_indices:
                        # The input 'indices[i1]' is a slice
                        indices2.append((slice(None),))
                        continue

                    index1 = indices1[i1]
                    if size == 1:
                        indices2.append((slice(None),) * len(index1))
                    else:
                        y = []
                        start = 0
                        for index in index1:
                            stop = start + 2
                            if isinstance(index, list):
                                # Two consecutive elements of 'value'
                                # are assigned to the same integer
                                # index of 'array'.
                                #
                                # See the (*) comment above.
                                start += 1

                            y.append(slice(start, stop))
                            start = stop

                        indices2.append(y)

                for i, j in zip(product(*indices1), product(*indices2)):
                    try:
                        array[i] = value[j]
                    except NotImplementedError:
                        # Assume that this error was raised because
                        # 'i' contains multiple size 1 lists, which
                        # are not implemented by Dask => Replace the
                        # size 1 lists with integers.
                        i = [
                            x[0] if isinstance(x, list) and len(x) == 1 else x
                            for x in i
                        ]
                        array[tuple(i)] = value[j]

    def _unary_operation(self, operation):
        """Implement unary arithmetic operations.

        It is called by the unary arithmetic methods, such as
        __abs__().

        .. seealso:: `_binary_operation`

        :Parameters:

            operation: `str`
                The unary arithmetic method name (such as "__invert__").

        :Returns:

            `{{class}}`
                A new Data array.

        **Examples**

        >>> d = {{package}}.{{class}}([[1, 2, -3, -4, -5]])

        >>> e = d._unary_operation('__abs__')
        >>> print(e.array)
        [[1 2 3 4 5]]

        >>> e = d.__abs__()
        >>> print(e.array)
        [[1 2 3 4 5]]

        >>> e = abs(d)
        >>> print(e.array)
        [[1 2 3 4 5]]

        """
        out = self.copy(array=False)

        dx = self.to_dask_array()
        dx = getattr(operator, operation)(dx)

        out._set_dask(dx, asanyarray=False)

        return out

    @property
    def array(self):
        """A numpy array copy of the data.

        In-place changes to the returned numpy array do not affect the
        underlying dask array.

        The returned numpy array has the same mask hardness and fill
        values as the data.

        Compare with `compute`.

        **Performance**

        `array` causes all delayed operations to be computed. The
        returned `numpy` array is a deep copy of that returned by
        created `compute`.

        .. seealso:: `datetime_array`, `compute`, `persist`

        **Examples**

        >>> d = {{package}}.{{class}}([1, 2, 3.0], 'km')
        >>> a = d.array
        >>> isinstance(a, numpy.ndarray)
        True
        >>> print(a)
        [ 1.  2.  3.]
        >>> d[0] = -99
        >>> print(a[0])
        1.0
        >>> a[0] = 88
        >>> print(d[0])
        -99.0 km

        >>> d = {{package}}.{{class}}('2000-12-1', units='days since 1999-12-1')
        >>> print(d.array)
        366
        >>> print(d.datetime_array)
        2000-12-01 00:00:00

        """
        a = self.compute().copy()
        if issparse(a):
            a = a.toarray()
        elif not isinstance(a, np.ndarray):
            a = np.asanyarray(a)

        size = a.size
        if not size:
            return a

        # Set cached elements
        items = [0, -1]
        if a.ndim == 2 and a.shape[-1] == 2:
            items.extend((1, -2))
        elif size == 3:
            items.append(1)

        self._set_cached_elements({i: a.item(i) for i in items})

        return a

    @property
    def chunks(self):
        """The `dask` chunk sizes for each dimension.

        .. versionadded:: (cfdm) NEXTVERSION

        .. seealso:: `npartitions`, `numblocks`, `rechunk`

        **Examples**

        >>> d = {{package}}.{{class}}.empty((6, 5), chunks=(2, 4))
        >>> d.chunks
        ((2, 2, 2), (4, 1))
        >>> d.numblocks
        (3, 2)
        >>> d.npartitions
        6

        """
        return self.to_dask_array(
            _apply_mask_hardness=False, _asanyarray=False
        ).chunks

    @property
    def chunksize(self):
        """The largest `dask` chunk size for each dimension.

        .. versionadded:: (cfdm) NEXTVERSION

        .. seealso:: `chunks`, `npartitions`, `numblocks`, `rechunk`

        **Examples**

        >>> d = {{package}}.{{class}}.empty((6, 5), chunks=(2, 4))
         >>> d.chunks
        ((2, 2, 2), (4, 1))
        >>> d.chunksize
        (2, 4)
        >>> d.numblocks
        (3, 2)
        >>> d.npartitions
        6

        """
        # The dask graph is never going to be computed, so we can set
        # 'asanyarray=False'.
        return self.to_dask_array(asanyarray=False).chunksize

    @property
    def compressed_array(self):
        """Returns an independent numpy array of the compressed data.

        .. versionadded:: (cfdm) 1.7.0

        .. seealso:: `get_compressed_axes`, `get_compressed_dimension`,
                     `get_compression_type`

        :Returns:

            `numpy.ndarray`
                An independent numpy array of the compressed data.

        **Examples**

        >>> a = d.compressed_array

        """
        ca = self._get_Array(None)
        if ca is None or not ca.get_compression_type():
            raise ValueError("not compressed: can't get compressed array")

        return ca.compressed_array

    @property
    def dask_compressed_array(self):
        """Returns a dask array of the compressed data.

        .. versionadded:: (cfdm) NEXTVERSION

        :Returns:

            `dask.array.Array`
                The compressed data.

        **Examples**

        >>> a = d.dask_compressed_array

        """
        ca = self.source(None)

        if ca is None or not ca.get_compression_type():
            raise ValueError("not compressed: can't get compressed dask array")

        return ca.to_dask_array()

    @property
    def data(self):
        """The data as an object identity.

        **Examples**

        >>> d = {{package}}.{{class}}([1, 2], 'm')
        >>> d.data is d
        True

        """
        return self

    @property
    def datetime_array(self):
        """An independent numpy array of date-time objects.

        Only applicable to data arrays with reference time units.

        If the calendar has not been set then the CF default calendar will
        be used and the units will be updated accordingly.

        The data-type of the data array is unchanged.

        .. seealso:: `array`, `compute`, `persist`

        **Performance**

        `datetime_array` causes all delayed operations to be computed.

        **Examples**

        """
        units = self.Units

        if not units.isreftime:
            raise ValueError(
                f"Can't create date-time array from units {self._Units!r}"
            )

        calendar = getattr(units, "calendar", None)
        if calendar == "none":
            raise ValueError(
                f"Can't create date-time array from units {self._Units!r} "
                "because calendar is 'none'"
            )

        units1, reftime = units.units.split(" since ")

        # Convert months and years to days, because cftime won't work
        # otherwise.
        #
        # UDUNITS defines a year to be the interval between two
        # successive passages of the sun through vernal equinox, and a
        # month to be exactly 1/12 of that interval.
        year_length = 365.242198781

        dx = self.to_dask_array(_apply_mask_hardness=False)
        if units1 in ("month", "months"):
            dx = dx * (year_length / 12)
            units = self._Units_class(f"days since {reftime}", calendar)
        elif units1 in ("year", "years", "yr"):
            dx = dx * year_length
            units = self._Units_class(f"days since {reftime}", calendar)

        dx = convert_to_datetime(dx, units)

        a = dx.compute()

        if np.ma.isMA(a):
            if self.hardmask:
                a.harden_mask()
            else:
                a.soften_mask()

            a.set_fill_value(self.get_fill_value(None))

        return a

    @property
    def dtype(self):
        """The `numpy` data-type of the data.

        Always returned as a `numpy` data-type instance, but may be set
        as any object that converts to a `numpy` data-type.

        **Examples**

        >>> d = {{package}}.{{class}}([1, 2.5, 3.9])
        >>> d.dtype
        dtype('float64')
        >>> print(d.array)
        [1.  2.5 3.9]
        >>> d.dtype = int
        >>> d.dtype
        dtype('int64')
        >>> print(d.array)
        [1 2 3]
        >>> d.dtype = 'float32'
        >>> print(d.array)
        [1. 2. 3.]
        >>> import numpy as np
        >>> d.dtype = np.dtype('int32')
        >>> d.dtype
        dtype('int32')
        >>> print(d.array)
        [1 2 3]

        """
        dx = self.to_dask_array(_apply_mask_hardness=False, _asanyarray=False)
        return dx.dtype

    @dtype.setter
    def dtype(self, value):
        # Only change the data type if it's different to that of the
        # dask array
        dx = self.to_dask_array(_apply_mask_hardness=False)
        if dx.dtype != value:
            dx = dx.astype(value)
            self._set_dask(dx, asanyarray=False)

    @property
    def fill_value(self):
        """The data array missing data value.

        If set to `None` then the default `numpy` fill value
        appropriate to the data array's data-type will be used.

        Deleting this attribute is equivalent to setting it to `None`,
        so this attribute is guaranteed to always exist.

        .. versionadded:: (cfdm) NEXTVERSION

        **Examples**

        >>> d.fill_value = 9999.0
        >>> d.fill_value
        9999.0
        >>> del d.fill_value
        >>> d.fill_value
        None

        """
        return self.get_fill_value(None)

    @fill_value.setter
    def fill_value(self, value):
        self.set_fill_value(value)

    @fill_value.deleter
    def fill_value(self):
        self.del_fill_value(None)

    @property
    def hardmask(self):
        """Hardness of the mask.

        If the `hardmask` attribute is `True`, i.e. there is a hard
        mask, then unmasking an entry will silently not occur. This is
        the default, and prevents overwriting the mask.

        If the `hardmask` attribute is `False`, i.e. there is a soft
        mask, then masked entries may be overwritten with non-missing
        values.

        .. note:: Setting the `hardmask` attribute does not
                  immediately change the mask hardness, rather its
                  value indicates to other methods (such as `where`,
                  `transpose`, etc.) whether or not the mask needs
                  hardening or softening prior to an operation being
                  defined, and those methods will reset the mask
                  hardness if required.

                  By contrast, the `harden_mask` and `soften_mask`
                  methods immediately reset the mask hardness of the
                  underlying `dask` array, and also set the value of
                  the `hardmask` attribute.

        .. versionadded:: (cfdm) NEXTVERSION

        .. seealso:: `harden_mask`, `soften_mask`, `to_dask_array`,
                     `__setitem__`

        **Examples**

        >>> d = {{package}}.{{class}}([1, 2, 3])
        >>> d.hardmask
        True
        >>> d[0] = {{package}}.masked
        >>> print(d.array)
        [-- 2 3]
        >>> d[...] = 999
        >>> print(d.array)
        [-- 999 999]
        >>> d.hardmask = False
        >>> d.hardmask
        False
        >>> d[...] = -1
        >>> print(d.array)
        [-1 -1 -1]

        """
        return self._get_component("hardmask", self._DEFAULT_HARDMASK)

    @hardmask.setter
    def hardmask(self, value):
        self._set_component("hardmask", bool(value), copy=False)

    @property
    def mask(self):
        """The Boolean missing data mask of the data array.

        The Boolean mask has True where the data array has missing data
        and False otherwise.

        .. seealso:: `masked_values`, `masked_where`

        :Returns:

            `{{class}}`

        **Examples**

        >>> d.shape
        (12, 73, 96)
        >>> m = d.mask
        >>> m.dtype
        dtype('bool')
        >>> m.shape
        (12, 73, 96)

        """
        mask_data_obj = self.copy(array=False)

        dx = self.to_dask_array(_apply_mask_hardness=False)
        mask = da.ma.getmaskarray(dx)

        mask_data_obj._set_dask(mask, asanyarray=False)
        mask_data_obj._Units = self._Units_class(None)
        mask_data_obj.hardmask = self._DEFAULT_HARDMASK

        return mask_data_obj

    @property
    def nbytes(self):
        """Total number of bytes consumed by the elements of the array.

        Does not include bytes consumed by the array mask

        **Performance**

        If the number of bytes is unknown then it is calculated
        immediately by executing all delayed operations.

        **Examples**

        >>> d = {{package}}.{{class}}([[1, 1.5, 2]])
        >>> d.dtype
        dtype('float64')
        >>> d.size, d.dtype.itemsize
        (3, 8)
        >>> d.nbytes
        24
        >>> d[0] = {{package}}.masked
        >>> print(d.array)
        [[-- 1.5 2.0]]
        >>> d.nbytes
        24

        """
        dx = self.to_dask_array(_apply_mask_hardness=False, _asanyarray=False)
        if math.isnan(dx.size):
            logger.debug("Computing data nbytes: Performance may be degraded")
            dx.compute_chunk_sizes()

        return dx.nbytes

    @property
    def ndim(self):
        """Number of dimensions in the data array.

        **Examples**

        >>> d = {{package}}.{{class}}([[1, 2, 3], [4, 5, 6]])
        >>> d.ndim
        2

        >>> d = {{package}}.{{class}}([[1, 2, 3]])
        >>> d.ndim
        2

        >>> d = {{package}}.{{class}}([[3]])
        >>> d.ndim
        2

        >>> d = {{package}}.{{class}}([3])
        >>> d.ndim
        12

        >>> d = {{package}}.{{class}}(3)
        >>> d.ndim
        0

        """
        dx = self.to_dask_array(_apply_mask_hardness=False, _asanyarray=False)
        return dx.ndim

    @property
    def npartitions(self):
        """The total number of chunks.

        .. versionadded:: (cfdm) NEXTVERSION

        .. seealso:: `chunks`, `chunksize`, `numblocks`, `rechunk`

        **Examples**

        >>> d = {{package}}.{{class}}.empty((6, 5), chunks=(2, 4))
        >>> d.chunks
        ((2, 2, 2), (4, 1))
        >>> d.chunksize
        (2, 4)
        >>> d.numblocks
        (3, 2)
        >>> d.npartitions
        6

        """
        dx = self.to_dask_array(_apply_mask_hardness=False, _asanyarray=False)
        return dx.npartitions

    @property
    def numblocks(self):
        """The number of chunks along each dimension.

        .. versionadded:: (cfdm) NEXTVERSION

        .. seealso:: `chunks`, `chunksize`, `npartitions`, `rechunk`

        **Examples**

        >>> d = {{package}}.{{class}}.empty((6, 5), chunks=(2, 4))
        >>> d.chunks
        ((2, 2, 2), (4, 1))
        >>> d.chunksize
        (2, 4)
        >>> d.numblocks
        (3, 2)
        >>> d.npartitions
        6

        """
        dx = self.to_dask_array(_apply_mask_hardness=False, _asanyarray=False)
        return dx.numblocks

    @property
    def shape(self):
        """Tuple of the data array's dimension sizes.

        **Performance**

        If the shape of the data is unknown then it is calculated
        immediately by executing all delayed operations.

        **Examples**

        >>> d = {{package}}.{{class}}([[1, 2, 3], [4, 5, 6]])
        >>> d.shape
        (2, 3)

        >>> d = {{package}}.{{class}}([[1, 2, 3]])
        >>> d.shape
        (1, 3)

        >>> d = {{package}}.{{class}}([[3]])
        >>> d.shape
        (1, 1)

        >>> d = {{package}}.{{class}}(3)
        >>> d.shape
        ()

        """
        dx = self.to_dask_array(_apply_mask_hardness=False, _asanyarray=False)
        if math.isnan(dx.size):
            logger.debug("Computing data shape: Performance may be degraded")
            dx.compute_chunk_sizes()

        return dx.shape

    @property
    def size(self):
        """Number of elements in the data array.

        **Performance**

        If the size of the data is unknown then it is calculated
        immediately by executing all delayed operations.

        **Examples**

        >>> d = {{package}}.{{class}}([[1, 2, 3], [4, 5, 6]])
        >>> d.size
        6

        >>> d = {{package}}.{{class}}([[1, 2, 3]])
        >>> d.size
        3

        >>> d = {{package}}.{{class}}([[3]])
        >>> d.size
        1

        >>> d = {{package}}.{{class}}([3])
        >>> d.size
        1

        >>> d = {{package}}.{{class}}(3)
        >>> d.size
        1

        """
        dx = self.to_dask_array(_apply_mask_hardness=False, _asanyarray=False)
        size = dx.size
        if math.isnan(size):
            logger.debug("Computing data size: Performance may be degraded")
            dx.compute_chunk_sizes()
            size = dx.size

        return size

    @property
    def sparse_array(self):
        """Return an independent `scipy` sparse array of the data.

        In-place changes to the returned sparse array do not affect
        the underlying dask array.

        An `AttributeError` is raised if a sparse array representation
        is not available.

        **Performance**

        `sparse_array` causes all delayed operations to be
        computed. The returned sparse array is a deep copy of that
        returned by created `compute`.

        .. versionadded:: (cfdm) 1.11.0.0

        .. seealso:: `array`

        :Returns:

                An independent `scipy` sparse array of the data.

        **Examples**

        >>> from scipy.sparse import issparse
        >>> issparse(d.sparse_array)
        True

        """
        array = self.compute()
        if issparse(array):
            return array.copy()

        raise AttributeError(
            f"The array is of type {type(array)}, and a sparse array "
            "representation of the data is not available."
        )

    @property
    def Units(self):
        """The `Units` object containing the units of the data array.

        .. versionadded:: (cfdm) NEXTVERSION

        **Examples**

        >>> d = {{package}}.{{class}}([1, 2, 3], units='m')
        >>> d.Units
        <Units: m>
        >>> d.Units = {{package}}.Units('kilometres')
        >>> d.Units
        <Units: kilometres>
        >>> d.Units = {{package}}.Units('km')
        >>> d.Units
        <Units: km>

        """
        return self._Units

    @Units.setter
    def Units(self, value):
        # CF-PYTHON: Override
        self._Units = value

    @Units.deleter
    def Units(self):
        # CF-PYTHON: Override
        del self._Units

    def all(self, axis=None, keepdims=True, split_every=None):
        """Test whether all data array elements evaluate to True.

        .. versionadded:: (cfdm) NEXTVERSION

        .. seealso:: `any`

        :Parameters:

            axis: (sequence of) `int`, optional
                Axis or axes along which a logical AND reduction is
                performed. The default (`None`) is to perform a
                logical AND over all the dimensions of the input
                array. *axis* may be negative, in which case it counts
                from the last to the first axis.

            {{collapse keepdims: `bool`, optional}}

            {{split_every: `int` or `dict`, optional}}

        :Returns:

            `{{class}}`
                Whether or not all data array elements evaluate to True.

        **Examples**

        >>> d = {{package}}.{{class}}([[1, 2], [3, 4]])
        >>> d.all()
        <{{repr}}Data(1, 1): [[True]]>
        >>> d.all(keepdims=False)
        <{{repr}}Data(1, 1): True>
        >>> d.all(axis=0)
        <{{repr}}Data(1, 2): [[True, True]]>
        >>> d.all(axis=1)
        <{{repr}}Data(2, 1): [[True, True]]>
        >>> d.all(axis=())
        <{{repr}}Data(2, 2): [[True, ..., True]]>

        >>> d[0] = cf.masked
        >>> d[1, 0] = 0
        >>> print(d.array)
        [[-- --]
         [0 4]]
        >>> d.all(axis=0)
        <{{repr}}Data(1, 2): [[False, True]]>
        >>> d.all(axis=1)
        <{{repr}}Data(2, 1): [[--, False]]>

        >>> d[...] = cf.masked
        >>> d.all()
        <{{repr}}Data(1, 1): [[--]]>
        >>> bool(d.all())
        True
        >>> bool(d.all(keepdims=False))
        False

        """
        d = self.copy(array=False)
        dx = self.to_dask_array(_apply_mask_hardness=False)
        dx = da.all(dx, axis=axis, keepdims=keepdims, split_every=split_every)
        d._set_dask(dx, asanyarray=False)
        d.hardmask = self._DEFAULT_HARDMASK
        d._Units = self._Units_class(None)
        return d

    def add_file_directory(self, directory):
        """Add a new file directory in-place.

        Another version of every file referenced by the data is
        provided in the given directory.

        .. versionadded:: (cfdm) NEXTVERSION

        .. seealso:: `del_file_directory`, `file_directories`,
                     `replace_file_directory`

        :Parameters:

            directory: `str`
                The new directory.

        :Returns:

            `str`
                The new directory as an absolute path.

        **Examples**

        >>> d.get_filenames()
        {'/data/file1.nc', '/home/file2.nc'}
        >>> d.add_file_directory('/new/')
        '/new'
        >>> d.get_filenames()
        {'/data/file1.nc', '/new/file1.nc', '/home/file2.nc', '/new/file2.nc'}

        """
        directory = dirname(directory, isdir=True)
        self._modify_dask_graph("add_file_directory", (directory,))
        return directory

    def any(self, axis=None, keepdims=True, split_every=None):
        """Test whether any data array elements evaluate to True.

        .. seealso:: `all`

        :Parameters:

            axis: (sequence of) `int`, optional
                Axis or axes along which a logical OR reduction is
                performed. The default (`None`) is to perform a
                logical OR over all the dimensions of the input
                array. *axis* may be negative, in which case it counts
                from the last to the first axis.

            {{collapse keepdims: `bool`, optional}}

            {{split_every: `int` or `dict`, optional}}

        :Returns:

            `{{class}}`
                Whether or any data array elements evaluate to True.

        **Examples**

        >>> d = {{package}}.{{class}}([[0, 2], [0, 4]])
        >>> d.any()
        <{{repr}}{{class}}(1, 1): [[True]]>
        >>> d.any(keepdims=False)
        <{{repr}}{{class}}(1, 1): True>
        >>> d.any(axis=0)
        <{{repr}}{{class}}(1, 2): [[False, True]]>
        >>> d.any(axis=1)
        <{{repr}}{{class}}(2, 1): [[True, True]]>
        >>> d.any(axis=())
        <{{repr}}{{class}}(2, 2): [[False, ..., True]]>

        >>> d[0] = {{package}}.masked
        >>> print(d.array)
        [[-- --]
         [0 4]]
        >>> d.any(axis=0)
        <{{repr}}{{class}}(1, 2): [[False, True]]>
        >>> d.any(axis=1)
        <{{repr}}{{class}}(2, 1): [[--, True]]>

        >>> d[...] = {{package}}.masked
        >>> d.any()
        <{{repr}}{{class}}(1, 1): [[--]]>
        >>> bool(d.any())
        False
        >>> bool(d.any(keepdims=False))
        False

        """
        d = self.copy(array=False)
        dx = self.to_dask_array(_apply_mask_hardness=False)
        dx = da.any(dx, axis=axis, keepdims=keepdims, split_every=split_every)
        d._set_dask(dx, asanyarray=False)
        d.hardmask = self._DEFAULT_HARDMASK
        d._Units = self._Units_class(None)
        return d

    @_inplace_enabled(default=False)
    def apply_masking(
        self,
        fill_values=None,
        valid_min=None,
        valid_max=None,
        valid_range=None,
        inplace=False,
    ):
        """Apply masking.

        Masking is applied according to the values of the keyword
        parameters.

        Elements that are already masked remain so.

        .. versionadded:: (cfdm) 1.8.2

        .. seealso:: `get_fill_value`, `hardmask`, `mask`

        :Parameters:

            fill_values: `bool` or sequence of scalars, optional
                Specify values that will be set to missing data. Data
                elements exactly equal to any of the values are set to
                missing data.

                If True then the value returned by the
                `get_fill_value` method, if such a value exists, is
                used.

                Zero or more values may be provided in a sequence of
                scalars.

                *Parameter example:*
                  Specify a fill value of 999: ``fill_values=[999]``

                *Parameter example:*
                  Specify fill values of 999 and -1.0e30:
                  ``fill_values=[999, -1.0e30]``

                *Parameter example:*
                  Use the fill value already set for the data:
                  ``fill_values=True``

                *Parameter example:*
                  Use no fill values: ``fill_values=False`` or
                  ``fill_value=[]``

            valid_min: number, optional
                A scalar specifying the minimum valid value. Data
                elements strictly less than this number will be set to
                missing data.

            valid_max: number, optional
                A scalar specifying the maximum valid value. Data
                elements strictly greater than this number will be set
                to missing data.

            valid_range: (number, number), optional
                A vector of two numbers specifying the minimum and
                maximum valid values, equivalent to specifying values
                for both *valid_min* and *valid_max* parameters. The
                *valid_range* parameter must not be set if either
                *valid_min* or *valid_max* is defined.

                *Parameter example:*
                  ``valid_range=[-999, 10000]`` is equivalent to setting
                  ``valid_min=-999, valid_max=10000``

            {{inplace: `bool`, optional}}

        :Returns:

            `{{class}}` or `None`
                The data with masked values. If the operation was in-place
                then `None` is returned.

        **Examples**

        >>> import numpy
        >>> d = {{package}}.{{class}}(numpy.arange(12).reshape(3, 4), 'm')
        >>> d[1, 1] = {{package}}.masked
        >>> print(d.array)
        [[0 1 2 3]
         [4 -- 6 7]
         [8 9 10 11]]
        >>> print(d.apply_masking().array)
        [[0 1 2 3]
         [4 -- 6 7]
         [8 9 10 11]]
        >>> print(d.apply_masking(fill_values=[0]).array)
        [[-- 1 2 3]
         [4 -- 6 7]
         [8 9 10 11]]
        >>> print(d.apply_masking(fill_values=[0, 11]).array)
        [[-- 1 2 3]
         [4 -- 6 7]
         [8 9 10 --]]
        >>> print(d.apply_masking(valid_min=3).array)
        [[-- -- -- 3]
         [4 -- 6 7]
         [8 9 10 11]]
        >>> print(d.apply_masking(valid_max=6).array)
        [[0 1 2 3]
         [4 -- 6 --]
         [-- -- -- --]]
        >>> print(d.apply_masking(valid_range=[2, 8]).array)
        [[-- -- 2 3]
         [4 -- 6 7]
         [8 -- -- --]]
        >>> d.set_fill_value(7)
        >>> print(d.apply_masking(fill_values=True).array)
        [[0 1 2 3]
         [4 -- 6 --]
         [8 9 10 11]]
        >>> print(d.apply_masking(fill_values=True,
        ...                       valid_range=[2, 8]).array)
        [[-- -- 2 3]
         [4 -- 6 --]
         [8 -- -- --]]

        """
        # Parse valid_range
        if valid_range is not None:
            if valid_min is not None or valid_max is not None:
                raise ValueError(
                    "Can't set 'valid_range' parameter with either the "
                    "'valid_min' nor 'valid_max' parameters"
                )

            try:
                if len(valid_range) != 2:
                    raise ValueError(
                        "'valid_range' parameter must be a vector of "
                        "two elements"
                    )
            except TypeError:
                raise ValueError(
                    "'valid_range' parameter must be a vector of "
                    "two elements"
                )

            valid_min, valid_max = valid_range

        # Parse fill_values
        if fill_values is None:
            fill_values = False

        if isinstance(fill_values, bool):
            if fill_values:
                fill_value = self.get_fill_value(None)
                if fill_value is not None:
                    fill_values = (fill_value,)
                else:
                    fill_values = ()
            else:
                fill_values = ()
        else:
            try:
                iter(fill_values)
            except TypeError:
                raise TypeError(
                    "'fill_values' parameter must be a sequence or "
                    f"of type bool. Got type {type(fill_values)}"
                )
            else:
                if isinstance(fill_values, str):
                    raise TypeError(
                        "'fill_values' parameter must be a sequence or "
                        f"of type bool. Got type {type(fill_values)}"
                    )

        d = _inplace_enabled_define_and_cleanup(self)

        dx = self.to_dask_array()

        mask = None
        if fill_values:
            mask = dx == fill_values[0]

            for fill_value in fill_values[1:]:
                mask |= dx == fill_value

        if valid_min is not None:
            if mask is None:
                mask = dx < valid_min
            else:
                mask |= dx < valid_min

        if valid_max is not None:
            if mask is None:
                mask = dx > valid_max
            else:
                mask |= dx > valid_max

        if mask is not None:
            dx = da.ma.masked_where(mask, dx)

        d._set_dask(dx, asanyarray=False)

        return d

    def chunk_indices(self):
        """Return indices that define each dask chunk.

        .. versionadded:: (cfdm) NEXTVERSION

        .. seealso:: `chunks`

        :Returns:

            `itertools.product`
                An iterator over tuples of indices of the data array.

        **Examples**

        >>> d = {{package}}.{{class}}(np.arange(405).reshape(3, 9, 15),
        ...     chunks=((1, 2), (9,), (4, 5, 6)))
        >>> d.npartitions
        6
        >>> for index in d.chunk_indices():
        ...     print(index)
        ...
        (slice(0, 1, None), slice(0, 9, None), slice(0, 4, None))
        (slice(0, 1, None), slice(0, 9, None), slice(4, 9, None))
        (slice(0, 1, None), slice(0, 9, None), slice(9, 15, None))
        (slice(1, 3, None), slice(0, 9, None), slice(0, 4, None))
        (slice(1, 3, None), slice(0, 9, None), slice(4, 9, None))
        (slice(1, 3, None), slice(0, 9, None), slice(9, 15, None))

        """
        from dask.utils import cached_cumsum

        chunks = self.chunks

        cumdims = [cached_cumsum(bds, initial_zero=True) for bds in chunks]
        indices = [
            [slice(s, s + dim) for s, dim in zip(starts, shapes)]
            for starts, shapes in zip(cumdims, chunks)
        ]
        return product(*indices)

    @_inplace_enabled(default=False)
    def compressed(self, inplace=False):
        """Return all non-masked values in a one dimensional data array.

        Not to be confused with compression by convention (see the
        `uncompress` method).

        .. versionadded:: (cfdm) NEXTVERSION

        .. seealso:: `flatten`

        :Parameters:

            {{inplace: `bool`, optional}}

        :Returns:

            `Data` or `None`
                The non-masked values, or `None` if the operation was
                in-place.

        **Examples**

        >>> d = {{package}}.{class}}(numpy.arange(12).reshape(3, 4), 'm')
        >>> print(d.array)
        [[ 0  1  2  3]
         [ 4  5  6  7]
         [ 8  9 10 11]]
        >>> print(d.compressed().array)
        [ 0  1  2  3  4  5  6  7  8  9 10 11]
        >>> d[1, 1] = {{package}}.masked
        >>> d[2, 3] = {{package}}.masked
        >>> print(d.array)
        [[0  1  2  3]
         [4 --  6  7]
         [8  9 10 --]]
        >>> print(d.compressed().array)
        [ 0  1  2  3  4  6  7  8  9 10]

        >>> d = {{package}}.{class}}(9)
        >>> print(d.compressed().array)
        [9]

        """
        d = _inplace_enabled_define_and_cleanup(self)

        dx = d.to_dask_array()
        dx = da.blockwise(
            np.ma.compressed,
            "i",
            dx.ravel(),
            "i",
            adjust_chunks={"i": lambda n: np.nan},
            dtype=dx.dtype,
            meta=np.array((), dtype=dx.dtype),
        )

        d._set_dask(dx)
        return d

    def compute(self):
        """A view of the computed data.

        In-place changes to the returned array *might* affect the
        underlying Dask array, depending on how the that Dask array
        has been defined.

        The returned array has the same mask hardness and fill value
        as the data.

        Compare with `array`.

        **Performance**

        `compute` causes all delayed operations to be computed.

        .. versionadded:: (cfdm) NEXTVERSION

        .. seealso:: `persist`, `array`, `datetime_array`,
                     `sparse_array`

        :Returns:

                An in-memory view of the data

        **Examples**

        >>> d = {{package}}.{{class}}([1, 2, 3.0], 'km')
        >>> d.compute()
        array([1., 2., 3.])

        >>> from scipy.sparse import csr_array
        >>> d = {{package}}.{{class}}(csr_array((2, 3)))
        >>> d.compute()
        <2x3 sparse array of type '<class 'numpy.float64'>'
                with 0 stored elements in Compressed Sparse Row format>
        >>>: d.array
        array([[0., 0., 0.],
               [0., 0., 0.]])
        >>> d.compute().toarray()
        array([[0., 0., 0.],
               [0., 0., 0.]])

        """
        dx = self.to_dask_array(_apply_mask_hardness=False)
        a = dx.compute()

        if np.ma.isMA(a) and a is not np.ma.masked:
            a.set_fill_value(999)
            if self.hardmask:
                a.harden_mask()
            else:
                a.soften_mask()

            a.set_fill_value(self.get_fill_value(None))

        return a

    @classmethod
    def concatenate(
        cls, data, axis=0, cull_graph=False, relaxed_units=False, copy=True
    ):
        """Join a sequence of data arrays together.

        .. versionadded:: (cfdm) NEXTVERSION

        .. seealso:: `cull_graph`

        :Parameters:

            data: sequence of `Data`
                The data arrays to be concatenated. Concatenation is
                carried out in the order given. Each data array must
                have equivalent units and the same shape, except in
                the concatenation axis. Note that scalar arrays are
                treated as if they were one dimensional.

            axis: `int`, optional
                The axis along which the arrays will be joined. The
                default is 0. Note that scalar arrays are treated as
                if they were one dimensional.

            {{cull_graph: `bool`, optional}}

            {{relaxed_units: `bool`, optional}}

            copy: `bool`, optional
                If True (the default) then make copies of the data, if
                required, prior to the concatenation, thereby ensuring
                that the input data arrays are not changed by the
                concatenation process. If False then some or all input
                data arrays might be changed in-place, but the
                concatenation process will be faster.

        :Returns:

            `Data`
                The concatenated data.

        **Examples**

        >>> d = {{package}}.{{class}}([[1, 2], [3, 4]])
        >>> e = {{package}}.{{class}}([[5.0, 6.0]])
        >>> f = {{package}}.{{class}}.concatenate((d, e))
        >>> print(f.array)
        [[ 1.     2.   ]
         [ 3.     4.   ]
         [ 5.     6.   ]]
        >>> f.equals({{package}}.{{class}}.concatenate((d, e), axis=-2))
        True

        >>> e = {{package}}.{{class}}([[5.0], [6.0]])
        >>> f = {{package}}.{{class}}.concatenate((d, e), axis=1)
        >>> print(f.array)
        [[ 1.     2.     5.]
         [ 3.     4.     6.]]

        >>> d = {{package}}.{{class}}(1)
        >>> e = {{package}}.{{class}}(50.0)
        >>> f = {{package}}.{{class}}.concatenate((d, e))
        >>> print(f.array)
        [ 1.    50.]

        """
        if isinstance(data, cls):
            raise ValueError("Must provied a sequence of Data objects")

        data = tuple(data)
        n_data = len(data)
        if not n_data:
            raise ValueError(
                "Can't concatenate: Must provide at least one Data object"
            )

        if cull_graph:
            # Remove unnecessary components from the graph, which may
            # improve performance, and because complicated task graphs
            # can sometimes confuse da.concatenate.
            for d in data:
                d.cull_graph()

        data0 = data[0]
        units0 = data0.Units
        data0_cached_elements = data0._get_cached_elements()

        if copy:
            data0 = data0.copy()

        if not data0.ndim:
            data0.insert_dimension(inplace=True)

        if n_data == 1:
            return data0

        conformed_data = [data0]
        for data1 in data[1:]:
            # Turn any scalar array into a 1-d array
            copied = False
            if not data1.ndim:
                if copy:
                    data1 = data1.copy()
                    copied = True

                data1.insert_dimension(inplace=True)

            # Check and conform the units of data1 with respect to
            # those of data0
            data1 = cls._concatenate_conform_units(
                data1, units0, relaxed_units, copy and not copied
            )

            conformed_data.append(data1)

        # Get data as dask arrays and apply concatenation
        # operation. We can set 'asanyarray=False' because at compute
        # time the concatenation operation does not need to access the
        # actual data.
        dxs = [d.to_dask_array(asanyarray=False) for d in conformed_data]
        dx = da.concatenate(dxs, axis=axis)

        # ------------------------------------------------------------
        # Set the aggregation write status
        # ------------------------------------------------------------
        #
        # Assume at first that all input data instances have True
        # status, but then ..
        CFA = cls._CFA
        for d in conformed_data:
            if not d.nc_get_aggregation_write_status():
                # 1) The status must be False when any input data
                #    object has False status.
                CFA = cls._NONE
                break

        if CFA != cls._NONE:
            non_concat_axis_chunks0 = list(data[0].chunks)
            non_concat_axis_chunks0.pop(axis)
            for d in conformed_data[1:]:
                non_concat_axis_chunks = list(d.chunks)
                non_concat_axis_chunks.pop(axis)
                if non_concat_axis_chunks != non_concat_axis_chunks0:
                    # 2) The status must be False when any two input
                    #    data objects have different Dask chunk
                    #    patterns for the non-concatenated axes.
                    CFA = cls._NONE
                    break

        if CFA != cls._NONE:
            fragment_type = data[0].nc_get_aggregation_fragment_type()
            for d in conformed_data[1:]:
                if d.nc_get_aggregation_fragment_type() != fragment_type:
                    # 3) The status must be False when any two input
                    #    Data objects have different fragment types.
                    data0._nc_del_aggregation_fragment_type()
                    CFA = cls._NONE
                    break

        # ------------------------------------------------------------
        # Set the __asanyarray__ status
        # ------------------------------------------------------------
        asanyarray = data[0].__asanyarray__
        for d in conformed_data[1:]:
            if d.__asanyarray__ != asanyarray:
                # If and only if any two input Data objects have
                # different __asanyarray__ values, then set
                # asanyarray=True for the concatenation.
                asanyarray = True
                break

        # ------------------------------------------------------------
        # Set the concatenated dask array
        # ------------------------------------------------------------
        data0._set_dask(dx, clear=cls._ALL ^ CFA, asanyarray=asanyarray)

        if data0.nc_get_aggregation_write_status():
            # Set the netCDF aggregated_data terms, giving precedence
            # to those towards the left hand side of the input
            # list. If any input Data object has no aggregated_data
            # terms, then nor will the concatenated data.
            aggregated_data = {}
            for d in conformed_data[::-1]:
                value = d.nc_get_aggregated_data()
                if not value:
                    aggregated_data = {}
                    break

                aggregated_data.update(value)

            data0.nc_set_aggregated_data(aggregated_data)

            # Set the aggregation substitutions by combining them from
            # all of the input data instances, giving precedence to
            # those towards the left hand side of the input list.
            substitutions = {}
            for d in conformed_data[:0:-1]:
                substitutions.update(d.nc_aggregation_substitutions())

            if substitutions:
                data0.nc_update_aggregation_substitutions(substitutions)

        # Set appropriate cached elements (after '_set_dask' has just
        # cleared them from data0).
        cached_elements = {}
        i = 0
        element = data0_cached_elements.get(i)
        if element is not None:
            cached_elements[i] = element

        i = -1
        element = conformed_data[i]._get_cached_elements().get(i)
        if element is not None:
            cached_elements[i] = element

        if cached_elements:
            data0._set_cached_elements(cached_elements)

        # ------------------------------------------------------------
        # Apply extra post-processing to the concatenated data
        # ------------------------------------------------------------
        data0 = cls._concatenate_post_process(data0, axis, conformed_data)

        # Return the concatenated data
        return data0

    def creation_commands(
        self, name="data", namespace=None, indent=0, string=True
    ):
        """Return the commands that would create the data object.

        .. versionadded:: (cfdm) 1.8.7.0

        :Parameters:

            name: `str` or `None`, optional
                Set the variable name of `Data` object that the commands
                create.

            {{namespace: `str`, optional}}

            {{indent: `int`, optional}}

            {{string: `bool`, optional}}

        :Returns:

            {{returns creation_commands}}

        **Examples**

        >>> d = {{package}}.{{class}}([[0.0, 45.0], [45.0, 90.0]],
        ...                           units='degrees_east')
        >>> print(d.creation_commands())
        data = {{package}}.{{class}}([[0.0, 45.0], [45.0, 90.0]], units='degrees_east', dtype='f8')

        >>> d = {{package}}.{{class}}(['alpha', 'beta', 'gamma', 'delta'],
        ...                           mask = [1, 0, 0, 0])
        >>> d.creation_commands(name='d', namespace='', string=False)
        ["d = Data(['', 'beta', 'gamma', 'delta'], dtype='U5', mask=Data([True, False, False, False], dtype='b1'))"]

        """
        namespace0 = namespace
        if namespace is None:
            namespace = self._package() + "."
        elif namespace and not namespace.endswith("."):
            namespace += "."

        mask = self.mask
        if mask.any():
            if name == "mask":
                raise ValueError(
                    "When the data is masked, the 'name' parameter "
                    "can not have the value 'mask'"
                )
            masked = True
            array = self.filled().array.tolist()
        else:
            masked = False
            array = self.array.tolist()

        units = self.get_units(None)
        if units is None:
            units = ""
        else:
            units = f", units={units!r}"

        calendar = self.get_calendar(None)
        if calendar is None:
            calendar = ""
        else:
            calendar = f", calendar={calendar!r}"

        fill_value = self.get_fill_value(None)
        if fill_value is None:
            fill_value = ""
        else:
            fill_value = f", fill_value={fill_value}"

        dtype = self.dtype.descr[0][1][1:]

        if masked:
            mask = mask.creation_commands(
                name="mask", namespace=namespace0, indent=0, string=True
            )
            mask = mask.replace("mask = ", "mask=", 1)
            mask = f", {mask}"
        else:
            mask = ""

        if name is None:
            name = ""
        else:
            name = name + " = "

        out = []
        out.append(
            f"{name}{namespace}{self.__class__.__name__}({array}{units}"
            f"{calendar}, dtype={dtype!r}{mask}{fill_value})"
        )

        if string:
            indent = " " * indent
            out[0] = indent + out[0]
            out = ("\n" + indent).join(out)

        return out

    def cull_graph(self):
        """Remove unnecessary tasks from the dask graph in-place.

        **Performance**

        An unnecessary task is one which does not contribute to the
        computed result. Such tasks are always automatically removed
        (culled) at compute time, but removing them beforehand might
        improve performance by reducing the amount of work done in
        later steps.

        .. versionadded:: (cfdm) NEXTVERSION

        .. seealso:: `dask.optimization.cull`

        :Returns:

            `None`

        **Examples**

        >>> d = {{package}}.{{class}}([1, 2, 3, 4, 5], chunks=3)
        >>> d = d[:2]
        >>> dict(d.to_dask_array().dask)
        {('array-21ea057f160746a3d3f0943bba945460', 0): array([1, 2, 3]),
         ('array-21ea057f160746a3d3f0943bba945460', 1): array([4, 5]),
         ('getitem-3e4edac0a632402f6b45923a6b9d215f',
          0): (<function dask.array.chunk.getitem(obj, index)>, ('array-21ea057f160746a3d3f0943bba945460',
           0), (slice(0, 2, 1),))}
        >>> d.cull_graph()
        >>> dict(d.to_dask_array().dask)
        {('getitem-3e4edac0a632402f6b45923a6b9d215f',
          0): (<function dask.array.chunk.getitem(obj, index)>, ('array-21ea057f160746a3d3f0943bba945460',
           0), (slice(0, 2, 1),)),
         ('array-21ea057f160746a3d3f0943bba945460', 0): array([1, 2, 3])}

        """
        dx = self.to_dask_array(_apply_mask_hardness=False, _asanyarray=False)
        dsk, _ = cull(dx.dask, dx.__dask_keys__())
        dx = da.Array(dsk, name=dx.name, chunks=dx.chunks, dtype=dx.dtype)
        self._set_dask(dx, clear=self._NONE, asanyarray=None)

    def del_calendar(self, default=ValueError()):
        """Delete the calendar.

        .. seealso:: `get_calendar`, `has_calendar`, `set_calendar`,
                     `del_units`, `Units`

        :Parameters:

            default: optional
                Return the value of the *default* parameter if the
                calendar has not been set. If set to an `Exception`
                instance then it will be raised instead.

        :Returns:

            `str`
                The value of the deleted calendar.

        **Examples**

        >>> d = {{package}}.{{class}}(1, "days since 2000-1-1", calendar="noleap")
        >>> d.del_calendar()
        'noleap'
        >>> print(d.del_calendar())
        None

        >>> d = {{package}}.{{class}}(1, "days since 2000-1-1")
        >>> print(d.del_calendar())
        None

        >>> d = {{package}}.{{class}}(1, "m")
        Traceback (most recent call last):
            ...
        ValueError: Units <Units: m> have no calendar

        """
        units = self.Units
        if not units.isreftime:
            return self._default(default, f"Units {units!r} have no calendar")

        calendar = getattr(units, "calendar", None)
        if calendar is None:
            return self._default(
                default, f"{self.__class__.__name__} has no calendar"
            )

        self._Units = self._Units_class(self.get_units(None), None)
        return calendar

<<<<<<< HEAD
    def del_file_directory(self, directory):
        """Remove a file directory in-place.

        Every file in *directory* that is referenced by the data is
        removed. If this results in part of the data being undefined
        then an exception is raised.

        .. versionadded:: (cfdm) NEXTVERSION

        .. seealso:: `add_file_directory`, `file_directories`,
                     `replace_file_directory`

        :Parameters:

            directory: `str`
                 The file directory to remove.

        :Returns:

            `str`
                The removed directory as an absolute path.

        **Examples**

        >>> d.get_filenames()
        {'/data/file1.nc', '/home/file2.nc'}
        >>> d.del_file_directory('/data/')
        '/data'
        >>> d.get_filenames()
        {'/home/file2.nc'}

        """
        directory = dirname(directory, isdir=True)
        self._modify_dask_graph("del_file_directory", (directory,))
        return directory

=======
>>>>>>> 599f17e7
    def del_units(self, default=ValueError()):
        """Delete the units.

        .. seealso:: `get_units`, `has_units`, `set_units`,
                     `del_calendar`, `Units`

        :Parameters:

            default: optional
                Return the value of the *default* parameter if the
                units has not been set. If set to an `Exception`
                instance then it will be raised instead.

        :Returns:

            `str`
                The value of the deleted units.

        **Examples**

        >>> d = {{package}}.{{class}}(1, "m")
        >>> d.del_units()
        'm'
        >>> d.Units
        <Units: >
        >>> d.del_units()
        Traceback (most recent call last):
            ...
        ValueError: Data has no units

        >>> d = {{package}}.{{class}}(1, "days since 2000-1-1", calendar="noleap")
        >>> d.del_units()
        'days since 2000-1-1'
        >>> d.Units
        <Units: noleap>

        """
        u = self.Units
        units = getattr(u, "units", None)
        calendar = getattr(u, "calendar", None)
        self._Units = self._Units_class(None, calendar)

        if units is not None:
            return units

        return self._default(
            default, f"{self.__class__.__name__} has no units"
        )

    @classmethod
    def empty(
        cls,
        shape,
        dtype=None,
        units=None,
        calendar=None,
        chunks="auto",
    ):
        """Return a new array xwithout initialising entries.

        :Parameters:

            shape: `int` or `tuple` of `int`
                The shape of the new array. e.g. ``(2, 3)`` or ``2``.

            dtype: data-type
                The desired output data-type for the array, e.g.
                `numpy.int8`. The default is `numpy.float64`.

            units: `str` or `Units`
                The units for the new data array.

            calendar: `str`, optional
                The calendar for reference time units.

            {{chunks: `int`, `tuple`, `dict` or `str`, optional}}

                .. versionadded:: (cfdm) NEXTVERSION

        :Returns:

            `{{class}}`
                Array of uninitialised (arbitrary) data of the given
                shape and dtype.

        **Examples**

        >>> d = {{package}}.{{class}}.empty((2, 2))
        >>> print(d.array)
        [[ -9.74499359e+001  6.69583040e-309],
         [  2.13182611e-314  3.06959433e-309]]         #uninitialised

        >>> d = {{package}}.{{class}}.empty((2,), dtype=bool)
        >>> print(d.array)
        [ False  True]                                 #uninitialised

        """
        dx = da.empty(shape, dtype=dtype, chunks=chunks)
        return cls(dx, units=units, calendar=calendar)

    @_manage_log_level_via_verbosity
    def equals(
        self,
        other,
        rtol=None,
        atol=None,
        ignore_fill_value=False,
        ignore_data_type=False,
        ignore_type=False,
        verbose=None,
        traceback=False,
        ignore_compression=False,
        _check_values=True,
    ):
        """True if two data arrays are logically equal, False otherwise.

        {{equals tolerance}}

        :Parameters:

            other:
                The object to compare for equality.

            {{rtol: number, optional}}

            {{atol: number, optional}}

            ignore_fill_value: `bool`, optional
                If True then data arrays with different fill values are
                considered equal. By default they are considered unequal.

            {{ignore_data_type: `bool`, optional}}

            {{ignore_type: `bool`, optional}}

            {{verbose: `int` or `str` or `None`, optional}}

            {{ignore_compression: `bool`, optional}}

        :Returns:

            `bool`
                Whether or not the two instances are equal.

        **Examples**

        >>> d.equals(d)
        True
        >>> d.equals(d + 1)
        False

        """
        pp = super()._equals_preprocess(
            other, verbose=verbose, ignore_type=ignore_type
        )

        if pp is True or pp is False:
            return pp

        other = pp

        # Check that each instance has the same shape
        if self.shape != other.shape:
            logger.info(
                f"{self.__class__.__name__}: Different shapes: "
                f"{self.shape} != {other.shape}"
            )  # pragma: no cover
            return False

        # Check that each instance has the same fill value
        if not ignore_fill_value and self.get_fill_value(
            None
        ) != other.get_fill_value(None):
            logger.info(
                f"{self.__class__.__name__}: Different fill value: "
                f"{self.get_fill_value(None)} != {other.get_fill_value(None)}"
            )  # pragma: no cover
            return False

        self_dx = self.to_dask_array(_apply_mask_hardness=False)
        other_dx = other.to_dask_array(_apply_mask_hardness=False)

        # Check that each instance has the same data type
        self_is_numeric = is_numeric_dtype(self_dx)
        other_is_numeric = is_numeric_dtype(other_dx)
        if (
            not ignore_data_type
            and (self_is_numeric or other_is_numeric)
            and self.dtype != other.dtype
        ):
            logger.info(
                f"{self.__class__.__name__}: Different data types: "
                f"{self.dtype} != {other.dtype}"
            )  # pragma: no cover
            return False

        # Check that each instance has the same units.
        self_Units = self.Units
        other_Units = other.Units
        if self_Units != other_Units:
            if is_log_level_info(logger):
                logger.info(
                    f"{self.__class__.__name__}: Different Units "
                    f"({self_Units!r}, {other_Units!r})"
                )

            return False

        # Return now if we have been asked to not check the array
        # values
        if not _check_values:
            return True

        # ------------------------------------------------------------
        # Check that each instance has equal array values
        # ------------------------------------------------------------
        if rtol is None:
            rtol = self._rtol
        else:
            rtol = float(rtol)

        if atol is None:
            atol = self._atol
        else:
            atol = float(atol)

        # Return False if there are different cached elements. This
        # provides a possible short circuit for that case that two
        # arrays are not equal (but not in the case that they are).
        cache0 = self._get_cached_elements()
        if cache0:
            cache1 = other._get_cached_elements()
            if cache1 and sorted(cache0) == sorted(cache1):
                a = []
                b = []
                for key, value0 in cache0.items():
                    value1 = cache1[key]
                    if value0 is np.ma.masked or value1 is np.ma.masked:
                        # Don't test on masked values - this logic is
                        # determined elsewhere.
                        continue

                    # Make sure strings are unicode
                    try:
                        value0 = value0.decode()
                        value1 = value1.decode()
                    except AttributeError:
                        pass

                    a.append(value0)
                    b.append(value1)

                if a and not _numpy_allclose(a, b, rtol=rtol, atol=atol):
                    if is_log_level_info(logger):
                        logger.info(
                            f"{self.__class__.__name__}: Different array "
                            f"values (atol={atol}, rtol={rtol})"
                        )

                    return False

        # Now check that corresponding elements are equal within a tolerance.
        # We assume that all inputs are masked arrays. Note we compare the
        # data first as this may return False due to different dtype without
        # having to wait until the compute call.
        if self_is_numeric and other_is_numeric:
            data_comparison = allclose(
                self_dx,
                other_dx,
                masked_equal=True,
                rtol=rtol,
                atol=atol,
            )
        elif not self_is_numeric and not other_is_numeric:
            # If the array (say d) is fully masked, then the output of
            # np.all(d == d) and therefore da.all(d == d) will be a
            # np.ma.masked object which has dtype('float64'), and not
            # a Boolean, causing issues later. To ensure data_comparison
            # is Boolean, we must do an early compute to check if it is
            # a masked object and if so, force the desired result (True).
            #
            # This early compute won't degrade performance because it
            # would be performed towards result.compute() below anyway.
            data_comparison = da.all(self_dx == other_dx).compute()
            if data_comparison is np.ma.masked:
                data_comparison = True

        else:  # one is numeric and other isn't => not equal (incompat. dtype)
            if is_log_level_info(logger):
                logger.info(
                    f"{self.__class__.__name__}: Different data types:"
                    f"{self_dx.dtype} != {other_dx.dtype}"
                )

            return False

        mask_comparison = da.all(
            da.equal(da.ma.getmaskarray(self_dx), da.ma.getmaskarray(other_dx))
        )

        # Apply a (dask) logical 'and' to confirm if both the mask and the
        # data are equal for the pair of masked arrays:
        result = da.logical_and(data_comparison, mask_comparison)
        if not result.compute():
            if is_log_level_info(logger):
                logger.info(
                    f"{self.__class__.__name__}: Different array values ("
                    f"atol={atol}, rtol={rtol})"
                )

            return False
        else:
            return True

<<<<<<< HEAD
    def file_directories(self):
        """The directories of files containing parts of the data.

        Returns the locations of any files referenced by the data.

        .. versionadded:: (cfdm) NEXTVERSION

        .. seealso:: `add_file_directory`, `del_file_directory`,
                     `replace_file_directory`

        :Returns:

            `set`
                The unique set of file directories as absolute paths.

        **Examples**

        >>> d.file_directories()
        {'/home/data1', 'file:///data2'}

        """
        out = []

        # This dask graph is never going to be computed, so we can set
        # 'asanyarray=False'.
        for key, a in self.todict(asanyarray=False).items():
            try:
                out.extend(a.file_directories())
            except AttributeError:
                # This graph element doesn't contain a file array
                pass

        return set(out)

=======
>>>>>>> 599f17e7
    @_inplace_enabled(default=False)
    def filled(self, fill_value=None, inplace=False):
        """Replace masked elements with a fill value.

        .. versionadded:: (cfdm) 1.8.7.0

        :Parameters:

            fill_value: scalar, optional
                The fill value. By default the fill returned by
                `get_fill_value` is used, or if this is not set then
                the netCDF default fill value for the data type is
                used, as defined by `netCDF.default_fillvals`.

            {{inplace: `bool`, optional}}

        :Returns:

            `{{class}}` or `None`
                The filled data, or `None` if the operation was in-place.

        **Examples**

        >>> d = {{package}}.{{class}}([[1, 2, 3]])
        >>> print(d.filled().array)
        [[1 2 3]]
        >>> d[0, 0] = {{package}}.masked
        >>> print(d.filled().array)
        [-9223372036854775806                    2                    3]
        >>> d.set_fill_value(-99)
        >>> print(d.filled().array)
        [[-99   2   3]]

        """
        d = _inplace_enabled_define_and_cleanup(self)

        if fill_value is None:
            fill_value = d.get_fill_value(None)
            if fill_value is None:  # still...
                fill_value = default_fillvals.get(d.dtype.str[1:])
                if fill_value is None and d.dtype.kind in ("SU"):
                    fill_value = default_fillvals.get("S1", None)

                if fill_value is None:
                    raise ValueError(
                        "Can't determine fill value for "
                        f"data type {d.dtype.str!r}"
                    )

        dx = d.to_dask_array(_apply_mask_hardness=False, _asanyarray=False)
        dx = dx.map_blocks(cfdm_filled, fill_value=fill_value, dtype=d.dtype)
        d._set_dask(dx, asanyarray=False)

        return d

    def first_element(self):
        """Return the first element of the data as a scalar.

        .. versionadded:: (cfdm) 1.7.0

        .. seealso:: `last_element`, `second_element`

        **Performance**

        If possible, a cached value is returned. Otherwise the delayed
        operations needed to compute the element are executed, and
        cached for subsequent calls.

        :Returns:

                The first element of the data.

        **Examples**

        >>> d = {{package}}.{{class}}(9.0)
        >>> x = d.first_element()
        >>> print(x, type(x))
        9.0 <class 'float'>

        >>> d = {{package}}.{{class}}([[1, 2], [3, 4]])
        >>> x = d.first_element()
        >>> print(x, type(x))
        1 <class 'int'>
        >>> d[0, 0] = {{package}}.masked
        >>> y = d.first_element()
        >>> print(y, type(y))
        -- <class 'numpy.ma.core.MaskedConstant'>

        >>> d = {{package}}.{{class}}(['foo', 'bar'])
        >>> x = d.first_element()
        >>> print(x, type(x))
        foo <class 'str'>

        """
        try:
            return self._get_cached_elements()[0]
        except KeyError:
            item = self._item((slice(0, 1, 1),) * self.ndim)
            self._set_cached_elements({0: item})
            return item

    @_inplace_enabled(default=False)
    def flatten(self, axes=None, inplace=False):
        """Flatten specified axes of the data.

        Any subset of the axes may be flattened.

        The shape of the data may change, but the size will not.

        The flattening is executed in row-major (C-style) order. For
        example, the array ``[[1, 2], [3, 4]]`` would be flattened across
        both dimensions to ``[1 2 3 4]``.

        .. versionadded:: (cfdm) 1.7.11

        .. seealso:: `compressed`, `insert_dimension`, `squeeze`,
                     `transpose`

        :Parameters:

            axes: (sequence of) `int`
                Select the axes to be flattened. By default all axes
                are flattened. Each axis is identified by its positive
                or negative integer position. No axes are flattened if
                *axes* is an empty sequence.

            {{inplace: `bool`, optional}}

        :Returns:

            `{{class}}` or `None`
                The flattened data, or `None` if the operation was
                in-place.

        **Examples**

        >>> import numpy as np
        >>> d = {{package}}.{{class}}(np.arange(24).reshape(1, 2, 3, 4))
        >>> d
        <{{repr}}{{class}}(1, 2, 3, 4): [[[[0, ..., 23]]]]>
        >>> print(d.array)
        [[[[ 0  1  2  3]
           [ 4  5  6  7]
           [ 8  9 10 11]]
          [[12 13 14 15]
           [16 17 18 19]
           [20 21 22 23]]]]

        >>> e = d.flatten()
        >>> e
        <{{repr}}{{class}}(24): [0, ..., 23]>
        >>> print(e.array)
        [ 0  1  2  3  4  5  6  7  8  9 10 11 12 13 14 15 16 17 18 19 20 21 22 23]

        >>> e = d.flatten([])
        >>> e
        <{{repr}}{{class}}(1, 2, 3, 4): [[[[0, ..., 23]]]]>

        >>> e = d.flatten([1, 3])
        >>> e
        <{{repr}}{{class}}(1, 8, 3): [[[0, ..., 23]]]>
        >>> print(e.array)
        [[[ 0  4  8]
          [ 1  5  9]
          [ 2  6 10]
          [ 3  7 11]
          [12 16 20]
          [13 17 21]
          [14 18 22]
          [15 19 23]]]

        >>> d.flatten([0, -1], inplace=True)
        >>> d
        <{{repr}}{{class}}(4, 2, 3): [[[0, ..., 23]]]>
        >>> print(d.array)
        [[[ 0  4  8]
          [12 16 20]]
         [[ 1  5  9]
          [13 17 21]]
         [[ 2  6 10]
          [14 18 22]]
         [[ 3  7 11]
          [15 19 23]]]

        """
        d = _inplace_enabled_define_and_cleanup(self)

        ndim = d.ndim
        if not ndim:
            if axes or axes == 0:
                raise ValueError(
                    "Can't flatten: Can't remove axes from "
                    f"scalar {self.__class__.__name__}"
                )

            return d

        if axes is None:
            axes = list(range(ndim))
        else:
            axes = sorted(d._parse_axes(axes))

        if len(axes) <= 1:
            return d

        original_shape = self.shape

        # It is important that the first axis in the list is the
        # left-most flattened axis.
        #
        # E.g. if the shape is (10, 20, 30, 40, 50, 60) and the axes
        #      to be flattened are [2, 4], then the data must be
        #      transposed with order [0, 1, 2, 4, 3, 5]
        order = [i for i in range(ndim) if i not in axes]
        order[axes[0] : axes[0]] = axes
        d.transpose(order, inplace=True)

        # Find the flattened shape.
        #
        # E.g. if the *transposed* shape is (10, 20, 30, 50, 40, 60)
        #      and *transposed* axes [2, 3] are to be flattened then
        #      the new shape will be (10, 20, 1500, 40, 60)
        new_shape = [n for i, n in enumerate(original_shape) if i not in axes]
        new_shape.insert(axes[0], prod([original_shape[i] for i in axes]))

        dx = d.to_dask_array()
        dx = dx.reshape(new_shape)
        d._set_dask(dx, asanyarray=False)

        # Update the axis names
        data_axes0 = d._axes
        data_axes = [
            axis for i, axis in enumerate(data_axes0) if i not in axes
        ]
        data_axes.insert(axes[0], new_axis_identifier(data_axes0))
        d._axes = data_axes

        # Update the HDF5 chunking strategy
        if (
            isinstance(d.nc_hdf5_chunksizes(), tuple)
            and d.shape != original_shape
        ):
            d.nc_clear_hdf5_chunksizes()

        return d

    def get_calendar(self, default=ValueError()):
        """Return the calendar.

        .. seealso:: `del_calendar`, `set_calendar`

        :Parameters:

            default: optional
                Return the value of the *default* parameter if the
                calendar has not been set. If set to an `Exception`
                instance then it will be raised instead.

        :Returns:

                The calendar.

        **Examples**

        >>> d.set_calendar('julian')
        >>> d.get_calendar
        'metres'
        >>> d.del_calendar()
        >>> d.get_calendar()
        ValueError: Can't get non-existent calendar
        >>> print(d.get_calendar(None))
        None

        """
        try:
            return self.Units.calendar
        except (ValueError, AttributeError):
            return super().get_calendar(default=default)

    def get_count(self, default=ValueError()):
        """Return the count variable for a compressed array.

        .. versionadded:: (cfdm) 1.7.0

        .. seealso:: `get_index`, `get_list`

        :Parameters:

            default: optional
                Return the value of the *default* parameter if a count
                variable has not been set. If set to an `Exception`
                instance then it will be raised instead.

        :Returns:

                The count variable.

        **Examples**

        >>> c = d.get_count()

        """
        try:
            return self._get_Array().get_count()
        except (AttributeError, ValueError):
            return self._default(
                default, f"{self.__class__.__name__!r} has no count variable"
            )

    def get_data(self, default=ValueError(), _units=None, _fill_value=None):
        """Returns the data.

        .. versionadded:: 3.0.0

        :Returns:

            `{{class}}`

        """
        return self

    def get_compressed_axes(self):
        """Returns the dimensions that are compressed in the array.

        .. versionadded:: (cfdm) 1.7.0

        .. seealso:: `compressed_array`, `get_compressed_dimension`,
                     `get_compression_type`

        :Returns:

            `list`
                The dimensions of the data that are compressed to a single
                dimension in the underlying array. If the data are not
                compressed then an empty list is returned.

        **Examples**

        >>> d.shape
        (2, 3, 4, 5, 6)
        >>> d.compressed_array.shape
        (2, 14, 6)
        >>> d.get_compressed_axes()
        [1, 2, 3]

        >>> d.get_compression_type()
        ''
        >>> d.get_compressed_axes()
        []

        """
        ca = self._get_Array(None)

        if ca is None:
            return []

        return ca.get_compressed_axes()

    def get_compression_type(self):
        """Returns the type of compression applied to the array.

        .. versionadded:: (cfdm) 1.7.0

        .. seealso:: `compressed_array`, `compression_axes`,
                     `get_compressed_dimension`

        :Returns:

            `str`
                The compression type. An empty string means that no
                compression has been applied.

        **Examples**

        >>> d.get_compression_type()
        ''

        >>> d.get_compression_type()
        'gathered'

        >>> d.get_compression_type()
        'ragged contiguous'

        """
        ma = self._get_Array(None)
        if ma is None:
            return ""

        return ma.get_compression_type()

    def get_compressed_dimension(self, default=ValueError()):
        """Returns the compressed dimension's array position.

        That is, returns the position of the compressed dimension
        in the compressed array.

        .. versionadded:: (cfdm) 1.7.0

        .. seealso:: `compressed_array`, `get_compressed_axes`,
                     `get_compression_type`

        :Parameters:

            default: optional
                Return the value of the *default* parameter there is no
                compressed dimension. If set to an `Exception` instance
                then it will be raised instead.

        :Returns:

            `int`
                The position of the compressed dimension in the compressed
                array.

        **Examples**

        >>> d.get_compressed_dimension()
        2

        """
        try:
            return self._get_Array().get_compressed_dimension()
        except (AttributeError, ValueError):
            return self._default(
                default,
                f"{self.__class__.__name__!r} has no compressed dimension",
            )

    def get_dependent_tie_points(self, default=ValueError()):
        """Return the list variable for a compressed array.

        .. versionadded:: (cfdm) 1.10.0.1

        .. seealso:: `get_tie_point_indices`,
                     `get_interpolation_parameters`, `get_index`,
                     `get_list`

        :Parameters:

            default: optional
                Return the value of the *default* parameter if no
                dependent tie point index variables have been set. If
                set to an `Exception` instance then it will be raised
                instead.

        :Returns:

            `dict`
                The dependent tie point arrays needed by the
                interpolation method, keyed by the dependent tie point
                identities. Each key is a dependent tie point
                identity, whose value is a `Data` variable.

        **Examples**

        >>> l = d.get_dependent_tie_points()

        """
        try:
            return self._get_Array().get_dependent_tie_points()
        except (AttributeError, ValueError):
            return self._default(
                default,
                f"{self.__class__.__name__!r} has no dependent "
                "tie point index variables",
            )

    def get_filenames(self, normalise=True):
        """The names of files containing parts of the data array.

        Returns the names of any files that may be required to deliver
        the computed data array. This set may contain fewer names than
        the collection of file names that defined the data when it was
        first instantiated, as could be the case after the data has
        been subspaced.

        **Implementation**

        A `dask` chunk that contributes to the computed array is
        assumed to reference data within a file if that chunk's array
        object has a callable `get_filenames` method, the output of
        which is added to the returned `set`.

        :Parameters:

            {{normalise: `bool`, optional}}

                .. versionadded:: (cfdm) NEXTVERSION

        :Returns:

            `set`
                The file names. If no files are required to compute
                the data then an empty `set` is returned.

        **Examples**

        >>> d = {{package}}.{{class}}.empty((5, 8), 1, chunks=4)
        >>> d.get_filenames()
        set()

        >>> f = {{package}}.example_field(0)
        >>> {{package}}.write(f, "file.nc")
        >>> d = {{package}}.read("file.nc")[0].data
        >>> d.get_filenames()
        {'file.nc'}

        """
<<<<<<< HEAD
        out = []

        # The dask graph is never going to be computed, so we can set
        # 'asanyarray=False'.
        for a in self.todict(asanyarray=False).values():
=======
        out = set()
        for a in self.todict(
            _apply_mask_hardness=False, _asanyarray=False
        ).values():
>>>>>>> 599f17e7
            try:
                out.extend(a.get_filenames(normalise=normalise))
            except AttributeError:
                pass

        return set(out)

    def get_index(self, default=ValueError()):
        """Return the index variable for a compressed array.

        .. versionadded:: (cfdm) 1.7.0

        .. seealso:: `get_count`, `get_list`

        :Parameters:

            default: optional
                Return *default* if index variable has not been set.

            default: optional
                Return the value of the *default* parameter if an index
                variable has not been set. If set to an `Exception`
                instance then it will be raised instead.

        :Returns:

                The index variable.

        **Examples**

        >>> i = d.get_index()

        """
        try:
            return self._get_Array().get_index()
        except (AttributeError, ValueError):
            return self._default(
                default, f"{self.__class__.__name__!r} has no index variable"
            )

    def get_interpolation_parameters(self, default=ValueError()):
        """Return the list variable for a compressed array.

        .. versionadded:: (cfdm) 1.10.0.1

        .. seealso:: `get_dependent_tie_points`,
                     `get_tie_point_indices`, `get_index`,
                     `get_list`

        :Parameters:

            default: optional
                Return the value of the *default* parameter if no
                interpolation parameters have been set. If set to an
                `Exception` instance then it will be raised instead.

        :Returns:

            `dict`
                Interpolation parameters required by the subsampling
                interpolation method. Each key is an interpolation
                parameter term name, whose value is an
                `InterpolationParameter` variable.

                Interpolation parameter term names for the
                standardised interpolation methods are defined in CF
                Appendix J "Coordinate Interpolation Methods".

        **Examples**

        >>> l = d.get_interpolation_parameters()

        """
        try:
            return self._get_Array().get_interpolation_parameters()
        except (AttributeError, ValueError):
            return self._default(
                default,
                f"{self.__class__.__name__!r} has no subsampling "
                "interpolation parameters",
            )

    def get_list(self, default=ValueError()):
        """Return the list variable for a compressed array.

        .. versionadded:: (cfdm) 1.7.0

        .. seealso:: `get_count`, `get_index`

        :Parameters:

            default: optional
                Return the value of the *default* parameter if an index
                variable has not been set. If set to an `Exception`
                instance then it will be raised instead.

        :Returns:

                The list variable.

        **Examples**

        >>> l = d.get_list()

        """
        try:
            return self._get_Array().get_list()
        except (AttributeError, ValueError):
            return self._default(
                default, f"{self.__class__.__name__!r} has no list variable"
            )

    def get_tie_point_indices(self, default=ValueError()):
        """Return the list variable for a compressed array.

        .. versionadded:: (cfdm) 1.10.0.1

        .. seealso:: `get_dependent_tie_points`,
                     `get_interpolation_parameters`,
                     `get_index`, `get_list`

        :Parameters:

            default: optional
                Return the value of the *default* parameter if no tie
                point index variables have been set. If set to an
                `Exception` instance then it will be raised instead.

        :Returns:

            `dict`
                The tie point index variable for each subsampled
                dimension. A key identifies a subsampled dimension by
                its integer position in the compressed array, and its
                value is a `TiePointIndex` variable.

        **Examples**

        >>> l = d.get_tie_point_indices()

        """
        try:
            return self._get_Array().get_tie_point_indices()
        except (AttributeError, ValueError):
            return self._default(
                default,
                f"{self.__class__.__name__!r} has no "
                "tie point index variables",
            )

    def get_units(self, default=ValueError()):
        """Return the units.

        .. seealso:: `del_units`, `set_units`

        :Parameters:

            default: optional
                Return the value of the *default* parameter if the units
                have not been set. If set to an `Exception` instance then
                it will be raised instead.

        :Returns:

                The units.

        **Examples**

        >>> d.set_units('metres')
        >>> d.get_units()
        'metres'
        >>> d.del_units()
        >>> d.get_units()
        ValueError: Can't get non-existent units
        >>> print(d.get_units(None))
        None

        """
        try:
            return self.Units.units
        except (ValueError, AttributeError):
            return super().get_units(default=default)

    def harden_mask(self):
        """Force the mask to hard.

        Whether the mask of a masked array is hard or soft is
        determined by its `hardmask` property. `harden_mask` sets
        `hardmask` to `True`.

        .. versionadded:: (cfdm) NEXTVERSION

        .. seealso:: `hardmask`, `soften_mask`

        **Examples**

        >>> d = {{package}}.{{class}}([1, 2, 3], hardmask=False)
        >>> d.hardmask
        False
        >>> d.harden_mask()
        >>> d.hardmask
        True

        >>> d = {{package}}.{{class}}([1, 2, 3], mask=[False, True, False])
        >>> d.hardmask
        True
        >>> d[1] = 999
        >>> print(d.array)
        [1 -- 3]

        """
        dx = self.to_dask_array(_apply_mask_hardness=False, _asanyarray=False)
        dx = dx.map_blocks(cfdm_harden_mask, dtype=dx.dtype)
        self._set_dask(dx, clear=self._NONE, asanyarray=False)
        self.hardmask = True

    def has_calendar(self):
        """Whether a calendar has been set.

        .. seealso:: `del_calendar`, `get_calendar`, `set_calendar`,
                     `has_units`, `Units`

        :Returns:

            `bool`
                `True` if the calendar has been set, otherwise
                `False`.

        **Examples**

        >>> d = {{package}}.{{class}}(1, "days since 2000-1-1", calendar="noleap")
        >>> d.has_calendar()
        True

        >>> d = {{package}}.{{class}}(1, calendar="noleap")
        >>> d.has_calendar()
        True

        >>> d = {{package}}.{{class}}(1, "days since 2000-1-1")
        >>> d.has_calendar()
        False

        >>> d = {{package}}.{{class}}(1, "m")
        >>> d.has_calendar()
        False

        """
        return hasattr(self.Units, "calendar")

    def has_units(self):
        """Whether units have been set.

        .. seealso:: `del_units`, `get_units`, `set_units`,
                     `has_calendar`, `Units`

        :Returns:

            `bool`
                `True` if units have been set, otherwise `False`.

        **Examples**

        >>> d = {{package}}.{{class}}(1, "")
        >>> d.has_units()
        True

        >>> d = {{package}}.{{class}}(1, "m")
        >>> d.has_units()
        True

        >>> d = {{package}}.{{class}}(1)
        >>> d.has_units()
        False

        >>> d = {{package}}.{{class}}(1, calendar='noleap')
        >>> d.has_units()
        False

        """
        return hasattr(self.Units, "units")

    @_inplace_enabled(default=False)
    def insert_dimension(self, position=0, inplace=False):
        """Expand the shape of the data array in place.

        .. versionadded:: (cfdm) 1.7.0

        .. seealso:: `flatten`, `squeeze`, `transpose`

        :Parameters:

            position: `int`, optional
                Specify the position that the new axis will have in the data
                array axes. By default the new axis has position 0, the
                slowest varying position.

            {{inplace: `bool`, optional}}

        :Returns:

            `{{class}}` or `None`

        **Examples**

        >>> d.shape
        (19, 73, 96)
        >>> d.insert_dimension(0).shape
        (1, 96, 73, 19)
        >>> d.insert_dimension(3).shape
        (19, 73, 96, 1)
        >>> d.insert_dimension(-1, inplace=True)
        >>> d.shape
        (19, 73, 1, 96)

        """
        d = _inplace_enabled_define_and_cleanup(self)

        # Parse position
        if not isinstance(position, int):
            raise ValueError("Position parameter must be an integer")

        original_ndim = self.ndim

        if -original_ndim - 1 <= position < 0:
            position += original_ndim + 1
        elif not 0 <= position <= original_ndim:
            raise ValueError(
                f"Can't insert dimension: Invalid position {position!r}"
            )

        new_shape = list(d.shape)
        new_shape.insert(position, 1)

        dx = d.to_dask_array(
            _apply_mask_hardness=False,
        )
        dx = dx.reshape(new_shape)

<<<<<<< HEAD
        # Inserting a dimension doesn't affect the cached elements or
        # the CFA write status
        d._set_dask(dx, clear=self._ALL ^ self._CACHE ^ self._CFA)
=======
        # Inserting a dimension doesn't affect the cached elements
        d._set_dask(dx, clear=self._ALL ^ self._CACHE, asanyarray=False)
>>>>>>> 599f17e7

        # Expand _axes
        axis = new_axis_identifier(d._axes)
        data_axes = list(d._axes)
        data_axes.insert(position, axis)
        d._axes = data_axes

        # Update the HDF5 chunking strategy
        chunksizes = d.nc_hdf5_chunksizes()
        if chunksizes and isinstance(chunksizes, tuple):
            chunksizes = list(chunksizes)
            chunksizes.insert(position, 1)
            d.nc_set_hdf5_chunksizes(chunksizes)

        return d

    def last_element(self):
        """Return the last element of the data as a scalar.

        .. versionadded:: (cfdm) 1.7.0

        .. seealso:: `first_element`, `second_element`

        **Performance**

        If possible, a cached value is returned. Otherwise the delayed
        operations needed to compute the element are executed, and
        cached for subsequent calls.

        :Returns:

                The last element of the data.

        **Examples**

        >>> d = {{package}}.{{class}}(9.0)
        >>> x = d.last_element()
        >>> print(x, type(x))
        9.0 <class 'float'>

        >>> d = {{package}}.{{class}}([[1, 2], [3, 4]])
        >>> x = d.last_element()
        >>> print(x, type(x))
        4 <class 'int'>
        >>> d[-1, -1] = {{package}}.masked
        >>> y = d.last_element()
        >>> print(y, type(y))
        -- <class 'numpy.ma.core.MaskedConstant'>

        >>> d = {{package}}.{{class}}(['foo', 'bar'])
        >>> x = d.last_element()
        >>> print(x, type(x))
        bar <class 'str'>

        """
        try:
            return self._get_cached_elements()[-1]
        except KeyError:
            item = self._item((slice(-1, None, 1),) * self.ndim)
            self._set_cached_elements({-1: item})
            return item

    @_inplace_enabled(default=False)
    def masked_values(self, value, rtol=None, atol=None, inplace=False):
        """Mask using floating point equality.

        Masks the data where elements are approximately equal to the
        given value. For integer types, exact equality is used.

        .. versionadded:: (cfdm) 1.11.0.0

        .. seealso:: `mask`, `masked_where`

        :Parameters:

            value: number
                Masking value.

            {{rtol: number, optional}}

            {{atol: number, optional}}

            {{inplace: `bool`, optional}}

        :Returns:

            `{{class}}` or `None`
                The result of masking the data where approximately
                equal to *value*, or `None` if the operation was
                in-place.

        **Examples**

        >>> d = {{package}}.{{class}}([1, 1.1, 2, 1.1, 3])
        >>> e = d.masked_values(1.1)
        >>> print(e.array)
        [1.0 -- 2.0 -- 3.0]

        """
        d = _inplace_enabled_define_and_cleanup(self)

        if rtol is None:
            rtol = self._rtol
        else:
            rtol = float(rtol)

        if atol is None:
            atol = self._atol
        else:
            atol = float(atol)

        dx = d.to_dask_array()
        dx = da.ma.masked_values(dx, value, rtol=rtol, atol=atol)
        d._set_dask(dx, asanyarray=False)
        return d

    @_inplace_enabled(default=False)
    def masked_where(self, condition, inplace=False):
        """Mask the data where a condition is met.

        **Performance**

        `masked_where` causes all delayed operations to be executed.

        .. versionadded:: (cfdm) NEXTVERSION

        .. seealso:: `mask`, `masked_values`

        :Parameters:

            condition: array_like
                The masking condition. The data is masked where
                *condition* is True. Any masked values already in the
                data are also masked in the result.

            {{inplace: `bool`, optional}}

        :Returns:

            {{inplace: `bool`, optional}}

        :Returns:

            `{{class}}` or `None`
                The result of masking the data, or `None` if the
                operation was in-place.

        **Examples**

        >>> d = {{package}}.{{class}}([1, 2, 3, 4, 5])
        >>> e = d.masked_where([0, 1, 0, 1, 0])
        >>> print(e.array)
        [1 -- 3 -- 5]

        """
        d = _inplace_enabled_define_and_cleanup(self)

        array = cfdm_where(d.array, condition, masked, None, d.hardmask)
        dx = da.from_array(array, chunks=d.chunks)
        d._set_dask(dx, asanyarray=False)

        return d

    @_inplace_enabled(default=False)
    def max(
        self,
        axes=None,
        squeeze=False,
        split_every=None,
        inplace=False,
    ):
        """Calculate maximum values.

        Calculates the maximum value or the maximum values along axes.

        See
        https://ncas-cms.github.io/cf-python/analysis.html#collapse-methods
        for mathematical definitions.

        .. versionadded:: (cfdm) 1.8.0

         ..seealso:: `min`, `sum`

        :Parameters:

            {{collapse axes: (sequence of) `int`, optional}}

            {{collapse squeeze: `bool`, optional}}

            {{split_every: `int` or `dict`, optional}}

                .. versionadded:: (cfdm) NEXTVERSION

            {{inplace: `bool`, optional}}

        :Returns:

            `{{class}}` or `None`
                The collapsed data, or `None` if the operation was
                in-place.

        **Examples**

        >>> a = np.ma.arange(12).reshape(4, 3)
        >>> d = {{package}}.{{class}}(a, 'K')
        >>> d[1, 1] = {{package}}.masked
        >>> print(d.array)
        [[0 1 2]
         [3 -- 5]
         [6 7 8]
         [9 10 11]]
        >>> d.max()
        <{{repr}}{{class}}(1, 1): [[11]] K>

        """
        d = _inplace_enabled_define_and_cleanup(self)
        d = collapse(
            da.max,
            d,
            axis=axes,
            keepdims=not squeeze,
            split_every=split_every,
        )
        return d

    @_inplace_enabled(default=False)
    def min(self, axes=None, squeeze=False, split_every=None, inplace=False):
        """Calculate minimum values.

        Calculates the minimum value or the minimum values along axes.

        See
        https://ncas-cms.github.io/cf-python/analysis.html#collapse-methods
        for mathematical definitions.

        .. versionadded:: (cfdm) 1.8.0

         ..seealso:: `max`, `sum`

        :Parameters:

            {{collapse axes: (sequence of) `int`, optional}}

            {{collapse squeeze: `bool`, optional}}

            {{split_every: `int` or `dict`, optional}}

                .. versionadded:: (cfdm) NEXTVERSION

            {{inplace: `bool`, optional}}

        :Returns:

            `{{class}}` or `None`
                The collapsed data, or `None` if the operation was
                in-place.

        **Examples**

        >>> a = np.ma.arange(12).reshape(4, 3)
        >>> d = {{package}}.{{class}}(a, 'K')
        >>> d[1, 1] = {{package}}.masked
        >>> print(d.array)
        [[0 1 2]
         [3 -- 5]
         [6 7 8]
         [9 10 11]]
        >>> d.min()
        <{{repr}}{{class}}(1, 1): [[0]] K>

        """
        d = _inplace_enabled_define_and_cleanup(self)
        d = collapse(
            da.min,
            d,
            axis=axes,
            keepdims=not squeeze,
            split_every=split_every,
        )
        return d

    def nc_aggregation_substitutions(self):
        """Return the netCDF aggregation substitution definitions.

        .. versionadded:: (cfdm) NEXTVERSION

        .. seealso:: `nc_clear_aggregation_substitutions`,
                     `nc_del_aggregation_substitution`,
                     `nc_update_aggregation_substitutions`

        :Returns:

            `dict`
                {{Returns nc_aggregation_substitutions}}

        **Examples**

        >>> f.nc_aggregation_substitutions()
        {}
        >>> f.nc_update_aggregation_substitutions({'base': 'file:///data/'})
        >>> f.nc_aggregation_substitutions()
        {'${base}': 'file:///data/'}
        >>> f.nc_update_aggregation_substitutions({'${base2}': '/home/data/'})
        >>> f.nc_aggregation_substitutions()
        {'${base}': 'file:///data/', '${base2}': '/home/data/'}
        >>> f.nc_update_aggregation_substitutions({'${base}': '/new/path/'})
        >>> f.nc_aggregation_substitutions()
        {'${base}': '/new/path/', '${base2}': '/home/data/'}
        >>> f.nc_del_aggregation_substitution('${base}')
        {'${base}': '/new/path/'}
        >>> f.nc_clear_aggregation_substitutions()
        {'${base2}': '/home/data/'}
        >>> f.nc_aggregation_substitutions()
        {}
        >>> f.nc_clear_aggregation_substitutions()
        {}
        >>> print(f.nc_del_aggregation_substitution('base'))
        None

        """
        out = {}

        # The Dask graph is never going to be computed, so we can set
        # 'asanyarray=False'.
        dsk = self.todict(asanyarray=False)
        for key, a in dsk.items():
            try:
                out.update(a.get_substitutions(copy=False))
            except AttributeError:
                # This graph node doesn't contain a file array
                pass

        return out

    def nc_clear_aggregation_substitutions(self):
        """Remove all netCDF aggregation substitution definitions.

        .. versionadded:: (cfdm) NEXTVERSION

        .. seealso:: `nc_del_aggregation_substitution`,
                     `nc_aggregation_substitutions`,
                     `nc_update_aggregation_substitutions`

        :Returns:

            `dict`
                {{Returns nc_clear_aggregation_substitutions}}

        **Examples**

        >>> f.nc_update_aggregation_substitutions({'base': 'file:///data/'})
        >>> f.nc_aggregation_substitutions()
        {'${base}': 'file:///data/'}
        >>> f.nc_update_aggregation_substitutions({'${base2}': '/home/data/'})
        >>> f.nc_aggregation_substitutions()
        {'${base}': 'file:///data/', '${base2}': '/home/data/'}
        >>> f.nc_update_aggregation_substitutions({'${base}': '/new/path/'})
        >>> f.nc_aggregation_substitutions()
        {'${base}': '/new/path/', '${base2}': '/home/data/'}
        >>> f.nc_del_aggregation_substitution('${base}')
        {'${base}': '/new/path/'}
        >>> f.nc_clear_aggregation_substitutions()
        {'${base2}': '/home/data/'}
        >>> f.nc_aggregation_substitutions()
        {}
        >>> f.nc_clear_aggregation_substitutions()
        {}
        >>> print(f.nc_del_aggregation_substitution('base'))
        None

        """
        self._modify_dask_graph("clear_substitutions")

    def nc_del_aggregation_substitution(self, base):
        """Remove a netCDF aggregation substitution definition.

        .. versionadded:: (cfdm) NEXTVERSION

        .. seealso:: `nc_clear_aggregation_substitutions`,
                     `nc_aggregation_substitutions`,
                     `nc_update_aggregation_substitutions`

        :Parameters:

            {{cfa substitution: `str`}}

        :Returns:

            `dict`
                {{Returns nc_del_aggregation_substitution}}

        **Examples**

        >>> f.nc_aggregation_substitutions()
        {}
        >>> f.nc_update_aggregation_substitutions({'base': 'file:///data/'})
        >>> f.nc_aggregation_substitutions()
        {'${base}': 'file:///data/'}
        >>> f.nc_update_aggregation_substitutions({'${base2}': '/home/data/'})
        >>> f.nc_aggregation_substitutions()
        {'${base}': 'file:///data/', '${base2}': '/home/data/'}
        >>> f.nc_update_aggregation_substitutions({'${base}': '/new/path/'})
        >>> f.nc_aggregation_substitutions()
        {'${base}': '/new/path/', '${base2}': '/home/data/'}
        >>> f.nc_del_aggregation_substitution('${base}')
        {'${base}': '/new/path/'}
        >>> f.nc_clear_aggregation_substitutions()
        {'${base2}': '/home/data/'}
        >>> f.nc_aggregation_substitutions()
        {}
        >>> f.nc_clear_aggregation_substitutions()
        {}
        >>> print(f.nc_del_aggregation_substitution('base'))
        {}

        """
        if not (base.startswith("${") and base.endswith("}")):
            base = f"${{{base}}}"

        self._modify_dask_graph("del_substitution", (base,))

    def nc_update_aggregation_substitutions(self, substitutions):
        """Update the netCDF aggregation substitution definitions.

        .. versionadded:: (cfdm) NEXTVERSION

        .. seealso:: `nc_clear_aggregation_substitutions`,
                     `nc_del_aggregation_substitution`,
                     `nc_aggregation_substitutions`,

        :Parameters:

            {{cfa substitutions: `dict`}}

        :Returns:

            `None`

        **Examples**

        >>> d.nc_aggregation_substitutions()
        {}
        >>> d.nc_update_aggregation_substitutions({'base': 'file:///data/'})
        >>> d.nc_aggregation_substitutions()
        {'${base}': 'file:///data/'}
        >>> d.nc_update_aggregation_substitutions({'${base2}': '/home/data/'})
        >>> d.nc_aggregation_substitutions()
        {'${base}': 'file:///data/', '${base2}': '/home/data/'}
        >>> d.nc_update_aggregation_substitutions({'${base}': '/new/path/'})
        >>> d.nc_aggregation_substitutions()
        {'${base}': '/new/path/', '${base2}': '/home/data/'}
        >>> d.nc_del_aggregation_substitution('${base}')
        {'${base}': '/new/path/'}
        >>> d.nc_clear_aggregation_substitutions()
        {'${base2}': '/home/data/'}
        >>> d.nc_aggregation_substitutions()
        {}
        >>> d.nc_clear_aggregation_substitutions()
        {}
        >>> print(d.nc_del_aggregation_substitution('base'))
        None

        """
        if not substitutions:
            return

        substitutions = substitutions.copy()
        for base, sub in tuple(substitutions.items()):
            if not (base.startswith("${") and base.endswith("}")):
                substitutions[f"${{{base}}}"] = substitutions.pop(base)

        self._modify_dask_graph("update_substitutions", (substitutions,))

    @_inplace_enabled(default=False)
    def pad_missing(self, axis, pad_width=None, to_size=None, inplace=False):
        """Pad an axis with missing data.

        .. versionadded:: (cfdm) NEXTVERSION

        :Parameters:

            axis: `int`
                Select the axis for which the padding is to be
                applied.

                *Parameter example:*
                  Pad second axis: ``axis=1``.

                *Parameter example:*
                  Pad the last axis: ``axis=-1``.

            {{pad_width: sequence of `int`, optional}}

            {{to_size: `int`, optional}}

            {{inplace: `bool`, optional}}

        :Returns:

            `{{class}}` or `None`
                The padded data, or `None` if the operation was
                in-place.

        **Examples**

        >>> d = {{package}}.{{class}}(np.arange(6).reshape(2, 3))
        >>> print(d.array)
        [[0 1 2]
         [3 4 5]]
        >>> e = d.pad_missing(1, (1, 2))
        >>> print(e.array)
        [[-- 0 1 2 -- --]
         [-- 3 4 5 -- --]]
        >>> f = e.pad_missing(0, (0, 1))
        >>> print(f.array)
        [[--  0  1  2 -- --]
         [--  3  4  5 -- --]
         [-- -- -- -- -- --]]

        >>> g = d.pad_missing(1, to_size=5)
        >>> print(g.array)
        [[0 1 2 -- --]
         [3 4 5 -- --]]

        """
        if not 0 <= axis < self.ndim:
            raise ValueError(
                f"'axis' must be a valid dimension position. Got {axis}"
            )

        if to_size is not None:
            # Set pad_width from to_size
            if pad_width is not None:
                raise ValueError("Can't set both 'pad_width' and 'to_size'")

            pad_width = (0, to_size - self.shape[axis])
        elif pad_width is None:
            raise ValueError("Must set either 'pad_width' or 'to_size'")

        pad_width = np.asarray(pad_width)
        if pad_width.shape != (2,) or not pad_width.dtype.kind == "i":
            raise ValueError(
                "'pad_width' must be a sequence of two integers. "
                f"Got: {pad_width}"
            )

        pad_width = tuple(pad_width)
        if any(n < 0 for n in pad_width):
            if to_size is not None:
                raise ValueError(
                    f"'to_size' ({to_size}) must not be smaller than the "
                    f"original axis size ({self.shape[axis]})"
                )

            raise ValueError(
                f"Can't set a negative number of pad values. Got: {pad_width}"
            )

        d = _inplace_enabled_define_and_cleanup(self)

        dx = d.to_dask_array()
        mask0 = da.ma.getmaskarray(dx)

        pad = [(0, 0)] * dx.ndim
        pad[axis] = pad_width

        # Pad the data with zero. This will lose the original mask.
        dx = da.pad(dx, pad, mode="constant", constant_values=0)

        # Pad the mask with True
        mask = da.pad(mask0, pad, mode="constant", constant_values=True)

        # Set the mask
        dx = da.ma.masked_where(mask, dx)

        d._set_dask(dx, asanyarray=False)
        return d

    @_inplace_enabled(default=False)
    def persist(self, inplace=False):
        """Persist the underlying dask array into memory.

        This turns an underlying lazy dask array into a equivalent
        chunked dask array, but now with the results fully computed.

        `persist` is particularly useful when using distributed
        systems, because the results will be kept in distributed
        memory, rather than returned to the local process.

        Compare with `compute` and `array`.

        **Performance**

        `persist` causes all delayed operations to be computed.

        .. versionadded:: (cfdm) NEXTVERSION

        .. seealso:: `compute`, `array`, `datetime_array`,
                     `dask.array.Array.persist`

        :Parameters:

            {{inplace: `bool`, optional}}

        :Returns:

            `{{class}}` or `None`
                The persisted data. If the operation was in-place then
                `None` is returned.

        **Examples**

        >>> e = d.persist()

        """
        d = _inplace_enabled_define_and_cleanup(self)
        dx = self.to_dask_array(_apply_mask_hardness=False)
        dx = dx.persist()
        d._set_dask(
            dx, clear=self._ALL ^ self._ARRAY ^ self._CACHE, asanyarray=False
        )
        return d

    @_inplace_enabled(default=False)
    def rechunk(
        self,
        chunks="auto",
        threshold=None,
        block_size_limit=None,
        balance=False,
        inplace=False,
    ):
        """Change the chunk structure of the data.

        **Performance**

        Rechunking can sometimes be expensive and incur a lot of
        communication overheads.

        .. versionadded:: (cfdm) NEXTVERSION

        .. seealso:: `chunks`, `dask.array.rechunk`

        :Parameters:

            {{chunks: `int`, `tuple`, `dict` or `str`, optional}}

            {{threshold: `int`, optional}}

            {{block_size_limit: `int`, optional}}

            {{balance: `bool`, optional}}

        :Returns:

            `{{class}}` or `None`
                The rechunked data, or `None` if the operation was
                in-place.

        **Examples**

        >>> x = {{package}}.{{class}}.empty((1000, 1000), chunks=(100, 100))

        Specify uniform chunk sizes with a tuple

        >>> y = x.rechunk((1000, 10))

        Or chunk only specific dimensions with a dictionary

        >>> y = x.rechunk({0: 1000})

        Use the value ``-1`` to specify that you want a single chunk
        along a dimension or the value ``'auto'`` to specify that dask
        can freely rechunk a dimension to attain blocks of a uniform
        block size.

        >>> y = x.rechunk({0: -1, 1: 'auto'}, block_size_limit=1e8)

        If a chunk size does not divide the dimension then rechunk
        will leave any unevenness to the last chunk.

        >>> x.rechunk(chunks=(400, -1)).chunks
        ((400, 400, 200), (1000,))

        However if you want more balanced chunks, and don't mind
        `dask` choosing a different chunksize for you then you can use
        the ``balance=True`` option.

        >>> x.rechunk(chunks=(400, -1), balance=True).chunks
        ((500, 500), (1000,))

        """
        d = _inplace_enabled_define_and_cleanup(self)

        # Dask rechunking is essentially a wrapper for __getitem__
        # calls on the chunks, which means that we can use the same
        # 'asanyarray' and 'clear' keywords to `_set_dask` as are used
        # in `__gettem__`.
        dx = d.to_dask_array(_apply_mask_hardness=False, _asanyarray=False)
        dx = dx.rechunk(chunks, threshold, block_size_limit, balance)
        d._set_dask(
            dx, clear=self._ALL ^ self._ARRAY ^ self._CACHE, asanyarray=None
        )

        return d

    def replace_file_directory(self, old_directory, new_directory):
        """Replace a file directory in-place.

        Every file in *old_directory* that is referenced by the data
        is redefined to be in *new_directory*.

        .. versionadded:: (cfdm) NEXTVERSION

        .. seealso:: `add_file_directory`, `del_file_directory`,
                     `file_directories`

        :Parameters:

            old_directory: `str`
                The directory to be replaced.

            new_directory: `str`
                The new directory.

        :Returns:

            `str`
                The new directory as an absolute path.

        **Examples**

        >>> d.get_filenames()
        {'/data/file1.nc', '/home/file2.nc'}
        >>> d.replace_file_directory('/data', '/new/data/path/')
        '/new/data/path'
        >>> d.get_filenames()
        {'/new/data/path/file1.nc', '/home/file2.nc'}
        >>> d.replace_file_directory('/new/data, '/archive/location')
        '/archive/location'
        >>> d.get_filenames()
        {'/archive/location/path/file1.nc', '/home/file2.nc'}

        """
        old_directory = dirname(old_directory, isdir=True)
        new_directory = dirname(new_directory, isdir=True)
        self._modify_dask_graph(
            "replace_file_directory",
            (
                old_directory,
                new_directory,
            ),
        )
        return new_directory

    @_inplace_enabled(default=False)
    def reshape(self, *shape, merge_chunks=True, limit=None, inplace=False):
        """Change the shape of the data without changing its values.

        It assumes that the array is stored in row-major order, and
        only allows for reshapings that collapse or merge dimensions
        like ``(1, 2, 3, 4) -> (1, 6, 4)`` or ``(64,) -> (4, 4, 4)``.

        .. versionadded:: (cfdm) NEXTVERSION

        :Parameters:

            shape: `tuple` of `int`, or any number of `int`
                The new shape for the data, which should be compatible
                with the original shape. If an integer, then the
                result will be a 1-d array of that length. One shape
                dimension can be -1, in which case the value is
                inferred from the length of the array and remaining
                dimensions.

            merge_chunks: `bool`
                When True (the default) merge chunks using the logic
                in `dask.array.rechunk` when communication is
                necessary given the input array chunking and the
                output shape. When False, the input array will be
                rechunked to a chunksize of 1, which can create very
                many tasks. See `dask.array.reshape` for details.

            limit: int, optional
                The maximum block size to target in bytes. If no limit
                is provided, it defaults to a size in bytes defined by
                the `cf.chunksize` function.

            {{inplace: `bool`, optional}}

        :Returns:

            `Data` or `None`
                 The reshaped data, or `None` if the operation was
                 in-place.

        **Examples**

        >>> d = {{package}}.{{class}}(np.arange(12))
        >>> print(d.array)
        [ 0  1  2  3  4  5  6  7  8  9 10 11]
        >>> print(d.reshape(3, 4).array)
        [[ 0  1  2  3]
         [ 4  5  6  7]
         [ 8  9 10 11]]
        >>> print(d.reshape((4, 3)).array)
        [[ 0  1  2]
         [ 3  4  5]
         [ 6  7  8]
         [ 9 10 11]]
        >>> print(d.reshape(-1, 6).array)
        [[ 0  1  2  3  4  5]
         [ 6  7  8  9 10 11]]
        >>>  print(d.reshape(1, 1, 2, 6).array)
        [[[[ 0  1  2  3  4  5]
           [ 6  7  8  9 10 11]]]]
        >>> print(d.reshape(1, 1, -1).array)
        [[[[ 0  1  2  3  4  5  6  7  8  9 10 11]]]]

        """
        d = _inplace_enabled_define_and_cleanup(self)

        original_shape = self.shape
        original_ndim = len(original_shape)

        dx = d.to_dask_array(_apply_mask_hardness=False, _asanyarray=False)
        dx = dx.reshape(*shape, merge_chunks=merge_chunks, limit=limit)
        d._set_dask(dx, asanyarray=None)

        # Set axis names for the reshaped data
        if dx.ndim != original_ndim:
            d._axes = generate_axis_identifiers(dx.ndim)

        # Update the HDF5 chunking strategy
        if (
            isinstance(d.nc_hdf5_chunksizes(), tuple)
            and d.shape != original_shape
        ):
            d.nc_clear_hdf5_chunksizes()

        # CF-PYTHON: Need to clear cyclic axes, as we can't help but
        #            lose them in this operation

        return d

    def second_element(self):
        """Return the second element of the data as a scalar.

        .. versionadded:: (cfdm) 1.7.0

        .. seealso:: `first_element`, `last_element`

        **Performance**

        If possible, a cached value is returned. Otherwise the delayed
        operations needed to compute the element are executed, and
        cached for subsequent calls.

        :Returns:

                The second element of the data.

        **Examples**

        >>> d = {{package}}.{{class}}([[1, 2], [3, 4]])
        >>> x = d.second_element()
        >>> print(x, type(x))
        2 <class 'int'>
        >>> d[0, 1] = {{package}}.masked
        >>> y = d.second_element()
        >>> print(y, type(y))
        -- <class 'numpy.ma.core.MaskedConstant'>

        >>> d = {{package}}.{{class}}(['foo', 'bar'])
        >>> x = d.second_element()
        >>> print(x, type(x))
        bar <class 'str'>

        """
        try:
            return self._get_cached_elements()[1]
        except KeyError:
            item = self._item(np.unravel_index(1, self.shape))
            self._set_cached_elements({1: item})
            return item

    def set_calendar(self, calendar):
        """Set the calendar.

        .. seealso:: `override_calendar`, `override_units`,
                     `del_calendar`, `get_calendar`

        :Parameters:

            value: `str`
                The new calendar.

        :Returns:

            `None`

        **Examples**

        >>> d.set_calendar('none')
        >>> d.get_calendar
        'none'
        >>> d.del_calendar()
        >>> d.get_calendar()
        ValueError: Can't get non-existent calendar
        >>> print(d.get_calendar(None))
        None

        """
        self.Units = self._Units_class(self.get_units(default=None), calendar)

    def set_units(self, value):
        """Set the units.

        .. seealso:: `override_units`, `del_units`, `get_units`,
                     `has_units`, `Units`

        :Parameters:

            value: `str`
                The new units.

        :Returns:

            `None`

        **Examples**

        >>> d.set_units('watt')
        >>> d.get_units()
        'watt'
        >>> d.del_units()
        >>> d.get_units()
        ValueError: Can't get non-existent units
        >>> print(d.get_units(None))
        None

        """
        self.Units = self._Units_class(value, self.get_calendar(default=None))

    def soften_mask(self):
        """Force the mask to soft.

        Whether the mask of a masked array is hard or soft is
        determined by its `hardmask` property. `soften_mask` sets
        `hardmask` to `False`.

        .. versionadded:: (cfdm) NEXTVERSION

        .. seealso:: `hardmask`, `harden_mask`

        **Examples**

        >>> d = {{package}}.{{class}}([1, 2, 3])
        >>> d.hardmask
        True
        >>> d.soften_mask()
        >>> d.hardmask
        False

        >>> d = {{package}}.{{class}}([1, 2, 3], mask=[False, True, False], hardmask=False)
        >>> d.hardmask
        False
        >>> d[1] = 999
        >>> print(d.array)
        [  1 999   3]

        """
        dx = self.to_dask_array(_apply_mask_hardness=False, _asanyarray=False)
        dx = dx.map_blocks(cfdm_soften_mask, dtype=dx.dtype)
        self._set_dask(dx, clear=self._NONE, asanyarray=False)
        self.hardmask = False

    @_inplace_enabled(default=False)
    def squeeze(self, axes=None, inplace=False):
        """Remove size 1 axes from the data array.

        By default all size 1 axes are removed, but particular axes
        may be selected with the keyword arguments.

        .. versionadded:: (cfdm) 1.7.0

        .. seealso:: `flatten`, `insert_dimension`, `transpose`

        :Parameters:

            axes: (sequence of) `int`, optional
                Select the axes. By default all size 1 axes are
                removed. Each axis is identified by its positive or
                negative integer position. No axes are removed if
                *axes* is an empty sequence.

            {{inplace: `bool`, optional}}

        :Returns:

            `{{class}}` or `None`
                The squeezed data array.

        **Examples**

        >>> v.shape
        (1,)
        >>> v.squeeze()
        >>> v.shape
        ()

        >>> v.shape
        (1, 2, 1, 3, 1, 4, 1, 5, 1, 6, 1)
        >>> v.squeeze((0,))
        >>> v.shape
        (2, 1, 3, 1, 4, 1, 5, 1, 6, 1)
        >>> v.squeeze(1)
        >>> v.shape
        (2, 3, 1, 4, 1, 5, 1, 6, 1)
        >>> v.squeeze([2, 4])
        >>> v.shape
        (2, 3, 4, 5, 1, 6, 1)
        >>> v.squeeze([])
        >>> v.shape
        (2, 3, 4, 5, 1, 6, 1)
        >>> v.squeeze()
        >>> v.shape
        (2, 3, 4, 5, 6)

        """
        d = _inplace_enabled_define_and_cleanup(self)

        if not d.ndim:
            if axes or axes == 0:
                raise ValueError("Can't squeeze axes from scalar data")

            if inplace:
                d = None

            return d

        original_shape = self.shape

        if axes is None:
            iaxes = tuple([i for i, n in enumerate(original_shape) if n == 1])
        else:
            iaxes = d._parse_axes(axes)
            for i in iaxes:
                if original_shape[i] > 1:
                    raise ValueError(
                        f"Can't squeeze axis in position {i} from data with "
                        f"shape {original_shape}: Axis size is greater than 1"
                    )

        if not iaxes:
            # Short circuit for a null operation (to avoid adding a
            # null layer to the Dask graph).
            return d

        # Still here? Then the data array is not scalar and at least
        # one size 1 axis needs squeezing.
        dx = d.to_dask_array(_apply_mask_hardness=False)
        dx = dx.squeeze(axis=iaxes)

        # Squeezing a dimension doesn't affect the cached elements
        d._set_dask(dx, clear=self._ALL ^ self._CACHE, asanyarray=False)

        # Remove the squeezed axis names
        d._axes = [axis for i, axis in enumerate(d._axes) if i not in iaxes]

        # Update the HDF5 chunking strategy
        chunksizes = d.nc_hdf5_chunksizes()
        if chunksizes and isinstance(chunksizes, tuple):
            chunksizes = [
                size for i, size in enumerate(chunksizes) if i not in iaxes
            ]
            d.nc_set_hdf5_chunksizes(chunksizes)

        return d

    @_inplace_enabled(default=False)
    def sum(self, axes=None, squeeze=False, split_every=None, inplace=False):
        """Calculate sum values.

        Calculates the sum value or the sum values along axes.

        See
        https://ncas-cms.github.io/cf-python/analysis.html#collapse-methods
        for mathematical definitions.

         ..seealso:: `max`, `min`

        :Parameters:

            {{collapse axes: (sequence of) `int`, optional}}

            {{collapse squeeze: `bool`, optional}}

            {{split_every: `int` or `dict`, optional}}

                .. versionadded:: (cfdm) NEXTVERSION

            {{inplace: `bool`, optional}}

        :Returns:

            `{{class}}` or `None`
                The collapsed data, or `None` if the operation was
                in-place.

        **Examples**

        >>> a = np.ma.arange(12).reshape(4, 3)
        >>> d = {{package}}.{{class}}(a, 'K')
        >>> d[1, 1] = {{package}}.masked
        >>> print(d.array)
        [[0 1 2]
         [3 -- 5]
         [6 7 8]
         [9 10 11]]
        >>> d.sum()
        <{{repr}}{{class}}(1, 1): [[62]] K>

        >>> w = np.linspace(1, 2, 3)
        >>> print(w)
        [1.  1.5 2. ]
        >>> d.sum(weights={{package}}.{{class}}(w, 'm'))
        <{{repr}}{{class}}(1, 1): [[97.0]] K>

        """
        d = _inplace_enabled_define_and_cleanup(self)
        d = collapse(
            da.sum,
            d,
            axis=axes,
            keepdims=not squeeze,
            split_every=split_every,
        )
        return d

    def to_dask_array(self, _apply_mask_hardness=True, _asanyarray=True):
        """Convert the data to a `dask` array.

        .. versionadded:: (cfdm) NEXTVERSION

        :Parameters:

            _apply_mask_hardness: `bool`, optional
                If True (the default) then force the mask hardness of
                the returned Dask array to be that given by the
                `hardmask` attribute.

            _asanyarray: `bool`, optional
               If True (the default) and the `__asanyarray__`
               attribute is also `True`, then a `cfdm_asanyarray`
               operation is added to the graph of the returned Dask
               array. If False then this operation is not added.

               In general, setting *_asanyarray* to False should only
               be done if it is known that a) the returned Dask array
               is never going to be computed; or b) it is not
               necessary to add a `cfdm_asanyarray` operation in lieu
               of its functionality being implemented by a new Dask
               graph layer that is going to be created at a later
               stage. See `cfdm.data.dask_utils.cfdm_asanyarray` for
               further details.

        :Returns:

            `dask.array.Array`
                The dask array contained within the `{{class}}` instance.

        **Examples**

        >>> d = {{package}}.{{class}}([1, 2, 3, 4], 'm')
        >>> dx = d.to_dask_array()
        >>> dx
        >>> dask.array<array, shape=(4,), dtype=int64, chunksize=(4,), chunktype=numpy.ndarray>
        >>> dask.array.asanyarray(d) is dx
        True

        >>> d.to_dask_array(apply_mask_hardness=True)
        dask.array<cfdm_harden_mask, shape=(4,), dtype=int64, chunksize=(4,), chunktype=numpy.ndarray>

        >>> d = {{package}}.{{class}}([1, 2, 3, 4], 'm', hardmask=False)
        >>> d.to_dask_array(apply_mask_hardness=True)
        dask.array<cfdm_soften_mask, shape=(4,), dtype=int64, chunksize=(4,), chunktype=numpy.ndarray>

        """
        dx = self._get_component("dask", None)
        if dx is None:
            raise ValueError(f"{self.__class__.__name__} object has no data")

        if _apply_mask_hardness:
            if self.hardmask:
                dx = dx.map_blocks(cfdm_harden_mask, dtype=dx.dtype)
            else:
                dx = dx.map_blocks(cfdm_soften_mask, dtype=dx.dtype)

            # Note: The mask hardness functions have their own calls
            #       to 'cfdm_asanyarray', so we don't need to set
            #       another one.
        elif _asanyarray and self.__asanyarray__:
            dx = dx.map_blocks(cfdm_asanyarray, dtype=dx.dtype)

        return dx

    def todict(
        self, optimize_graph=True, _apply_mask_hardness=True, _asanyarray=True
    ):
        """Return a dictionary of the dask graph key/value pairs.

        .. versionadded:: (cfdm) NEXTVERSION

        .. seealso:: `to_dask_array`

        :Parameters:

            optimize_graph: `bool`
                If True, the default, then prior to being converted to
                a dictionary, the graph is optimised to remove unused
                chunks. Note that optimising the graph can add a
                considerable performance overhead.

            _apply_mask_hardness: `bool`, optional
                If True then force the mask hardness of the returned
                array to be that given by the `hardmask` attribute.

            _asanyarray: `bool`, optional
               If True (the default) and the `__asanyarray__`
               attribute is also `True`, then a `cfdm_asanyarray`
               operation is added to the dictionary representation of
               the Dask graph. If False then this operation is not
               added. See `to_dask_array` for details.

        :Returns:

            `dict`
                The dictionary of the dask graph key/value pairs.

        **Examples**

        >>> d = {{package}}.{{class}}([1, 2, 3, 4], chunks=2)
        >>> d.todict()
        {('array-1bd38aa2a7096af2b1db281a4309854a', 0): array([1, 2]),
         ('array-1bd38aa2a7096af2b1db281a4309854a', 1): array([3, 4])}
        >>> e = d[0]
        >>> e.todict()
        {('getitem-bb4a18fba86eac0dd2c489748b2b3e2d', 0): (<function dask.array.chunk.getitem(obj, index)>, ('array-1bd38aa2a7096af2b1db281a4309854a', 0), (slice(0, 1, 1),)),
         ('array-1bd38aa2a7096af2b1db281a4309854a', 0): array([1, 2])}
        >>> e.todict(optimize_graph=False)
        {('array-1bd38aa2a7096af2b1db281a4309854a', 0): array([1, 2]),
         ('array-1bd38aa2a7096af2b1db281a4309854a', 1): array([3, 4]),
         ('getitem-bb4a18fba86eac0dd2c489748b2b3e2d', 0): (<function dask.array.chunk.getitem(obj, index)>, ('array-1bd38aa2a7096af2b1db281a4309854a', 0), (slice(0, 1, 1),))}

        """
        dx = self.to_dask_array(
            _apply_mask_hardness=_apply_mask_hardness, _asanyarray=_asanyarray
        )

        if optimize_graph:
            return collections_to_dsk((dx,), optimize_graph=True)

        return dict(collections_to_dsk((dx,), optimize_graph=False))

    def tolist(self):
        """Return the data as a scalar or (nested) list.

        Returns the data as an ``N``-levels deep nested list of Python
        scalars, where ``N`` is the number of data dimensions.

        If ``N`` is 0 then, since the depth of the nested list is 0,
        it will not be a list at all, but a simple Python scalar.

        .. versionadded:: (cfdm) NEXTVERSION

        .. sealso:: `array`, `datetime_array`

        :Returns:

            `list` or scalar
                The (nested) list of array elements, or a scalar if
                the data has 0 dimensions.

        **Examples**

        >>> d = {{package}}.{{class}}(9)
        >>> d.tolist()
        9

        >>> d = {{package}}.{{class}}([1, 2])
        >>> d.tolist()
        [1, 2]

        >>> d = {{package}}.{{class}}(([[1, 2], [3, 4]]))
        >>> d.tolist()
        [[1, 2], [3, 4]]

        >>> d.equals({{package}}.{{class}}(d.tolist()))
        True

        """
        return self.array.tolist()

    @_inplace_enabled(default=False)
    def transpose(self, axes=None, inplace=False):
        """Permute the axes of the data array.

        .. versionadded:: (cfdm) 1.7.0

        .. seealso:: `flatten', `insert_dimension`, `squeeze`

        :Parameters:

            axes: (sequence of) `int`
                The new axis order of the data array. By default the
                order is reversed. Each axis of the new order is
                identified by its original positive or negative
                integer position.

            {{inplace: `bool`, optional}}

        :Returns:

            `{{class}}` or `None`

        **Examples**

        >>> d.shape
        (19, 73, 96)
        >>> d.transpose()
        >>> d.shape
        (96, 73, 19)
        >>> d.transpose([1, 0, 2])
        >>> d.shape
        (73, 96, 19)
        >>> d.transpose((-1, 0, 1))
        >>> d.shape
        (19, 73, 96)

        """
        d = _inplace_enabled_define_and_cleanup(self)

        ndim = d.ndim
        if axes is None:
            iaxes = tuple(range(ndim - 1, -1, -1))
        else:
            iaxes = d._parse_axes(axes)

        if iaxes == tuple(range(ndim)):
            # Short circuit for a null operation (to avoid adding a
            # null layer to the Dask graph).
            return d

        data_axes = d._axes
        d._axes = [data_axes[i] for i in iaxes]

        dx = d.to_dask_array(_apply_mask_hardness=False)
        try:
            dx = da.transpose(dx, axes=iaxes)
        except ValueError:
            raise ValueError(
                f"Can't transpose: Axes don't match array: {axes}"
            )

        d._set_dask(dx, asanyarray=False)

        # Update the HDF5 chunking strategy
        chunksizes = d.nc_hdf5_chunksizes()
        if chunksizes and isinstance(chunksizes, tuple):
            chunksizes = [chunksizes[i] for i in iaxes]
            d.nc_set_hdf5_chunksizes(chunksizes)

        return d

    @_inplace_enabled(default=False)
    def uncompress(self, inplace=False):
        """Uncompress the data.

        Only affects data that is compressed by convention, i.e.

          * Ragged arrays for discrete sampling geometries (DSG) and
            simple geometry cell definitions.

          * Compression by gathering.

          * Compression by coordinate subsampling.

        Data that is already uncompressed is returned
        unchanged. Whether the data is compressed or not does not
        alter its functionality nor external appearance, but may
        affect how the data are written to a dataset on disk.

        .. versionadded:: (cfdm) 1.7.3

        .. seealso:: `array`, `compressed_array`, `source`

        :Parameters:

            {{inplace: `bool`, optional}}

        :Returns:

            `{{class}}` or `None`
                The uncompressed data, or `None` if the operation was
                in-place.

        **Examples**

        >>> d.get_compression_type()
        'ragged contiguous'
        >>> d.uncompress()
        >>> d.get_compression_type()
        ''

        """
        d = _inplace_enabled_define_and_cleanup(self)
        if d.get_compression_type():
            d._del_Array(None)

        return d

    @_inplace_enabled(default=False)
    def unique(self, inplace=False):
        """The unique elements of the data.

        Returns the sorted unique elements of the array.

        :Returns:

            `{{class}}` or `None`
                The unique values in a 1-d array, or `None` if the
                operation was in-place.

        **Examples**

        >>> d = {{package}}.{{class}}([[4, 2, 1], [1, 2, 3]], 'm')
        >>> print(d.array)
        [[4 2 1]
         [1 2 3]]
        >>> e = d.unique()
        >>> print(e.array)
        [1 2 3 4]
        >>> d[0, 0] = {{package}}.masked
        >>> print(d.array)
        [[-- 2 1]
         [1 2 3]]
        >>> e = d.unique()
        >>> print(e.array)
        [1 2 3 --]

        """
        d = _inplace_enabled_define_and_cleanup(self)

        original_shape = self.shape

        dx = d.to_dask_array(
            _apply_mask_hardness=False,
        )
        u = np.unique(dx.compute())
        dx = da.from_array(u, chunks="auto")
        d._set_dask(dx, asanyarray=False)

        # Update the axis names
        d._axes = generate_axis_identifiers(dx.ndim)

        # Update the HDF5 chunking strategy
        if (
            isinstance(d.nc_hdf5_chunksizes(), tuple)
            and d.shape != original_shape
        ):
            d.nc_clear_hdf5_chunksizes()

        return d

    # ----------------------------------------------------------------
    # Aliases
    # ----------------------------------------------------------------
    @property
    def dtarray(self):
        """Alias for `datetime_array`"""
        return self.datetime_array<|MERGE_RESOLUTION|>--- conflicted
+++ resolved
@@ -2030,7 +2030,7 @@
         """
         updated = False
 
-        dsk = self.todict(optimize_graph=True, asanyarray=False)
+        dsk = self.todict(optimize_graph=True, _apply_mask_hardness=False, _asanyarray=False)
         for key, a in dsk.items():
             try:
                 dsk[key] = getattr(a, method)(*args)
@@ -2044,7 +2044,7 @@
         if updated:
             # The Dask graph was modified, so recast the dictionary
             # representation as a Dask array.
-            dx = self.to_dask_array(asanyarray=False)
+            dx = self.to_dask_array(_apply_mask_hardness=False, _asanyarray=False)
             dx = da.Array(dsk, dx.name, dx.chunks, dx.dtype, dx._meta)
             self._set_dask(dx, clear=self._NONE, asanyarray=None)
 
@@ -2596,9 +2596,7 @@
         6
 
         """
-        # The dask graph is never going to be computed, so we can set
-        # 'asanyarray=False'.
-        return self.to_dask_array(asanyarray=False).chunksize
+        return self.to_dask_array(_apply_mask_hardness=False, _asanyarray=False).chunksize
 
     @property
     def compressed_array(self):
@@ -3794,7 +3792,7 @@
         # operation. We can set 'asanyarray=False' because at compute
         # time the concatenation operation does not need to access the
         # actual data.
-        dxs = [d.to_dask_array(asanyarray=False) for d in conformed_data]
+        dxs = [d.to_dask_array(_apply_mask_hardness=False, _asanyarray=False) for d in conformed_data]
         dx = da.concatenate(dxs, axis=axis)
 
         # ------------------------------------------------------------
@@ -4094,7 +4092,6 @@
         self._Units = self._Units_class(self.get_units(None), None)
         return calendar
 
-<<<<<<< HEAD
     def del_file_directory(self, directory):
         """Remove a file directory in-place.
 
@@ -4131,8 +4128,6 @@
         self._modify_dask_graph("del_file_directory", (directory,))
         return directory
 
-=======
->>>>>>> 599f17e7
     def del_units(self, default=ValueError()):
         """Delete the units.
 
@@ -4447,7 +4442,6 @@
         else:
             return True
 
-<<<<<<< HEAD
     def file_directories(self):
         """The directories of files containing parts of the data.
 
@@ -4470,10 +4464,7 @@
 
         """
         out = []
-
-        # This dask graph is never going to be computed, so we can set
-        # 'asanyarray=False'.
-        for key, a in self.todict(asanyarray=False).items():
+        for key, a in self.todict(_apply_mask_hardness=False, _asanyarray=False).items():
             try:
                 out.extend(a.file_directories())
             except AttributeError:
@@ -4482,8 +4473,6 @@
 
         return set(out)
 
-=======
->>>>>>> 599f17e7
     @_inplace_enabled(default=False)
     def filled(self, fill_value=None, inplace=False):
         """Replace masked elements with a fill value.
@@ -4992,18 +4981,10 @@
         {'file.nc'}
 
         """
-<<<<<<< HEAD
         out = []
-
-        # The dask graph is never going to be computed, so we can set
-        # 'asanyarray=False'.
-        for a in self.todict(asanyarray=False).values():
-=======
-        out = set()
         for a in self.todict(
             _apply_mask_hardness=False, _asanyarray=False
         ).values():
->>>>>>> 599f17e7
             try:
                 out.extend(a.get_filenames(normalise=normalise))
             except AttributeError:
@@ -5342,14 +5323,9 @@
         )
         dx = dx.reshape(new_shape)
 
-<<<<<<< HEAD
         # Inserting a dimension doesn't affect the cached elements or
         # the CFA write status
-        d._set_dask(dx, clear=self._ALL ^ self._CACHE ^ self._CFA)
-=======
-        # Inserting a dimension doesn't affect the cached elements
-        d._set_dask(dx, clear=self._ALL ^ self._CACHE, asanyarray=False)
->>>>>>> 599f17e7
+        d._set_dask(dx, clear=self._ALL ^ self._CACHE ^ self._CFA, asanyarray=False)
 
         # Expand _axes
         axis = new_axis_identifier(d._axes)
@@ -5671,10 +5647,7 @@
 
         """
         out = {}
-
-        # The Dask graph is never going to be computed, so we can set
-        # 'asanyarray=False'.
-        dsk = self.todict(asanyarray=False)
+        dsk = self.todict(_apply_mask_hardness=False, _asanyarray=False)
         for key, a in dsk.items():
             try:
                 out.update(a.get_substitutions(copy=False))
@@ -6806,9 +6779,7 @@
 
         original_shape = self.shape
 
-        dx = d.to_dask_array(
-            _apply_mask_hardness=False,
-        )
+        dx = d.to_dask_array(_apply_mask_hardness=False)
         u = np.unique(dx.compute())
         dx = da.from_array(u, chunks="auto")
         d._set_dask(dx, asanyarray=False)
