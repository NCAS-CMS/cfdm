import logging
import math
import operator
from itertools import product, zip_longest
from math import prod
from numbers import Integral
from os.path import commonprefix

import dask.array as da
import numpy as np
from dask.base import collections_to_dsk
from dask.optimization import cull
from netCDF4 import default_fillvals
from scipy.sparse import issparse

from .. import core
from ..constants import masked
from ..decorators import (
    _inplace_enabled,
    _inplace_enabled_define_and_cleanup,
    _manage_log_level_via_verbosity,
)
from ..functions import _numpy_allclose, is_log_level_info, parse_indices
from ..mixin.container import Container
from ..mixin.files import Files
from ..mixin.netcdf import NetCDFAggregation, NetCDFHDF5
from ..units import Units
from .abstract import Array
from .creation import to_dask
from .dask_utils import (
    cfdm_filled,
    cfdm_harden_mask,
    cfdm_soften_mask,
    cfdm_to_memory,
    cfdm_where,
)
from .utils import (
    allclose,
    chunk_indices,
    chunk_positions,
    collapse,
    convert_to_datetime,
    convert_to_reftime,
    first_non_missing_value,
    generate_axis_identifiers,
    is_numeric_dtype,
    new_axis_identifier,
)

logger = logging.getLogger(__name__)


class Data(Container, NetCDFAggregation, NetCDFHDF5, Files, core.Data):
    """An N-dimensional data array with units and masked values.

    * Contains an N-dimensional, indexable and broadcastable array with
      many similarities to a `numpy` array.

    * Contains the units of the array elements.

    * Supports masked arrays, regardless of whether or not it was
      initialised with a masked array.

    * Stores and operates on data arrays which are larger than the
      available memory.

    **Indexing**

    A data array is indexable in a similar way to numpy array:

    >>> d.shape
    (12, 19, 73, 96)
    >>> d[...].shape
    (12, 19, 73, 96)
    >>> d[slice(0, 9), 10:0:-2, :, :].shape
    (9, 5, 73, 96)

    There are three extensions to the numpy indexing functionality:

    * Size 1 dimensions are never removed by indexing.

      An integer index i takes the i-th element but does not reduce the
      rank of the output array by one:

      >>> d.shape
      (12, 19, 73, 96)
      >>> d[0, ...].shape
      (1, 19, 73, 96)
      >>> d[:, 3, slice(10, 0, -2), 95].shape
      (12, 1, 5, 1)

      Size 1 dimensions may be removed with the `squeeze` method.

    * The indices for each axis work independently.

      When more than one dimension's slice is a 1-d boolean sequence or
      1-d sequence of integers, then these indices work independently
      along each dimension (similar to the way vector subscripts work in
      Fortran), rather than by their elements:

      >>> d.shape
      (12, 19, 73, 96)
      >>> d[0, :, [0, 1], [0, 13, 27]].shape
      (1, 19, 2, 3)

    * Boolean indices may be any object which exposes the numpy array
      interface.

      >>> d.shape
      (12, 19, 73, 96)
      >>> d[..., d[0, 0, 0] > d[0, 0, 0].min()]

    """

    # Constants used to specify which components should be cleared
    # when a new dask array is set. See `_clear_after_dask_update` for
    # details.
    #
    # These must constants must have values 2**N (N>=1), except for
    # `_NONE` which must be 0, and `_ALL` which must be the sum of
    # other constants. It is therefore convenient to define these
    # constants in binary.
    _NONE = 0b000
    _ARRAY = 0b001
    _CACHE = 0b010
    _CFA = 0b100
    _ALL = 0b111

    # The default mask hardness
    _DEFAULT_HARDMASK = True

    def __new__(cls, *args, **kwargs):
        """Store component classes."""
        instance = super().__new__(cls)
        instance._Units_class = Units
        return instance

    def __init__(
        self,
        array=None,
        units=None,
        calendar=None,
        fill_value=None,
        hardmask=True,
        chunks="auto",
        dt=False,
        source=None,
        copy=True,
        dtype=None,
        mask=None,
        mask_value=None,
        to_memory=False,
        init_options=None,
        _use_array=True,
    ):
        """**Initialisation**

        :Parameters:

            array: optional
                The array of values. May be a scalar or array-like
                object, including another `{{class}}` instance, anything
                with a `!to_dask_array` method, `numpy` array, `dask`
                array, `xarray` array, `cf.Array` subclass, `list`,
                `tuple`, scalar.

                *Parameter example:*
                  ``array=34.6``

                *Parameter example:*
                  ``array=[[1, 2], [3, 4]]``

                *Parameter example:*
                  ``array=numpy.ma.arange(10).reshape(2, 1, 5)``

            units: `str` or `Units`, optional
                The physical units of the data. if a `Units` object is
                provided then this an also set the calendar.

                The units (without the calendar) may also be set after
                initialisation with the `set_units` method.

                *Parameter example:*
                  ``units='km hr-1'``

                *Parameter example:*
                  ``units='days since 2018-12-01'``

            calendar: `str`, optional
                The calendar for reference time units.

                The calendar may also be set after initialisation with the
                `set_calendar` method.

                *Parameter example:*
                  ``calendar='360_day'``

            fill_value: optional
                The fill value of the data. By default, or if set to
                `None`, the `numpy` fill value appropriate to the array's
                data-type will be used (see
                `numpy.ma.default_fill_value`).

                The fill value may also be set after initialisation with
                the `set_fill_value` method.

                *Parameter example:*
                  ``fill_value=-999.``

            dtype: data-type, optional
                The desired data-type for the data. By default the
                data-type will be inferred form the *array*
                parameter.

                The data-type may also be set after initialisation with
                the `dtype` attribute.

                *Parameter example:*
                    ``dtype=float``

                *Parameter example:*
                    ``dtype='float32'``

                *Parameter example:*
                    ``dtype=numpy.dtype('i2')``

                .. versionadded:: 3.0.4

            mask: optional
                Apply this mask to the data given by the *array*
                parameter. By default, or if *mask* is `None`, no mask
                is applied. May be any scalar or array-like object
                (such as a `list`, `numpy` array or `{{class}}` instance)
                that is broadcastable to the shape of *array*. Masking
                will be carried out where the mask elements evaluate
                to `True`.

                This mask will applied in addition to any mask already
                defined by the *array* parameter.

            mask_value: scalar array_like
                Mask *array* where it is equal to *mask_value*, using
                numerically tolerant floating point equality.

                .. versionadded:: (cfdm) 1.11.0.0

            hardmask: `bool`, optional
                If True (the default) then the mask is hard. If False
                then the mask is soft.

            dt: `bool`, optional
                If True then strings (such as ``'1990-12-01 12:00'``)
                given by the *array* parameter are re-interpreted as
                date-time objects. By default they are not.

            {{init source: optional}}

            {{init copy: `bool`, optional}}

            {{chunks: `int`, `tuple`, `dict` or `str`, optional}}

                .. versionadded:: (cfdm) NEXTVERSION

            to_memory: `bool`, optional
                If True then ensure that the original data are in
                memory, rather than on disk.

                If the original data are on disk, then reading data
                into memory during initialisation will slow down the
                initialisation process, but can considerably improve
                downstream performance by avoiding the need for
                independent reads for every dask chunk, each time the
                data are computed.

                In general, setting *to_memory* to True is not the same
                as calling the `persist` of the newly created `{{class}}`
                object, which also decompresses data compressed by
                convention and computes any data type, mask and
                date-time modifications.

                If the input *array* is a `dask.array.Array` object
                then *to_memory* is ignored.

                .. versionadded:: (cfdm) NEXTVERSION

            init_options: `dict`, optional
                Provide optional keyword arguments to methods and
                functions called during the initialisation process. A
                dictionary key identifies a method or function. The
                corresponding value is another dictionary whose
                key/value pairs are the keyword parameter names and
                values to be applied.

                Supported keys are:

                * ``'from_array'``: Provide keyword arguments to
                  the `dask.array.from_array` function. This is used
                  when initialising data that is not already a dask
                  array and is not compressed by convention.

                * ``'first_non_missing_value'``: Provide keyword
                  arguments to the
                  `cfdm.data.utils.first_non_missing_value`
                  function. This is used when the input array contains
                  date-time strings or objects, and may affect
                  performance.

                 *Parameter example:*
                   ``{'from_array': {'inline_array': True}}``

        **Examples**

        >>> d = {{package}}.{{class}}(5)
        >>> d = {{package}}.{{class}}([1,2,3], units='K')
        >>> import numpy
        >>> d = {{package}}.{{class}}(numpy.arange(10).reshape(2,5),
        ...             units='m/s', fill_value=-999)
        >>> d = {{package}}.{{class}}('fly')
        >>> d = {{package}}.{{class}}(tuple('fly'))

        """
        if source is None and isinstance(array, self.__class__):
            source = array

        if init_options is None:
            init_options = {}

        if source is not None:
            try:
                array = source._get_Array(None)
            except AttributeError:
                array = None

            super().__init__(
                source=source, _use_array=_use_array and array is not None
            )
            if _use_array:
                try:
                    array = source.to_dask_array(
                        _force_mask_hardness=False, _force_in_memory=False
                    )
                except (AttributeError, TypeError):
                    try:
                        array = source.to_dask_array()
                    except AttributeError:
                        pass
                    else:
                        self._set_dask(
                            array,
                            copy=copy,
                            clear=self._NONE,
                            in_memory=getattr(source, "__in_memory__", None),
                        )
                else:
                    self._set_dask(
                        array,
                        copy=copy,
                        clear=self._NONE,
                        in_memory=getattr(source, "__in_memory__", None),
                    )
            else:
                self._del_dask(None, clear=self._NONE)

            # Units
            try:
                self._Units = source.Units
            except (ValueError, AttributeError):
                self._Units = self._Units_class(
                    self.get_units(None), self.get_calendar(None)
                )

            # Axis identifiers
            try:
                self._axes = source._axes
            except (ValueError, AttributeError):
                try:
                    self._axes = generate_axis_identifiers(source.ndim)
                except AttributeError:
                    pass

            # Cached elements
            try:
                self._set_cached_elements(source._get_cached_elements())
            except AttributeError:
                pass

            # Mask hardness
            self.hardmask = getattr(source, "hardmask", self._DEFAULT_HARDMASK)

            # Indexing flags
            self.__keepdims_indexing__ = getattr(
                source, "__keepdims_indexing__", True
            )
            self.__orthogonal_indexing__ = getattr(
                source, "__orthogonal_indexing__", True
            )

            # File components
            self._initialise_netcdf(source)
            self._initialise_original_filenames(source)

            return

        super().__init__(
            array=array,
            fill_value=fill_value,
            _use_array=False,
        )

        # Initialise file components
        self._initialise_netcdf(source)
        self._initialise_original_filenames(source)

        # Set the units
        units = self._Units_class(units, calendar=calendar)
        self._Units = units

        # Set the mask hardness
        self.hardmask = hardmask

        if array is None:
            # No data has been set
            return

        # Is the array a sparse array?
        sparse_array = issparse(array)

        # Is the array data in memory?
        if sparse_array or isinstance(array, (np.ndarray, list, tuple)):
            in_memory = True
        else:
            in_memory = getattr(array, "__in_memory__", None)

        try:
            ndim = array.ndim
        except AttributeError:
            ndim = np.ndim(array)

        # Create the _axes attribute: an ordered sequence of unique
        # names (within this instance) for each array axis.
        self._axes = generate_axis_identifiers(ndim)

        if not _use_array:
            return

        # Still here? Then create a dask array and store it.

        # Find out if the input data is compressed by convention
        try:
            compressed = array.get_compression_type()
        except AttributeError:
            compressed = ""

        if compressed and init_options.get("from_array"):
            raise ValueError(
                "Can't define 'from_array' initialisation options "
                "for compressed input arrays"
            )

        # Bring data into memory (compressed data is not decompressed)
        if to_memory:
            try:
                array = array.to_memory()
            except AttributeError:
                pass

        if self._is_abstract_Array_subclass(array):
            # Save the input array in case it's useful later. For
            # compressed input arrays this will contain extra
            # information, such as a count or index variable.
            self._set_Array(array)

        # Cast the input data as a dask array
        kwargs = init_options.get("from_array", {})
        if "chunks" in kwargs:
            raise TypeError(
                "Can't define 'chunks' in the 'from_array' initialisation "
                "options. Use the 'chunks' parameter instead."
            )

        dx = to_dask(array, chunks, **kwargs)

        # Find out if we have an array of date-time objects
        if units.isreftime:
            dt = True

        first_value = None
        if not dt and dx.dtype.kind == "O":
            kwargs = init_options.get("first_non_missing_value", {})
            first_value = first_non_missing_value(dx, **kwargs)

            if first_value is not None:
                dt = hasattr(first_value, "timetuple")

        # Convert string or object date-times to floating point
        # reference times
        if dt and dx.dtype.kind in "USO":
            dx, units = convert_to_reftime(dx, units, first_value)
            # Reset the units
            self._Units = units

        # Store the dask array
        self._set_dask(dx, clear=self._NONE, in_memory=in_memory)

        # Override the data type
        if dtype is not None:
            self.dtype = dtype

        # Apply a mask
        if mask is not None:
            if sparse_array:
                raise ValueError("Can't mask a sparse array")

            self.masked_where(mask, inplace=True)

        # Apply masked values
        if mask_value is not None:
            if sparse_array:
                raise ValueError("Can't mask a sparse array")

            self.masked_values(mask_value, inplace=True)

    def __bool__(self):
        """Truth value testing and the built-in operation `bool`

        x.__bool__() <==> bool(x)

        **Performance**

        `__bool__` causes all delayed operations to be computed.

        **Examples**

        >>> bool({{package}}.{{class}}(1.5))
        True
        >>> bool({{package}}.{{class}}([[False]]))
        False

        """
        size = self.size
        if size != 1:
            raise ValueError(
                f"The truth value of a {self.__class__.__name__} with {size} "
                "elements is ambiguous. Use d.any() or d.all()"
            )

        return bool(self.to_dask_array())

    def __float__(self):
        """Called to implement the built-in function `float`

        x.__float__() <==> float(x)

        **Performance**

        `__float__` causes all delayed operations to be executed,
        unless the dask array size is already known to be greater than
        1.

        """
        if self.size != 1:
            raise TypeError(
                "only length-1 arrays can be converted to "
                f"Python scalars. Got {self}"
            )

        return float(self.array[(0,) * self.ndim])

    def __format__(self, format_spec):
        """Interpret format specifiers for size 1 arrays.

        **Examples**

        >>> d = {{package}}.{{class}}(9, 'metres')
        >>> f"{d}"
        '9 metres'
        >>> f"{d!s}"
        '9 metres'
        >>> f"{d!r}"
        '<{{repr}}{{class}}(): 9 metres>'
        >>> f"{d:.3f}"
        '9.000'

        >>> d = {{package}}.{{class}}([[9]], 'metres')
        >>> f"{d}"
        '[[9]] metres'
        >>> f"{d!s}"
        '[[9]] metres'
        >>> f"{d!r}"
        '<{{repr}}{{class}}(1, 1): [[9]] metres>'
        >>> f"{d:.3f}"
        '9.000'

        >>> d = {{package}}.{{class}}([9, 10], 'metres')
        >>> f"{d}"
        >>> '[9, 10] metres'
        >>> f"{d!s}"
        >>> '[9, 10] metres'
        >>> f"{d!r}"
        '<{{repr}}{{class}}(2): [9, 10] metres>'
        >>> f"{d:.3f}"
        Traceback (most recent call last):
            ...
        ValueError: Can't format Data array of size 2 with format code .3f

        """
        if not format_spec:
            return super().__format__("")

        n = self.size
        if n == 1:
            return "{x:{f}}".format(x=self.first_element(), f=format_spec)

        raise ValueError(
            f"Can't format Data array of size {n} (greater than 1) with "
            f"format code {format_spec}"
        )

    def __getitem__(self, indices):
        """Return a subspace of the data defined by indices.

        d.__getitem__(indices) <==> d[indices]

        Indexing follows rules that are very similar to the numpy indexing
        rules, the only differences being:

        * An integer index i takes the i-th element but does not reduce
          the rank by one.

        * When two or more dimensions' indices are sequences of integers
          then these indices work independently along each dimension
          (similar to the way vector subscripts work in Fortran). This is
          the same behaviour as indexing on a `netCDF4.Variable` object.

        **Performance**

        If the shape of the data is unknown then it is calculated
        immediately by executing all delayed operations.

        .. seealso:: `__keepdims_indexing__`,
                     `__orthogonal_indexing__`, `__setitem__`

        :Returns:

            `{{class}}`
                The subspace of the data.

        **Examples**

        >>> import numpy
        >>> d = {{package}}.{{class}}(numpy.arange(100, 190).reshape(1, 10, 9))
        >>> d.shape
        (1, 10, 9)
        >>> d[:, :, 1].shape
        (1, 10, 1)
        >>> d[:, 0].shape
        (1, 1, 9)
        >>> d[..., 6:3:-1, 3:6].shape
        (1, 3, 3)
        >>> d[0, [2, 9], [4, 8]].shape
        (1, 2, 2)
        >>> d[0, :, -2].shape
        (1, 10, 1)

        """
        if indices is Ellipsis:
            return self.copy()

        original_indices = indices
        original_shape = self.shape
        keepdims = self.__keepdims_indexing__

        indices = parse_indices(
            original_shape, original_indices, keepdims=keepdims
        )

        new = self.copy()
        dx = self.to_dask_array(
            _force_mask_hardness=False, _force_in_memory=False
        )

        # ------------------------------------------------------------
        # Subspace the dask array
        # ------------------------------------------------------------
        if self.__orthogonal_indexing__:
            # Apply 'orthogonal indexing': indices that are 1-d arrays
            # or lists subspace along each dimension
            # independently. This behaviour is similar to Fortran, but
            # different to dask.
            axes_with_list_indices = [
                i
                for i, x in enumerate(indices)
                if isinstance(x, list) or getattr(x, "shape", False)
            ]
            n_axes_with_list_indices = len(axes_with_list_indices)

            if n_axes_with_list_indices < 2:
                # At most one axis has a list/1-d array index so do a
                # normal dask subspace
                dx = dx[tuple(indices)]
            else:
                # At least two axes have list/1-d array indices so we
                # can't do a normal dask subspace

                # Subspace axes which have list/1-d array indices
                for axis in axes_with_list_indices:
                    dx = da.take(dx, indices[axis], axis=axis)

                if n_axes_with_list_indices < len(indices):
                    # Subspace axes which don't have list/1-d array
                    # indices. (Do this after subspacing axes which do
                    # have list/1-d array indices, in case
                    # __keepdims_indexing__ is False.)
                    slice_indices = [
                        slice(None) if i in axes_with_list_indices else x
                        for i, x in enumerate(indices)
                    ]
                    dx = dx[tuple(slice_indices)]
        else:
            raise NotImplementedError(
                "Non-orthogonal indexing has not yet been implemented"
            )

        # ------------------------------------------------------------
        # Set the subspaced dask array
        # ------------------------------------------------------------
<<<<<<< HEAD
        new._set_dask(dx, clear=self._ALL ^ self._CFA, asanyarray=None)
=======
        new._set_dask(dx, clear=self._ALL, in_memory=None)
>>>>>>> fa4e9ff4

        if 0 in new.shape:
            raise IndexError(
                f"Index [{original_indices}] selects no elements from "
                f"data with shape {original_shape}"
            )

        # ------------------------------------------------------------
        # Get the axis identifiers for the subspace
        # ------------------------------------------------------------
        if not keepdims:
            new_axes = [
                axis
                for axis, x in zip(self._axes, indices)
                if not isinstance(x, Integral) and getattr(x, "shape", True)
            ]
            new._axes = new_axes

        # Update the HDF5 chunking strategy
        chunksizes = new.nc_hdf5_chunksizes()
        if (
            chunksizes
            and isinstance(chunksizes, tuple)
            and new.shape != original_shape
        ):
            if keepdims:
                new.nc_set_hdf5_chunksizes(chunksizes)
            else:
                new.nc_clear_hdf5_chunksizes()

        return new

    def __int__(self):
        """Called to implement the built-in function `int`

        x.__int__() <==> int(x)

        **Performance**

        `__int__` causes all delayed operations to be executed, unless
        the dask array size is already known to be greater than 1.

        """
        if self.size != 1:
            raise TypeError(
                "only length-1 arrays can be converted to "
                f"Python scalars. Got {self}"
            )

        return int(self.array[(0,) * self.ndim])

    def __iter__(self):
        """Called when an iterator is required.

        x.__iter__() <==> iter(x)

        **Performance**

        If the shape of the data is unknown then it is calculated
        immediately by executing all delayed operations.

        **Examples**

        >>> d = {{package}}.{{class}}([1, 2, 3], 'metres')
        >>> for e in d:
        ...     print(repr(e))
        ...
        <{{repr}}{{class}}(1): [1] metres>
        <{{repr}}{{class}}(1): [2] metres>
        <{{repr}}{{class}}(1): [3] metres>

        >>> d = {{package}}.{{class}}([[1, 2], [3, 4]], 'metres')
        >>> for e in d:
        ...     print(repr(e))
        ...
        <{{repr}}{{class}}: [1, 2] metres>
        <{{repr}}{{class}}: [3, 4] metres>

        >>> d = {{package}}.{{class}}(99, 'metres')
        >>> for e in d:
        ...     print(repr(e))
        ...
        Traceback (most recent call last):
            ...
        TypeError: iteration over a 0-d Data

        """
        try:
            n = len(self)
        except TypeError:
            raise TypeError(f"iteration over a 0-d {self.__class__.__name__}")

        if self.__keepdims_indexing__:
            for i in range(n):
                out = self[i]
                out.reshape(out.shape[1:], inplace=True)
                yield out
        else:
            for i in range(n):
                yield self[i]

    def __len__(self):
        """Called to implement the built-in function `len`.

        x.__len__() <==> len(x)

        **Performance**

        If the shape of the data is unknown then it is calculated
        immediately by executing all delayed operations.

        **Examples**

        >>> len({{package}}.{{class}}([1, 2, 3]))
        3
        >>> len({{package}}.{{class}}([[1, 2, 3]]))
        1
        >>> len({{package}}.{{class}}([[1, 2, 3], [4, 5, 6]]))
        2
        >>> len({{package}}.{{class}}(1))
        Traceback (most recent call last):
            ...
        TypeError: len() of unsized object

        """
        dx = self.to_dask_array(
            _force_mask_hardness=False, _force_in_memory=False
        )
        if math.isnan(dx.size):
            logger.debug("Computing data len: Performance may be degraded")
            dx.compute_chunk_sizes()

        return len(dx)

    def __repr__(self):
        """Called by the `repr` built-in function.

        x.__repr__() <==> repr(x)

        """
        try:
            shape = self.shape
        except AttributeError:
            shape = ""
        else:
            shape = str(shape)
            shape = shape.replace(",)", ")")

        return f"<{self.__class__.__name__}{shape}: {self}>"

    def __setitem__(self, indices, value):
        """Implement indexed assignment.

        x.__setitem__(indices, y) <==> x[indices]=y

        Assignment to data array elements defined by indices.

        Elements of a data array may be changed by assigning values to
        a subspace. See `__getitem__` for details on how to define
        subspace of the data array.

        **Missing data**

        The treatment of missing data elements during assignment to a
        subspace depends on the value of the `hardmask` attribute. If
        it is True then masked elements will not be unmasked,
        otherwise masked elements may be set to any value.

        In either case, unmasked elements may be set, (including
        missing data).

        Unmasked elements may be set to missing data by assignment to
        the `{{package}}.masked` constant or by assignment to a value
        which contains masked elements.

        **Performance**

        If the shape of the data is unknown then it is calculated
        immediately by executing all delayed operations.

        If indices for two or more dimensions are lists or 1-d arrays
        of Booleans or integers, and any of these are dask
        collections, then these dask collections will be
        computed immediately.

        .. seealso:: `__getitem__`, `__keedims_indexing__`,
                     `__orthogonal_indexing__`, `{{package}}.masked`,
                     `hardmask`

        """
        original_shape = self.shape

        indices = parse_indices(
            original_shape,
            indices,
            keepdims=self.__keepdims_indexing__,
        )

        axes_with_list_indices = [
            i
            for i, x in enumerate(indices)
            if isinstance(x, list) or getattr(x, "shape", False)
        ]

        # When there are two or more 1-d array indices of Booleans or
        # integers, convert them to slices, if possible.
        #
        # Note: If any of these 1-d arrays is a dask collection, then
        #       this will be computed.
        if len(axes_with_list_indices) > 1:
            for i, index in enumerate(indices):
                if not (
                    isinstance(index, list) or getattr(index, "shape", False)
                ):
                    # Not a 1-d array
                    continue

                index = np.array(index)

                size = original_shape[i]
                if index.dtype == bool:
                    # Convert True values to integers
                    index = np.arange(size)[index]
                else:
                    # Make sure all integer values are non-negative
                    index = np.where(index < 0, index + size, index)

                if size == 1:
                    start = index[0]
                    index = slice(start, start + 1)
                else:
                    steps = index[1:] - index[:-1]
                    step = steps[0]
                    if step and not (steps - step).any():
                        # Array has a regular step, and so can be
                        # converted to a slice.
                        if step > 0:
                            start, stop = index[0], index[-1] + 1
                        elif step < 0:
                            start, stop = index[0], index[-1] - 1

                        if stop < 0:
                            stop = None

                        index = slice(start, stop, step)

                indices[i] = index

        dx = self.to_dask_array(
            _force_mask_hardness=True, _force_in_memory=True
        )

        # Do the assignment
        self._set_subspace(dx, indices, value)
<<<<<<< HEAD
        self._set_dask(dx, clear=self._ALL ^ self._CFA, asanyarray=False)
=======
        self._set_dask(dx, in_memory=True)
>>>>>>> fa4e9ff4

        return

    def __str__(self):
        """Called by the `str` built-in function.

        x.__str__() <==> str(x)

        """
        units = self.get_units(None)
        calendar = self.get_calendar(None)

        isreftime = False
        if units is not None:
            if isinstance(units, str):
                isreftime = "since" in units
            else:
                units = "??"

        try:
            first = self.first_element()
        except Exception:
            first = "??"

        size = self.size
        shape = self.shape
        ndim = self.ndim
        open_brackets = "[" * ndim
        close_brackets = "]" * ndim

        mask = [False, False, False]

        if isreftime and first is np.ma.masked:
            first = 0
            mask[0] = True

        if size == 1:
            if isreftime:
                # Convert reference time to date-time
                try:
                    first = type(self)(
                        np.ma.array(first, mask=mask[0]), units, calendar
                    ).datetime_array
                except Exception:
                    first = "??"

            out = f"{open_brackets}{first}{close_brackets}"
        else:
            try:
                last = self.last_element()
            except Exception:
                last = "??"

            if isreftime:
                if last is np.ma.masked:
                    last = 0
                    mask[-1] = True

                # Convert reference times to date-times
                try:
                    first, last = type(self)(
                        np.ma.array([first, last], mask=(mask[0], mask[-1])),
                        units,
                        calendar,
                    ).datetime_array
                except Exception:
                    first, last = ("??", "??")

            if size > 3:
                out = f"{open_brackets}{first}, ..., {last}{close_brackets}"
            elif shape[-1:] == (3,):
                try:
                    middle = self.second_element()
                except Exception:
                    last = "??"

                if isreftime:
                    # Convert reference time to date-time
                    if middle is np.ma.masked:
                        middle = 0
                        mask[1] = True

                    try:
                        middle = type(self)(
                            np.ma.array(middle, mask=mask[1]),
                            units,
                            calendar,
                        ).datetime_array
                    except (ValueError, OverflowError):
                        middle = "??"

                out = (
                    f"{open_brackets}{first}, {middle}, {last}{close_brackets}"
                )
            elif size == 3:
                out = f"{open_brackets}{first}, ..., {last}{close_brackets}"
            else:
                out = f"{open_brackets}{first}, {last}{close_brackets}"

        if isreftime:
            if calendar:
                out += f" {calendar}"
        elif units:
            out += f" {units}"

        return out

    def __eq__(self, other):
        """The rich comparison operator ``==``

        x.__eq__(y) <==> x==y

        .. versionadded:: (cfdm) NEXTVERSION

        """
        return self._binary_operation(self, other, "__eq__")

    def __ne__(self, other):
        """The rich comparison operator ``!=``

        x.__ne__(y) <==> x!=y

        .. versionadded:: (cfdm) NEXTVERSION

        """
        return self._binary_operation(self, other, "__ne__")

    def __ge__(self, other):
        """The rich comparison operator ``>=``

        x.__ge__(y) <==> x>=y

        .. versionadded:: (cfdm) NEXTVERSION

        """
        return self._binary_operation(self, other, "__ge__")

    def __gt__(self, other):
        """The rich comparison operator ``>``

        x.__gt__(y) <==> x>y

        .. versionadded:: (cfdm) NEXTVERSION

        """
        return self._binary_operation(self, other, "__gt__")

    def __le__(self, other):
        """The rich comparison operator ``<=``

        x.__le__(y) <==> x<=y

        .. versionadded:: (cfdm) NEXTVERSION

        """
        return self._binary_operation(self, other, "__le__")

    def __lt__(self, other):
        """The rich comparison operator ``<``

        x.__lt__(y) <==> x<y

        .. versionadded:: (cfdm) NEXTVERSION

        """
        return self._binary_operation(self, other, "__lt__")

    def __and__(self, other):
        """The binary bitwise operation ``&``

        x.__and__(y) <==> x&y

        .. versionadded:: (cfdm) NEXTVERSION

        """
        return self._binary_operation(self, other, "__and__")

    def __iand__(self, other):
        """The augmented bitwise assignment ``&=``

        x.__iand__(y) <==> x&=y

        .. versionadded:: (cfdm) NEXTVERSION

        """
        return self._binary_operation(self, other, "__iand__")

    def __rand__(self, other):
        """The binary bitwise operation ``&`` with reflected operands.

        x.__rand__(y) <==> y&x

        .. versionadded:: (cfdm) NEXTVERSION

        """
        return self._binary_operation(self, other, "__rand__")

    def __or__(self, other):
        """The binary bitwise operation ``|``

        x.__or__(y) <==> x|y

        .. versionadded:: (cfdm) NEXTVERSION

        """
        return self._binary_operation(self, other, "__or__")

    def __ior__(self, other):
        """The augmented bitwise assignment ``|=``

        x.__ior__(y) <==> x|=y

        .. versionadded:: (cfdm) NEXTVERSION

        """
        return self._binary_operation(self, other, "__ior__")

    def __ror__(self, other):
        """The binary bitwise operation ``|`` with reflected operands.

        x.__ror__(y) <==> y|x

        .. versionadded:: (cfdm) NEXTVERSION

        """
        return self._binary_operation(self, other, "__ror__")

    def __xor__(self, other):
        """The binary bitwise operation ``^``

        x.__xor__(y) <==> x^y

        .. versionadded:: (cfdm) NEXTVERSION

        """
        return self._binary_operation(self, other, "__xor__")

    def __ixor__(self, other):
        """The augmented bitwise assignment ``^=``

        x.__ixor__(y) <==> x^=y

        .. versionadded:: (cfdm) NEXTVERSION

        """
        return self._binary_operation(self, other, "__ixor__")

    def __rxor__(self, other):
        """The binary bitwise operation ``^`` with reflected operands.

        x.__rxor__(y) <==> y^x

        """
        return self._binary_operation(self, other, "__rxor__")

    def __lshift__(self, y):
        """The binary bitwise operation ``<<``

        x.__lshift__(y) <==> x<<y

        .. versionadded:: (cfdm) NEXTVERSION

        """
        return self._binary_operation(self, y, "__lshift__")

    def __ilshift__(self, y):
        """The augmented bitwise assignment ``<<=``

        x.__ilshift__(y) <==> x<<=y

        """
        return self._binary_operation(self, y, "__ilshift__")

    def __rlshift__(self, y):
        """The binary bitwise operation ``<<`` with reflected operands.

        x.__rlshift__(y) <==> y<<x

        .. versionadded:: (cfdm) NEXTVERSION

        """
        return self._binary_operation(self, y, "__rlshift__")

    def __rshift__(self, y):
        """The binary bitwise operation ``>>``

        x.__lshift__(y) <==> x>>y

        """
        return self._binary_operation(self, y, "__rshift__")

    def __irshift__(self, y):
        """The augmented bitwise assignment ``>>=``

        x.__irshift__(y) <==> x>>=y

        .. versionadded:: (cfdm) NEXTVERSION

        """
        return self._binary_operation(self, y, "__irshift__")

    def __rrshift__(self, y):
        """The binary bitwise operation ``>>`` with reflected operands.

        x.__rrshift__(y) <==> y>>x

        .. versionadded:: (cfdm) NEXTVERSION

        """
        return self._binary_operation(self, y, "__rrshift__")

    def __abs__(self):
        """The unary arithmetic operation ``abs``

        x.__abs__() <==> abs(x)

        .. versionadded:: (cfdm) NEXTVERSION

        """
        return self._unary_operation("__abs__")

    def __neg__(self):
        """The unary arithmetic operation ``-``

        x.__neg__() <==> -x

        .. versionadded:: (cfdm) NEXTVERSION

        """
        return self._unary_operation("__neg__")

    def __invert__(self):
        """The unary bitwise operation ``~``

        x.__invert__() <==> ~x

        .. versionadded:: (cfdm) NEXTVERSION

        """
        return self._unary_operation("__invert__")

    def __pos__(self):
        """The unary arithmetic operation ``+``

        x.__pos__() <==> +x

        .. versionadded:: (cfdm) NEXTVERSION

        """
        return self._unary_operation("__pos__")

    def __array__(self, *dtype):
        """The numpy array interface.

        .. versionadded:: (cfdm) 1.7.0

        :Parameters:

            dtype: optional
                Typecode or data-type to which the array is cast.

        :Returns:

            `numpy.ndarray`
                An independent numpy array of the data.

        **Examples**

        >>> d = {{package}}.{{class}}([1, 2, 3])
        >>> a = numpy.array(d)
        >>> print(type(a))
        <class 'numpy.ndarray'>
        >>> a[0] = -99
        >>> d
        <{{repr}}{{class}}(3): [1, 2, 3]>
        >>> b = numpy.array(d, float)
        >>> print(b)
        [1. 2. 3.]

        """
        array = self.array
        if not dtype:
            return array
        else:
            return array.astype(dtype[0], copy=False)

    @property
    def __in_memory__(self):
        """The in-memory status of chunk data.

        .. versionadded:: (cfdm) NEXTVERSION

        :Returns:

            `bool` or `None`
                Whether or not the chunk data at the head of the Dask
                graph is in memory. If `None` then it is not known
                whether or not this is the case.

        """
        return self._get_component("__in_memory__", None)

    @property
    def __keepdims_indexing__(self):
        """Flag to indicate if axes indexed with integers are kept.

        If set to True (the default) then providing a single integer
        as a single-axis index does *not* reduce the number of array
        dimensions by 1. This behaviour is different to `numpy`.

        If set to False then providing a single integer as a
        single-axis index reduces the number of array dimensions by
        1. This behaviour is the same as `numpy`.

        .. versionadded:: (cfdm) NEXTVERSION

        .. seealso:: `__orthogonal_indexing__`, `__getitem__`,
                     `__setitem__`

        **Examples**

        >>> d = {{package}}.{{class}}([[1, 2, 3], [4, 5, 6]])
        >>> d.__keepdims_indexing__
        True
        >>> e = d[0]
        >>> e.shape
        (1, 3)
        >>> print(e.array)
        [[1 2 3]]

        >>> d.__keepdims_indexing__
        True
        >>> e = d[:, 1]
        >>> e.shape
        (2, 1)
        >>> print(e.array)
        [[2]
         [5]]

        >>> d.__keepdims_indexing__
        True
        >>> e = d[0, 1]
        >>> e.shape
        (1, 1)
        >>> print(e.array)
        [[2]]

        >>> d.__keepdims_indexing__ = False
        >>> e = d[0]
        >>> e.shape
        (3,)
        >>> print(e.array)
        [1 2 3]

        >>> d.__keepdims_indexing__
        False
        >>> e = d[:, 1]
        >>> e.shape
        (2,)
        >>> print(e.array)
        [2 5]

        >>> d.__keepdims_indexing__
        False
        >>> e = d[0, 1]
        >>> e.shape
        ()
        >>> print(e.array)
        2

        """
        return self._get_component("__keepdims_indexing__", True)

    @__keepdims_indexing__.setter
    def __keepdims_indexing__(self, value):
        self._set_component("__keepdims_indexing__", bool(value), copy=False)

    @property
    def __orthogonal_indexing__(self):
        """Flag to indicate that orthogonal indexing is supported.

        True, indicates that 'orthogonal indexing' is applied. This
        means that when indices are 1-d arrays or lists then they
        subspace along each dimension independently. This behaviour is
        similar to Fortran, but different to `numpy`.

        .. versionadded:: (cfdm) NEXTVERSION

        .. seealso:: `__keepdims_indexing__`, `__getitem__`,
                     `__setitem__`,
                     `netCDF4.Variable.__orthogonal_indexing__`

        **Examples**

        >>> d = {{package}}.{{class}}([[1, 2, 3],
        ...              [4, 5, 6]])
        >>> e = d[[0], [0, 2]]
        >>> e.shape
        (1, 2)
        >>> print(e.array)
        [[1 3]]
        >>> e = d[[0, 1], [0, 2]]
        >>> e.shape
        (2, 2)
        >>> print(e.array)
        [[1 3]
         [4 6]]

        """
        return True

    @__orthogonal_indexing__.setter
    def __orthogonal_indexing__(self, value):
        self._set_component("__orthogonal_indexing__", bool(value), copy=False)

    @property
    def _Units(self):
        """Storage for the units in a `{{package}}.Units` object.

        .. versionadded:: (cfdm) NEXTVERSION

        .. seealso:: `Units`

        """
        return self._get_component("Units")

    @_Units.setter
    def _Units(self, value):
        self._set_component("Units", value, copy=False)

    @_Units.deleter
    def _Units(self):
        self._set_component("Units", self._Units_class(None), copy=False)

    @property
    def _axes(self):
        """Storage for the axis identifiers.

        Contains a `tuple` of identifiers, one for each array axis.

        .. versionadded:: (cfdm) NEXTVERSION

        """
        # CF-PYTHON: Override
        return self._get_component("axes")

    @_axes.setter
    def _axes(self, value):
        # CF-PYTHON: Override
        self._set_component("axes", tuple(value), copy=False)

    @classmethod
    def _binary_operation(cls, data, other, method):
        """Binary arithmetic and comparison operations.

        It is called by the binary (i.e. two operands) arithmetic and
        comparison methods, such as `__sub__`, `__imul__`, `__rdiv__`,
        `__lt__`, etc.

        .. seealso:: `_unary_operation`

        :Parameters:

            other:
                The object on the right hand side of the operator.

            method: `str`
                The binary arithmetic or comparison method name (such as
                ``'__imul__'`` or ``'__ge__'``).

        :Returns:

            `Data`
                A new data object, or if the operation was in place, the
                same data object.

        **Examples**

        >>> d = {{package}}.{{class}}([0, 1, 2, 3])
        >>> e = {{package}}.{{class}}([1, 1, 3, 4])

        >>> f = d._binary_operation(e, '__add__')
        >>> print(f.array)
        [1 2 5 7]

        >>> e = d._binary_operation(e, '__lt__')
        >>> print(e.array)
        [ True False  True  True]

        >>> d._binary_operation(2, '__imul__')
        >>> print(d.array)
        [0 2 4 6]

        """
        inplace = method[2] == "i"

        # ------------------------------------------------------------
        # Ensure other is an independent Data object, for example
        # so that combination with cf.Query objects works.
        # ------------------------------------------------------------
        if not isinstance(other, cls):
            if other is None:
                # Can't sensibly initialise a Data object from `None`
                other = np.array(None, dtype=object)

            other = cls(other)

        # Cast as dask arrays
        dx0 = data.to_dask_array()
        dx1 = other.to_dask_array()

        original_shape = data.shape
        original_ndim = data.ndim

        if inplace:
            # Find non-in-place equivalent operator (remove 'i')
            equiv_method = method[:2] + method[3:]
            # Need to add check in here to ensure that the operation is not
            # trying to cast in a way which is invalid. For example, doing
            # [an int array] ** float value = [a float array] is fine, but
            # doing this in-place would try to chance an int array into a
            # float one, which isn't valid casting. Therefore we need to
            # catch cases where __i<op>__ isn't possible even if __<op>__
            # is due to datatype consistency rules.
            result = getattr(dx0, equiv_method)(dx1)
        else:
            result = getattr(dx0, method)(dx1)

        if result is NotImplemented:
            raise TypeError(
                f"Unsupported operands for {method}: {data!r} and {other!r}"
            )

        # Set axes when other has more dimensions than self
        axes = None
        if not original_ndim:
            axes = other._axes
        else:
            diff = dx1.ndim - original_ndim
            if diff > 0:
                axes = list(data._axes)
                for _ in range(diff):
                    axes.insert(0, new_axis_identifier(tuple(axes)))

        if inplace:
            d = data
        else:
            d = data.copy()

        d._set_dask(result, in_memory=True)

        if axes is not None:
            d._axes = axes

        # Update the HDF5 chunking strategy
        if (
            isinstance(data.nc_hdf5_chunksizes(), tuple)
            and d.shape != original_shape
        ):
            d.nc_clear_hdf5_chunksizes()

        return d

    def _clear_after_dask_update(self, clear=None):
        """Remove components invalidated by updating the `dask` array.

        Removes or modifies components that can't be guaranteed to be
        consistent with an updated `dask` array. See the *clear*
        parameter for details.

        .. versionadded:: (cfdm) NEXTVERSION

        .. seealso:: `_del_Array`, `_del_cached_elements`,
                     `nc_del_aggregation_write_status`, `_set_dask`

        :Parameters:

            clear: `int` or `None`, optional
                Specify which components to remove, determined by
                sequentially combining an integer value of *clear*
                with the relevant class-level constants (such as
                ``{{class}}._ARRAY``), using the bitwise AND (&)
                operator. If ``clear & <class-level constant>`` is
                True then the corresponding component is cleared. The
                default value of `None` is equivalent to *clear* being
                set to ``{{class}}._ALL``.

                The bitwise OR (^) operator can be used to retain a
                component (or components) but remove all others. For
                instance, if *clear* is ``{{class}}._ALL ^
                {{class}}._CACHE`` then all components except the
                cached array values will be removed.

        :Returns:

            `int`
                The integer value of *clear*.

        """
        if clear is None:
            # Clear all components
            clear = self._ALL

        if not clear:
            return clear

        if clear & self._ARRAY:
            # Delete a source array
            self._del_Array(None)

        if clear & self._CACHE:
            # Delete cached element values
            self._del_cached_elements()

        if clear & self._CFA:
            # Set the aggregation write status to False (under certain
            # circumstances)
            self._del_nc_aggregation_write_status()

        return clear

    @classmethod
    def _concatenate_conform_units(cls, data1, units0, relaxed_units, copy):
        """Check and conform the units of data prior to concatenation.

        This is a helper function for `concatenate` that may be easily
        overridden in sublcasses, to allow for customisation of the
        concatenation process.

        .. versionadded:: (cfdm) NEXTVERSION

        .. seealso:: `concatenate`

        :Parameters:

            data1: `{{class}}`
                Data with units.

            units0: `Units`
                The units to conform *data1* to.

            {{relaxed_units: `bool`, optional}}

            copy: `bool`
                If False then modify *data1* in-place. Otherwise a
                copy of it is modified.

        :Returns:

            `{{class}}`
                Returns *data1*, possibly modified so that it conforms
                to *units0*. If *copy* is False and *data1* is
                modified, then it is done so in-place.

        """
        # Check and conform, if necessary, the units of all inputs
        units1 = data1.Units
        if (
            relaxed_units
            and not units0.isvalid
            and not units1.isvalid
            and units0.__dict__ == units1.__dict__
        ):
            # Allow identical invalid units to be equal
            pass
        elif not units0.equals(units1):
            raise ValueError(
                "Can't concatenate: All the input arrays must have "
                f"equal units. Got {units0!r} and {units1!r}"
            )

        return data1

    @classmethod
    def _concatenate_post_process(
        cls, concatenated_data, axis, conformed_data
    ):
        """Post-process concatenated data.

        This is a helper function for `concatenate` that may be easily
        overridden in sublcasses, to allow for customisation of the
        concatenation process.

        .. versionadded:: (cfdm) NEXTVERSION

        .. seealso:: `concatenate`

        :Parameters:

            concatenated_data: `{{class}}`
                The concatenated data array.

            axis: `int`
                The axis of concatenation.

            conformed_data: sequence of `{{class}}`
                The ordered sequence of data arrays that were
                concatenated.

        :Returns:

            `{{class}}`
                Returns *concatenated_data*, possibly modified
                in-place.

        """
        return concatenated_data

    def _del_cached_elements(self):
        """Delete any cached element values.

        Updates the data in-place to remove the cached element values.

        .. versionadded:: (cfdm) NEXTVERSION

        .. seealso:: `_get_cached_elements`, `_set_cached_elements`

        :Returns:

            `None`

        """
        self._del_component("cached_elements", None)

    def _del_nc_aggregation_write_status(self):
        """Set the aggregation write status to False.

        Updates the data in-place to set the aggregation write status
        to `False`, but only if the fragment type is not ``'value'``.

        A necessary (but not sufficient) condition for writing the
        data as CF-netCDF aggregated data is that the write status is
        True.

        .. versionadded:: (cfdm) NEXTVERSION

        .. seealso:: `nc_del_aggregation_write_status`,
                     `nc_get_aggregation_fragment_type`

        :Returns:

            `None`

        """
        if self.nc_get_aggregation_fragment_type() != "unique_value":
            self.nc_del_aggregation_write_status()

    def _del_dask(self, default=ValueError(), clear=None):
        """Remove the dask array.

        .. versionadded:: (cfdm) NEXTVERSION

        .. seealso:: `to_dask_array`, `_clear_after_dask_update`,
                     `_set_dask`

        :Parameters:

            default: optional
                Return the value of the *default* parameter if the
                dask array axes has not been set. If set to an
                `Exception` instance then it will be raised instead.

            clear: `int` or None`, optional
                Specify which components should be removed. The
                default value of `None` is equivalent to *clear* being
                set to ``{{class}}._ALL``, which results in all
                components being removed. See
                `_clear_after_dask_update` for details. If there is no
                Dask array then no components are removed, regardless
                of the value of *clear*.

        :Returns:

            `dask.array.Array`
                The removed dask array.

        **Examples**

        >>> d = {{package}}.{{class}}([1, 2, 3])
        >>> dx = d._del_dask()
        >>> d._del_dask("No dask array")
        'No dask array'
        >>> d._del_dask()
        Traceback (most recent call last):
            ...
        ValueError: 'Data' has no dask array
        >>> d._del_dask(RuntimeError('No dask array'))
        Traceback (most recent call last):
            ...
        RuntimeError: No dask array

        """
        out = self._del_component("dask", None)
        if out is None:
            return self._default(
                default, f"{self.__class__.__name__!r} has no dask array"
            )

        self._clear_after_dask_update(clear)
        return out

    def _get_cached_elements(self):
        """Return the cache of selected element values.

        .. warning:: Never change the returned dictionary in-place.

        .. versionadded:: (cfdm) NEXTVERSION

        .. seealso:: `_del_cached_elements`, `_set_cached_elements`

        :Returns:

            `dict`
                The cached element values, where the keys are the
                element positions within the dask array and the values
                are the cached values for each position.

        **Examples**

        >>> d._get_cached_elements()
        {}

        >>> d._get_cached_elements()
        {0: 273.15, 1: 274.56, -1: 269.95}

        """
        return self._get_component("cached_elements", {})

    def _is_abstract_Array_subclass(self, array):
        """Whether or not an array is a type of Array.

        :Parameters:

            array:

        :Returns:

            `bool`

        """
        return isinstance(array, Array)

    def _item(self, index):
        """Return an element of the data as a scalar.

        It is assumed, but not checked, that the given index selects
        exactly one element.

        :Parameters:

            index:

        :Returns:

                The selected element of the data.

        **Examples**

        >>> d = {{package}}.{{class}}([[1, 2, 3]], 'km')
        >>> d._item((0, -1))
        array(3)
        >>> d[0, 1] = {{package}}.masked
        >>> d._item((slice(None), slice(1, 2)))
        masked

        """
        array = self[index].array.squeeze()
        if np.ma.is_masked(array):
            array = np.ma.masked

        return array

    def _modify_dask_graph(
        self, method, args=(), kwargs=None, exceptions=(AttributeError,)
    ):
        """Modify the Dask graph.

        The value of each node of the Dask graph is replaced with the
        result of calling its *method* method. If attempting to call
        the method results in any of the exceptions given by
        *exceptions*, then that node is unmodified. If attempting to
        call the method results in an exception not given by
        *exceptions*, then that exception is raised.

        The `{{class}}` object is modified in-place, but the embedded
        Dask graph is not.

        .. versionadded:: (cfdm) NEXTVERSION

        :Parameters:

            method: `str`
                The name of the callable method which returns a new
                graph node value.

            args: `tuple`, optional
                Positional arguments for the *method*. No arguments
                (the default) are specified by an empty `tuple`.

            kwargs: `dict` or `None`, optional
                Keyword arguments for the *method*. No keyword
                arguments (the default) is specified by an empty
                `dict` or `None`.

            exceptions: `tuple` of `Exception`, optional
                Do not change graph node values if calling its
                *method* results in any of the specified exceptions.

        :Returns:

            `None`

        """
        if kwargs is None:
            kwargs = {}

        updated = False

        dsk = self.todict(
            optimize_graph=True, _apply_mask_hardness=False, _asanyarray=False
        )
        for key, a in dsk.items():
            try:
                dsk[key] = getattr(a, method)(*args, **kwargs)
            except exceptions:
                # This graph node could not be modified
                pass
            else:
                # This graph node was successfully modified
                updated = True

        if updated:
            # The Dask graph was modified, so recast the dictionary
            # representation as a Dask array.
            dx = self.to_dask_array(
                _apply_mask_hardness=False, _asanyarray=False
            )
            dx = da.Array(dsk, dx.name, dx.chunks, dx.dtype, dx._meta)
            self._set_dask(dx, clear=self._NONE, asanyarray=None)

    def _parse_axes(self, axes):
        """Parses the data axes and returns valid non-duplicate axes.

        :Parameters:

            axes: (sequence of) `int`
                The axes of the data.

                {{axes int examples}}

        :Returns:

            `tuple`

        **Examples**

        >>> d._parse_axes(1)
        (1,)

        >>> e._parse_axes([0, 2])
        (0, 2)

        """
        if axes is None:
            return axes

        ndim = self.ndim

        if isinstance(axes, int):
            axes = (axes,)

        axes2 = []
        for axis in axes:
            if 0 <= axis < ndim:
                axes2.append(axis)
            elif -ndim <= axis < 0:
                axes2.append(axis + ndim)
            else:
                raise ValueError(f"Invalid axis: {axis!r}")

        # Check for duplicate axes
        n = len(axes2)
        if n > len(set(axes2)) >= 1:
            raise ValueError(f"Duplicate axis: {axes2}")

        return tuple(axes2)

    def _set_cached_elements(self, elements):
        """Cache selected element values.

        Updates the `{{class}}` instance in-place to store the given
        element values.

        .. versionadded:: (cfdm) NEXTVERSION

        .. seealso:: `_del_cached_elements`, `_get_cached_elements`

        :Parameters:

            elements: `dict`
               Zero or more element values to be cached, each keyed by
               a unique identifier to allow unambiguous retrieval.
               Existing cached elements not specified by *elements*
               will not be removed.

        :Returns:

            `None`

        **Examples**

        >>> d._set_cached_elements({0: 273.15})

        """
        if not elements:
            return

        # Parse the new elements
        elements = elements.copy()
        for i, x in elements.items():
            if np.ma.is_masked(x):
                x = np.ma.masked
            else:
                x = np.squeeze(x)

            elements[i] = x

        cache = self._get_component("cached_elements", None)
        if cache:
            cache = cache.copy()
            cache.update(elements)
        else:
            cache = elements.copy()

        self._set_component("cached_elements", cache, copy=False)

    def _set_CompressedArray(self, array, copy=True):
        """Set the compressed array.

        .. versionadded:: (cfdm) 1.7.11

        .. seealso:: `_set_Array`

        :Parameters:

            array: subclass of `CompressedArray`
                The compressed array to be inserted.

        :Returns:

            `None`

        **Examples**

        >>> d._set_CompressedArray(a)

        """
        self._set_Array(array, copy=copy)

    def _set_dask(self, dx, copy=False, clear=None, in_memory=None):
        """Set the dask array.

        .. versionadded:: (cfdm) NEXTVERSION

        .. seealso:: `to_dask_array`, `_clear_after_dask_update`,
                     `_del_dask`

        :Parameters:

            dx: `dask.array.Array`
                The array to be inserted.

            copy: `bool`, optional
                If True then copy *array* before setting it. By
                default it is not copied.

            clear: `int` or `None`, optional
                Specify which components should be removed. The
                default value of `None` is equivalent to *clear* being
                set to ``{{class}}._ALL``, which results in all
                components being removed. See
                `_clear_after_dask_update` for details.

            in_memory: `None` or `bool`, optional
                If `None` then do not update the `__in_memory__`
                attribute. Otherwise set `__in_memory_` to
                *in_memory*. For clarity, it is recommended to provide
                a value for *in_memory*, even when that value is the
                default.

        :Returns:

            `None`

        """
        if dx is NotImplemented:
            logger.warning(
                "WARNING: NotImplemented has been set in the place of a "
                "dask array."
                "\n\n"
                "This could occur if any sort of exception is raised "
                "by a function that is run on chunks (via, for "
                "instance, da.map_blocks or "
                "dask.array.core.elemwise). Such a function could get "
                "run at definition time in order to ascertain "
                "suitability (such as data type casting, "
                "broadcasting, etc.). Note that the exception may be "
                "difficult to diagnose, as dask will have silently "
                "trapped it and returned NotImplemented (see , for "
                "instance, dask.array.core.elemwise). Print "
                "statements in a local copy of dask are possibly the "
                "way to go if the cause of the error is not obvious."
            )

        if copy:
            dx = dx.copy()

        self._set_component("dask", dx, copy=False)
        if in_memory is not None:
            self._set_component("__in_memory__", bool(in_memory), copy=False)

        self._clear_after_dask_update(clear)

    @classmethod
    def _set_subspace(cls, array, indices, value, orthogonal_indexing=True):
        """Assign to a subspace of an array.

        :Parameters:

            array: array_like
                The array to be assigned to. Must support
                `numpy`-style indexing. The array is changed in-place.

            indices: sequence
                The indices to be applied.

            value: array_like
                The value being assigned. Must support fancy indexing.

            orthogonal_indexing: `bool`, optional
                If True then apply 'orthogonal indexing', for which
                indices that are 1-d arrays or lists subspace along
                each dimension independently. This behaviour is
                similar to Fortran but different to, for instance,
                `numpy` or `dask`.

        :Returns:

            `None`

        **Examples**

        Note that ``a`` is redefined for each example, as it is
        changed in-place.

        >>> a = np.arange(40).reshape(5, 8)
        >>> {{package}}.{{class}}._set_subspace(a, [[1, 4 ,3], [7, 6, 1]],
        ...                    np.array([[-1, -2, -3]]))
        >>> print(a)
        [[ 0  1  2  3  4  5  6  7]
         [ 8 -3 10 11 12 13 -2 -1]
         [16 17 18 19 20 21 22 23]
         [24 -3 26 27 28 29 -2 -1]
         [32 -3 34 35 36 37 -2 -1]]

        >>> a = np.arange(40).reshape(5, 8)
        >>> {{package}}.{{class}}._set_subspace(a, [[1, 4 ,3], [7, 6, 1]],
        ...                    np.array([[-1, -2, -3]]),
        ...                    orthogonal_indexing=False)
        >>> print(a)
        [[ 0  1  2  3  4  5  6  7]
         [ 8  9 10 11 12 13 14 -1]
         [16 17 18 19 20 21 22 23]
         [24 -3 26 27 28 29 30 31]
         [32 33 34 35 36 37 -2 39]]

        >>> a = np.arange(40).reshape(5, 8)
        >>> value = np.linspace(-1, -9, 9).reshape(3, 3)
        >>> print(value)
        [[-1. -2. -3.]
         [-4. -5. -6.]
         [-7. -8. -9.]]
        >>> {{package}}.{{class}}._set_subspace(a, [[4, 4 ,1], [7, 6, 1]], value)
        >>> print(a)
        [[ 0  1  2  3  4  5  6  7]
         [ 8 -9 10 11 12 13 -8 -7]
         [16 17 18 19 20 21 22 23]
         [24 25 26 27 28 29 30 31]
         [32 -6 34 35 36 37 -5 -4]]

        """
        if not orthogonal_indexing:
            # --------------------------------------------------------
            # Apply non-orthogonal indexing
            # --------------------------------------------------------
            array[tuple(indices)] = value
            return

        # ------------------------------------------------------------
        # Still here? Then apply orthogonal indexing
        # ------------------------------------------------------------
        axes_with_list_indices = [
            i
            for i, x in enumerate(indices)
            if isinstance(x, list) or getattr(x, "shape", False)
        ]

        if len(axes_with_list_indices) < 2:
            # At most one axis has a list-of-integers index so we can
            # do a normal assignment
            array[tuple(indices)] = value
        else:
            # At least two axes have list-of-integers indices so we
            # can't do a normal assignment.
            #
            # The brute-force approach would be to do a separate
            # assignment to each set of elements of 'array' that are
            # defined by every possible combination of the integers
            # defined by the two index lists.
            #
            # For example, if the input 'indices' are ([1, 2, 4, 5],
            # slice(0:10), [8, 9]) then the brute-force approach would
            # be to do 4*2=8 separate assignments of 10 elements each.
            #
            # This can be reduced by a factor of ~2 per axis that has
            # list indices if we convert it to a sequence of "size 2"
            # slices (with a "size 1" slice at the end if there are an
            # odd number of list elements).
            #
            # In the above example, the input list index [1, 2, 4, 5]
            # can be mapped to two slices: slice(1,3,1), slice(4,6,1);
            # the input list index [8, 9] is mapped to slice(8,10,1)
            # and only 2 separate assignments of 40 elements each are
            # needed.
            indices1 = indices[:]
            for i, (x, size) in enumerate(zip(indices, array.shape)):
                if i in axes_with_list_indices:
                    # This index is a list (or similar) of integers
                    if not isinstance(x, list):
                        x = np.asanyarray(x).tolist()

                    y = []
                    args = [iter(x)] * 2
                    for start, stop in zip_longest(*args):
                        if start < 0:
                            start += size

                        if stop is None:
                            y.append(slice(start, start + 1))
                            break

                        if stop < 0:
                            stop += size

                        step = stop - start
                        if not step:
                            # (*) There is a repeated index in
                            #     positions 2N and 2N+1 (N>=0). Store
                            #     this as a single-element list
                            #     instead of a "size 2" slice, mainly
                            #     as an indicator that a special index
                            #     to 'value' might need to be
                            #     created. See below, where this
                            #     comment is referenced.
                            #
                            #     For example, the input list index
                            #     [1, 4, 4, 4, 6, 2, 7] will be mapped
                            #     to slice(1,5,3), [4], slice(6,1,-4),
                            #     slice(7,8,1)
                            y.append([start])
                        else:
                            if step > 0:
                                stop += 1
                            else:
                                stop -= 1

                            y.append(slice(start, stop, step))

                    indices1[i] = y
                else:
                    indices1[i] = (x,)

            if prod(np.shape(value)) == 1:
                # 'value' is logically scalar => simply assign it to
                # all index combinations.
                for i in product(*indices1):
                    try:
                        array[i] = value
                    except NotImplementedError:
                        # Assume that this error was raised because
                        # 'i' contains multiple size 1 lists, which
                        # are not implemented by Dask => Replace the
                        # size 1 lists with integers.
                        i = [
                            x[0] if isinstance(x, list) and len(x) == 1 else x
                            for x in i
                        ]
                        array[tuple(i)] = value

            else:
                # 'value' has two or more elements => for each index
                # combination for 'array' assign the corresponding
                # part of 'value'.
                indices2 = []
                ndim_difference = array.ndim - value.ndim
                for i2, size in enumerate(value.shape):
                    i1 = i2 + ndim_difference
                    if i1 not in axes_with_list_indices:
                        # The input 'indices[i1]' is a slice
                        indices2.append((slice(None),))
                        continue

                    index1 = indices1[i1]
                    if size == 1:
                        indices2.append((slice(None),) * len(index1))
                    else:
                        y = []
                        start = 0
                        for index in index1:
                            stop = start + 2
                            if isinstance(index, list):
                                # Two consecutive elements of 'value'
                                # are assigned to the same integer
                                # index of 'array'.
                                #
                                # See the (*) comment above.
                                start += 1

                            y.append(slice(start, stop))
                            start = stop

                        indices2.append(y)

                for i, j in zip(product(*indices1), product(*indices2)):
                    try:
                        array[i] = value[j]
                    except NotImplementedError:
                        # Assume that this error was raised because
                        # 'i' contains multiple size 1 lists, which
                        # are not implemented by Dask => Replace the
                        # size 1 lists with integers.
                        i = [
                            x[0] if isinstance(x, list) and len(x) == 1 else x
                            for x in i
                        ]
                        array[tuple(i)] = value[j]

    def _unary_operation(self, operation):
        """Implement unary arithmetic operations.

        It is called by the unary arithmetic methods, such as
        __abs__().

        .. seealso:: `_binary_operation`

        :Parameters:

            operation: `str`
                The unary arithmetic method name (such as "__invert__").

        :Returns:

            `{{class}}`
                A new Data array.

        **Examples**

        >>> d = {{package}}.{{class}}([[1, 2, -3, -4, -5]])

        >>> e = d._unary_operation('__abs__')
        >>> print(e.array)
        [[1 2 3 4 5]]

        >>> e = d.__abs__()
        >>> print(e.array)
        [[1 2 3 4 5]]

        >>> e = abs(d)
        >>> print(e.array)
        [[1 2 3 4 5]]

        """
        out = self.copy(array=False)

        dx = self.to_dask_array(
            _force_mask_hardness=True, _force_in_memory=True
        )
        dx = getattr(operator, operation)(dx)

        out._set_dask(dx, in_memory=True)

        return out

    @property
    def array(self):
        """A numpy array copy of the data.

        In-place changes to the returned numpy array do not affect the
        underlying dask array.

        The returned numpy array has the same mask hardness and fill
        values as the data.

        Compare with `compute`.

        **Performance**

        `array` causes all delayed operations to be computed. The
        returned `numpy` array is a deep copy of that returned by
        created `compute`.

        .. seealso:: `datetime_array`, `compute`, `persist`

        **Examples**

        >>> d = {{package}}.{{class}}([1, 2, 3.0], 'km')
        >>> a = d.array
        >>> isinstance(a, numpy.ndarray)
        True
        >>> print(a)
        [ 1.  2.  3.]
        >>> d[0] = -99
        >>> print(a[0])
        1.0
        >>> a[0] = 88
        >>> print(d[0])
        -99.0 km

        >>> d = {{package}}.{{class}}('2000-12-1', units='days since 1999-12-1')
        >>> print(d.array)
        366
        >>> print(d.datetime_array)
        2000-12-01 00:00:00

        """
        a = self.compute().copy()
        if issparse(a):
            a = a.toarray()
        elif not isinstance(a, np.ndarray):
            a = np.asanyarray(a)

        ndim = a.ndim
        shape = a.shape
        size = a.size
        if not size:
            return a

        ndim = a.ndim
        shape = a.shape

        # Set cached elements
        items = [0, -1]
        indices = [(slice(0, 1, 1),) * ndim, (slice(-1, None, 1),) * ndim]
        if ndim == 2 and shape[-1] == 2:
            items.extend((1, -2))
            indices.extend(
                (np.unravel_index(1, shape), np.unravel_index(size - 2, shape))
            )
        elif size == 3:
            items.append(1)
            indices.append(np.unravel_index(1, a.shape))

        cache = {i: a[index] for i, index in zip(items, indices)}
        self._set_cached_elements(cache)

        return a

    @property
    def chunks(self):
        """The `dask` chunk sizes for each dimension.

        .. versionadded:: (cfdm) NEXTVERSION

        .. seealso:: `npartitions`, `numblocks`, `rechunk`

        **Examples**

        >>> d = {{package}}.{{class}}.empty((6, 5), chunks=(2, 4))
        >>> d.chunks
        ((2, 2, 2), (4, 1))
        >>> d.numblocks
        (3, 2)
        >>> d.npartitions
        6

        """
        return self.to_dask_array(
            _force_mask_hardness=False, _force_in_memory=False
        ).chunks

    @property
    def chunksize(self):
        """The largest `dask` chunk size for each dimension.

        .. versionadded:: (cfdm) NEXTVERSION

        .. seealso:: `chunks`, `npartitions`, `numblocks`, `rechunk`

        **Examples**

        >>> d = {{package}}.{{class}}.empty((6, 5), chunks=(2, 4))
         >>> d.chunks
        ((2, 2, 2), (4, 1))
        >>> d.chunksize
        (2, 4)
        >>> d.numblocks
        (3, 2)
        >>> d.npartitions
        6

        """
        return self.to_dask_array(
            _apply_mask_hardness=False, _asanyarray=False
        ).chunksize

    @property
    def compressed_array(self):
        """Returns an independent numpy array of the compressed data.

        .. versionadded:: (cfdm) 1.7.0

        .. seealso:: `get_compressed_axes`, `get_compressed_dimension`,
                     `get_compression_type`

        :Returns:

            `numpy.ndarray`
                An independent numpy array of the compressed data.

        **Examples**

        >>> a = d.compressed_array

        """
        ca = self._get_Array(None)
        if ca is None or not ca.get_compression_type():
            raise ValueError("not compressed: can't get compressed array")

        return ca.compressed_array

    @property
    def dask_compressed_array(self):
        """Returns a dask array of the compressed data.

        .. versionadded:: (cfdm) NEXTVERSION

        :Returns:

            `dask.array.Array`
                The compressed data.

        **Examples**

        >>> a = d.dask_compressed_array

        """
        ca = self.source(None)

        if ca is None or not ca.get_compression_type():
            raise ValueError("not compressed: can't get compressed dask array")

        return ca.to_dask_array()

    @property
    def data(self):
        """The data as an object identity.

        **Examples**

        >>> d = {{package}}.{{class}}([1, 2], 'm')
        >>> d.data is d
        True

        """
        return self

    @property
    def datetime_array(self):
        """An independent numpy array of date-time objects.

        Only applicable to data arrays with reference time units.

        If the calendar has not been set then the CF default calendar will
        be used and the units will be updated accordingly.

        The data-type of the data array is unchanged.

        .. seealso:: `array`, `compute`, `persist`

        **Performance**

        `datetime_array` causes all delayed operations to be computed.

        **Examples**

        """
        units = self.Units

        if not units.isreftime:
            raise ValueError(
                f"Can't create date-time array from units {self._Units!r}"
            )

        calendar = getattr(units, "calendar", None)
        if calendar == "none":
            raise ValueError(
                f"Can't create date-time array from units {self._Units!r} "
                "because calendar is 'none'"
            )

        units1, reftime = units.units.split(" since ")

        # Convert months and years to days, because cftime won't work
        # otherwise.
        #
        # UDUNITS defines a year to be the interval between two
        # successive passages of the sun through vernal equinox, and a
        # month to be exactly 1/12 of that interval.
        year_length = 365.242198781

        dx = self.to_dask_array(_force_mask_hardness=False)
        if units1 in ("month", "months"):
            dx = dx * (year_length / 12)
            units = self._Units_class(f"days since {reftime}", calendar)
        elif units1 in ("year", "years", "yr"):
            dx = dx * year_length
            units = self._Units_class(f"days since {reftime}", calendar)

        dx = convert_to_datetime(dx, units)

        a = dx.compute()

        if np.ma.isMA(a):
            if self.hardmask:
                a.harden_mask()
            else:
                a.soften_mask()

            a.set_fill_value(self.get_fill_value(None))

        return a

    @property
    def dtype(self):
        """The `numpy` data-type of the data.

        Always returned as a `numpy` data-type instance, but may be set
        as any object that converts to a `numpy` data-type.

        **Examples**

        >>> d = {{package}}.{{class}}([1, 2.5, 3.9])
        >>> d.dtype
        dtype('float64')
        >>> print(d.array)
        [1.  2.5 3.9]
        >>> d.dtype = int
        >>> d.dtype
        dtype('int64')
        >>> print(d.array)
        [1 2 3]
        >>> d.dtype = 'float32'
        >>> print(d.array)
        [1. 2. 3.]
        >>> import numpy as np
        >>> d.dtype = np.dtype('int32')
        >>> d.dtype
        dtype('int32')
        >>> print(d.array)
        [1 2 3]

        """
        dx = self.to_dask_array(
            _force_mask_hardness=False, _force_in_memory=False
        )
        return dx.dtype

    @dtype.setter
    def dtype(self, value):
        # Only change the data type if it's different to that of the
        # dask array
        dx = self.to_dask_array(
            _force_mask_hardness=False, _force_in_memory=True
        )
        if dx.dtype != value:
            dx = dx.astype(value)
            self._set_dask(dx, in_memory=True)

    @property
    def fill_value(self):
        """The data array missing data value.

        If set to `None` then the default `numpy` fill value
        appropriate to the data array's data-type will be used.

        Deleting this attribute is equivalent to setting it to `None`,
        so this attribute is guaranteed to always exist.

        .. versionadded:: (cfdm) NEXTVERSION

        **Examples**

        >>> d.fill_value = 9999.0
        >>> d.fill_value
        9999.0
        >>> del d.fill_value
        >>> d.fill_value
        None

        """
        return self.get_fill_value(None)

    @fill_value.setter
    def fill_value(self, value):
        self.set_fill_value(value)

    @fill_value.deleter
    def fill_value(self):
        self.del_fill_value(None)

    @property
    def hardmask(self):
        """Hardness of the mask.

        If the `hardmask` attribute is `True`, i.e. there is a hard
        mask, then unmasking an entry will silently not occur. This is
        the default, and prevents overwriting the mask.

        If the `hardmask` attribute is `False`, i.e. there is a soft
        mask, then masked entries may be overwritten with non-missing
        values.

        .. note:: Setting the `hardmask` attribute does not
                  immediately change the mask hardness, rather its
                  value indicates to other methods (such as `where`,
                  `transpose`, etc.) whether or not the mask needs
                  hardening or softening prior to an operation being
                  defined, and those methods will reset the mask
                  hardness if required.

                  By contrast, the `harden_mask` and `soften_mask`
                  methods immediately reset the mask hardness of the
                  underlying `dask` array, and also set the value of
                  the `hardmask` attribute.

        .. versionadded:: (cfdm) NEXTVERSION

        .. seealso:: `harden_mask`, `soften_mask`, `to_dask_array`,
                     `__setitem__`

        **Examples**

        >>> d = {{package}}.{{class}}([1, 2, 3])
        >>> d.hardmask
        True
        >>> d[0] = {{package}}.masked
        >>> print(d.array)
        [-- 2 3]
        >>> d[...] = 999
        >>> print(d.array)
        [-- 999 999]
        >>> d.hardmask = False
        >>> d.hardmask
        False
        >>> d[...] = -1
        >>> print(d.array)
        [-1 -1 -1]

        """
        return self._get_component("hardmask", self._DEFAULT_HARDMASK)

    @hardmask.setter
    def hardmask(self, value):
        self._set_component("hardmask", bool(value), copy=False)

    @property
    def mask(self):
        """The Boolean missing data mask of the data array.

        The Boolean mask has True where the data array has missing data
        and False otherwise.

        .. seealso:: `masked_values`, `masked_where`

        :Returns:

            `{{class}}`

        **Examples**

        >>> d.shape
        (12, 73, 96)
        >>> m = d.mask
        >>> m.dtype
        dtype('bool')
        >>> m.shape
        (12, 73, 96)

        """
        mask_data_obj = self.copy(array=False)

        dx = self.to_dask_array(
            _force_mask_hardness=False, _force_in_memory=True
        )
        mask = da.ma.getmaskarray(dx)

        mask_data_obj._set_dask(mask, in_memory=True)
        mask_data_obj._Units = self._Units_class(None)
        mask_data_obj.hardmask = self._DEFAULT_HARDMASK

        return mask_data_obj

    @property
    def nbytes(self):
        """Total number of bytes consumed by the elements of the array.

        Does not include bytes consumed by the array mask

        **Performance**

        If the number of bytes is unknown then it is calculated
        immediately by executing all delayed operations.

        **Examples**

        >>> d = {{package}}.{{class}}([[1, 1.5, 2]])
        >>> d.dtype
        dtype('float64')
        >>> d.size, d.dtype.itemsize
        (3, 8)
        >>> d.nbytes
        24
        >>> d[0] = {{package}}.masked
        >>> print(d.array)
        [[-- 1.5 2.0]]
        >>> d.nbytes
        24

        """
        dx = self.to_dask_array(
            _force_mask_hardness=False, _force_in_memory=False
        )
        if math.isnan(dx.size):
            logger.debug("Computing data nbytes: Performance may be degraded")
            dx.compute_chunk_sizes()

        return dx.nbytes

    @property
    def ndim(self):
        """Number of dimensions in the data array.

        **Examples**

        >>> d = {{package}}.{{class}}([[1, 2, 3], [4, 5, 6]])
        >>> d.ndim
        2

        >>> d = {{package}}.{{class}}([[1, 2, 3]])
        >>> d.ndim
        2

        >>> d = {{package}}.{{class}}([[3]])
        >>> d.ndim
        2

        >>> d = {{package}}.{{class}}([3])
        >>> d.ndim
        12

        >>> d = {{package}}.{{class}}(3)
        >>> d.ndim
        0

        """
        dx = self.to_dask_array(
            _force_mask_hardness=False, _force_in_memory=False
        )
        return dx.ndim

    @property
    def npartitions(self):
        """The total number of chunks.

        .. versionadded:: (cfdm) NEXTVERSION

        .. seealso:: `chunks`, `chunksize`, `numblocks`, `rechunk`

        **Examples**

        >>> d = {{package}}.{{class}}.empty((6, 5), chunks=(2, 4))
        >>> d.chunks
        ((2, 2, 2), (4, 1))
        >>> d.chunksize
        (2, 4)
        >>> d.numblocks
        (3, 2)
        >>> d.npartitions
        6

        """
        dx = self.to_dask_array(
            _force_mask_hardness=False, _force_in_memory=False
        )
        return dx.npartitions

    @property
    def numblocks(self):
        """The number of chunks along each dimension.

        .. versionadded:: (cfdm) NEXTVERSION

        .. seealso:: `chunks`, `chunksize`, `npartitions`, `rechunk`

        **Examples**

        >>> d = {{package}}.{{class}}.empty((6, 5), chunks=(2, 4))
        >>> d.chunks
        ((2, 2, 2), (4, 1))
        >>> d.chunksize
        (2, 4)
        >>> d.numblocks
        (3, 2)
        >>> d.npartitions
        6

        """
        dx = self.to_dask_array(
            _force_mask_hardness=False, _force_in_memory=False
        )
        return dx.numblocks

    @property
    def shape(self):
        """Tuple of the data array's dimension sizes.

        **Performance**

        If the shape of the data is unknown then it is calculated
        immediately by executing all delayed operations.

        **Examples**

        >>> d = {{package}}.{{class}}([[1, 2, 3], [4, 5, 6]])
        >>> d.shape
        (2, 3)

        >>> d = {{package}}.{{class}}([[1, 2, 3]])
        >>> d.shape
        (1, 3)

        >>> d = {{package}}.{{class}}([[3]])
        >>> d.shape
        (1, 1)

        >>> d = {{package}}.{{class}}(3)
        >>> d.shape
        ()

        """
        dx = self.to_dask_array(
            _force_mask_hardness=False, _force_in_memory=False
        )
        if math.isnan(dx.size):
            logger.debug("Computing data shape: Performance may be degraded")
            dx.compute_chunk_sizes()

        return dx.shape

    @property
    def size(self):
        """Number of elements in the data array.

        **Performance**

        If the size of the data is unknown then it is calculated
        immediately by executing all delayed operations.

        **Examples**

        >>> d = {{package}}.{{class}}([[1, 2, 3], [4, 5, 6]])
        >>> d.size
        6

        >>> d = {{package}}.{{class}}([[1, 2, 3]])
        >>> d.size
        3

        >>> d = {{package}}.{{class}}([[3]])
        >>> d.size
        1

        >>> d = {{package}}.{{class}}([3])
        >>> d.size
        1

        >>> d = {{package}}.{{class}}(3)
        >>> d.size
        1

        """
        dx = self.to_dask_array(
            _force_mask_hardness=False, _force_in_memory=False
        )
        size = dx.size
        if math.isnan(size):
            logger.debug("Computing data size: Performance may be degraded")
            dx.compute_chunk_sizes()
            size = dx.size

        return size

    @property
    def sparse_array(self):
        """Return an independent `scipy` sparse array of the data.

        In-place changes to the returned sparse array do not affect
        the underlying dask array.

        An `AttributeError` is raised if a sparse array representation
        is not available.

        **Performance**

        `sparse_array` causes all delayed operations to be
        computed. The returned sparse array is a deep copy of that
        returned by created `compute`.

        .. versionadded:: (cfdm) 1.11.0.0

        .. seealso:: `array`

        :Returns:

                An independent `scipy` sparse array of the data.

        **Examples**

        >>> from scipy.sparse import issparse
        >>> issparse(d.sparse_array)
        True

        """
        array = self.compute()
        if issparse(array):
            return array.copy()

        raise AttributeError(
            f"The array is of type {type(array)}, and a sparse array "
            "representation of the data is not available."
        )

    @property
    def Units(self):
        """The `Units` object containing the units of the data array.

        .. versionadded:: (cfdm) NEXTVERSION

        **Examples**

        >>> d = {{package}}.{{class}}([1, 2, 3], units='m')
        >>> d.Units
        <Units: m>
        >>> d.Units = {{package}}.Units('kilometres')
        >>> d.Units
        <Units: kilometres>
        >>> d.Units = {{package}}.Units('km')
        >>> d.Units
        <Units: km>

        """
        return self._Units

    @Units.setter
    def Units(self, value):
        # CF-PYTHON: Override
        self._Units = value

    @Units.deleter
    def Units(self):
        # CF-PYTHON: Override
        del self._Units

    def all(self, axis=None, keepdims=True, split_every=None):
        """Test whether all data array elements evaluate to True.

        .. versionadded:: (cfdm) NEXTVERSION

        .. seealso:: `any`

        :Parameters:

            axis: (sequence of) `int`, optional
                Axis or axes along which a logical AND reduction is
                performed. The default (`None`) is to perform a
                logical AND over all the dimensions of the input
                array. *axis* may be negative, in which case it counts
                from the last to the first axis.

            {{collapse keepdims: `bool`, optional}}

            {{split_every: `int` or `dict`, optional}}

        :Returns:

            `{{class}}`
                Whether or not all data array elements evaluate to True.

        **Examples**

        >>> d = {{package}}.{{class}}([[1, 2], [3, 4]])
        >>> d.all()
        <{{repr}}Data(1, 1): [[True]]>
        >>> d.all(keepdims=False)
        <{{repr}}Data(1, 1): True>
        >>> d.all(axis=0)
        <{{repr}}Data(1, 2): [[True, True]]>
        >>> d.all(axis=1)
        <{{repr}}Data(2, 1): [[True, True]]>
        >>> d.all(axis=())
        <{{repr}}Data(2, 2): [[True, ..., True]]>

        >>> d[0] = cf.masked
        >>> d[1, 0] = 0
        >>> print(d.array)
        [[-- --]
         [0 4]]
        >>> d.all(axis=0)
        <{{repr}}Data(1, 2): [[False, True]]>
        >>> d.all(axis=1)
        <{{repr}}Data(2, 1): [[--, False]]>

        >>> d[...] = cf.masked
        >>> d.all()
        <{{repr}}Data(1, 1): [[--]]>
        >>> bool(d.all())
        True
        >>> bool(d.all(keepdims=False))
        False

        """
        d = self.copy(array=False)
        dx = self.to_dask_array(
            _force_mask_hardness=False, _force_in_memory=True
        )
        dx = da.all(dx, axis=axis, keepdims=keepdims, split_every=split_every)
        d._set_dask(dx, in_memory=True)
        d.hardmask = self._DEFAULT_HARDMASK
        d._Units = self._Units_class(None)
        return d

    def any(self, axis=None, keepdims=True, split_every=None):
        """Test whether any data array elements evaluate to True.

        .. seealso:: `all`

        :Parameters:

            axis: (sequence of) `int`, optional
                Axis or axes along which a logical OR reduction is
                performed. The default (`None`) is to perform a
                logical OR over all the dimensions of the input
                array. *axis* may be negative, in which case it counts
                from the last to the first axis.

            {{collapse keepdims: `bool`, optional}}

            {{split_every: `int` or `dict`, optional}}

        :Returns:

            `{{class}}`
                Whether or any data array elements evaluate to True.

        **Examples**

        >>> d = {{package}}.{{class}}([[0, 2], [0, 4]])
        >>> d.any()
        <{{repr}}{{class}}(1, 1): [[True]]>
        >>> d.any(keepdims=False)
        <{{repr}}{{class}}(1, 1): True>
        >>> d.any(axis=0)
        <{{repr}}{{class}}(1, 2): [[False, True]]>
        >>> d.any(axis=1)
        <{{repr}}{{class}}(2, 1): [[True, True]]>
        >>> d.any(axis=())
        <{{repr}}{{class}}(2, 2): [[False, ..., True]]>

        >>> d[0] = {{package}}.masked
        >>> print(d.array)
        [[-- --]
         [0 4]]
        >>> d.any(axis=0)
        <{{repr}}{{class}}(1, 2): [[False, True]]>
        >>> d.any(axis=1)
        <{{repr}}{{class}}(2, 1): [[--, True]]>

        >>> d[...] = {{package}}.masked
        >>> d.any()
        <{{repr}}{{class}}(1, 1): [[--]]>
        >>> bool(d.any())
        False
        >>> bool(d.any(keepdims=False))
        False

        """
        d = self.copy(array=False)
        dx = self.to_dask_array(
            _force_mask_hardness=False, _force_in_memory=True
        )
        dx = da.any(dx, axis=axis, keepdims=keepdims, split_every=split_every)
        d._set_dask(dx, in_memory=True)
        d.hardmask = self._DEFAULT_HARDMASK
        d._Units = self._Units_class(None)
        return d

    @_inplace_enabled(default=False)
    def apply_masking(
        self,
        fill_values=None,
        valid_min=None,
        valid_max=None,
        valid_range=None,
        inplace=False,
    ):
        """Apply masking.

        Masking is applied according to the values of the keyword
        parameters.

        Elements that are already masked remain so.

        .. versionadded:: (cfdm) 1.8.2

        .. seealso:: `get_fill_value`, `hardmask`, `mask`

        :Parameters:

            fill_values: `bool` or sequence of scalars, optional
                Specify values that will be set to missing data. Data
                elements exactly equal to any of the values are set to
                missing data.

                If True then the value returned by the
                `get_fill_value` method, if such a value exists, is
                used.

                Zero or more values may be provided in a sequence of
                scalars.

                *Parameter example:*
                  Specify a fill value of 999: ``fill_values=[999]``

                *Parameter example:*
                  Specify fill values of 999 and -1.0e30:
                  ``fill_values=[999, -1.0e30]``

                *Parameter example:*
                  Use the fill value already set for the data:
                  ``fill_values=True``

                *Parameter example:*
                  Use no fill values: ``fill_values=False`` or
                  ``fill_value=[]``

            valid_min: number, optional
                A scalar specifying the minimum valid value. Data
                elements strictly less than this number will be set to
                missing data.

            valid_max: number, optional
                A scalar specifying the maximum valid value. Data
                elements strictly greater than this number will be set
                to missing data.

            valid_range: (number, number), optional
                A vector of two numbers specifying the minimum and
                maximum valid values, equivalent to specifying values
                for both *valid_min* and *valid_max* parameters. The
                *valid_range* parameter must not be set if either
                *valid_min* or *valid_max* is defined.

                *Parameter example:*
                  ``valid_range=[-999, 10000]`` is equivalent to setting
                  ``valid_min=-999, valid_max=10000``

            {{inplace: `bool`, optional}}

        :Returns:

            `{{class}}` or `None`
                The data with masked values. If the operation was in-place
                then `None` is returned.

        **Examples**

        >>> import numpy
        >>> d = {{package}}.{{class}}(numpy.arange(12).reshape(3, 4), 'm')
        >>> d[1, 1] = {{package}}.masked
        >>> print(d.array)
        [[0 1 2 3]
         [4 -- 6 7]
         [8 9 10 11]]
        >>> print(d.apply_masking().array)
        [[0 1 2 3]
         [4 -- 6 7]
         [8 9 10 11]]
        >>> print(d.apply_masking(fill_values=[0]).array)
        [[-- 1 2 3]
         [4 -- 6 7]
         [8 9 10 11]]
        >>> print(d.apply_masking(fill_values=[0, 11]).array)
        [[-- 1 2 3]
         [4 -- 6 7]
         [8 9 10 --]]
        >>> print(d.apply_masking(valid_min=3).array)
        [[-- -- -- 3]
         [4 -- 6 7]
         [8 9 10 11]]
        >>> print(d.apply_masking(valid_max=6).array)
        [[0 1 2 3]
         [4 -- 6 --]
         [-- -- -- --]]
        >>> print(d.apply_masking(valid_range=[2, 8]).array)
        [[-- -- 2 3]
         [4 -- 6 7]
         [8 -- -- --]]
        >>> d.set_fill_value(7)
        >>> print(d.apply_masking(fill_values=True).array)
        [[0 1 2 3]
         [4 -- 6 --]
         [8 9 10 11]]
        >>> print(d.apply_masking(fill_values=True,
        ...                       valid_range=[2, 8]).array)
        [[-- -- 2 3]
         [4 -- 6 --]
         [8 -- -- --]]

        """
        # Parse valid_range
        if valid_range is not None:
            if valid_min is not None or valid_max is not None:
                raise ValueError(
                    "Can't set 'valid_range' parameter with either the "
                    "'valid_min' nor 'valid_max' parameters"
                )

            try:
                if len(valid_range) != 2:
                    raise ValueError(
                        "'valid_range' parameter must be a vector of "
                        "two elements"
                    )
            except TypeError:
                raise ValueError(
                    "'valid_range' parameter must be a vector of "
                    "two elements"
                )

            valid_min, valid_max = valid_range

        # Parse fill_values
        if fill_values is None:
            fill_values = False

        if isinstance(fill_values, bool):
            if fill_values:
                fill_value = self.get_fill_value(None)
                if fill_value is not None:
                    fill_values = (fill_value,)
                else:
                    fill_values = ()
            else:
                fill_values = ()
        else:
            try:
                iter(fill_values)
            except TypeError:
                raise TypeError(
                    "'fill_values' parameter must be a sequence or "
                    f"of type bool. Got type {type(fill_values)}"
                )
            else:
                if isinstance(fill_values, str):
                    raise TypeError(
                        "'fill_values' parameter must be a sequence or "
                        f"of type bool. Got type {type(fill_values)}"
                    )

        d = _inplace_enabled_define_and_cleanup(self)

        dx = self.to_dask_array(
            _force_mask_hardness=True, _force_in_memory=True
        )

        mask = None
        if fill_values:
            mask = dx == fill_values[0]

            for fill_value in fill_values[1:]:
                mask |= dx == fill_value

        if valid_min is not None:
            if mask is None:
                mask = dx < valid_min
            else:
                mask |= dx < valid_min

        if valid_max is not None:
            if mask is None:
                mask = dx > valid_max
            else:
                mask |= dx > valid_max

        if mask is not None:
            dx = da.ma.masked_where(mask, dx)
            CFA = self._CFA
        else:
            CFA = self._NONE

<<<<<<< HEAD
        d._set_dask(dx, clear=self._ALL ^ CFA, asanyarray=False)
=======
        d._set_dask(dx, in_memory=True)
>>>>>>> fa4e9ff4

        return d

    def chunk_indices(self):
        """Return indices of the data that define each dask chunk.

        .. versionadded:: (cfdm) NEXTVERSION

        .. seealso:: `chunks`, `chunk_positions`

        :Returns:

            `itertools.product`
                An iterator over tuples of indices of the data array.

        **Examples**

        >>> d = {{package}}.{{class}}(np.arange(405).reshape(3, 9, 15),
        ...     chunks=((1, 2), (9,), (4, 5, 6)))
        >>> d.npartitions
        6
        >>> for index in d.chunk_indices():
        ...     print(index)
        ...
        (slice(0, 1, None), slice(0, 9, None), slice(0, 4, None))
        (slice(0, 1, None), slice(0, 9, None), slice(4, 9, None))
        (slice(0, 1, None), slice(0, 9, None), slice(9, 15, None))
        (slice(1, 3, None), slice(0, 9, None), slice(0, 4, None))
        (slice(1, 3, None), slice(0, 9, None), slice(4, 9, None))
        (slice(1, 3, None), slice(0, 9, None), slice(9, 15, None))

        """
        return chunk_indices(self.chunks)

    def chunk_positions(self):
        """Find the position of each chunk.

        .. versionadded:: (cfdm) NEXTVERSION

        .. seealso:: `chunks`, `chunk_indices`

        :Parameters:

            chunks: `tuple`

                The chunk sizes along each dimension, as output by
                `dask.array.Array.chunks`.

        **Examples**

        >>> d = {{package}}.{{class}}(np.arange(405).reshape(3, 9, 15),
        ...     chunks=((1, 2), (9,), (4, 5, 6)))
        >>> d.npartitions
        6
        >>> for position in d.chunk_positions():
        ...     print(position)
        ...
        (0, 0, 0)
        (0, 0, 1)
        (0, 0, 2)
        (1, 0, 0)
        (1, 0, 1)
        (1, 0, 2)

        """
        return chunk_positions(self.chunks)

    @_inplace_enabled(default=False)
    def compressed(self, inplace=False):
        """Return all non-masked values in a one dimensional data array.

        Not to be confused with compression by convention (see the
        `uncompress` method).

        .. versionadded:: (cfdm) NEXTVERSION

        .. seealso:: `flatten`

        :Parameters:

            {{inplace: `bool`, optional}}

        :Returns:

            `Data` or `None`
                The non-masked values, or `None` if the operation was
                in-place.

        **Examples**

        >>> d = {{package}}.{class}}(numpy.arange(12).reshape(3, 4), 'm')
        >>> print(d.array)
        [[ 0  1  2  3]
         [ 4  5  6  7]
         [ 8  9 10 11]]
        >>> print(d.compressed().array)
        [ 0  1  2  3  4  5  6  7  8  9 10 11]
        >>> d[1, 1] = {{package}}.masked
        >>> d[2, 3] = {{package}}.masked
        >>> print(d.array)
        [[0  1  2  3]
         [4 --  6  7]
         [8  9 10 --]]
        >>> print(d.compressed().array)
        [ 0  1  2  3  4  6  7  8  9 10]

        >>> d = {{package}}.{class}}(9)
        >>> print(d.compressed().array)
        [9]

        """
        d = _inplace_enabled_define_and_cleanup(self)

        dx = d.to_dask_array()
        dx = da.blockwise(
            np.ma.compressed,
            "i",
            dx.ravel(),
            "i",
            adjust_chunks={"i": lambda n: np.nan},
            dtype=dx.dtype,
            meta=np.array((), dtype=dx.dtype),
        )

        d._set_dask(dx, clear=self._ALL, asanyarray=False)
        return d

    def compute(self, _asanyarray=True):
        """A view of the computed data.

        In-place changes to the returned array *might* affect the
        underlying Dask array, depending on how the that Dask array
        has been defined.

        The returned array has the same mask hardness and fill value
        as the data.

        Compare with `array`.

        **Performance**

        `compute` causes all delayed operations to be computed.

        .. versionadded:: (cfdm) NEXTVERSION

        .. seealso:: `persist`, `array`, `datetime_array`,
                     `sparse_array`

        :Returns:

                An in-memory view of the data

        **Examples**

        >>> d = {{package}}.{{class}}([1, 2, 3.0], 'km')
        >>> d.compute()
        array([1., 2., 3.])

        >>> from scipy.sparse import csr_array
        >>> d = {{package}}.{{class}}(csr_array((2, 3)))
        >>> d.compute()
        <2x3 sparse array of type '<class 'numpy.float64'>'
                with 0 stored elements in Compressed Sparse Row format>
        >>>: d.array
        array([[0., 0., 0.],
               [0., 0., 0.]])
        >>> d.compute().toarray()
        array([[0., 0., 0.],
               [0., 0., 0.]])

        """
<<<<<<< HEAD
        dx = self.to_dask_array(
            _apply_mask_hardness=False, _asanyarray=_asanyarray
        )
=======
        dx = self.to_dask_array(_force_mask_hardness=False)
>>>>>>> fa4e9ff4
        a = dx.compute()

        if np.ma.isMA(a) and a is not np.ma.masked:
            a.set_fill_value(999)
            if self.hardmask:
                a.harden_mask()
            else:
                a.soften_mask()

            a.set_fill_value(self.get_fill_value(None))

        return a

    @classmethod
    def concatenate(
        cls, data, axis=0, cull_graph=False, relaxed_units=False, copy=True
    ):
        """Join a sequence of data arrays together.

        .. versionadded:: (cfdm) NEXTVERSION

        .. seealso:: `cull_graph`

        :Parameters:

            data: sequence of `Data`
                The data arrays to be concatenated. Concatenation is
                carried out in the order given. Each data array must
                have equivalent units and the same shape, except in
                the concatenation axis. Note that scalar arrays are
                treated as if they were one dimensional.

            axis: `int`, optional
                The axis along which the arrays will be joined. The
                default is 0. Note that scalar arrays are treated as
                if they were one dimensional.

            {{cull_graph: `bool`, optional}}

            {{relaxed_units: `bool`, optional}}

            copy: `bool`, optional
                If True (the default) then make copies of the data, if
                required, prior to the concatenation, thereby ensuring
                that the input data arrays are not changed by the
                concatenation process. If False then some or all input
                data arrays might be changed in-place, but the
                concatenation process will be faster.

        :Returns:

            `Data`
                The concatenated data.

        **Examples**

        >>> d = {{package}}.{{class}}([[1, 2], [3, 4]])
        >>> e = {{package}}.{{class}}([[5.0, 6.0]])
        >>> f = {{package}}.{{class}}.concatenate((d, e))
        >>> print(f.array)
        [[ 1.     2.   ]
         [ 3.     4.   ]
         [ 5.     6.   ]]
        >>> f.equals({{package}}.{{class}}.concatenate((d, e), axis=-2))
        True

        >>> e = {{package}}.{{class}}([[5.0], [6.0]])
        >>> f = {{package}}.{{class}}.concatenate((d, e), axis=1)
        >>> print(f.array)
        [[ 1.     2.     5.]
         [ 3.     4.     6.]]

        >>> d = {{package}}.{{class}}(1)
        >>> e = {{package}}.{{class}}(50.0)
        >>> f = {{package}}.{{class}}.concatenate((d, e))
        >>> print(f.array)
        [ 1.    50.]

        """
        if isinstance(data, cls):
            raise ValueError("Must provied a sequence of Data objects")

        data = tuple(data)
        n_data = len(data)
        if not n_data:
            raise ValueError(
                "Can't concatenate: Must provide at least one Data object"
            )

        if cull_graph:
            # Remove unnecessary components from the graph, which may
            # improve performance, and because complicated task graphs
            # can sometimes confuse da.concatenate.
            for d in data:
                d.cull_graph()

        data0 = data[0]
        units0 = data0.Units
        data0_cached_elements = data0._get_cached_elements()

        if copy:
            data0 = data0.copy()

        if not data0.ndim:
            data0.insert_dimension(inplace=True)

        if n_data == 1:
            return data0

        conformed_data = [data0]
        for data1 in data[1:]:
            # Turn any scalar array into a 1-d array
            copied = False
            if not data1.ndim:
                if copy:
                    data1 = data1.copy()
                    copied = True

                data1.insert_dimension(inplace=True)

            # Check and conform the units of data1 with respect to
            # those of data0
            data1 = cls._concatenate_conform_units(
                data1, units0, relaxed_units, copy and not copied
            )

            conformed_data.append(data1)

        # Get data as dask arrays and apply concatenation
        # operation. We can set 'asanyarray=False' because at compute
        # time the concatenation operation does not need to access the
        # actual data.
        dxs = [
            d.to_dask_array(_apply_mask_hardness=False, _asanyarray=False)
            for d in conformed_data
        ]
        dx = da.concatenate(dxs, axis=axis)

        # ------------------------------------------------------------
        # Set the aggregation write status
        # ------------------------------------------------------------
        #
        # Assume at first that all input data instances have True
        # status, but then ..
        CFA = cls._CFA
        for d in conformed_data:
            if not d.nc_get_aggregation_write_status():
                # 1) The status must be False when any input data
                #    object has False status.
                CFA = cls._NONE
                break

        if CFA != cls._NONE:
            non_concat_axis_chunks0 = list(data[0].chunks)
            non_concat_axis_chunks0.pop(axis)
            for d in conformed_data[1:]:
                non_concat_axis_chunks = list(d.chunks)
                non_concat_axis_chunks.pop(axis)
                if non_concat_axis_chunks != non_concat_axis_chunks0:
                    # 2) The status must be False when any two input
                    #    data objects have different Dask chunk
                    #    patterns for the non-concatenated axes.
                    CFA = cls._NONE
                    break

        # ------------------------------------------------------------
        # Set the aggregation fragment type
        # ------------------------------------------------------------
        if CFA != cls._NONE:
            fragment_type0 = data[0].nc_get_aggregation_fragment_type()
            for d in conformed_data[1:]:
                fragment_type1 = d.nc_get_aggregation_fragment_type()
                if fragment_type1 != fragment_type0 and "location" in (
                    fragment_type1,
                    fragment_type0,
                ):
                    # 3) The status must be False when any two input
                    #    Data objects have different fragment types,
                    #    onew of which is 'location'.
                    data0._nc_del_aggregation_fragment_type()
                    CFA = cls._NONE
                    break

        # ------------------------------------------------------------
        # Set the __asanyarray__ status
        # ------------------------------------------------------------
        asanyarray = data[0].__asanyarray__
        for d in conformed_data[1:]:
            if d.__asanyarray__ != asanyarray:
                # If and only if any two input Data objects have
                # different __asanyarray__ valuesq, then set
                # asanyarray=True for the concatenation.
                asanyarray = True
                break

        # ------------------------------------------------------------
        # Set the concatenated dask array
        # ------------------------------------------------------------
        data0._set_dask(dx, clear=cls._ALL ^ CFA, asanyarray=asanyarray)

        # ------------------------------------------------------------
        # Set the aggregation 'aggregated_data' terms
        # ------------------------------------------------------------
        if data0.nc_get_aggregation_write_status():
            # Set the netCDF aggregated_data terms, giving precedence
            # to those towards the left hand side of the input
            # list. If any input Data object has no aggregated_data
            # terms, then nor will the concatenated data.
            aggregated_data = {}
            for d in conformed_data[::-1]:
                value = d.nc_get_aggregated_data()
                if not value:
                    aggregated_data = {}
                    break

                aggregated_data.update(value)

            data0.nc_set_aggregated_data(aggregated_data)

        # ------------------------------------------------------------
        # Re-set appropriate cached elements (after '_set_dask' has
        # just cleared them from data0)
        # ------------------------------------------------------------
        cached_elements = {}
        i = 0
        element = data0_cached_elements.get(i)
        if element is not None:
            cached_elements[i] = element

        i = -1
        element = conformed_data[i]._get_cached_elements().get(i)
        if element is not None:
            cached_elements[i] = element

        if cached_elements:
            data0._set_cached_elements(cached_elements)

        # ------------------------------------------------------------
        # Apply extra post-processing to the concatenated data
        # ------------------------------------------------------------
        data0 = cls._concatenate_post_process(data0, axis, conformed_data)

        # Return the concatenated data
        return data0

    def creation_commands(
        self, name="data", namespace=None, indent=0, string=True
    ):
        """Return the commands that would create the data object.

        .. versionadded:: (cfdm) 1.8.7.0

        :Parameters:

            name: `str` or `None`, optional
                Set the variable name of `Data` object that the commands
                create.

            {{namespace: `str`, optional}}

            {{indent: `int`, optional}}

            {{string: `bool`, optional}}

        :Returns:

            {{returns creation_commands}}

        **Examples**

        >>> d = {{package}}.{{class}}([[0.0, 45.0], [45.0, 90.0]],
        ...                           units='degrees_east')
        >>> print(d.creation_commands())
        data = {{package}}.{{class}}([[0.0, 45.0], [45.0, 90.0]], units='degrees_east', dtype='f8')

        >>> d = {{package}}.{{class}}(['alpha', 'beta', 'gamma', 'delta'],
        ...                           mask = [1, 0, 0, 0])
        >>> d.creation_commands(name='d', namespace='', string=False)
        ["d = Data(['', 'beta', 'gamma', 'delta'], dtype='U5', mask=Data([True, False, False, False], dtype='b1'))"]

        """
        namespace0 = namespace
        if namespace is None:
            namespace = self._package() + "."
        elif namespace and not namespace.endswith("."):
            namespace += "."

        mask = self.mask
        if mask.any():
            if name == "mask":
                raise ValueError(
                    "When the data is masked, the 'name' parameter "
                    "can not have the value 'mask'"
                )
            masked = True
            array = self.filled().array.tolist()
        else:
            masked = False
            array = self.array.tolist()

        units = self.get_units(None)
        if units is None:
            units = ""
        else:
            units = f", units={units!r}"

        calendar = self.get_calendar(None)
        if calendar is None:
            calendar = ""
        else:
            calendar = f", calendar={calendar!r}"

        fill_value = self.get_fill_value(None)
        if fill_value is None:
            fill_value = ""
        else:
            fill_value = f", fill_value={fill_value}"

        dtype = self.dtype.descr[0][1][1:]

        if masked:
            mask = mask.creation_commands(
                name="mask", namespace=namespace0, indent=0, string=True
            )
            mask = mask.replace("mask = ", "mask=", 1)
            mask = f", {mask}"
        else:
            mask = ""

        if name is None:
            name = ""
        else:
            name = name + " = "

        out = []
        out.append(
            f"{name}{namespace}{self.__class__.__name__}({array}{units}"
            f"{calendar}, dtype={dtype!r}{mask}{fill_value})"
        )

        if string:
            indent = " " * indent
            out[0] = indent + out[0]
            out = ("\n" + indent).join(out)

        return out

    def cull_graph(self):
        """Remove unnecessary tasks from the dask graph in-place.

        **Performance**

        An unnecessary task is one which does not contribute to the
        computed result. Such tasks are always automatically removed
        (culled) at compute time, but removing them beforehand might
        improve performance by reducing the amount of work done in
        later steps.

        .. versionadded:: (cfdm) NEXTVERSION

        .. seealso:: `dask.optimization.cull`

        :Returns:

            `None`

        **Examples**

        >>> d = {{package}}.{{class}}([1, 2, 3, 4, 5], chunks=3)
        >>> d = d[:2]
        >>> dict(d.to_dask_array().dask)
        {('array-21ea057f160746a3d3f0943bba945460', 0): array([1, 2, 3]),
         ('array-21ea057f160746a3d3f0943bba945460', 1): array([4, 5]),
         ('getitem-3e4edac0a632402f6b45923a6b9d215f',
          0): (<function dask.array.chunk.getitem(obj, index)>, ('array-21ea057f160746a3d3f0943bba945460',
           0), (slice(0, 2, 1),))}
        >>> d.cull_graph()
        >>> dict(d.to_dask_array().dask)
        {('getitem-3e4edac0a632402f6b45923a6b9d215f',
          0): (<function dask.array.chunk.getitem(obj, index)>, ('array-21ea057f160746a3d3f0943bba945460',
           0), (slice(0, 2, 1),)),
         ('array-21ea057f160746a3d3f0943bba945460', 0): array([1, 2, 3])}

        """
        dx = self.to_dask_array(
            _force_mask_hardness=False, _force_in_memory=False
        )
        dsk, _ = cull(dx.dask, dx.__dask_keys__())
        dx = da.Array(dsk, name=dx.name, chunks=dx.chunks, dtype=dx.dtype)
        self._set_dask(dx, clear=self._NONE, in_memory=None)

    def del_calendar(self, default=ValueError()):
        """Delete the calendar.

        .. seealso:: `get_calendar`, `has_calendar`, `set_calendar`,
                     `del_units`, `Units`

        :Parameters:

            default: optional
                Return the value of the *default* parameter if the
                calendar has not been set. If set to an `Exception`
                instance then it will be raised instead.

        :Returns:

            `str`
                The value of the deleted calendar.

        **Examples**

        >>> d = {{package}}.{{class}}(1, "days since 2000-1-1", calendar="noleap")
        >>> d.del_calendar()
        'noleap'
        >>> print(d.del_calendar())
        None

        >>> d = {{package}}.{{class}}(1, "days since 2000-1-1")
        >>> print(d.del_calendar())
        None

        >>> d = {{package}}.{{class}}(1, "m")
        Traceback (most recent call last):
            ...
        ValueError: Units <Units: m> have no calendar

        """
        units = self.Units
        if not units.isreftime:
            return self._default(default, f"Units {units!r} have no calendar")

        calendar = getattr(units, "calendar", None)
        if calendar is None:
            return self._default(
                default, f"{self.__class__.__name__} has no calendar"
            )

        self._Units = self._Units_class(self.get_units(None), None)
        return calendar

    def del_units(self, default=ValueError()):
        """Delete the units.

        .. seealso:: `get_units`, `has_units`, `set_units`,
                     `del_calendar`, `Units`

        :Parameters:

            default: optional
                Return the value of the *default* parameter if the
                units has not been set. If set to an `Exception`
                instance then it will be raised instead.

        :Returns:

            `str`
                The value of the deleted units.

        **Examples**

        >>> d = {{package}}.{{class}}(1, "m")
        >>> d.del_units()
        'm'
        >>> d.Units
        <Units: >
        >>> d.del_units()
        Traceback (most recent call last):
            ...
        ValueError: Data has no units

        >>> d = {{package}}.{{class}}(1, "days since 2000-1-1", calendar="noleap")
        >>> d.del_units()
        'days since 2000-1-1'
        >>> d.Units
        <Units: noleap>

        """
        u = self.Units
        units = getattr(u, "units", None)
        calendar = getattr(u, "calendar", None)
        self._Units = self._Units_class(None, calendar)

        if units is not None:
            return units

        return self._default(
            default, f"{self.__class__.__name__} has no units"
        )

    @classmethod
    def empty(
        cls,
        shape,
        dtype=None,
        units=None,
        calendar=None,
        chunks="auto",
    ):
        """Return a new array, without initialising entries.

        :Parameters:

            shape: `int` or `tuple` of `int`
                The shape of the new array. e.g. ``(2, 3)`` or ``2``.

            dtype: data-type
                The desired output data-type for the array, e.g.
                `numpy.int8`. The default is `numpy.float64`.

            units: `str` or `Units`
                The units for the new data array.

            calendar: `str`, optional
                The calendar for reference time units.

            {{chunks: `int`, `tuple`, `dict` or `str`, optional}}

                .. versionadded:: (cfdm) NEXTVERSION

        :Returns:

            `{{class}}`
                Array of uninitialised (arbitrary) data of the given
                shape and dtype.

        **Examples**

        >>> d = {{package}}.{{class}}.empty((2, 2))
        >>> print(d.array)
        [[ -9.74499359e+001  6.69583040e-309],
         [  2.13182611e-314  3.06959433e-309]]         #uninitialised

        >>> d = {{package}}.{{class}}.empty((2,), dtype=bool)
        >>> print(d.array)
        [ False  True]                                 #uninitialised

        """
        dx = da.empty(shape, dtype=dtype, chunks=chunks)
        return cls(dx, units=units, calendar=calendar)

    @_manage_log_level_via_verbosity
    def equals(
        self,
        other,
        rtol=None,
        atol=None,
        ignore_fill_value=False,
        ignore_data_type=False,
        ignore_type=False,
        verbose=None,
        traceback=False,
        ignore_compression=False,
        _check_values=True,
    ):
        """True if two data arrays are logically equal, False otherwise.

        {{equals tolerance}}

        :Parameters:

            other:
                The object to compare for equality.

            {{rtol: number, optional}}

            {{atol: number, optional}}

            ignore_fill_value: `bool`, optional
                If True then data arrays with different fill values are
                considered equal. By default they are considered unequal.

            {{ignore_data_type: `bool`, optional}}

            {{ignore_type: `bool`, optional}}

            {{verbose: `int` or `str` or `None`, optional}}

            {{ignore_compression: `bool`, optional}}

        :Returns:

            `bool`
                Whether or not the two instances are equal.

        **Examples**

        >>> d.equals(d)
        True
        >>> d.equals(d + 1)
        False

        """
        pp = super()._equals_preprocess(
            other, verbose=verbose, ignore_type=ignore_type
        )

        if pp is True or pp is False:
            return pp

        other = pp

        # Check that each instance has the same shape
        if self.shape != other.shape:
            logger.info(
                f"{self.__class__.__name__}: Different shapes: "
                f"{self.shape} != {other.shape}"
            )  # pragma: no cover
            return False

        # Check that each instance has the same fill value
        if not ignore_fill_value and self.get_fill_value(
            None
        ) != other.get_fill_value(None):
            logger.info(
                f"{self.__class__.__name__}: Different fill value: "
                f"{self.get_fill_value(None)} != {other.get_fill_value(None)}"
            )  # pragma: no cover
            return False

        self_dx = self.to_dask_array(_force_mask_hardness=False)
        other_dx = other.to_dask_array(_force_mask_hardness=False)

        # Check that each instance has the same data type
        self_is_numeric = is_numeric_dtype(self_dx)
        other_is_numeric = is_numeric_dtype(other_dx)
        if (
            not ignore_data_type
            and (self_is_numeric or other_is_numeric)
            and self.dtype != other.dtype
        ):
            logger.info(
                f"{self.__class__.__name__}: Different data types: "
                f"{self.dtype} != {other.dtype}"
            )  # pragma: no cover
            return False

        # Check that each instance has the same units.
        self_Units = self.Units
        other_Units = other.Units
        if self_Units != other_Units:
            if is_log_level_info(logger):
                logger.info(
                    f"{self.__class__.__name__}: Different Units "
                    f"({self_Units!r}, {other_Units!r})"
                )

            return False

        # Return now if we have been asked to not check the array
        # values
        if not _check_values:
            return True

        # ------------------------------------------------------------
        # Check that each instance has equal array values
        # ------------------------------------------------------------
        if rtol is None:
            rtol = self._rtol
        else:
            rtol = float(rtol)

        if atol is None:
            atol = self._atol
        else:
            atol = float(atol)

        # Return False if there are different cached elements. This
        # provides a possible short circuit for that case that two
        # arrays are not equal (but not in the case that they are).
        cache0 = self._get_cached_elements()
        if cache0:
            cache1 = other._get_cached_elements()
            if cache1 and sorted(cache0) == sorted(cache1):
                for key, value0 in cache0.items():
                    value1 = cache1[key]
                    if value0 is np.ma.masked or value1 is np.ma.masked:
                        # Don't test on masked values - this logic is
                        # determined elsewhere.
                        continue

                    if not _numpy_allclose(
                        value0, value1, rtol=rtol, atol=atol
                    ):
                        if is_log_level_info(logger):
                            logger.info(
                                f"{self.__class__.__name__}: Different array "
                                f"values (atol={atol}, rtol={rtol})"
                            )

                        return False

        # Now check that corresponding elements are equal within a tolerance.
        # We assume that all inputs are masked arrays. Note we compare the
        # data first as this may return False due to different dtype without
        # having to wait until the compute call.
        if self_is_numeric and other_is_numeric:
            data_comparison = allclose(
                self_dx,
                other_dx,
                masked_equal=True,
                rtol=rtol,
                atol=atol,
            )
        elif not self_is_numeric and not other_is_numeric:
            # If the array (say d) is fully masked, then the output of
            # np.all(d == d) and therefore da.all(d == d) will be a
            # np.ma.masked object which has dtype('float64'), and not
            # a Boolean, causing issues later. To ensure data_comparison
            # is Boolean, we must do an early compute to check if it is
            # a masked object and if so, force the desired result (True).
            #
            # This early compute won't degrade performance because it
            # would be performed towards result.compute() below anyway.
            data_comparison = da.all(self_dx == other_dx).compute()
            if data_comparison is np.ma.masked:
                data_comparison = True

        else:  # one is numeric and other isn't => not equal (incompat. dtype)
            if is_log_level_info(logger):
                logger.info(
                    f"{self.__class__.__name__}: Different data types:"
                    f"{self_dx.dtype} != {other_dx.dtype}"
                )

            return False

        mask_comparison = da.all(
            da.equal(da.ma.getmaskarray(self_dx), da.ma.getmaskarray(other_dx))
        )

        # Apply a (dask) logical 'and' to confirm if both the mask and the
        # data are equal for the pair of masked arrays:
        result = da.logical_and(data_comparison, mask_comparison)
        if not result.compute():
            if is_log_level_info(logger):
                logger.info(
                    f"{self.__class__.__name__}: Different array values ("
                    f"atol={atol}, rtol={rtol})"
                )

            return False
        else:
            return True

    def file_directories(self, normalise=False):
        """The directories of files containing parts of the data.

        Returns the locations of any files referenced by the data.

        .. versionadded:: (cfdm) NEXTVERSION

        .. seealso:: `get_filenames`, `replace_directory`

        :Returns:

            `set`
                The unique set of file directories as absolute paths.

        **Examples**

        >>> d.file_directories()
        {'https:///data/1', 'file:///data2'}

        """
        out = []
        append = out.append
        for key, a in self.todict(
            _apply_mask_hardness=False, _asanyarray=False
        ).items():
            try:
                append(a.file_directory(normalise=normalise))
            except AttributeError:
                # This graph element doesn't contain a file name
                pass

        return set(out)

    @_inplace_enabled(default=False)
    def filled(self, fill_value=None, inplace=False):
        """Replace masked elements with a fill value.

        .. versionadded:: (cfdm) 1.8.7.0

        :Parameters:

            fill_value: scalar, optional
                The fill value. By default the fill returned by
                `get_fill_value` is used, or if this is not set then
                the netCDF default fill value for the data type is
                used, as defined by `netCDF.default_fillvals`.

            {{inplace: `bool`, optional}}

        :Returns:

            `{{class}}` or `None`
                The filled data, or `None` if the operation was in-place.

        **Examples**

        >>> d = {{package}}.{{class}}([[1, 2, 3]])
        >>> print(d.filled().array)
        [[1 2 3]]
        >>> d[0, 0] = {{package}}.masked
        >>> print(d.filled().array)
        [-9223372036854775806                    2                    3]
        >>> d.set_fill_value(-99)
        >>> print(d.filled().array)
        [[-99   2   3]]

        """
        d = _inplace_enabled_define_and_cleanup(self)

        if fill_value is None:
            fill_value = d.get_fill_value(None)
            if fill_value is None:  # still...
                fill_value = default_fillvals.get(d.dtype.str[1:])
                if fill_value is None and d.dtype.kind in ("SU"):
                    fill_value = default_fillvals.get("S1", None)

                if fill_value is None:
                    raise ValueError(
                        "Can't determine fill value for "
                        f"data type {d.dtype.str!r}"
                    )

        dx = d.to_dask_array(
            _force_mask_hardness=False, _force_in_memory=False
        )
        dx = dx.map_blocks(cfdm_filled, fill_value=fill_value, dtype=d.dtype)
<<<<<<< HEAD
        d._set_dask(dx, clear=self._ALL, asanyarray=False)
=======
        d._set_dask(dx, in_memory=True)
>>>>>>> fa4e9ff4

        return d

    def first_element(self):
        """Return the first element of the data as a scalar.

        .. versionadded:: (cfdm) 1.7.0

        .. seealso:: `last_element`, `second_element`

        **Performance**

        If possible, a cached value is returned. Otherwise the delayed
        operations needed to compute the element are executed, and
        cached for subsequent calls.

        :Returns:

                The first element of the data.

        **Examples**

        >>> d = {{package}}.{{class}}(9.0)
        >>> x = d.first_element()
        >>> print(x, type(x))
        9.0 <class 'float'>

        >>> d = {{package}}.{{class}}([[1, 2], [3, 4]])
        >>> x = d.first_element()
        >>> print(x, type(x))
        1 <class 'int'>
        >>> d[0, 0] = {{package}}.masked
        >>> y = d.first_element()
        >>> print(y, type(y))
        -- <class 'numpy.ma.core.MaskedConstant'>

        >>> d = {{package}}.{{class}}(['foo', 'bar'])
        >>> x = d.first_element()
        >>> print(x, type(x))
        foo <class 'str'>

        """
        try:
            return self._get_cached_elements()[0]
        except KeyError:
            item = self._item((slice(0, 1, 1),) * self.ndim)
            self._set_cached_elements({0: item})
            return self._get_cached_elements()[0]

    @_inplace_enabled(default=False)
    def flatten(self, axes=None, inplace=False):
        """Flatten specified axes of the data.

        Any subset of the axes may be flattened.

        The shape of the data may change, but the size will not.

        The flattening is executed in row-major (C-style) order. For
        example, the array ``[[1, 2], [3, 4]]`` would be flattened across
        both dimensions to ``[1 2 3 4]``.

        .. versionadded:: (cfdm) 1.7.11

        .. seealso:: `compressed`, `insert_dimension`, `squeeze`,
                     `transpose`

        :Parameters:

            axes: (sequence of) `int`
                Select the axes to be flattened. By default all axes
                are flattened. Each axis is identified by its positive
                or negative integer position. No axes are flattened if
                *axes* is an empty sequence.

            {{inplace: `bool`, optional}}

        :Returns:

            `{{class}}` or `None`
                The flattened data, or `None` if the operation was
                in-place.

        **Examples**

        >>> import numpy as np
        >>> d = {{package}}.{{class}}(np.arange(24).reshape(1, 2, 3, 4))
        >>> d
        <{{repr}}{{class}}(1, 2, 3, 4): [[[[0, ..., 23]]]]>
        >>> print(d.array)
        [[[[ 0  1  2  3]
           [ 4  5  6  7]
           [ 8  9 10 11]]
          [[12 13 14 15]
           [16 17 18 19]
           [20 21 22 23]]]]

        >>> e = d.flatten()
        >>> e
        <{{repr}}{{class}}(24): [0, ..., 23]>
        >>> print(e.array)
        [ 0  1  2  3  4  5  6  7  8  9 10 11 12 13 14 15 16 17 18 19 20 21 22 23]

        >>> e = d.flatten([])
        >>> e
        <{{repr}}{{class}}(1, 2, 3, 4): [[[[0, ..., 23]]]]>

        >>> e = d.flatten([1, 3])
        >>> e
        <{{repr}}{{class}}(1, 8, 3): [[[0, ..., 23]]]>
        >>> print(e.array)
        [[[ 0  4  8]
          [ 1  5  9]
          [ 2  6 10]
          [ 3  7 11]
          [12 16 20]
          [13 17 21]
          [14 18 22]
          [15 19 23]]]

        >>> d.flatten([0, -1], inplace=True)
        >>> d
        <{{repr}}{{class}}(4, 2, 3): [[[0, ..., 23]]]>
        >>> print(d.array)
        [[[ 0  4  8]
          [12 16 20]]
         [[ 1  5  9]
          [13 17 21]]
         [[ 2  6 10]
          [14 18 22]]
         [[ 3  7 11]
          [15 19 23]]]

        """
        d = _inplace_enabled_define_and_cleanup(self)

        ndim = d.ndim
        if not ndim:
            if axes or axes == 0:
                raise ValueError(
                    "Can't flatten: Can't remove axes from "
                    f"scalar {self.__class__.__name__}"
                )

            return d

        if axes is None:
            axes = list(range(ndim))
        else:
            axes = sorted(d._parse_axes(axes))

        if len(axes) <= 1:
            return d

        original_shape = self.shape

        # It is important that the first axis in the list is the
        # left-most flattened axis.
        #
        # E.g. if the shape is (10, 20, 30, 40, 50, 60) and the axes
        #      to be flattened are [2, 4], then the data must be
        #      transposed with order [0, 1, 2, 4, 3, 5]
        order = [i for i in range(ndim) if i not in axes]
        order[axes[0] : axes[0]] = axes
        d.transpose(order, inplace=True)

        # Find the flattened shape.
        #
        # E.g. if the *transposed* shape is (10, 20, 30, 50, 40, 60)
        #      and *transposed* axes [2, 3] are to be flattened then
        #      the new shape will be (10, 20, 1500, 40, 60)
        new_shape = [n for i, n in enumerate(original_shape) if i not in axes]
        new_shape.insert(axes[0], prod([original_shape[i] for i in axes]))

        dx = d.to_dask_array(_force_mask_hardness=True, _force_in_memory=True)
        dx = dx.reshape(new_shape)
<<<<<<< HEAD

        d._set_dask(dx, clear=self._ALL, asanyarray=False)
=======
        d._set_dask(dx, in_memory=True)
>>>>>>> fa4e9ff4

        # Update the axis names
        data_axes0 = d._axes
        data_axes = [
            axis for i, axis in enumerate(data_axes0) if i not in axes
        ]
        data_axes.insert(axes[0], new_axis_identifier(data_axes0))
        d._axes = data_axes

        # Update the HDF5 chunking strategy
        if (
            isinstance(d.nc_hdf5_chunksizes(), tuple)
            and d.shape != original_shape
        ):
            d.nc_clear_hdf5_chunksizes()

        return d

    def get_calendar(self, default=ValueError()):
        """Return the calendar.

        .. seealso:: `del_calendar`, `set_calendar`

        :Parameters:

            default: optional
                Return the value of the *default* parameter if the
                calendar has not been set. If set to an `Exception`
                instance then it will be raised instead.

        :Returns:

                The calendar.

        **Examples**

        >>> d.set_calendar('julian')
        >>> d.get_calendar
        'metres'
        >>> d.del_calendar()
        >>> d.get_calendar()
        ValueError: Can't get non-existent calendar
        >>> print(d.get_calendar(None))
        None

        """
        try:
            return self.Units.calendar
        except (ValueError, AttributeError):
            return super().get_calendar(default=default)

    def get_count(self, default=ValueError()):
        """Return the count variable for a compressed array.

        .. versionadded:: (cfdm) 1.7.0

        .. seealso:: `get_index`, `get_list`

        :Parameters:

            default: optional
                Return the value of the *default* parameter if a count
                variable has not been set. If set to an `Exception`
                instance then it will be raised instead.

        :Returns:

                The count variable.

        **Examples**

        >>> c = d.get_count()

        """
        try:
            return self._get_Array().get_count()
        except (AttributeError, ValueError):
            return self._default(
                default, f"{self.__class__.__name__!r} has no count variable"
            )

    def get_data(self, default=ValueError(), _units=None, _fill_value=None):
        """Returns the data.

        .. versionadded:: 3.0.0

        :Returns:

            `{{class}}`

        """
        return self

    def get_compressed_axes(self):
        """Returns the dimensions that are compressed in the array.

        .. versionadded:: (cfdm) 1.7.0

        .. seealso:: `compressed_array`, `get_compressed_dimension`,
                     `get_compression_type`

        :Returns:

            `list`
                The dimensions of the data that are compressed to a single
                dimension in the underlying array. If the data are not
                compressed then an empty list is returned.

        **Examples**

        >>> d.shape
        (2, 3, 4, 5, 6)
        >>> d.compressed_array.shape
        (2, 14, 6)
        >>> d.get_compressed_axes()
        [1, 2, 3]

        >>> d.get_compression_type()
        ''
        >>> d.get_compressed_axes()
        []

        """
        ca = self._get_Array(None)

        if ca is None:
            return []

        return ca.get_compressed_axes()

    def get_compression_type(self):
        """Returns the type of compression applied to the array.

        .. versionadded:: (cfdm) 1.7.0

        .. seealso:: `compressed_array`, `compression_axes`,
                     `get_compressed_dimension`

        :Returns:

            `str`
                The compression type. An empty string means that no
                compression has been applied.

        **Examples**

        >>> d.get_compression_type()
        ''

        >>> d.get_compression_type()
        'gathered'

        >>> d.get_compression_type()
        'ragged contiguous'

        """
        ma = self._get_Array(None)
        if ma is None:
            return ""

        return ma.get_compression_type()

    def get_compressed_dimension(self, default=ValueError()):
        """Returns the compressed dimension's array position.

        That is, returns the position of the compressed dimension
        in the compressed array.

        .. versionadded:: (cfdm) 1.7.0

        .. seealso:: `compressed_array`, `get_compressed_axes`,
                     `get_compression_type`

        :Parameters:

            default: optional
                Return the value of the *default* parameter there is no
                compressed dimension. If set to an `Exception` instance
                then it will be raised instead.

        :Returns:

            `int`
                The position of the compressed dimension in the compressed
                array.

        **Examples**

        >>> d.get_compressed_dimension()
        2

        """
        try:
            return self._get_Array().get_compressed_dimension()
        except (AttributeError, ValueError):
            return self._default(
                default,
                f"{self.__class__.__name__!r} has no compressed dimension",
            )

    def get_dependent_tie_points(self, default=ValueError()):
        """Return the list variable for a compressed array.

        .. versionadded:: (cfdm) 1.10.0.1

        .. seealso:: `get_tie_point_indices`,
                     `get_interpolation_parameters`, `get_index`,
                     `get_list`

        :Parameters:

            default: optional
                Return the value of the *default* parameter if no
                dependent tie point index variables have been set. If
                set to an `Exception` instance then it will be raised
                instead.

        :Returns:

            `dict`
                The dependent tie point arrays needed by the
                interpolation method, keyed by the dependent tie point
                identities. Each key is a dependent tie point
                identity, whose value is a `Data` variable.

        **Examples**

        >>> l = d.get_dependent_tie_points()

        """
        try:
            return self._get_Array().get_dependent_tie_points()
        except (AttributeError, ValueError):
            return self._default(
                default,
                f"{self.__class__.__name__!r} has no dependent "
                "tie point index variables",
            )

    def get_filenames(self, normalise=False, per_chunk=False):
        """The names of files containing parts of the data array.

        Returns the names of any files that may be required to deliver
        the computed data array.

        .. seealso:: `replace_filenames, `replace_directory`

        :Parameters:

            {{normalise: `bool`, optional}}

                .. versionadded:: (cfdm) NEXTVERSION

            per_chunk: `bool`, optional
                Return a `numpy` array that provides the file name
                that contributes to each Dask chunk. This array will
                have the same shape as the Dask chunks (as returned by
                the `numblocks` attribute).

                .. versionadded:: (cfdm) NEXTVERSION

        :Returns:

            `set`
                The file names. If no files are required to compute
                the data then an empty `set` is returned.

        **Examples**

        >>> d = {{package}}.{{class}}.empty((5, 8), 1, chunks=4)
        >>> d.get_filenames()
        set()

        >>> f = {{package}}.example_field(0)
        >>> {{package}}.write(f, "file.nc")
        >>> d = {{package}}.read("file.nc", dask_chunks'128 B')[0].data
        >>> d.get_filenames()
        {'file.nc'}

        >>> d.numblocks
        (2, 2)
        >>> filenames = d.get_filenames(per_chunk=True)
        >>> filenames.shape
        (2, 2)
        >>> print(filenames)
        [['file.nc' 'file.nc']
         ['file.nc' 'file.nc']]

        """
        if per_chunk:
            # --------------------------------------------------------
            # Return the filenames in a numpy array
            # --------------------------------------------------------

            # Maximum number of characters in any file name
            n_char = 1

            filenames = {}
            for index, position in zip(
                self.chunk_indices(), self.chunk_positions()
            ):
                for a in (
                    self[index]
                    .todict(_apply_mask_hardness=False, _asanyarray=False)
                    .values()
                ):
                    try:
                        filename = a.get_filename(
                            normalise=normalise, default=None
                        )
                    except AttributeError:
                        pass
                    else:
                        if filename:
                            if position in filenames:
                                raise ValueError(
                                    f"Can't return 'per_chunk' file names: "
                                    "The Dask chunk in position {position} "
                                    f"(defined by {index!r}) has multiple "
                                    "file locations"
                                )

                            filenames[position] = filename
                            n_char = max(n_char, len(filename))

            array = np.ma.masked_all(
                self.numblocks,
                dtype=f"U{n_char}",
            )
            array.set_fill_value("")

            for position, filename in filenames.items():
                array[position] = filename

            return array

        # ------------------------------------------------------------
        # Return the filenames in a set
        # ------------------------------------------------------------
        out = []
        append = out.append
        for a in self.todict(
            _force_mask_hardness=False, _force_in_memory=False
        ).values():
            try:
                append(a.get_filename(normalise=normalise))
            except AttributeError:
                pass

        return set(out)

    def get_index(self, default=ValueError()):
        """Return the index variable for a compressed array.

        .. versionadded:: (cfdm) 1.7.0

        .. seealso:: `get_count`, `get_list`

        :Parameters:

            default: optional
                Return *default* if index variable has not been set.

            default: optional
                Return the value of the *default* parameter if an index
                variable has not been set. If set to an `Exception`
                instance then it will be raised instead.

        :Returns:

                The index variable.

        **Examples**

        >>> i = d.get_index()

        """
        try:
            return self._get_Array().get_index()
        except (AttributeError, ValueError):
            return self._default(
                default, f"{self.__class__.__name__!r} has no index variable"
            )

    def get_interpolation_parameters(self, default=ValueError()):
        """Return the list variable for a compressed array.

        .. versionadded:: (cfdm) 1.10.0.1

        .. seealso:: `get_dependent_tie_points`,
                     `get_tie_point_indices`, `get_index`,
                     `get_list`

        :Parameters:

            default: optional
                Return the value of the *default* parameter if no
                interpolation parameters have been set. If set to an
                `Exception` instance then it will be raised instead.

        :Returns:

            `dict`
                Interpolation parameters required by the subsampling
                interpolation method. Each key is an interpolation
                parameter term name, whose value is an
                `InterpolationParameter` variable.

                Interpolation parameter term names for the
                standardised interpolation methods are defined in CF
                Appendix J "Coordinate Interpolation Methods".

        **Examples**

        >>> l = d.get_interpolation_parameters()

        """
        try:
            return self._get_Array().get_interpolation_parameters()
        except (AttributeError, ValueError):
            return self._default(
                default,
                f"{self.__class__.__name__!r} has no subsampling "
                "interpolation parameters",
            )

    def get_list(self, default=ValueError()):
        """Return the list variable for a compressed array.

        .. versionadded:: (cfdm) 1.7.0

        .. seealso:: `get_count`, `get_index`

        :Parameters:

            default: optional
                Return the value of the *default* parameter if an index
                variable has not been set. If set to an `Exception`
                instance then it will be raised instead.

        :Returns:

                The list variable.

        **Examples**

        >>> l = d.get_list()

        """
        try:
            return self._get_Array().get_list()
        except (AttributeError, ValueError):
            return self._default(
                default, f"{self.__class__.__name__!r} has no list variable"
            )

    def get_tie_point_indices(self, default=ValueError()):
        """Return the list variable for a compressed array.

        .. versionadded:: (cfdm) 1.10.0.1

        .. seealso:: `get_dependent_tie_points`,
                     `get_interpolation_parameters`,
                     `get_index`, `get_list`

        :Parameters:

            default: optional
                Return the value of the *default* parameter if no tie
                point index variables have been set. If set to an
                `Exception` instance then it will be raised instead.

        :Returns:

            `dict`
                The tie point index variable for each subsampled
                dimension. A key identifies a subsampled dimension by
                its integer position in the compressed array, and its
                value is a `TiePointIndex` variable.

        **Examples**

        >>> l = d.get_tie_point_indices()

        """
        try:
            return self._get_Array().get_tie_point_indices()
        except (AttributeError, ValueError):
            return self._default(
                default,
                f"{self.__class__.__name__!r} has no "
                "tie point index variables",
            )

    def get_units(self, default=ValueError()):
        """Return the units.

        .. seealso:: `del_units`, `set_units`

        :Parameters:

            default: optional
                Return the value of the *default* parameter if the units
                have not been set. If set to an `Exception` instance then
                it will be raised instead.

        :Returns:

                The units.

        **Examples**

        >>> d.set_units('metres')
        >>> d.get_units()
        'metres'
        >>> d.del_units()
        >>> d.get_units()
        ValueError: Can't get non-existent units
        >>> print(d.get_units(None))
        None

        """
        try:
            return self.Units.units
        except (ValueError, AttributeError):
            return super().get_units(default=default)

    def harden_mask(self):
        """Force the mask to hard.

        Whether the mask of a masked array is hard or soft is
        determined by its `hardmask` property. `harden_mask` sets
        `hardmask` to `True`.

        .. versionadded:: (cfdm) NEXTVERSION

        .. seealso:: `hardmask`, `soften_mask`

        **Examples**

        >>> d = {{package}}.{{class}}([1, 2, 3], hardmask=False)
        >>> d.hardmask
        False
        >>> d.harden_mask()
        >>> d.hardmask
        True

        >>> d = {{package}}.{{class}}([1, 2, 3], mask=[False, True, False])
        >>> d.hardmask
        True
        >>> d[1] = 999
        >>> print(d.array)
        [1 -- 3]

        """
        dx = self.to_dask_array(
            _force_mask_hardness=False, _force_in_memory=False
        )
        dx = dx.map_blocks(cfdm_harden_mask, dtype=dx.dtype)
        self._set_dask(dx, clear=self._NONE, in_memory=True)
        self.hardmask = True

    def has_calendar(self):
        """Whether a calendar has been set.

        .. seealso:: `del_calendar`, `get_calendar`, `set_calendar`,
                     `has_units`, `Units`

        :Returns:

            `bool`
                `True` if the calendar has been set, otherwise
                `False`.

        **Examples**

        >>> d = {{package}}.{{class}}(1, "days since 2000-1-1", calendar="noleap")
        >>> d.has_calendar()
        True

        >>> d = {{package}}.{{class}}(1, calendar="noleap")
        >>> d.has_calendar()
        True

        >>> d = {{package}}.{{class}}(1, "days since 2000-1-1")
        >>> d.has_calendar()
        False

        >>> d = {{package}}.{{class}}(1, "m")
        >>> d.has_calendar()
        False

        """
        return hasattr(self.Units, "calendar")

    def has_units(self):
        """Whether units have been set.

        .. seealso:: `del_units`, `get_units`, `set_units`,
                     `has_calendar`, `Units`

        :Returns:

            `bool`
                `True` if units have been set, otherwise `False`.

        **Examples**

        >>> d = {{package}}.{{class}}(1, "")
        >>> d.has_units()
        True

        >>> d = {{package}}.{{class}}(1, "m")
        >>> d.has_units()
        True

        >>> d = {{package}}.{{class}}(1)
        >>> d.has_units()
        False

        >>> d = {{package}}.{{class}}(1, calendar='noleap')
        >>> d.has_units()
        False

        """
        return hasattr(self.Units, "units")

    @_inplace_enabled(default=False)
    def insert_dimension(self, position=0, inplace=False):
        """Expand the shape of the data array in place.

        .. versionadded:: (cfdm) 1.7.0

        .. seealso:: `flatten`, `squeeze`, `transpose`

        :Parameters:

            position: `int`, optional
                Specify the position that the new axis will have in the data
                array axes. By default the new axis has position 0, the
                slowest varying position.

            {{inplace: `bool`, optional}}

        :Returns:

            `{{class}}` or `None`
                The new data with expanded data axes, or `None` if
                the operation was in-place.

        **Examples**

        >>> d.shape
        (19, 73, 96)
        >>> d.insert_dimension(0).shape
        (1, 96, 73, 19)
        >>> d.insert_dimension(3).shape
        (19, 73, 96, 1)
        >>> d.insert_dimension(-1, inplace=True)
        >>> d.shape
        (19, 73, 1, 96)

        """
        d = _inplace_enabled_define_and_cleanup(self)

        # Parse position
        if not isinstance(position, int):
            raise ValueError("Position parameter must be an integer")

        original_ndim = self.ndim

        if -original_ndim - 1 <= position < 0:
            position += original_ndim + 1
        elif not 0 <= position <= original_ndim:
            raise ValueError(
                f"Can't insert dimension: Invalid position {position!r}"
            )

        #        new_shape = list(d.shape)
        #        new_shape.insert(position, 1)

<<<<<<< HEAD
        dx = d.to_dask_array(_apply_mask_hardness=False, _asanyarray=False)
        index = [slice(None)] * dx.ndim
        index.insert(position, None)
        dx = dx[tuple(index)]

        # Inserting a dimension doesn't affect the cached elements or
        # the CFA write status
        d._set_dask(
            dx,
            clear=self._ALL ^ self._CACHE ^ self._CFA,
            asanyarray=None,
        )
=======
        dx = d.to_dask_array(_force_mask_hardness=False, _force_in_memory=True)
        dx = dx.reshape(new_shape)

        # Inserting a dimension doesn't affect the cached elements
        d._set_dask(dx, clear=self._ALL ^ self._CACHE, in_memory=True)
>>>>>>> fa4e9ff4

        # Expand _axes
        axis = new_axis_identifier(d._axes)
        data_axes = list(d._axes)
        data_axes.insert(position, axis)
        d._axes = data_axes

        # Update the HDF5 chunking strategy
        chunksizes = d.nc_hdf5_chunksizes()
        if chunksizes and isinstance(chunksizes, tuple):
            chunksizes = list(chunksizes)
            chunksizes.insert(position, 1)
            d.nc_set_hdf5_chunksizes(chunksizes)

        return d

    def last_element(self):
        """Return the last element of the data as a scalar.

        .. versionadded:: (cfdm) 1.7.0

        .. seealso:: `first_element`, `second_element`

        **Performance**

        If possible, a cached value is returned. Otherwise the delayed
        operations needed to compute the element are executed, and
        cached for subsequent calls.

        :Returns:

                The last element of the data.

        **Examples**

        >>> d = {{package}}.{{class}}(9.0)
        >>> x = d.last_element()
        >>> print(x, type(x))
        9.0 <class 'float'>

        >>> d = {{package}}.{{class}}([[1, 2], [3, 4]])
        >>> x = d.last_element()
        >>> print(x, type(x))
        4 <class 'int'>
        >>> d[-1, -1] = {{package}}.masked
        >>> y = d.last_element()
        >>> print(y, type(y))
        -- <class 'numpy.ma.core.MaskedConstant'>

        >>> d = {{package}}.{{class}}(['foo', 'bar'])
        >>> x = d.last_element()
        >>> print(x, type(x))
        bar <class 'str'>

        """
        try:
            return self._get_cached_elements()[-1]
        except KeyError:
            item = self._item((slice(-1, None, 1),) * self.ndim)
            self._set_cached_elements({-1: item})
            return self._get_cached_elements()[-1]

    @_inplace_enabled(default=False)
    def masked_values(self, value, rtol=None, atol=None, inplace=False):
        """Mask using floating point equality.

        Masks the data where elements are approximately equal to the
        given value. For integer types, exact equality is used.

        .. versionadded:: (cfdm) 1.11.0.0

        .. seealso:: `mask`, `masked_where`

        :Parameters:

            value: number
                Masking value.

            {{rtol: number, optional}}

            {{atol: number, optional}}

            {{inplace: `bool`, optional}}

        :Returns:

            `{{class}}` or `None`
                The result of masking the data where approximately
                equal to *value*, or `None` if the operation was
                in-place.

        **Examples**

        >>> d = {{package}}.{{class}}([1, 1.1, 2, 1.1, 3])
        >>> e = d.masked_values(1.1)
        >>> print(e.array)
        [1.0 -- 2.0 -- 3.0]

        """
        d = _inplace_enabled_define_and_cleanup(self)

        if rtol is None:
            rtol = self._rtol
        else:
            rtol = float(rtol)

        if atol is None:
            atol = self._atol
        else:
            atol = float(atol)

        dx = d.to_dask_array(_force_mask_hardness=True, _force_in_memory=True)
        dx = da.ma.masked_values(dx, value, rtol=rtol, atol=atol)
<<<<<<< HEAD

        d._set_dask(dx, clear=self._ALL, asanyarray=False)
=======
        d._set_dask(dx, in_memory=True)
>>>>>>> fa4e9ff4
        return d

    @_inplace_enabled(default=False)
    def masked_where(self, condition, inplace=False):
        """Mask the data where a condition is met.

        **Performance**

        `masked_where` causes all delayed operations to be executed.

        .. versionadded:: (cfdm) NEXTVERSION

        .. seealso:: `mask`, `masked_values`

        :Parameters:

            condition: array_like
                The masking condition. The data is masked where
                *condition* is True. Any masked values already in the
                data are also masked in the result.

            {{inplace: `bool`, optional}}

        :Returns:

            {{inplace: `bool`, optional}}

        :Returns:

            `{{class}}` or `None`
                The result of masking the data, or `None` if the
                operation was in-place.

        **Examples**

        >>> d = {{package}}.{{class}}([1, 2, 3, 4, 5])
        >>> e = d.masked_where([0, 1, 0, 1, 0])
        >>> print(e.array)
        [1 -- 3 -- 5]

        """
        d = _inplace_enabled_define_and_cleanup(self)

        array = cfdm_where(d.array, condition, masked, None, d.hardmask)
        dx = da.from_array(array, chunks=d.chunks)
<<<<<<< HEAD
        d._set_dask(dx, clear=self._ALL, asanyarray=False)
=======
        d._set_dask(dx, in_memory=True)
>>>>>>> fa4e9ff4

        return d

    @_inplace_enabled(default=False)
    def max(
        self,
        axes=None,
        squeeze=False,
        split_every=None,
        inplace=False,
    ):
        """Calculate maximum values.

        Calculates the maximum value or the maximum values along axes.

        See
        https://ncas-cms.github.io/cf-python/analysis.html#collapse-methods
        for mathematical definitions.

        .. versionadded:: (cfdm) 1.8.0

         ..seealso:: `min`, `sum`

        :Parameters:

            {{collapse axes: (sequence of) `int`, optional}}

            {{collapse squeeze: `bool`, optional}}

            {{split_every: `int` or `dict`, optional}}

                .. versionadded:: (cfdm) NEXTVERSION

            {{inplace: `bool`, optional}}

        :Returns:

            `{{class}}` or `None`
                The collapsed data, or `None` if the operation was
                in-place.

        **Examples**

        >>> a = np.ma.arange(12).reshape(4, 3)
        >>> d = {{package}}.{{class}}(a, 'K')
        >>> d[1, 1] = {{package}}.masked
        >>> print(d.array)
        [[0 1 2]
         [3 -- 5]
         [6 7 8]
         [9 10 11]]
        >>> d.max()
        <{{repr}}{{class}}(1, 1): [[11]] K>

        """
        d = _inplace_enabled_define_and_cleanup(self)
        d = collapse(
            da.max,
            d,
            axis=axes,
            keepdims=not squeeze,
            split_every=split_every,
        )
        return d

    @_inplace_enabled(default=False)
    def min(self, axes=None, squeeze=False, split_every=None, inplace=False):
        """Calculate minimum values.

        Calculates the minimum value or the minimum values along axes.

        See
        https://ncas-cms.github.io/cf-python/analysis.html#collapse-methods
        for mathematical definitions.

        .. versionadded:: (cfdm) 1.8.0

         ..seealso:: `max`, `sum`

        :Parameters:

            {{collapse axes: (sequence of) `int`, optional}}

            {{collapse squeeze: `bool`, optional}}

            {{split_every: `int` or `dict`, optional}}

                .. versionadded:: (cfdm) NEXTVERSION

            {{inplace: `bool`, optional}}

        :Returns:

            `{{class}}` or `None`
                The collapsed data, or `None` if the operation was
                in-place.

        **Examples**

        >>> a = np.ma.arange(12).reshape(4, 3)
        >>> d = {{package}}.{{class}}(a, 'K')
        >>> d[1, 1] = {{package}}.masked
        >>> print(d.array)
        [[0 1 2]
         [3 -- 5]
         [6 7 8]
         [9 10 11]]
        >>> d.min()
        <{{repr}}{{class}}(1, 1): [[0]] K>

        """
        d = _inplace_enabled_define_and_cleanup(self)
        d = collapse(
            da.min,
            d,
            axis=axes,
            keepdims=not squeeze,
            split_every=split_every,
        )
        return d

    @_inplace_enabled(default=False)
    def pad_missing(self, axis, pad_width=None, to_size=None, inplace=False):
        """Pad an axis with missing data.

        .. versionadded:: (cfdm) NEXTVERSION

        :Parameters:

            axis: `int`
                Select the axis for which the padding is to be
                applied.

                *Parameter example:*
                  Pad second axis: ``axis=1``.

                *Parameter example:*
                  Pad the last axis: ``axis=-1``.

            {{pad_width: sequence of `int`, optional}}

            {{to_size: `int`, optional}}

            {{inplace: `bool`, optional}}

        :Returns:

            `{{class}}` or `None`
                The padded data, or `None` if the operation was
                in-place.

        **Examples**

        >>> d = {{package}}.{{class}}(np.arange(6).reshape(2, 3))
        >>> print(d.array)
        [[0 1 2]
         [3 4 5]]
        >>> e = d.pad_missing(1, (1, 2))
        >>> print(e.array)
        [[-- 0 1 2 -- --]
         [-- 3 4 5 -- --]]
        >>> f = e.pad_missing(0, (0, 1))
        >>> print(f.array)
        [[--  0  1  2 -- --]
         [--  3  4  5 -- --]
         [-- -- -- -- -- --]]

        >>> g = d.pad_missing(1, to_size=5)
        >>> print(g.array)
        [[0 1 2 -- --]
         [3 4 5 -- --]]

        """
        if not 0 <= axis < self.ndim:
            raise ValueError(
                f"'axis' must be a valid dimension position. Got {axis}"
            )

        if to_size is not None:
            # Set pad_width from to_size
            if pad_width is not None:
                raise ValueError("Can't set both 'pad_width' and 'to_size'")

            pad_width = (0, to_size - self.shape[axis])
        elif pad_width is None:
            raise ValueError("Must set either 'pad_width' or 'to_size'")

        pad_width = np.asarray(pad_width)
        if pad_width.shape != (2,) or not pad_width.dtype.kind == "i":
            raise ValueError(
                "'pad_width' must be a sequence of two integers. "
                f"Got: {pad_width}"
            )

        pad_width = tuple(pad_width)
        if any(n < 0 for n in pad_width):
            if to_size is not None:
                raise ValueError(
                    f"'to_size' ({to_size}) must not be smaller than the "
                    f"original axis size ({self.shape[axis]})"
                )

            raise ValueError(
                f"Can't set a negative number of pad values. Got: {pad_width}"
            )

        d = _inplace_enabled_define_and_cleanup(self)

        dx = d.to_dask_array(_force_mask_hardness=True, _force_in_memory=True)
        mask0 = da.ma.getmaskarray(dx)

        pad = [(0, 0)] * dx.ndim
        pad[axis] = pad_width

        # Pad the data with zero. This will lose the original mask.
        dx = da.pad(dx, pad, mode="constant", constant_values=0)

        # Pad the mask with True
        mask = da.pad(mask0, pad, mode="constant", constant_values=True)

        # Set the mask
        dx = da.ma.masked_where(mask, dx)

        d._set_dask(dx, in_memory=True)
        return d

    @_inplace_enabled(default=False)
    def persist(self, inplace=False):
        """Persist data into memory.

        {{persist description}}

        Compare with `compute` and `array`.

        **Performance**

        `persist` causes delayed operations to be computed.

        .. versionadded:: (cfdm) NEXTVERSION

        .. seealso:: `compute`, `array`, `datetime_array`,
                     `dask.array.Array.persist`

        :Parameters:

            {{inplace: `bool`, optional}}

        :Returns:

            `{{class}}` or `None`
                The persisted data. If the operation was in-place then
                `None` is returned.

        **Examples**

        >>> e = d.persist()

        """
        d = _inplace_enabled_define_and_cleanup(self)
        dx = self.to_dask_array(
            _force_mask_hardness=False, _force_in_memory=True
        )
        dx = dx.persist()
        d._set_dask(
<<<<<<< HEAD
            dx,
            clear=self._ALL ^ self._ARRAY ^ self._CACHE,
            asanyarray=False,
=======
            dx, clear=self._ALL ^ self._ARRAY ^ self._CACHE, in_memory=True
>>>>>>> fa4e9ff4
        )
        return d

    @_inplace_enabled(default=False)
    def rechunk(
        self,
        chunks="auto",
        threshold=None,
        block_size_limit=None,
        balance=False,
        inplace=False,
    ):
        """Change the chunk structure of the data.

        **Performance**

        Rechunking can sometimes be expensive and incur a lot of
        communication overheads.

        .. versionadded:: (cfdm) NEXTVERSION

        .. seealso:: `chunks`, `dask.array.rechunk`

        :Parameters:

            {{chunks: `int`, `tuple`, `dict` or `str`, optional}}

            {{threshold: `int`, optional}}

            {{block_size_limit: `int`, optional}}

            {{balance: `bool`, optional}}

        :Returns:

            `{{class}}` or `None`
                The rechunked data, or `None` if the operation was
                in-place.

        **Examples**

        >>> x = {{package}}.{{class}}.empty((1000, 1000), chunks=(100, 100))

        Specify uniform chunk sizes with a tuple

        >>> y = x.rechunk((1000, 10))

        Or chunk only specific dimensions with a dictionary

        >>> y = x.rechunk({0: 1000})

        Use the value ``-1`` to specify that you want a single chunk
        along a dimension or the value ``'auto'`` to specify that dask
        can freely rechunk a dimension to attain blocks of a uniform
        block size.

        >>> y = x.rechunk({0: -1, 1: 'auto'}, block_size_limit=1e8)

        If a chunk size does not divide the dimension then rechunk
        will leave any unevenness to the last chunk.

        >>> x.rechunk(chunks=(400, -1)).chunks
        ((400, 400, 200), (1000,))

        However if you want more balanced chunks, and don't mind
        `dask` choosing a different chunksize for you then you can use
        the ``balance=True`` option.

        >>> x.rechunk(chunks=(400, -1), balance=True).chunks
        ((500, 500), (1000,))

        """
        d = _inplace_enabled_define_and_cleanup(self)

<<<<<<< HEAD
        dx = d.to_dask_array(_apply_mask_hardness=False, _asanyarray=False)
=======
        # Dask rechunking is essentially a wrapper for __getitem__
        # calls on the chunks, which means that we can use the same
        # 'in_memory' and 'clear' keywords to `_set_dask` as are used
        # in `__getitem__`.
        dx = d.to_dask_array(
            _force_mask_hardness=False, _force_in_memory=False
        )
>>>>>>> fa4e9ff4
        dx = dx.rechunk(chunks, threshold, block_size_limit, balance)

        d._set_dask(
<<<<<<< HEAD
            dx,
            clear=self._ALL ^ self._ARRAY ^ self._CACHE ^ self._CFA,
            asanyarray=None,
=======
            dx, clear=self._ALL ^ self._ARRAY ^ self._CACHE, in_memory=None
>>>>>>> fa4e9ff4
        )

        return d

    def replace_directory(
        self,
        old=None,
        new=None,
        normalise=False,
        common=False,
    ):
        """Replace file directories in-place.

        Modifies the names of files that are be required to deliver
        the computed data array.

        .. versionadded:: (cfdm) NEXTVERSION

        .. seealso:: `file_directories`, `get_filenames`

        :Parameters:

            old: `str` or `None`, optional
                The base directory structure to be replaced by
                *new*. If `None` (the default) or an empty string, and
                *normalise* is False, then *new* is prepended to each
                file name.

            new: `str` or `None`, optional
                The new directory that replaces the base directory
                structure identified by *old*. If `None` (the default)
                or an empty string, then *old* is replaced with an
                empty string. Otherwise,

            normalise: `bool`, optional
                If True then *old* and *new* directories, and the file
                names, are normalised to absolute paths prior to the
                replacement. If False (the default) then no
                normalisation is done.

            common: `bool`, optional
                If True the base directory structure that is common to
                all files with *new*.

        :Returns:

            `None`

        **Examples**

        >>> d.get_filenames()
        {'/data/file1.nc', '/home/file2.nc'}
        >>> d.replace_directory('/data', '/new/data/path/')
        >>> d.get_filenames()
        {'/new/data/path/file1.nc', '/home/file2.nc'}
        >>> d.replace_directory('/new/data, '/archive/location')
        >>> d.get_filenames()
        {'/archive/location/path/file1.nc', '/home/file2.nc'}
        >>> d.replace_directory('/home')
        >>> d.get_filenames()
        {'/archive/location/path/file1.nc', 'file2.nc'}

        """
        if not old and not new and not normalise and not common:
            return

        if common:
            if old is not None:
                raise ValueError(
                    "When 'common' is True, 'old' must be None "
                    "(because 'old' is going to be determined "
                    "automatically)"
                )

            old = commonprefix(
                tuple(self.file_directories(normalise=normalise))
            )

        self._modify_dask_graph(
            "replace_directory",
            (),
            {"old": old, "new": new, "normalise": normalise},
        )

    def replace_filenames(self, filenames):
        """Replace file locations in-place.

        A fragment is a part of the data array that is stored in a
        file.

        .. versionadded:: (cfdm) NEXTVERSION

        .. seealso:: `get_filenames`

        :Parameters:

             filenames: array_like
                 The replacement file names. It must either have the
                 same shape as the Dask chunks (as returned by the
                 `numblocks` attribute), or may also include an extra
                 trailing dimension for different file location
                 versions. Any output from the `get_filenames` method
                 with ``per_chunk=True`` is guaranteed to have an
                 acceptable shape.

        :Returns:

            `None`

        """
        filenames = np.ma.filled(filenames, "")
        if self.numblocks != filenames.shape:
            raise ValueError(
                f"'filenames' shape {filenames.shape} must be the same "
                f"as the Dask chunks shape {self.numblocks}"
            )

        dsk = self.todict(_apply_mask_hardness=False, _asanyarray=False)

        updated_keys = {}
        for index, position in zip(
            self.chunk_indices(), self.chunk_positions()
        ):
            filename = filenames[position]
            if not filename:
                # Don't replace the filename(s) for this chunk
                continue

            chunk_updated = False
            for key, a in (
                self[index]
                .todict(_apply_mask_hardness=False, _asanyarray=False)
                .items()
            ):
                try:
                    dsk[key] = a.replace_filename(filename)
                except AttributeError:
                    pass
                else:
                    if chunk_updated:
                        raise ValueError(
                            f"The Dask chunk in position {position} "
                            f"(defined by data index {index!r}) references multiple "
                            "file locations"
                        )

                    if key in updated_keys:
                        raise ValueError(
                            f"The Dask chunk in position {position} "
                            f"(defined by data index {index!r}) references a file "
                            "location that has already been replaced within "
                            "the Dask chunk in position "
                            f"{updated_keys[key][0]!r} (defined by "
                            f"{updated_keys[key][1]!r})"
                        )

                    chunk_updated = True
                    updated_keys[key] = (position, index)

        dx = self.to_dask_array(_apply_mask_hardness=False, _asanyarray=False)
        dx = da.Array(dsk, dx.name, dx.chunks, dx.dtype, dx._meta)
        self._set_dask(dx, clear=self._NONE, asanyarray=None)

    @_inplace_enabled(default=False)
    def reshape(self, *shape, merge_chunks=True, limit=None, inplace=False):
        """Change the shape of the data without changing its values.

        It assumes that the array is stored in row-major order, and
        only allows for reshapings that collapse or merge dimensions
        like ``(1, 2, 3, 4) -> (1, 6, 4)`` or ``(64,) -> (4, 4, 4)``.

        .. versionadded:: (cfdm) NEXTVERSION

        :Parameters:

            shape: `tuple` of `int`, or any number of `int`
                The new shape for the data, which should be compatible
                with the original shape. If an integer, then the
                result will be a 1-d array of that length. One shape
                dimension can be -1, in which case the value is
                inferred from the length of the array and remaining
                dimensions.

            merge_chunks: `bool`
                When True (the default) merge chunks using the logic
                in `dask.array.rechunk` when communication is
                necessary given the input array chunking and the
                output shape. When False, the input array will be
                rechunked to a chunksize of 1, which can create very
                many tasks. See `dask.array.reshape` for details.

            limit: int, optional
                The maximum block size to target in bytes. If no limit
                is provided, it defaults to a size in bytes defined by
                the `cf.chunksize` function.

            {{inplace: `bool`, optional}}

        :Returns:

            `Data` or `None`
                 The reshaped data, or `None` if the operation was
                 in-place.

        **Examples**

        >>> d = {{package}}.{{class}}(np.arange(12))
        >>> print(d.array)
        [ 0  1  2  3  4  5  6  7  8  9 10 11]
        >>> print(d.reshape(3, 4).array)
        [[ 0  1  2  3]
         [ 4  5  6  7]
         [ 8  9 10 11]]
        >>> print(d.reshape((4, 3)).array)
        [[ 0  1  2]
         [ 3  4  5]
         [ 6  7  8]
         [ 9 10 11]]
        >>> print(d.reshape(-1, 6).array)
        [[ 0  1  2  3  4  5]
         [ 6  7  8  9 10 11]]
        >>>  print(d.reshape(1, 1, 2, 6).array)
        [[[[ 0  1  2  3  4  5]
           [ 6  7  8  9 10 11]]]]
        >>> print(d.reshape(1, 1, -1).array)
        [[[[ 0  1  2  3  4  5  6  7  8  9 10 11]]]]

        """
        d = _inplace_enabled_define_and_cleanup(self)

        original_shape = self.shape
        original_ndim = len(original_shape)

        dx = d.to_dask_array(
            _force_mask_hardness=False, _force_in_memory=False
        )
        dx = dx.reshape(*shape, merge_chunks=merge_chunks, limit=limit)
        d._set_dask(dx, in_memory=None)

        # Set axis names for the reshaped data
        if dx.ndim != original_ndim:
            d._axes = generate_axis_identifiers(dx.ndim)

        # Update the HDF5 chunking strategy
        if (
            isinstance(d.nc_hdf5_chunksizes(), tuple)
            and d.shape != original_shape
        ):
            d.nc_clear_hdf5_chunksizes()

        # CF-PYTHON: reshape: Need to clear cyclic axes, as we can't help but
        #            lose them in this operation

        return d

    def second_element(self):
        """Return the second element of the data as a scalar.

        .. versionadded:: (cfdm) 1.7.0

        .. seealso:: `first_element`, `last_element`

        **Performance**

        If possible, a cached value is returned. Otherwise the delayed
        operations needed to compute the element are executed, and
        cached for subsequent calls.

        :Returns:

                The second element of the data.

        **Examples**

        >>> d = {{package}}.{{class}}([[1, 2], [3, 4]])
        >>> x = d.second_element()
        >>> print(x, type(x))
        2 <class 'int'>
        >>> d[0, 1] = {{package}}.masked
        >>> y = d.second_element()
        >>> print(y, type(y))
        -- <class 'numpy.ma.core.MaskedConstant'>

        >>> d = {{package}}.{{class}}(['foo', 'bar'])
        >>> x = d.second_element()
        >>> print(x, type(x))
        bar <class 'str'>

        """
        try:
            return self._get_cached_elements()[1]
        except KeyError:
            item = self._item(np.unravel_index(1, self.shape))
            self._set_cached_elements({1: item})
            return self._get_cached_elements()[1]

    def set_calendar(self, calendar):
        """Set the calendar.

        .. seealso:: `override_calendar`, `override_units`,
                     `del_calendar`, `get_calendar`

        :Parameters:

            value: `str`
                The new calendar.

        :Returns:

            `None`

        **Examples**

        >>> d.set_calendar('none')
        >>> d.get_calendar
        'none'
        >>> d.del_calendar()
        >>> d.get_calendar()
        ValueError: Can't get non-existent calendar
        >>> print(d.get_calendar(None))
        None

        """
        self.Units = self._Units_class(self.get_units(default=None), calendar)

    def set_units(self, value):
        """Set the units.

        .. seealso:: `override_units`, `del_units`, `get_units`,
                     `has_units`, `Units`

        :Parameters:

            value: `str`
                The new units.

        :Returns:

            `None`

        **Examples**

        >>> d.set_units('watt')
        >>> d.get_units()
        'watt'
        >>> d.del_units()
        >>> d.get_units()
        ValueError: Can't get non-existent units
        >>> print(d.get_units(None))
        None

        """
        self.Units = self._Units_class(value, self.get_calendar(default=None))

    def soften_mask(self):
        """Force the mask to soft.

        Whether the mask of a masked array is hard or soft is
        determined by its `hardmask` property. `soften_mask` sets
        `hardmask` to `False`.

        .. versionadded:: (cfdm) NEXTVERSION

        .. seealso:: `hardmask`, `harden_mask`

        **Examples**

        >>> d = {{package}}.{{class}}([1, 2, 3])
        >>> d.hardmask
        True
        >>> d.soften_mask()
        >>> d.hardmask
        False

        >>> d = {{package}}.{{class}}([1, 2, 3], mask=[False, True, False], hardmask=False)
        >>> d.hardmask
        False
        >>> d[1] = 999
        >>> print(d.array)
        [  1 999   3]

        """
        dx = self.to_dask_array(
            _force_mask_hardness=False, _force_in_memory=False
        )
        dx = dx.map_blocks(cfdm_soften_mask, dtype=dx.dtype)
        self._set_dask(dx, clear=self._NONE, in_memory=True)
        self.hardmask = False

    @_inplace_enabled(default=False)
    def squeeze(self, axes=None, inplace=False):
        """Remove size 1 axes from the data array.

        By default all size 1 axes are removed, but particular axes
        may be selected with the keyword arguments.

        .. versionadded:: (cfdm) 1.7.0

        .. seealso:: `flatten`, `insert_dimension`, `transpose`

        :Parameters:

            axes: (sequence of) `int`, optional
                Select the axes. By default all size 1 axes are
                removed. Each axis is identified by its positive or
                negative integer position. No axes are removed if
                *axes* is an empty sequence.

            {{inplace: `bool`, optional}}

        :Returns:

            `{{class}}` or `None`
                The squeezed data array.

        **Examples**

        >>> v.shape
        (1,)
        >>> v.squeeze()
        >>> v.shape
        ()

        >>> v.shape
        (1, 2, 1, 3, 1, 4, 1, 5, 1, 6, 1)
        >>> v.squeeze((0,))
        >>> v.shape
        (2, 1, 3, 1, 4, 1, 5, 1, 6, 1)
        >>> v.squeeze(1)
        >>> v.shape
        (2, 3, 1, 4, 1, 5, 1, 6, 1)
        >>> v.squeeze([2, 4])
        >>> v.shape
        (2, 3, 4, 5, 1, 6, 1)
        >>> v.squeeze([])
        >>> v.shape
        (2, 3, 4, 5, 1, 6, 1)
        >>> v.squeeze()
        >>> v.shape
        (2, 3, 4, 5, 6)

        """
        d = _inplace_enabled_define_and_cleanup(self)

        if not d.ndim:
            if axes or axes == 0:
                raise ValueError("Can't squeeze axes from scalar data")

            if inplace:
                d = None

            return d

        original_shape = self.shape

        if axes is None:
            iaxes = tuple([i for i, n in enumerate(original_shape) if n == 1])
        else:
            iaxes = d._parse_axes(axes)
            for i in iaxes:
                if original_shape[i] > 1:
                    raise ValueError(
                        f"Can't squeeze axis in position {i} from data with "
                        f"shape {original_shape}: Axis size is greater than 1"
                    )

        if not iaxes:
            # Short circuit for a null operation (to avoid adding a
            # null layer to the Dask graph).
            return d

        # Still here? Then the data array is not scalar and at least
        # one size 1 axis needs squeezing.
        dx = d.to_dask_array(_force_mask_hardness=False, _force_in_memory=True)
        dx = dx.squeeze(axis=iaxes)

<<<<<<< HEAD
        d._set_dask(
            dx, clear=self._ALL ^ self._CACHE ^ self._CFA, asanyarray=False
        )
=======
        # Squeezing a dimension doesn't affect the cached elements
        d._set_dask(dx, clear=self._ALL ^ self._CACHE, in_memory=True)
>>>>>>> fa4e9ff4

        # Remove the squeezed axis names
        d._axes = [axis for i, axis in enumerate(d._axes) if i not in iaxes]

        # Update the HDF5 chunking strategy
        chunksizes = d.nc_hdf5_chunksizes()
        if chunksizes and isinstance(chunksizes, tuple):
            chunksizes = [
                size for i, size in enumerate(chunksizes) if i not in iaxes
            ]
            d.nc_set_hdf5_chunksizes(chunksizes)

        return d

    @_inplace_enabled(default=False)
    def sum(self, axes=None, squeeze=False, split_every=None, inplace=False):
        """Calculate sum values.

        Calculates the sum value or the sum values along axes.

        See
        https://ncas-cms.github.io/cf-python/analysis.html#collapse-methods
        for mathematical definitions.

         ..seealso:: `max`, `min`

        :Parameters:

            {{collapse axes: (sequence of) `int`, optional}}

            {{collapse squeeze: `bool`, optional}}

            {{split_every: `int` or `dict`, optional}}

                .. versionadded:: (cfdm) NEXTVERSION

            {{inplace: `bool`, optional}}

        :Returns:

            `{{class}}` or `None`
                The collapsed data, or `None` if the operation was
                in-place.

        **Examples**

        >>> a = np.ma.arange(12).reshape(4, 3)
        >>> d = {{package}}.{{class}}(a, 'K')
        >>> d[1, 1] = {{package}}.masked
        >>> print(d.array)
        [[0 1 2]
         [3 -- 5]
         [6 7 8]
         [9 10 11]]
        >>> d.sum()
        <{{repr}}{{class}}(1, 1): [[62]] K>

        >>> w = np.linspace(1, 2, 3)
        >>> print(w)
        [1.  1.5 2. ]
        >>> d.sum(weights={{package}}.{{class}}(w, 'm'))
        <{{repr}}{{class}}(1, 1): [[97.0]] K>

        """
        d = _inplace_enabled_define_and_cleanup(self)
        d = collapse(
            da.sum,
            d,
            axis=axes,
            keepdims=not squeeze,
            split_every=split_every,
        )
        return d

    def to_dask_array(self, _force_mask_hardness=True, _force_in_memory=True):
        """Convert the data to a `dask` array.

        .. versionadded:: (cfdm) NEXTVERSION

        :Parameters:

            {{_force_mask_hardness: `bool`, optional}}

            {{_force_in_memory: `bool`, optional}}

        :Returns:

            `dask.array.Array`
                The dask array contained within the `{{class}}`
                instance.

        **Examples**

        >>> d = {{package}}.{{class}}([1, 2, 3, 4], 'm')
        >>> dx = d.to_dask_array()
        >>> dx
        >>> dask.array<array, shape=(4,), dtype=int64, chunksize=(4,), chunktype=numpy.ndarray>
        >>> dask.array.asanyarray(d) is dx
        True

        >>> d.to_dask_array(_force_mask_hardness=True)
        dask.array<cfdm_harden_mask, shape=(4,), dtype=int64, chunksize=(4,), chunktype=numpy.ndarray>

        >>> d = {{package}}.{{class}}([1, 2, 3, 4], 'm', hardmask=False)
        >>> d.to_dask_array(_force_mask_hardness=True)
        dask.array<cfdm_soften_mask, shape=(4,), dtype=int64, chunksize=(4,), chunktype=numpy.ndarray>

        """
        dx = self._get_component("dask", None)
        if dx is None:
            raise ValueError(f"{self.__class__.__name__} object has no data")

        if _force_mask_hardness:
            if self.hardmask:
                dx = dx.map_blocks(cfdm_harden_mask, dtype=dx.dtype)
            else:
                dx = dx.map_blocks(cfdm_soften_mask, dtype=dx.dtype)

            # Note: The mask hardness functions have their own calls
            #       to 'cfdm_to_memory', so we don't need to set
            #       another one.
        elif _force_in_memory and not self.__in_memory__:
            dx = dx.map_blocks(cfdm_to_memory, dtype=dx.dtype)

        return dx

    def todict(
        self,
        optimize_graph=True,
        _force_mask_hardness=True,
        _force_in_memory=True,
    ):
        """Return a dictionary of the dask graph key/value pairs.

        .. versionadded:: (cfdm) NEXTVERSION

        .. seealso:: `to_dask_array`

        :Parameters:

            optimize_graph: `bool`
                If True, the default, then prior to being converted to
                a dictionary, the graph is optimised to remove unused
                chunks. Note that optimising the graph can sometimes
                add a considerable performance overhead.

            {{_force_mask_hardness: `bool`, optional}}

            {{_force_in_memory: `bool`, optional}}

        :Returns:

            `dict`
                The dictionary of the dask graph key/value pairs.

        **Examples**

        >>> d = {{package}}.{{class}}([1, 2, 3, 4], chunks=2)
        >>> d.todict()
        {('array-1bd38aa2a7096af2b1db281a4309854a', 0): array([1, 2]),
         ('array-1bd38aa2a7096af2b1db281a4309854a', 1): array([3, 4])}
        >>> e = d[0]
        >>> e.todict()
        {('getitem-bb4a18fba86eac0dd2c489748b2b3e2d', 0): (<function dask.array.chunk.getitem(obj, index)>, ('array-1bd38aa2a7096af2b1db281a4309854a', 0), (slice(0, 1, 1),)),
         ('array-1bd38aa2a7096af2b1db281a4309854a', 0): array([1, 2])}
        >>> e.todict(optimize_graph=False)
        {('array-1bd38aa2a7096af2b1db281a4309854a', 0): array([1, 2]),
         ('array-1bd38aa2a7096af2b1db281a4309854a', 1): array([3, 4]),
         ('getitem-bb4a18fba86eac0dd2c489748b2b3e2d', 0): (<function dask.array.chunk.getitem(obj, index)>, ('array-1bd38aa2a7096af2b1db281a4309854a', 0), (slice(0, 1, 1),))}

        """
        dx = self.to_dask_array(
            _force_mask_hardness=_force_mask_hardness,
            _force_in_memory=_force_in_memory,
        )

        if optimize_graph:
            return collections_to_dsk((dx,), optimize_graph=True)

        return dict(collections_to_dsk((dx,), optimize_graph=False))

    def tolist(self):
        """Return the data as a scalar or (nested) list.

        Returns the data as an ``N``-levels deep nested list of Python
        scalars, where ``N`` is the number of data dimensions.

        If ``N`` is 0 then, since the depth of the nested list is 0,
        it will not be a list at all, but a simple Python scalar.

        .. versionadded:: (cfdm) NEXTVERSION

        .. seealso:: `array`, `datetime_array`

        :Returns:

            `list` or scalar
                The (nested) list of array elements, or a scalar if
                the data has 0 dimensions.

        **Examples**

        >>> d = {{package}}.{{class}}(9)
        >>> d.tolist()
        9

        >>> d = {{package}}.{{class}}([1, 2])
        >>> d.tolist()
        [1, 2]

        >>> d = {{package}}.{{class}}(([[1, 2], [3, 4]]))
        >>> d.tolist()
        [[1, 2], [3, 4]]

        >>> d.equals({{package}}.{{class}}(d.tolist()))
        True

        """
        return self.array.tolist()

    @_inplace_enabled(default=False)
    def transpose(self, axes=None, inplace=False):
        """Permute the axes of the data array.

        .. versionadded:: (cfdm) 1.7.0

        .. seealso:: `flatten', `insert_dimension`, `squeeze`

        :Parameters:

            axes: (sequence of) `int`
                The new axis order of the data array. By default the
                order is reversed. Each axis of the new order is
                identified by its original positive or negative
                integer position.

            {{inplace: `bool`, optional}}

        :Returns:

            `{{class}}` or `None`

        **Examples**

        >>> d.shape
        (19, 73, 96)
        >>> d.transpose()
        >>> d.shape
        (96, 73, 19)
        >>> d.transpose([1, 0, 2])
        >>> d.shape
        (73, 96, 19)
        >>> d.transpose((-1, 0, 1))
        >>> d.shape
        (19, 73, 96)

        """
        d = _inplace_enabled_define_and_cleanup(self)

        ndim = d.ndim
        if axes is None:
            iaxes = tuple(range(ndim - 1, -1, -1))
        else:
            iaxes = d._parse_axes(axes)

        if iaxes == tuple(range(ndim)):
            # Short circuit for a null operation (to avoid adding a
            # null layer to the Dask graph).
            return d

        data_axes = d._axes
        d._axes = [data_axes[i] for i in iaxes]

        dx = d.to_dask_array(_force_mask_hardness=False, _force_in_memory=True)
        try:
            dx = da.transpose(dx, axes=iaxes)
        except ValueError:
            raise ValueError(
                f"Can't transpose: Axes don't match array: {axes}"
            )

        d._set_dask(dx, in_memory=True)

        # Update the HDF5 chunking strategy
        chunksizes = d.nc_hdf5_chunksizes()
        if chunksizes and isinstance(chunksizes, tuple):
            chunksizes = [chunksizes[i] for i in iaxes]
            d.nc_set_hdf5_chunksizes(chunksizes)

        return d

    @_inplace_enabled(default=False)
    def uncompress(self, inplace=False):
        """Uncompress the data.

        Only affects data that is compressed by convention, i.e.

          * Ragged arrays for discrete sampling geometries (DSG) and
            simple geometry cell definitions.

          * Compression by gathering.

          * Compression by coordinate subsampling.

        Data that is already uncompressed is returned
        unchanged. Whether the data is compressed or not does not
        alter its functionality nor external appearance, but may
        affect how the data are written to a dataset on disk.

        .. versionadded:: (cfdm) 1.7.3

        .. seealso:: `array`, `compressed_array`, `source`

        :Parameters:

            {{inplace: `bool`, optional}}

        :Returns:

            `{{class}}` or `None`
                The uncompressed data, or `None` if the operation was
                in-place.

        **Examples**

        >>> d.get_compression_type()
        'ragged contiguous'
        >>> d.uncompress()
        >>> d.get_compression_type()
        ''

        """
        d = _inplace_enabled_define_and_cleanup(self)
        if d.get_compression_type():
            d._del_Array(None)

        return d

    @_inplace_enabled(default=False)
    def unique(self, inplace=False):
        """The unique elements of the data.

        Returns the sorted unique elements of the array.

        :Returns:

            `{{class}}` or `None`
                The unique values in a 1-d array, or `None` if the
                operation was in-place.

        **Examples**

        >>> d = {{package}}.{{class}}([[4, 2, 1], [1, 2, 3]], 'm')
        >>> print(d.array)
        [[4 2 1]
         [1 2 3]]
        >>> e = d.unique()
        >>> print(e.array)
        [1 2 3 4]
        >>> d[0, 0] = {{package}}.masked
        >>> print(d.array)
        [[-- 2 1]
         [1 2 3]]
        >>> e = d.unique()
        >>> print(e.array)
        [1 2 3 --]

        """
        d = _inplace_enabled_define_and_cleanup(self)

        original_shape = self.shape

<<<<<<< HEAD
        dx = d.to_dask_array(_apply_mask_hardness=False)
=======
        dx = d.to_dask_array(_force_mask_hardness=False, _force_in_memory=True)

>>>>>>> fa4e9ff4
        u = np.unique(dx.compute())
        dx = da.from_array(u, chunks="auto")
        d._set_dask(dx, in_memory=True)

        # Update the axis names
        d._axes = generate_axis_identifiers(dx.ndim)

        # Update the HDF5 chunking strategy
        if (
            isinstance(d.nc_hdf5_chunksizes(), tuple)
            and d.shape != original_shape
        ):
            d.nc_clear_hdf5_chunksizes()

        return d

    # ----------------------------------------------------------------
    # Aliases
    # ----------------------------------------------------------------
    @property
    def dtarray(self):
        """Alias for `datetime_array`"""
        return self.datetime_array<|MERGE_RESOLUTION|>--- conflicted
+++ resolved
@@ -724,11 +724,7 @@
         # ------------------------------------------------------------
         # Set the subspaced dask array
         # ------------------------------------------------------------
-<<<<<<< HEAD
-        new._set_dask(dx, clear=self._ALL ^ self._CFA, asanyarray=None)
-=======
-        new._set_dask(dx, clear=self._ALL, in_memory=None)
->>>>>>> fa4e9ff4
+        new._set_dask(dx, clear=self._ALL ^ self._CFA, in_memory=None)
 
         if 0 in new.shape:
             raise IndexError(
@@ -983,11 +979,7 @@
 
         # Do the assignment
         self._set_subspace(dx, indices, value)
-<<<<<<< HEAD
-        self._set_dask(dx, clear=self._ALL ^ self._CFA, asanyarray=False)
-=======
-        self._set_dask(dx, in_memory=True)
->>>>>>> fa4e9ff4
+        self._set_dask(dx, clear=self._ALL ^ self._CFA, in_memory=True)
 
         return
 
@@ -2007,7 +1999,9 @@
         updated = False
 
         dsk = self.todict(
-            optimize_graph=True, _apply_mask_hardness=False, _asanyarray=False
+            optimize_graph=True,
+            _force_mask_hardness=False,
+            _force_in_memory=False,
         )
         for key, a in dsk.items():
             try:
@@ -2023,10 +2017,10 @@
             # The Dask graph was modified, so recast the dictionary
             # representation as a Dask array.
             dx = self.to_dask_array(
-                _apply_mask_hardness=False, _asanyarray=False
+                _force_mask_hardness=False, _force_in_memory=False
             )
             dx = da.Array(dsk, dx.name, dx.chunks, dx.dtype, dx._meta)
-            self._set_dask(dx, clear=self._NONE, asanyarray=None)
+            self._set_dask(dx, clear=self._NONE, in_memory=None)
 
     def _parse_axes(self, axes):
         """Parses the data axes and returns valid non-duplicate axes.
@@ -2600,7 +2594,7 @@
 
         """
         return self.to_dask_array(
-            _apply_mask_hardness=False, _asanyarray=False
+            _force_mask_hardness=False, _force_in_memory=False
         ).chunksize
 
     @property
@@ -3508,11 +3502,7 @@
         else:
             CFA = self._NONE
 
-<<<<<<< HEAD
-        d._set_dask(dx, clear=self._ALL ^ CFA, asanyarray=False)
-=======
-        d._set_dask(dx, in_memory=True)
->>>>>>> fa4e9ff4
+        d._set_dask(dx, clear=self._ALL ^ CFA, in_memory=True)
 
         return d
 
@@ -3626,7 +3616,7 @@
         """
         d = _inplace_enabled_define_and_cleanup(self)
 
-        dx = d.to_dask_array()
+        dx = d.to_dask_array(_force_mask_hardness=True, _force_in_memory=True)
         dx = da.blockwise(
             np.ma.compressed,
             "i",
@@ -3637,10 +3627,10 @@
             meta=np.array((), dtype=dx.dtype),
         )
 
-        d._set_dask(dx, clear=self._ALL, asanyarray=False)
+        d._set_dask(dx, clear=self._ALL, in_memory=True)
         return d
 
-    def compute(self, _asanyarray=True):
+    def compute(self, _force_in_memory=True):
         """A view of the computed data.
 
         In-place changes to the returned array *might* affect the
@@ -3660,6 +3650,8 @@
 
         .. seealso:: `persist`, `array`, `datetime_array`,
                      `sparse_array`
+
+        TODODASK
 
         :Returns:
 
@@ -3684,13 +3676,9 @@
                [0., 0., 0.]])
 
         """
-<<<<<<< HEAD
         dx = self.to_dask_array(
-            _apply_mask_hardness=False, _asanyarray=_asanyarray
+            _force_mask_hardness=False, _force_in_memory=_force_in_memory
         )
-=======
-        dx = self.to_dask_array(_force_mask_hardness=False)
->>>>>>> fa4e9ff4
         a = dx.compute()
 
         if np.ma.isMA(a) and a is not np.ma.masked:
@@ -3819,12 +3807,9 @@
 
             conformed_data.append(data1)
 
-        # Get data as dask arrays and apply concatenation
-        # operation. We can set 'asanyarray=False' because at compute
-        # time the concatenation operation does not need to access the
-        # actual data.
+        # Get data as dask arrays and apply concatenation operation
         dxs = [
-            d.to_dask_array(_apply_mask_hardness=False, _asanyarray=False)
+            d.to_dask_array(_force_mask_hardness=False, _force_in_memory=False)
             for d in conformed_data
         ]
         dx = da.concatenate(dxs, axis=axis)
@@ -3875,21 +3860,21 @@
                     break
 
         # ------------------------------------------------------------
-        # Set the __asanyarray__ status
+        # Set the __in_memory__ status
         # ------------------------------------------------------------
-        asanyarray = data[0].__asanyarray__
+        in_memory = data[0].__in_memory__
         for d in conformed_data[1:]:
-            if d.__asanyarray__ != asanyarray:
+            if d.__in_memory__ != in_memory:
                 # If and only if any two input Data objects have
-                # different __asanyarray__ valuesq, then set
-                # asanyarray=True for the concatenation.
-                asanyarray = True
+                # different __in_memory__ values, then set
+                # in_memory=False for the concatenation.
+                in_memory = False
                 break
 
         # ------------------------------------------------------------
         # Set the concatenated dask array
         # ------------------------------------------------------------
-        data0._set_dask(dx, clear=cls._ALL ^ CFA, asanyarray=asanyarray)
+        data0._set_dask(dx, clear=cls._ALL ^ CFA, in_memory=in_memory)
 
         # ------------------------------------------------------------
         # Set the aggregation 'aggregated_data' terms
@@ -4458,7 +4443,7 @@
         out = []
         append = out.append
         for key, a in self.todict(
-            _apply_mask_hardness=False, _asanyarray=False
+            _force_mask_hardness=False, _force_in_memory=False
         ).items():
             try:
                 append(a.file_directory(normalise=normalise))
@@ -4521,11 +4506,7 @@
             _force_mask_hardness=False, _force_in_memory=False
         )
         dx = dx.map_blocks(cfdm_filled, fill_value=fill_value, dtype=d.dtype)
-<<<<<<< HEAD
-        d._set_dask(dx, clear=self._ALL, asanyarray=False)
-=======
-        d._set_dask(dx, in_memory=True)
->>>>>>> fa4e9ff4
+        d._set_dask(dx, clear=self._ALL, in_memory=True)
 
         return d
 
@@ -4701,12 +4682,7 @@
 
         dx = d.to_dask_array(_force_mask_hardness=True, _force_in_memory=True)
         dx = dx.reshape(new_shape)
-<<<<<<< HEAD
-
-        d._set_dask(dx, clear=self._ALL, asanyarray=False)
-=======
-        d._set_dask(dx, in_memory=True)
->>>>>>> fa4e9ff4
+        d._set_dask(dx, clear=self._ALL, in_memory=True)
 
         # Update the axis names
         data_axes0 = d._axes
@@ -5010,7 +4986,7 @@
             ):
                 for a in (
                     self[index]
-                    .todict(_apply_mask_hardness=False, _asanyarray=False)
+                    .todict(_force_mask_hardness=False, _force_in_memory=False)
                     .values()
                 ):
                     try:
@@ -5388,26 +5364,18 @@
         #        new_shape = list(d.shape)
         #        new_shape.insert(position, 1)
 
-<<<<<<< HEAD
-        dx = d.to_dask_array(_apply_mask_hardness=False, _asanyarray=False)
+        dx = d.to_dask_array(
+            _force_mask_hardness=False, _force_in_memory=False
+        )
         index = [slice(None)] * dx.ndim
-        index.insert(position, None)
+        index.insert(position, np.newaxis)
         dx = dx[tuple(index)]
 
         # Inserting a dimension doesn't affect the cached elements or
         # the CFA write status
         d._set_dask(
-            dx,
-            clear=self._ALL ^ self._CACHE ^ self._CFA,
-            asanyarray=None,
+            dx, clear=self._ALL ^ self._CACHE ^ self._CFA, in_memory=None
         )
-=======
-        dx = d.to_dask_array(_force_mask_hardness=False, _force_in_memory=True)
-        dx = dx.reshape(new_shape)
-
-        # Inserting a dimension doesn't affect the cached elements
-        d._set_dask(dx, clear=self._ALL ^ self._CACHE, in_memory=True)
->>>>>>> fa4e9ff4
 
         # Expand _axes
         axis = new_axis_identifier(d._axes)
@@ -5521,12 +5489,8 @@
 
         dx = d.to_dask_array(_force_mask_hardness=True, _force_in_memory=True)
         dx = da.ma.masked_values(dx, value, rtol=rtol, atol=atol)
-<<<<<<< HEAD
-
-        d._set_dask(dx, clear=self._ALL, asanyarray=False)
-=======
-        d._set_dask(dx, in_memory=True)
->>>>>>> fa4e9ff4
+        d._set_dask(dx, clear=self._ALL, in_memory=True)
+
         return d
 
     @_inplace_enabled(default=False)
@@ -5572,11 +5536,7 @@
 
         array = cfdm_where(d.array, condition, masked, None, d.hardmask)
         dx = da.from_array(array, chunks=d.chunks)
-<<<<<<< HEAD
-        d._set_dask(dx, clear=self._ALL, asanyarray=False)
-=======
-        d._set_dask(dx, in_memory=True)
->>>>>>> fa4e9ff4
+        d._set_dask(dx, clear=self._ALL, in_memory=True)
 
         return d
 
@@ -5841,13 +5801,7 @@
         )
         dx = dx.persist()
         d._set_dask(
-<<<<<<< HEAD
-            dx,
-            clear=self._ALL ^ self._ARRAY ^ self._CACHE,
-            asanyarray=False,
-=======
             dx, clear=self._ALL ^ self._ARRAY ^ self._CACHE, in_memory=True
->>>>>>> fa4e9ff4
         )
         return d
 
@@ -5922,27 +5876,14 @@
         """
         d = _inplace_enabled_define_and_cleanup(self)
 
-<<<<<<< HEAD
-        dx = d.to_dask_array(_apply_mask_hardness=False, _asanyarray=False)
-=======
-        # Dask rechunking is essentially a wrapper for __getitem__
-        # calls on the chunks, which means that we can use the same
-        # 'in_memory' and 'clear' keywords to `_set_dask` as are used
-        # in `__getitem__`.
         dx = d.to_dask_array(
             _force_mask_hardness=False, _force_in_memory=False
         )
->>>>>>> fa4e9ff4
         dx = dx.rechunk(chunks, threshold, block_size_limit, balance)
-
         d._set_dask(
-<<<<<<< HEAD
             dx,
             clear=self._ALL ^ self._ARRAY ^ self._CACHE ^ self._CFA,
-            asanyarray=None,
-=======
-            dx, clear=self._ALL ^ self._ARRAY ^ self._CACHE, in_memory=None
->>>>>>> fa4e9ff4
+            in_memory=None,
         )
 
         return d
@@ -6060,7 +6001,7 @@
                 f"as the Dask chunks shape {self.numblocks}"
             )
 
-        dsk = self.todict(_apply_mask_hardness=False, _asanyarray=False)
+        dsk = self.todict(_force_mask_hardness=False, _force_in_memory=False)
 
         updated_keys = {}
         for index, position in zip(
@@ -6074,7 +6015,7 @@
             chunk_updated = False
             for key, a in (
                 self[index]
-                .todict(_apply_mask_hardness=False, _asanyarray=False)
+                .todict(_force_mask_hardness=False, _force_in_memory=False)
                 .items()
             ):
                 try:
@@ -6102,9 +6043,11 @@
                     chunk_updated = True
                     updated_keys[key] = (position, index)
 
-        dx = self.to_dask_array(_apply_mask_hardness=False, _asanyarray=False)
+        dx = self.to_dask_array(
+            _force_mask_hardness=False, _force_in_memory=False
+        )
         dx = da.Array(dsk, dx.name, dx.chunks, dx.dtype, dx._meta)
-        self._set_dask(dx, clear=self._NONE, asanyarray=None)
+        self._set_dask(dx, clear=self._NONE, in_memory=None)
 
     @_inplace_enabled(default=False)
     def reshape(self, *shape, merge_chunks=True, limit=None, inplace=False):
@@ -6419,14 +6362,10 @@
         dx = d.to_dask_array(_force_mask_hardness=False, _force_in_memory=True)
         dx = dx.squeeze(axis=iaxes)
 
-<<<<<<< HEAD
+        # Squeezing a dimension doesn't affect the cached elements
         d._set_dask(
-            dx, clear=self._ALL ^ self._CACHE ^ self._CFA, asanyarray=False
+            dx, clear=self._ALL ^ self._CACHE ^ self._CFA, in_memory=True
         )
-=======
-        # Squeezing a dimension doesn't affect the cached elements
-        d._set_dask(dx, clear=self._ALL ^ self._CACHE, in_memory=True)
->>>>>>> fa4e9ff4
 
         # Remove the squeezed axis names
         d._axes = [axis for i, axis in enumerate(d._axes) if i not in iaxes]
@@ -6799,12 +6738,7 @@
 
         original_shape = self.shape
 
-<<<<<<< HEAD
-        dx = d.to_dask_array(_apply_mask_hardness=False)
-=======
         dx = d.to_dask_array(_force_mask_hardness=False, _force_in_memory=True)
-
->>>>>>> fa4e9ff4
         u = np.unique(dx.compute())
         dx = da.from_array(u, chunks="auto")
         d._set_dask(dx, in_memory=True)
