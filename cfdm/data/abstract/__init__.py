--- conflicted
+++ resolved
@@ -2,9 +2,4 @@
 from .compressedarray import CompressedArray
 from .filearray import FileArray
 from .mesharray import MeshArray
-<<<<<<< HEAD
-
-# from .netcdffilearray import NetCDFFileArray
-=======
->>>>>>> 6558ffbc
 from .raggedarray import RaggedArray