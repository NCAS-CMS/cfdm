--- conflicted
+++ resolved
@@ -393,14 +393,10 @@
                 The default ``_FillValue``.
 
         """
-<<<<<<< HEAD
+        from netCDF4 import default_fillvals
+
         kind = dtype.kind
         if kind in "OS":
-=======
-        from netCDF4 import default_fillvals
-
-        if dtype.kind in "OS":
->>>>>>> 8a7d5e79
             return default_fillvals["S1"]
 
         if kind == "T":
