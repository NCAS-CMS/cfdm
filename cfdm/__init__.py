"""Cfdm is a reference implementation of the CF data model.

It identifies the fundamental elements of the CF conventions and
shows how they relate to each other, independently of the netCDF
encoding.

The central element defined by the CF data model is the field
construct, which corresponds to a CF-netCDF data variable with all of
its metadata.

The cfdm package implements the CF data model for its internal data
structures and so is able to process any CF-compliant dataset. It is
not strict about CF-compliance, however, so that partially conformant
datasets may be modified in memory, as well as ingested from existing
datasets and written to new datasets. This is so that datasets which
are partially conformant may nonetheless be modified in memory and
written to new datasets.

The cfdm package can:

    * read field constructs from netCDF, CDL, and Zarr datasets,
    * create new field constructs in memory,
    * write and append field constructs to netCDF datasets on disk,
    * read, write, and create datasets containing hierarchical groups,
    * read, write, and create coordinates defined by geometry cells,
    * inspect field constructs,
    * test whether two field constructs are the same,
    * modify field construct metadata and data,
    * create subspaces of field constructs,
    * incorporate, and create, metadata stored in external files, and
    * read, write, and create data that have been compressed by
      convention (i.e. ragged or gathered arrays), whilst presenting a
      view of the data in its uncompressed form.

Note that cfdm enables the creation of CF field constructs, but it's
up to the user to use them in a CF-compliant way.

"""

import logging
import sys

from . import core

__date__ = core.__date__
__cf_version__ = core.__cf_version__
__version__ = core.__version__

<<<<<<< HEAD
_requires = core._requires + (
    "cftime",
    "netCDF4",
    "dask",
    "scipy",
    "h5netcdf",
    "zarr",
    "s3fs",
    "uritools",
    "cfunits",
)

_error0 = f"cfdm requires the modules {', '.join(_requires)}. "

# Check the version of cftime
try:
    import cftime
except ImportError as error1:
    raise ImportError(_error0 + str(error1))
else:
    _minimum_vn = "1.6.4"
    if Version(cftime.__version__) < Version(_minimum_vn):
        raise ValueError(
            f"Bad cftime version: cfdm requires cftime>={_minimum_vn}. "
            f"Got {cftime.__version__} at {cftime.__file__}"
        )

# Check the version of netCDF4
try:
    import netCDF4
except ImportError as error1:
    raise ImportError(_error0 + str(error1))
else:
    _minimum_vn = "1.7.2"
    if Version(netCDF4.__version__) < Version(_minimum_vn):
        raise ValueError(
            f"Bad netCDF4 version: cfdm requires netCDF4>={_minimum_vn}. "
            f"Got {netCDF4.__version__} at {netCDF4.__file__}"
        )

# Check the version of h5netcdf
try:
    import h5netcdf
except ImportError as error1:
    raise ImportError(_error0 + str(error1))
else:
    _minimum_vn = "1.3.0"
    if Version(h5netcdf.__version__) < Version(_minimum_vn):
        raise ValueError(
            f"Bad h5netcdf version: cfdm requires h5netcdf>={_minimum_vn}. "
            f"Got {h5netcdf.__version__} at {h5netcdf.__file__}"
        )

# Check the version of h5py
try:
    import h5py
except ImportError as error1:
    raise ImportError(_error0 + str(error1))
else:
    _minimum_vn = "3.12.0"
    if Version(h5py.__version__) < Version(_minimum_vn):
        raise ValueError(
            f"Bad h5py version: cfdm requires h5py>={_minimum_vn}. "
            f"Got {h5py.__version__} at {h5py.__file__}"
        )

# Check the version of s3fs
try:
    import s3fs
except ImportError as error1:
    raise ImportError(_error0 + str(error1))
else:
    _minimum_vn = "2024.6.0"
    if Version(s3fs.__version__) < Version(_minimum_vn):
        raise ValueError(
            f"Bad s3fs version: cfdm requires s3fs>={_minimum_vn}. "
            f"Got {s3fs.__version__} at {s3fs.__file__}"
        )

# Check the version of scipy
try:
    import scipy
except ImportError as error1:
    raise ImportError(_error0 + str(error1))
else:
    _minimum_vn = "1.10.0"
    if Version(scipy.__version__) < Version(_minimum_vn):
        raise ValueError(
            f"Bad scipy version: cfdm requires scipy>={_minimum_vn}. "
            f"Got {scipy.__version__} at {scipy.__file__}"
        )

# Check the version of dask
try:
    import dask
except ImportError as error1:
    raise ImportError(_error0 + str(error1))
else:
    _minimum_vn = "2025.5.1"
    if Version(dask.__version__) < Version(_minimum_vn):
        raise ValueError(
            f"Bad dask version: cfdm requires dask>={_minimum_vn}. "
            f"Got {dask.__version__} at {dask.__file__}"
        )

# Check the version of distributed
try:
    import distributed
except ImportError as error1:
    raise ImportError(_error0 + str(error1))
else:
    _minimum_vn = "2025.5.1"
    if Version(distributed.__version__) < Version(_minimum_vn):
        raise ValueError(
            "Bad distributed version: cfdm requires "
            f"distributed>={_minimum_vn}. "
            f"Got {distributed.__version__} at {distributed.__file__}"
        )

# Check the version of uritools
try:
    import uritools
except ImportError as error1:
    raise ImportError(_error0 + str(error1))
else:
    _minimum_vn = "4.0.3"
    if Version(uritools.__version__) < Version(_minimum_vn):
        raise ValueError(
            f"Bad uritools version: cfdm requires uritools>={_minimum_vn}. "
            f"Got {uritools.__version__} at {uritools.__file__}"
        )

# Check the version of cfunits
try:
    import cfunits
except ImportError as error1:
    raise ImportError(_error0 + str(error1))
else:
    _minimum_vn = "3.3.7"
    if Version(cfunits.__version__) < Version(_minimum_vn):
        raise ValueError(
            f"Bad cfunits version: cfdm requires cfunits>={_minimum_vn}. "
            f"Got {cfunits.__version__} at {cfunits.__file__}"
        )

del _minimum_vn

=======
>>>>>>> 8a7d5e79
from .constants import masked

# Internal ones passed on so they can be used in cf-python (see
# comment below)
from .functions import (
    ATOL,
    CF,
    LOG_LEVEL,
    RTOL,
    abspath,
    atol,
    chunksize,
    configuration,
    dirname,
    environment,
    integer_dtype,
    log_level,
    parse_indices,
    rtol,
    unique_constructs,
    _disable_logging,
    _reset_log_emergence_level,
    _is_valid_log_level_int,
    Configuration,
    Constant,
    ConstantAccess,
    is_log_level_debug,
    is_log_level_detail,
    is_log_level_info,
    netcdf_flatten,
)

# Though these are internal-use methods, include them in the namespace
# (without documenting them) so that cf-python can use them internally
# too:
from .decorators import (
    _inplace_enabled,
    _inplace_enabled_define_and_cleanup,
    _manage_log_level_via_verbosity,
    _display_or_return,
)

from .constructs import Constructs

from .data import (
    Array,
    AggregatedArray,
    BoundsFromNodesArray,
    CellConnectivityArray,
    CompressedArray,
    Data,
    FullArray,
    GatheredArray,
    H5netcdfArray,
    NetCDFArray,
    NetCDF4Array,
    netcdf_indexer,
    NumpyArray,
    PointTopologyArray,
    RaggedArray,
    RaggedContiguousArray,
    RaggedIndexedArray,
    RaggedIndexedContiguousArray,
    SparseArray,
    SubsampledArray,
    ZarrArray,
)

from .data import (
    BiLinearSubarray,
    BiQuadraticLatitudeLongitudeSubarray,
    BoundsFromNodesSubarray,
    CellConnectivitySubarray,
    GatheredSubarray,
    InterpolationSubarray,
    LinearSubarray,
    QuadraticLatitudeLongitudeSubarray,
    QuadraticSubarray,
    RaggedSubarray,
    Subarray,
    SubsampledSubarray,
)

from .count import Count
from .index import Index
from .interpolationparameter import InterpolationParameter
from .list import List
from .nodecountproperties import NodeCountProperties
from .partnodecountproperties import PartNodeCountProperties
from .tiepointindex import TiePointIndex

from .bounds import Bounds
from .coordinateconversion import CoordinateConversion
from .datum import Datum
from .interiorring import InteriorRing
from .quantization import Quantization

from .units import Units

from .auxiliarycoordinate import AuxiliaryCoordinate
from .cellconnectivity import CellConnectivity
from .cellmeasure import CellMeasure
from .cellmethod import CellMethod
from .coordinatereference import CoordinateReference
from .dimensioncoordinate import DimensionCoordinate
from .domain import Domain
from .domainancillary import DomainAncillary
from .domainaxis import DomainAxis
from .domaintopology import DomainTopology
from .field import Field
from .fieldancillary import FieldAncillary

from .abstract import Implementation
from .cfdmimplementation import CFDMImplementation, implementation

from .read_write import read, write
from .read_write.netcdf.flatten import dataset_flatten

from .examplefield import example_field, example_fields, example_domain

from .abstract import Container

# --------------------------------------------------------------------
# Set up basic logging for the full project with a root logger
# --------------------------------------------------------------------
# Configure the root logger which all module loggers inherit from:
logging.basicConfig(
    stream=sys.stdout,
    style="{",  # default is old style ('%') string formatting
    format="{message}",  # no module names or datetimes etc. for basic case
    level=logging.WARNING,  # default but change level via log_level()
)

# And create custom level inbetween 'INFO' & 'DEBUG', to understand
# value see:
# https://docs.python.org/3.8/howto/logging.html#logging-levels
logging.DETAIL = 15  # set value as an attribute as done for built-in levels
logging.addLevelName(logging.DETAIL, "DETAIL")


def detail(self, message, *args, **kwargs):
    """Sets up a custom logging level named 'detail'."""
    if self.isEnabledFor(logging.DETAIL):
        self._log(logging.DETAIL, message, args, **kwargs)


logging.Logger.detail = detail<|MERGE_RESOLUTION|>--- conflicted
+++ resolved
@@ -46,156 +46,6 @@
 __cf_version__ = core.__cf_version__
 __version__ = core.__version__
 
-<<<<<<< HEAD
-_requires = core._requires + (
-    "cftime",
-    "netCDF4",
-    "dask",
-    "scipy",
-    "h5netcdf",
-    "zarr",
-    "s3fs",
-    "uritools",
-    "cfunits",
-)
-
-_error0 = f"cfdm requires the modules {', '.join(_requires)}. "
-
-# Check the version of cftime
-try:
-    import cftime
-except ImportError as error1:
-    raise ImportError(_error0 + str(error1))
-else:
-    _minimum_vn = "1.6.4"
-    if Version(cftime.__version__) < Version(_minimum_vn):
-        raise ValueError(
-            f"Bad cftime version: cfdm requires cftime>={_minimum_vn}. "
-            f"Got {cftime.__version__} at {cftime.__file__}"
-        )
-
-# Check the version of netCDF4
-try:
-    import netCDF4
-except ImportError as error1:
-    raise ImportError(_error0 + str(error1))
-else:
-    _minimum_vn = "1.7.2"
-    if Version(netCDF4.__version__) < Version(_minimum_vn):
-        raise ValueError(
-            f"Bad netCDF4 version: cfdm requires netCDF4>={_minimum_vn}. "
-            f"Got {netCDF4.__version__} at {netCDF4.__file__}"
-        )
-
-# Check the version of h5netcdf
-try:
-    import h5netcdf
-except ImportError as error1:
-    raise ImportError(_error0 + str(error1))
-else:
-    _minimum_vn = "1.3.0"
-    if Version(h5netcdf.__version__) < Version(_minimum_vn):
-        raise ValueError(
-            f"Bad h5netcdf version: cfdm requires h5netcdf>={_minimum_vn}. "
-            f"Got {h5netcdf.__version__} at {h5netcdf.__file__}"
-        )
-
-# Check the version of h5py
-try:
-    import h5py
-except ImportError as error1:
-    raise ImportError(_error0 + str(error1))
-else:
-    _minimum_vn = "3.12.0"
-    if Version(h5py.__version__) < Version(_minimum_vn):
-        raise ValueError(
-            f"Bad h5py version: cfdm requires h5py>={_minimum_vn}. "
-            f"Got {h5py.__version__} at {h5py.__file__}"
-        )
-
-# Check the version of s3fs
-try:
-    import s3fs
-except ImportError as error1:
-    raise ImportError(_error0 + str(error1))
-else:
-    _minimum_vn = "2024.6.0"
-    if Version(s3fs.__version__) < Version(_minimum_vn):
-        raise ValueError(
-            f"Bad s3fs version: cfdm requires s3fs>={_minimum_vn}. "
-            f"Got {s3fs.__version__} at {s3fs.__file__}"
-        )
-
-# Check the version of scipy
-try:
-    import scipy
-except ImportError as error1:
-    raise ImportError(_error0 + str(error1))
-else:
-    _minimum_vn = "1.10.0"
-    if Version(scipy.__version__) < Version(_minimum_vn):
-        raise ValueError(
-            f"Bad scipy version: cfdm requires scipy>={_minimum_vn}. "
-            f"Got {scipy.__version__} at {scipy.__file__}"
-        )
-
-# Check the version of dask
-try:
-    import dask
-except ImportError as error1:
-    raise ImportError(_error0 + str(error1))
-else:
-    _minimum_vn = "2025.5.1"
-    if Version(dask.__version__) < Version(_minimum_vn):
-        raise ValueError(
-            f"Bad dask version: cfdm requires dask>={_minimum_vn}. "
-            f"Got {dask.__version__} at {dask.__file__}"
-        )
-
-# Check the version of distributed
-try:
-    import distributed
-except ImportError as error1:
-    raise ImportError(_error0 + str(error1))
-else:
-    _minimum_vn = "2025.5.1"
-    if Version(distributed.__version__) < Version(_minimum_vn):
-        raise ValueError(
-            "Bad distributed version: cfdm requires "
-            f"distributed>={_minimum_vn}. "
-            f"Got {distributed.__version__} at {distributed.__file__}"
-        )
-
-# Check the version of uritools
-try:
-    import uritools
-except ImportError as error1:
-    raise ImportError(_error0 + str(error1))
-else:
-    _minimum_vn = "4.0.3"
-    if Version(uritools.__version__) < Version(_minimum_vn):
-        raise ValueError(
-            f"Bad uritools version: cfdm requires uritools>={_minimum_vn}. "
-            f"Got {uritools.__version__} at {uritools.__file__}"
-        )
-
-# Check the version of cfunits
-try:
-    import cfunits
-except ImportError as error1:
-    raise ImportError(_error0 + str(error1))
-else:
-    _minimum_vn = "3.3.7"
-    if Version(cfunits.__version__) < Version(_minimum_vn):
-        raise ValueError(
-            f"Bad cfunits version: cfdm requires cfunits>={_minimum_vn}. "
-            f"Got {cfunits.__version__} at {cfunits.__file__}"
-        )
-
-del _minimum_vn
-
-=======
->>>>>>> 8a7d5e79
 from .constants import masked
 
 # Internal ones passed on so they can be used in cf-python (see
