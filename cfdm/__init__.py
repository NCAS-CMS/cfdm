--- conflicted
+++ resolved
@@ -143,21 +143,14 @@
 except ImportError as error1:
     raise ImportError(_error0 + str(error1))
 else:
-<<<<<<< HEAD
     _minimum_vn = "2025.2.0"
     if Version(dask.__version__) < Version(_minimum_vn):
-=======
-    _minimum_vn = "2024.6.0"
-    _maximum_vn = "2024.7.1"
-    _dask_version = Version(dask.__version__)
-    if _dask_version < Version(_minimum_vn) or _dask_version > Version(_maximum_vn):
->>>>>>> c0c061de
         raise ValueError(
             f"Bad dask version: cfdm requires dask>={_minimum_vn}. "
             f"Got {dask.__version__} at {dask.__file__}"
         )
 
-
+# Check the version of uritools
 try:
     import uritools
 except ImportError as error1:
