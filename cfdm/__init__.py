--- conflicted
+++ resolved
@@ -156,11 +156,7 @@
 
 from .read_write import read, write
 
-<<<<<<< HEAD
-from .examplefield import example_field, example_fields
-=======
 from .examplefield import example_field, example_fields, example_domain
->>>>>>> 49ca103a
 
 from .abstract import Container
 
