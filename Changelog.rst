Version 1.10.0.3
----------------

<<<<<<< HEAD
**2023-??-??**

* New method: `cfdm.Data.get_data`
 
=======
**2023-03-??**

* New method: `cfdm.Field.del_properties`
  (https://github.com/NCAS-CMS/cfdm/issues/241)
* New keyword parameter to `cfdm.unique_constructs`:
  ``ignore_properties`` (https://github.com/NCAS-CMS/cfdm/issues/240)
* Fixed bug that caused `cf.write` to erroneously change external
  netCDF variable names (https://github.com/NCAS-CMS/cfdm/issues/244)

>>>>>>> 1698508a
----

Version 1.10.0.2
----------------

**2023-01-26**

* New class: `cfdm.InterpolationSubarray`
  (https://github.com/NCAS-CMS/cfdm/issues/228)
* Relocate the call to `NetCDFRead._customize_read_vars` to earlier in
  `NetCDFRead.read` (https://github.com/NCAS-CMS/cfdm/issues/233)
* Fixed bug that caused incorrect formula terms in output netCDF files
  in some cases (https://github.com/NCAS-CMS/cfdm/issues/242)

----


Version 1.10.0.1
----------------

**2022-10-31**

* New method: `cfdm.Data.get_tie_point_indices`
* New method: `cfdm.Data.get_interpolation_parameters`
* New method: `cfdm.Data.get_dependent_tie_points`
* Record the names of files that contain the original data
  (https://github.com/NCAS-CMS/cfdm/issues/215)
* New method: `cfdm.Field.get_original_filenames`
* New method: `cfdm.Data.get_original_filenames`
* New keyword parameter to `cfdm.write`: ``omit_data``
  (https://github.com/NCAS-CMS/cfdm/issues/221)
* Fixed bug that caused incorrect data assignment with some multiple
  list indices (https://github.com/NCAS-CMS/cfdm/issues/217)
* Fixed bug that caused a failure when printing date-time data with
  the first element masked
  (https://github.com/NCAS-CMS/cfdm/issues/211)

----

Version 1.10.0.0
----------------

**2022-08-17**

* New method: `cfdm.Field.auxiliary_coordinate`
* New method: `cfdm.Field.cell_measure`
* New method: `cfdm.Field.cell_method`
* New method: `cfdm.Field.coordinate`
* New method: `cfdm.Field.coordinate_reference`
* New method: `cfdm.Field.dimension_coordinate`
* New method: `cfdm.Field.domain_ancillary`
* New method: `cfdm.Field.domain_axis`
* New method: `cfdm.Field.field_ancillary`
* New method: `cfdm.Field.indices`
* New attribute: `cfdm.Field.array`
* New attribute: `cfdm.Field.datetime_array`
* New construct retrieval API methods
  (https://github.com/NCAS-CMS/cfdm/issues/179)
* Implement (bar writing to netCDF files) lossy compression by
  coordinate subsampling (https://github.com/NCAS-CMS/cfdm/issues/167)

----
  
Version 1.9.0.4
---------------

**2022-07-18**

* Upgrade to allow cfdm to work with Python 3.10
  (https://github.com/NCAS-CMS/cfdm/issues/187)
* Fix bug that caused a hang when reading zero-length files
  (https://github.com/NCAS-CMS/cfdm/issues/190)
* Fix bug to prevent error when writing vlen strings to a netCDF file
  when compression has been set (for `netCDF4>=1.6.0`)
  (https://github.com/NCAS-CMS/cfdm/issues/199)
  
Version 1.9.0.3
---------------

**2022-03-10**

* Fixed bug that caused a failure from `cfdm.write` when writing
  identical (auxiliary) coordinates to different data variables in
  different groups (https://github.com/NCAS-CMS/cfdm/issues/177)
* Fixed bug that caused `cf.Domain.__str__` to fail when a dimension
  coordinate construct does not have data
  (https://github.com/NCAS-CMS/cfdm/issues/174)
* New dependency: ``packaging>=20.0``
* Changed dependency: ``cftime>=1.6.0``

----
  
Version 1.9.0.2
---------------

**2022-01-31**

* Fixed bug that caused a `cfdm.write` failure when a vertical
  coordinate reference construct has no coordinates
  (https://github.com/NCAS-CMS/cfdm/issues/164)
* Fixed bug that caused a failure when downstream `identities` methods
  return an `itertools.chain` object
  (https://github.com/NCAS-CMS/cfdm/issues/170)

----
  
Version 1.9.0.1
---------------

**2021-10-12**

* Fixed bug that prevented some geometry coordinates being written to
  netCDF CLASSIC files (https://github.com/NCAS-CMS/cfdm/issues/140)
* Fixed bug that a caused segmentation fault when appending a string
  data type to netCDF files
  (https://github.com/NCAS-CMS/cfdm/issues/155)
* Fixed bug in `cf.Field.get_domain` when there are climatological
  time axes (https://github.com/NCAS-CMS/cfdm/issues/159)

----
  
Version 1.9.0.0
---------------

**2021-09-21**

* Python 3.6 support removed
  (https://github.com/NCAS-CMS/cfdm/issues/139)
* Conversion of `cfdm.Domain` to a non-abstract that may be read from
  and written to a netCDF dataset
  (https://github.com/NCAS-CMS/cfdm/issues/111)
* New method: `cfdm.Domain.creation_commands`
* New method: `cfdm.Domain.climatological_time_axes`
* New method: `cfdm.AuxiliaryCoordinate.del_climatology`
* New method: `cfdm.AuxiliaryCoordinate.get_climatology`
* New method: `cfdm.AuxiliaryCoordinate.is_climatology`
* New method: `cfdm.AuxiliaryCoordinate.set_climatology`
* New method: `cfdm.DimensionCoordinate.del_climatology`
* New method: `cfdm.DimensionCoordinate.get_climatology`
* New method: `cfdm.DimensionCoordinate.is_climatology`
* New method: `cfdm.DimensionCoordinate.set_climatology`
* New function: `cfdm.unique_constructs`
* New function: `cfdm.example_fields`
* Construct access API changes from 1.8.9.0 applied to `Field.convert`
* Improved error message for invalid inputs to `Field.convert`
* Raise exception when attempting to write multiply defined coordinate
  reference parameters (https://github.com/NCAS-CMS/cfdm/issues/148)
* Interpret format specifiers for size 1 `cfdm.Data` arrays
  (https://github.com/NCAS-CMS/cfdm/issues/152)
* Fix file name expansions in `cfdm.write`
  (https://github.com/NCAS-CMS/cfdm/issues/157)
  
----

Version 1.8.9.0
---------------

**2021-05-25**

* Construct access API changes
  (https://github.com/NCAS-CMS/cfdm/issues/124,
  https://github.com/NCAS-CMS/cfdm/issues/130,
  https://github.com/NCAS-CMS/cfdm/issues/132,
  https://github.com/NCAS-CMS/cfdm/issues/137)
* Performance enhancements
  (https://github.com/NCAS-CMS/cfdm/issues/124,
  https://github.com/NCAS-CMS/cfdm/issues/130)
* New write mode ``mode='a'`` for appending to, rather than over-writing,
  a netCDF file on disk (https://github.com/NCAS-CMS/cfdm/issues/143)
* Better error message in the case of a `numpy.ma.core.MaskError` occurring
  upon reading of CDL files with only header or coordinate information
  (https://github.com/NCAS-CMS/cfdm/issues/128)
* Fix for zero-sized unlimited dimensions when read from a grouped
  netCDF file (https://github.com/NCAS-CMS/cfdm/issues/113)
* Fix bug causing occasional non-symmetric `equals` operations
  (https://github.com/NCAS-CMS/cfdm/issues/133)
* Changed dependency: ``cftime>=1.5.0``
* Changed dependency: ``netCDF4>=1.5.4``

----

Version 1.8.8.0
---------------

**2020-12-18**

* The setting of global constants can now be controlled by a context
  manager (https://github.com/NCAS-CMS/cfdm/issues/100)
* Fixed bug that caused a failure when writing a dataset that contains
  a scalar domain ancillary construct
  (https://github.com/NCAS-CMS/cfdm/issues/98)
* Changed dependency: ``cftime>=1.3.0``

----

Version 1.8.7.0
---------------

**2020-10-09**

* Python 3.5 support deprecated (3.5 was retired on 2020-09-13)
* New method: `cfdm.Field.creation_commands`
* New method: `cfdm.Data.creation_commands`
* New method: `cfdm.Field._docstring_special_substitutions`
* New method: `cfdm.Field._docstring_substitutions`
* New method: `cfdm.Field._docstring_package_depth`
* New method: `cfdm.Field._docstring_method_exclusions`
* New method: `cfdm.Data.filled`
* New keyword parameter to `cfdm.Field.set_data`: ``inplace``
* New keyword parameter to `cfdm.write`: ``coordinates``
  (https://github.com/NCAS-CMS/cfdm/issues/81)
* New class: `cfdm.core.DocstringRewriteMeta`
* Comprehensive documentation coverage of class methods.
* Improved documentation following JOSS review.
* Enabled "creation commands" methods
  (https://github.com/NCAS-CMS/cfdm/issues/53)
* Fixed bug that caused failures when reading or writing a dataset
  that contains multiple geometry containers
  (https://github.com/NCAS-CMS/cfdm/issues/65)
* Fixed bug that prevented the writing of multiple fields to netCDF when
  at least one dimension was shared between some of the fields.

----

Version 1.8.6.0
---------------

**2020-07-24**

* Removed Python 2.7 support
  (https://github.com/NCAS-CMS/cfdm/issues/55)
* Implemented the reading and writing of netCDF4 group hierarchies for
  CF-1.8 (https://github.com/NCAS-CMS/cfdm/issues/13)
* Renamed to lower-case (but otherwise identical) names all functions
  which get and set global constants: `cfdm.atol`, `cfdm.rtol`,
  `cfdm.log_level`. The old names e.g. `cfdm.ATOL` remain functional
  as aliases.
* New function: `cfdm.configuration`
* New method: `cfdm.Field.nc_variable_groups`
* New method: `cfdm.Field.nc_set_variable_groups`
* New method: `cfdm.Field.nc_clear_variable_groups`
* New method: `cfdm.Field.nc_group_attributes`
* New method: `cfdm.Field.nc_set_group_attribute`
* New method: `cfdm.Field.nc_set_group_attributes`
* New method: `cfdm.Field.nc_clear_group_attributes`
* New method: `cfdm.Field.nc_geometry_variable_groups`
* New method: `cfdm.Field.nc_set_geometry_variable_groups`
* New method: `cfdm.Field.nc_clear_geometry_variable_groups`
* New method: `cfdm.DomainAxis.nc_dimension_groups`
* New method: `cfdm.DomainAxis.nc_set_dimension_groups`
* New method: `cfdm.DomainAxis.nc_clear_dimension_groups`
* New method: `cfdm.AuxiliaryCoordinate.del_interior_ring`
* New keyword parameter to `cfdm.write`: ``group``
* Keyword parameter ``verbose`` to multiple methods now accepts named
  strings, not just the equivalent integer levels, to set verbosity.
* Added test to check that cell bounds have more dimensions than the
  data.
* Added test to check that dimension coordinate construct data is
  1-dimensional.
* Fixed bug in `cfdm.CompressedArray.to_memory`.
* Fixed bug that caused an error when a coordinate bounds variable is
  missing from a dataset (https://github.com/NCAS-CMS/cfdm/issues/63)
* New dependency: ``netcdf_flattener>=1.2.0``
* Changed dependency: ``cftime>=1.2.1``
* Removed dependency: ``future``

----

Version 1.8.5
-------------

**2020-06-10**

* Fixed bug that prevented the reading of certain netCDF files, such
  as those with at least one external variable.

----

Version 1.8.4
-------------

**2020-06-08**

* Added new example field ``7`` to `cfdm.example_field`.
* Enabled configuration of the extent and nature of informational and
  warning messages output by `cfdm` using a logging framework (see
  points below) (https://github.com/NCAS-CMS/cfdm/issues/31)
* New function `cfdm.LOG_LEVEL` to set the minimum log level for which
  messages are displayed globally, i.e. to change the project-wide
  verbosity (https://github.com/NCAS-CMS/cfdm/issues/35).
* Changed behaviour and default of `verbose` keyword argument when
  available to a function/method so it interfaces with the new logging
  functionality (https://github.com/NCAS-CMS/cfdm/issues/35).
* Changed dependency: ``cftime>=1.1.3``
* Fixed bug the wouldn't allow the reading of a netCDF file which
  specifies Conventions other than CF
  (https://github.com/NCAS-CMS/cfdm/issues/36).

----

Version 1.8.3
-------------

**2020-04-30**

* `cfdm.Field.apply_masking` now masks metadata constructs.
* New method: `cfdm.Field.get_filenames`
* New method: `cfdm.Data.get_filenames`
* New function: `cfdm.abspath`
* New keyword parameter to `cfdm.read`: ``warn_valid``
  (https://github.com/NCAS-CMS/cfdm/issues/30)
* New keyword parameter to `cfdm.write`: ``warn_valid``
  (https://github.com/NCAS-CMS/cfdm/issues/30)
  

----

Version 1.8.2
-------------

**2020-04-24**

* Added time coordinate bounds to the polygon geometry example field
  ``6`` returned by `cfdm.example_field`.
* New method: `cfdm.Field.apply_masking`
* New method: `cfdm.Data.apply_masking`
* New keyword parameter to `cfdm.read`: ``mask``
* New keyword parameter to `cfdm.Field.nc_global_attributes`:
  ``values``
* Fixed bug in `cfdm.write` that caused (what are effectively)
  string-valued scalar auxiliary coordinates to not be written to disk
  as such, or even an exception to be raised.
  
----

Version 1.8.1
-------------

**2020-04-16**

* Improved source code highlighting in links from the documentation
  (https://github.com/NCAS-CMS/cfdm/issues/21).
* Fixed bug that erroneously required netCDF geometry container
  variables to have a ``geometry_dimension`` netCDF attribute.

----

Version 1.8.0
-------------

**2020-03-23**

* First release for CF-1.8 (does not include netCDF hierarchical
  groups functionality).
* Implementation of simple geometries for CF-1.8
  (https://github.com/NCAS-CMS/cfdm/issues/11).
* Implementing of string data-types for CF-1.8
  (https://github.com/NCAS-CMS/cfdm/issues/12).
* New function: `cfdm.example_field`
  (https://github.com/NCAS-CMS/cfdm/issues/18)
* New attributes: `cfdm.Field.dtype`, `cfdm.Field.ndim`,
  `cfdm.Field.shape`, `cfdm.Field.size`
* New method: `cfdm.Data.any`
* New ``paths`` keyword parameter to `cfdm.environment`
* Changed dependency: ``netCDF4>=1.5.3``
* Changed dependency: ``cftime>=1.1.1``
* Fixed bug that prevented the writing of ``'NETCDF3_64BIT_OFFSET'``
  and ``'NETCDF3_64BIT_DATA'`` format files
  (https://github.com/NCAS-CMS/cfdm/issues/9).
* Fixed bug that caused a failure when a "_FillValue" or
  "missing_value" property is set and data type conversions are
  specified with the ``datatype`` keyword to `cfdm.write`
  (https://github.com/NCAS-CMS/cfdm/issues/16).
* Fixed bug whereby `cfdm.Field.has_construct` would try to delete the
  construct rather than check whether it existed.

----

Version 1.7.11
--------------

**2019-11-27**

* New methods: `cfdm.Field.compress`, `cfdm.Field.uncompress`
* New methods: `cfdm.Data.flatten`, `cfdm.Data.uncompress`
* New  ``dtype`` and ``mask`` keyword parameters to `cfdm.Data`
* Changed the default value of the ``ignore_compression`` parameter to
  `True`.

----

Version 1.7.10
--------------

**2019-11-14**

* New method: `cfdm.Field.nc_set_global_attributes`.
* Fixed bug relating to the reading of some CDL files
  (https://github.com/NCAS-CMS/cfdm/issues/5).
* Fixed bug relating numpy warning when printing a field with masked
  reference time values (https://github.com/NCAS-CMS/cfdm/issues/8).

----

Version 1.7.9
-------------

**2019-11-07**

* Fixed bug relating to setting of parameters on datum and coordinate
  conversion objects of coordinate conversion constructs
  (https://github.com/NCAS-CMS/cfdm/issues/6).

----

Version 1.7.8
-------------

**2019-10-04**

* During writing to netCDF files, ensured that _FillValue and
  missing_value have the same data type as the data.
* Fixed bug during construct equality testing that didn't recognise
  equal cell method constructs in transposed, but otherwise equal
  field constructs.
* Bounds netCDF dimension name is now saved, and can be set. The
  saved/set value is written out to disk.
* Now reads CDL files (https://github.com/NCAS-CMS/cfdm/issues/5)

----

Version 1.7.7
-------------

**2019-06-13**

* Don't set the fill mode for a `netCDF4.Dataset` open for writing to
  `off`, to prevent incorrect reading of some netCDF4 files
  (https://github.com/NCAS-CMS/cfdm/issues/4).
* Updated documentation
  
----

Version 1.7.6
-------------

**2019-06-05**

* Added attributes `_ATOL` and `_RTOL` to facilitate subclassing.
* Fixed bug in `cfdm.Field.convert`.
* Fixed bug in `cfdm.core.constructs.new_identifier`.
  
----

Version 1.7.5
-------------

**2019-05-15**

* New methods: `Datum.nc_has_variable`, `Datum.nc_get_variable`,
  `Datum.nc_has_variable`, `Datum.nc_set_variable`
  (https://github.com/NCAS-CMS/cfdm/issues/3).
  
----

Version 1.7.4
-------------

**2019-05-14**

* Changed behaviour of `cfdm.Constructs.filter_by_axis`.
* New methods: `cfdm.Data.has_units`, `cfdm.Data.has_calendar`,
  `cfdm.Data.has_fill_value`.
* New ``constructs`` keyword parameter to `Field.transpose`.
* Keyword parameter ``axes`` to `cfdm.Field.set_data` is now optional.
* Added the 'has_bounds' method to constructs that have data but can't
  have bounds.
* New methods: `cfdm.DomainAxis.nc_is_unlimited`,
  `cfdm.DomainAxis.nc_set_unlimited`.
* Made Data a virtual subclass of Array.   
* Deprecated methods: `cfdm.Field.nc_unlimited`,
  `cfdm.Field.nc_clear_unlimited`, `cfdm.Field.nc_clear_unlimited`.
* Fixed bug when writing new horizontal coordinate reference for the
  vertical datum.
* Fixed bug in `del_data` methods.
* Fixed bug with in-place operations.
* Fixed bug with position in some `insert_dimension` methods.
* Fixed bug that sometimes made duplicate netCDF dimensions when
  writing to a file.
* Added _shape keyword to `cfdm.Field.set_data_axes` to allow the data
  shape to be checked prior to insertion.
* Added the '_custom' attribute to facilitate subclassing.
* New class `cfdm.mixin.NetCDFUnlimitedDimension` replaces
  `cfdm.mixin.NetCDFUnlimitedDimensions`, which is deprecated.
* New method `cfdm.CFDMImplementation.nc_is_unlimited_axis` replaces
  `cfdm.CFDMImplementation.nc_get_unlimited_axes`, which is
  deprecated.
* New method `cfdm.CFDMImplementation.nc_set_unlimited_axis` replaces
  `cfdm.CFDMImplementation.nc_set_unlimited_dimensions`, which is
  deprecated.
  
----

Version 1.7.3
-------------

**2019-04-24**

* New method: `cfdm.Constructs.filter_by_size`.
* New method: `cfdm.Data.uncompress`.
* Changed the default behaviours of the
  `cfdm.Construct.filter_by_axis`, `cfdm.Construct.filter_by_size`,
  `cfdm.Construct.filter_by_naxes`,
  `cfdm.Construct.filter_by_property`,
  `cfdm.Construct.filter_by_ncvar`, `cfdm.Construct.filter_by_ncdim`,
  `cfdm.Construct.filter_by_method`,
  `cfdm.Construct.filter_by_measure` methods in the case when no
  arguments are provided: Now returns all possible constructs that
  *could* have the feature, with any values.
* Renamed the "underlying_array" methods to "source"
* Added _field_data_axes attribute to `Constructs` instances.
* Added _units and _fill_value arguments to get_data method.
* Moved contents of cfdm/read_write/constants.py to `NetCDFRead` and
  `NetCDFWrite`.
* Fixed bug in `cfdm.CoordinateReference.clear_coordinates`.
* Fixed bug in `cfdm.Field.convert` (which omitted domain ancillaries
  in the result).
* Added ``kwargs`` parameter to
  `cfdm.CFDMImplementation.initialise_Data`, to facilitate
  subclassing.
* Added `NetCDFRead._customize_read_vars` to facilitate subclassing.
* Added `NetCDFWrite._transform_strings` to facilitate subclassing.

----

Version 1.7.2
-------------

**2019-04-05**

* New ``mode`` parameter options to `cfdm.Constructs.filter_by_axis`:
  ``'exact'``, ``'subset'``, ``'superset'``.
* Enabled setting of HDF5 chunksizes.
* Fixed bug that caused coordinate bounds to be not sliced during
  subspacing (https://github.com/NCAS-CMS/cfdm/issues/1).

----

Version 1.7.1
-------------

**2019-04-02**

* New methods `cfdm.Constructs.clear_filters_applied`,
  `cfdm.Constructs.filter_by_naxes`.
* Changed behaviour of `cfdm.Constructs.unfilter` and
  `cfdm.Constructs.inverse_filters`: added depth keyword and changed
  default.

----

Version 1.7.0
-------------

**2019-04-02**

* First release for CF-1.7

----<|MERGE_RESOLUTION|>--- conflicted
+++ resolved
@@ -1,14 +1,9 @@
 Version 1.10.0.3
 ----------------
 
-<<<<<<< HEAD
-**2023-??-??**
+**2023-03-??**
 
 * New method: `cfdm.Data.get_data`
- 
-=======
-**2023-03-??**
-
 * New method: `cfdm.Field.del_properties`
   (https://github.com/NCAS-CMS/cfdm/issues/241)
 * New keyword parameter to `cfdm.unique_constructs`:
@@ -16,7 +11,6 @@
 * Fixed bug that caused `cf.write` to erroneously change external
   netCDF variable names (https://github.com/NCAS-CMS/cfdm/issues/244)
 
->>>>>>> 1698508a
 ----
 
 Version 1.10.0.2
