--- conflicted
+++ resolved
@@ -3,11 +3,9 @@
 
 **2024-??-??**
 
-<<<<<<< HEAD
 * Fix bug that returned incorrect results when an invalid identifer is
   provided to `cf.Field.cell_methods`
   (https://github.com/NCAS-CMS/cfdm/issues/299)
-=======
 * Upgrades to allow cfdm to work with Python 3.12
   (https://github.com/NCAS-CMS/cfdm/issues/302)
 * Extension to the HDF5 chunks API
@@ -31,7 +29,6 @@
 * New dependency: ``s3fs>=2024.6.0``
 * New dependency: ``dask>=2024.6.0``
 * Removed dependency: ``netcdf_flattener``
->>>>>>> 8d3b7d26
 
 ----
 
