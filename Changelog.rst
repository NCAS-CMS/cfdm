version 1.8.2
-------------
----

**2020-04-24**

* Added time coordinate bounds to the polygon geometry example field
  returned by ``cfdm.example_field(6)``.
<<<<<<< HEAD
* New method: `cfdm.Field.apply_masking`
* New method: `cfdm.Data.apply_masking`
* New keyword parameter to `cfdm.read`: ``mask``
* New keyword parameter to `cfdm.Field.nc_global_attributes`:
  ``values``

=======
* Fixed bug in `cfdm.write` that caused (what are effectively)
  string-valued scalar auxiliary coordinates to not be written to disk
  as such, or even a an exception to be raised.
  
>>>>>>> e02a40a4
version 1.8.1
-------------
----

**2020-04-16**

* Improved source code highlighting in links from the documentation
  (https://github.com/NCAS-CMS/cfdm/issues/21).
* Fixed bug that erroneously required netCDF geometry container
  variables to have a ``geometry_dimension`` netCDF attribute.
  
version 1.8.0
-------------
----

**2020-03-23**

* First release for CF-1.8 (does not include netCDF hierarchical
  groups functionality).
* Implementation of simple geometries for CF-1.8
  (https://github.com/NCAS-CMS/cfdm/issues/11).
* Implementing of string data-types for CF-1.8
  (https://github.com/NCAS-CMS/cfdm/issues/12).
* New function: `cfdm.example_field`
  (https://github.com/NCAS-CMS/cfdm/issues/18)
* New attributes: `cfdm.Field.dtype`, `cfdm.Field.ndim`,
  `cfdm.Field.shape`, `cfdm.Field.size`
* New method: `cfdm.Data.any`
* New ``paths`` keyword parameter to `cfdm.environment`
* Changed minimum netCDF4 dependency to version 1.5.3.
* Changed minimum cftime dependency to version 1.1.1.
* Fixed bug that prevented the writing of ``'NETCDF3_64BIT_OFFSET'``
  and ``'NETCDF3_64BIT_DATA'`` format files
  (https://github.com/NCAS-CMS/cfdm/issues/9).
* Fixed bug that caused a failure when a "_FillValue" or
  "missing_value" property is set and data type conversions are
  specified with the ``datatype`` keyword to `cfdm.write`
  (https://github.com/NCAS-CMS/cfdm/issues/16).
* Fixed bug whereby `cfdm.Field.has_construct` would try to delete the
  construct rather than check whether it existed.

version 1.7.11
--------------
----

**2019-11-27**

* New methods: `cfdm.Field.compress`, `cfdm.Field.uncompress`
* New methods: `cfdm.Data.flatten`, `cfdm.Data.uncompress`
* New  ``dtype`` and ``mask`` keyword parameters to `cfdm.Data`
* Changed the default value of the ``ignore_compression`` parameter to
  `True`.
  
version 1.7.10
--------------
----

**2019-11-14**

* New method: `cfdm.Field.nc_set_global_attributes`.
* Fixed bug relating to the reading of some CDL files
  (https://github.com/NCAS-CMS/cfdm/issues/5).
* Fixed bug relating numpy warning when printing a field with masked
  reference time values (https://github.com/NCAS-CMS/cfdm/issues/8).

version 1.7.9
-------------
----

**2019-11-07**

* Fixed bug relating to setting of parameters on datum and coordinate
  conversion objects of coordinate conversion constructs
  (https://github.com/NCAS-CMS/cfdm/issues/6).

version 1.7.8
-------------
----

**2019-10-04**

* During writing to netCDF files, ensured that _FillValue and
  missing_value have the same data type as the data.
* Fixed bug during construct equality testing that didn't recognise
  equal cell method constructs in transposed, but otherwise equal
  field constructs.
* Bounds netCDF dimension name is now saved, and can be set. The
  saved/set value is written out to disk.
* Now reads CDL files (https://github.com/NCAS-CMS/cfdm/issues/5)

version 1.7.7
-------------
----

**2019-06-13**

* Don't set the fill mode for a `netCDF4.Dataset` open for writing to
  `off`, to prevent incorrect reading of some netCDF4 files
  (https://github.com/NCAS-CMS/cfdm/issues/4).
* Updated documentation
  
version 1.7.6
-------------
----

**2019-06-05**

* Added attributes `_ATOL` and `_RTOL` to facilitate subclassing.
* Fixed bug in `cfdm.Field.convert`.
* Fixed bug in `cfdm.core.constructs.new_identifier`.
  
version 1.7.5
-------------
----

**2019-05-15**

* New methods: `Datum.nc_has_variable`, `Datum.nc_get_variable`,
  `Datum.nc_has_variable`, `Datum.nc_set_variable`
  (https://github.com/NCAS-CMS/cfdm/issues/3).
  
version 1.7.4
-------------
----

**2019-05-14**

* Changed behaviour of `cfdm.Constructs.filter_by_axis`.
* New methods: `cfdm.Data.has_units`, `cfdm.Data.has_calendar`,
  `cfdm.Data.has_fill_value`.
* New ``constructs`` keyword parameter to `Field.transpose`.
* Keyword parameter ``axes`` to `cfdm.Field.set_data` is now optional.
* Added the 'has_bounds' method to constructs that have data but can't
  have bounds.
* New methods: `cfdm.DomainAxis.nc_is_unlimited`,
  `cfdm.DomainAxis.nc_set_unlimited`.
* Made Data a virtual subclass of Array.   
* Deprecated methods: `cfdm.Field.nc_unlimited`,
  `cfdm.Field.nc_clear_unlimited`, `cfdm.Field.nc_clear_unlimited`.
* Fixed bug when writing new horizontal coordinate reference for the
  vertical datum.
* Fixed bug in `del_data` methods.
* Fixed bug with in-place operations.
* Fixed bug with position in some `insert_dimension` methods.
* Fixed bug that sometimes made duplicate netCDF dimensions when
  writing to a file.
* Added _shape keyword to `cfdm.Field.set_data_axes` to allow the data
  shape to be checked prior to insertion.
* Added the '_custom' attribute to facilitate subclassing.
* New class `cfdm.mixin.NetCDFUnlimitedDimension` replaces
  `cfdm.mixin.NetCDFUnlimitedDimensions`, which is deprecated.
* New method `cfdm.CFDMImplementation.nc_is_unlimited_axis` replaces
  `cfdm.CFDMImplementation.nc_get_unlimited_axes`, which is
  deprecated.
* New method `cfdm.CFDMImplementation.nc_set_unlimited_axis` replaces
  `cfdm.CFDMImplementation.nc_set_unlimited_dimensions`, which is
  deprecated.
  
version 1.7.3
-------------
----

**2019-04-24**

* New method: `cfdm.Constructs.filter_by_size`.
* New method: `cfdm.Data.uncompress`.
* Changed the default behaviours of the
  `cfdm.Construct.filter_by_axis`, `cfdm.Construct.filter_by_size`,
  `cfdm.Construct.filter_by_naxes`,
  `cfdm.Construct.filter_by_property`,
  `cfdm.Construct.filter_by_ncvar`, `cfdm.Construct.filter_by_ncdim`,
  `cfdm.Construct.filter_by_method`,
  `cfdm.Construct.filter_by_measure` methods in the case when no
  arguments are provided: Now returns all possible constructs that
  *could* have the feature, with any values.
* Renamed the "underlying_array" methods to "source"
* Added _field_data_axes attribute to `Constructs` instances.
* Added _units and _fill_value arguments to get_data method.
* Moved contents of cfdm/read_write/constants.py to `NetCDFRead` and
  `NetCDFWrite`.
* Fixed bug in `cfdm.CoordinateReference.clear_coordinates`.
* Fixed bug in `cfdm.Field.convert` (which omitted domain ancillaries
  in the result).
* Added **kwargs parameter to
  `cfdm.CFDMImplementation.initialise_Data`, to facilitate
  subclassing.
* Added `NetCDFRead._customize_read_vars` to facilitate subclassing.
* Added `NetCDFWrite._transform_strings` to facilitate subclassing.

version 1.7.2
-------------
----

**2019-04-05**

* New ``mode`` parameter options to `cfdm.Constructs.filter_by_axis`:
  ``'exact'``, ``'subset'``, ``'superset'``.
* Enabled setting of HDF5 chunksizes.
* Fixed bug that caused coordinate bounds to be not sliced during
  subspacing (https://github.com/NCAS-CMS/cfdm/issues/1).

version 1.7.1
-------------
----

**2019-04-02**

* New methods `cfdm.Constructs.clear_filters_applied`,
  `cfdm.Constructs.filter_by_naxes`.
* Changed behaviour of `cfdm.Constructs.unfilter` and
  `cfdm.Constructs.inverse_filters`: added depth keyword and changed
  default.

version 1.7.0
-------------
----

**2019-04-02**

* First release for CF-1.7<|MERGE_RESOLUTION|>--- conflicted
+++ resolved
@@ -6,19 +6,15 @@
 
 * Added time coordinate bounds to the polygon geometry example field
   returned by ``cfdm.example_field(6)``.
-<<<<<<< HEAD
 * New method: `cfdm.Field.apply_masking`
 * New method: `cfdm.Data.apply_masking`
 * New keyword parameter to `cfdm.read`: ``mask``
 * New keyword parameter to `cfdm.Field.nc_global_attributes`:
   ``values``
-
-=======
 * Fixed bug in `cfdm.write` that caused (what are effectively)
   string-valued scalar auxiliary coordinates to not be written to disk
   as such, or even a an exception to be raised.
   
->>>>>>> e02a40a4
 version 1.8.1
 -------------
 ----
