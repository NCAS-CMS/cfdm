<<<<<<< HEAD
Version NEXTVERSION
----------------

**2025-03-??**

* Set new minimum version of `dask`: ``2025.2.0``
  (https://github.com/NCAS-CMS/cfdm/issues/321)
* Set new minimum version of `numpy`: ``2.0.0``
  (https://github.com/NCAS-CMS/cfdm/issues/318)
* Introduction of reading and writing of aggregation datasets (for
  CF-1.13) (https://github.com/NCAS-CMS/cfdm/issues/319)
* Changed dependency: ``Python>=3.9.0``
* Changed dependency: ``numpy>=2.0.0``
* Changed dependency: ``netCDF4>=1.7.2``
* Changed dependency: ``cftime>=1.6.4``
* Changed dependency: ``dask>=2025.2.0``

----

=======
Version 1.11.2.1
----------------

**2025-02-26**

* Re-introduction of `cfdm.Data.datetime_as_array`

----
  
>>>>>>> ba576b58
Version 1.11.2.0
----------------

**2025-01-28**

* Introduction of `dask` for all data manipulations
  (https://github.com/NCAS-CMS/cfdm/issues/317)
* Fix bug that returned incorrect results when an invalid identifer is
  provided to `cf.Field.cell_methods`
  (https://github.com/NCAS-CMS/cfdm/issues/299)
* Upgrades to allow cfdm to work with Python 3.12
  (https://github.com/NCAS-CMS/cfdm/issues/302)
* Extension to the HDF5 chunks API
  (https://github.com/NCAS-CMS/cfdm/issues/309)
* New function `cfdm.netcdf_flattener` that replaces the import of
  `netcdf_flattener` (https://github.com/NCAS-CMS/cfdm/issues/286)
* New function `cfdm.netcdf_indexer` that applies netCDF masking and
  unpacking to arbitrary arrays
  (https://github.com/NCAS-CMS/cfdm/issues/285)
* Allow access to netCDF-4 files in S3 object stores
  (https://github.com/NCAS-CMS/cfdm/issues/285)
* Allow a choice of netCDF engines
  (https://github.com/NCAS-CMS/cfdm/issues/285)
* Fix bug that caused `cfdm.write` to fail when a parametric Z
  dimension coordinate did not have a ``computed_standard_name``
  attribute (https://github.com/NCAS-CMS/cfdm/issues/303)
* Fix bug that caused `cfdm.read` to fail to read at all
  datasets including variables with badly-encoded UGRID meshes
  (https://github.com/NCAS-CMS/cfdm/issues/315)
* New class `cfdm.H5netcdfArray`
* New class `cfdm.NetCDF4Array`
* New dependency: ``h5netcdf>=1.3.0``
* New dependency: ``h5py>=3.12.1``
* New dependency: ``s3fs>=2024.6.0``
* New dependency: ``dask>=2024.6.0,<=2024.7.1``
* New dependency: ``uritools>=4.0.3``
* New dependency: ``cfunits>=3.3.7``
* New dependency: ``udunits2>=2.2.28``
* Removed dependency(now incorporated into `cfdm`): ``netcdf_flattener``

----

Version 1.11.1.0
----------------

**2024-03-01**

* New keyword parameter to `cfdm.Field.insert_dimension`:
  ``constructs`` (https://github.com/NCAS-CMS/cfdm/issues/287)
* New example field `11`: discrete sampling geometry trajectory
  features (https://github.com/NCAS-CMS/cfdm/issues/289)

----

Version 1.11.0.0
----------------

**2023-12-06**

* Python 3.7 support removed
  (https://github.com/NCAS-CMS/cfdm/issues/274)
* Implemented the reading and manipulation of UGRID mesh topologies
  for CF-1.11 (https://github.com/NCAS-CMS/cfdm/issues/270)
* New methods: `cfdm.Field.cell_connectivity`,
  `cfdm.Field.cell_connectivities`
* New methods: `cfdm.Field.domain_topology`,
  `cfdm.Field.domain_topologies`
* New methods: `cfdm.Field.del_mesh_id`, `cfdm.Field.get_mesh_id`,
  `cfdm.Field.has_mesh_id`, `cfdm.Field.set_mesh_id`,
* New attribute: `cfdm.Data.sparse_array`
* New dependency: ``scipy>=1.10.0``

----

Version 1.10.1.2
----------------

**2023-08-31**

* Fix bug that prevented "https://" netCDF files from being read
  (https://github.com/NCAS-CMS/cfdm/issues/268)

----

Version 1.10.1.1
----------------

**2023-07-21**

* Fix bug that caused very slow reads of datasets with compression by
  gathering or DSG ragged arrays
  (https://github.com/NCAS-CMS/cfdm/issues/260)
* Fix bug that prevented `cfdm.read` from accessing remote files in URL
  locations (https://github.com/NCAS-CMS/cfdm/issues/262)

----

Version 1.10.1.0
----------------

**2023-04-26**

* New method: `cfdm.Data.get_data`
* Changes to facilitate CFA-netCDF in cf-python
  (https://github.com/NCAS-CMS/cfdm/pull/255)
* `cfdm.read` now always returns unicode strings from netCDF files
  (https://github.com/NCAS-CMS/cfdm/issues/251)
* Fix bug in `cf.Data.second_element` for some data shapes
  (https://github.com/NCAS-CMS/cfdm/issues/249)
* Fix bug when writing to disk coordinates with a
  ``computed_standard_name`` (https://github.com/NCAS-CMS/cfdm/pull/254)

----

Version 1.10.0.3
----------------

**2023-03-10**

* New method: `cfdm.Field.del_properties`
  (https://github.com/NCAS-CMS/cfdm/issues/241)
* New keyword parameter to `cfdm.unique_constructs`:
  ``ignore_properties`` (https://github.com/NCAS-CMS/cfdm/issues/240)
* New keyword parameter to `cfdm.NetCDFArray`: ``missing_values``
  (https://github.com/NCAS-CMS/cfdm/issues/246)
* Fixed bug that caused `cf.write` to erroneously change external
  netCDF variable names (https://github.com/NCAS-CMS/cfdm/issues/244)

----

Version 1.10.0.2
----------------

**2023-01-26**

* New class: `cfdm.InterpolationSubarray`
  (https://github.com/NCAS-CMS/cfdm/issues/228)
* Relocate the call to `NetCDFRead._customize_read_vars` to earlier in
  `NetCDFRead.read` (https://github.com/NCAS-CMS/cfdm/issues/233)
* Fixed bug that caused incorrect formula terms in output netCDF files
  in some cases (https://github.com/NCAS-CMS/cfdm/issues/242)

----


Version 1.10.0.1
----------------

**2022-10-31**

* New method: `cfdm.Data.get_tie_point_indices`
* New method: `cfdm.Data.get_interpolation_parameters`
* New method: `cfdm.Data.get_dependent_tie_points`
* Record the names of files that contain the original data
  (https://github.com/NCAS-CMS/cfdm/issues/215)
* New method: `cfdm.Field.get_original_filenames`
* New method: `cfdm.Data.get_original_filenames`
* New keyword parameter to `cfdm.write`: ``omit_data``
  (https://github.com/NCAS-CMS/cfdm/issues/221)
* Fixed bug that caused incorrect data assignment with some multiple
  list indices (https://github.com/NCAS-CMS/cfdm/issues/217)
* Fixed bug that caused a failure when printing date-time data with
  the first element masked
  (https://github.com/NCAS-CMS/cfdm/issues/211)

----

Version 1.10.0.0
----------------

**2022-08-17**

* New method: `cfdm.Field.auxiliary_coordinate`
* New method: `cfdm.Field.cell_measure`
* New method: `cfdm.Field.cell_method`
* New method: `cfdm.Field.coordinate`
* New method: `cfdm.Field.coordinate_reference`
* New method: `cfdm.Field.dimension_coordinate`
* New method: `cfdm.Field.domain_ancillary`
* New method: `cfdm.Field.domain_axis`
* New method: `cfdm.Field.field_ancillary`
* New method: `cfdm.Field.indices`
* New attribute: `cfdm.Field.array`
* New attribute: `cfdm.Field.datetime_array`
* New construct retrieval API methods
  (https://github.com/NCAS-CMS/cfdm/issues/179)
* Implement (bar writing to netCDF files) lossy compression by
  coordinate subsampling (https://github.com/NCAS-CMS/cfdm/issues/167)

----
  
Version 1.9.0.4
---------------

**2022-07-18**

* Upgrade to allow cfdm to work with Python 3.10
  (https://github.com/NCAS-CMS/cfdm/issues/187)
* Fix bug that caused a hang when reading zero-length files
  (https://github.com/NCAS-CMS/cfdm/issues/190)
* Fix bug to prevent error when writing vlen strings to a netCDF file
  when compression has been set (for `netCDF4>=1.6.0`)
  (https://github.com/NCAS-CMS/cfdm/issues/199)
  
Version 1.9.0.3
---------------

**2022-03-10**

* Fixed bug that caused a failure from `cfdm.write` when writing
  identical (auxiliary) coordinates to different data variables in
  different groups (https://github.com/NCAS-CMS/cfdm/issues/177)
* Fixed bug that caused `cf.Domain.__str__` to fail when a dimension
  coordinate construct does not have data
  (https://github.com/NCAS-CMS/cfdm/issues/174)
* New dependency: ``packaging>=20.0``
* Changed dependency: ``cftime>=1.6.0``

----
  
Version 1.9.0.2
---------------

**2022-01-31**

* Fixed bug that caused a `cfdm.write` failure when a vertical
  coordinate reference construct has no coordinates
  (https://github.com/NCAS-CMS/cfdm/issues/164)
* Fixed bug that caused a failure when downstream `identities` methods
  return an `itertools.chain` object
  (https://github.com/NCAS-CMS/cfdm/issues/170)

----
  
Version 1.9.0.1
---------------

**2021-10-12**

* Fixed bug that prevented some geometry coordinates being written to
  netCDF CLASSIC files (https://github.com/NCAS-CMS/cfdm/issues/140)
* Fixed bug that a caused segmentation fault when appending a string
  data type to netCDF files
  (https://github.com/NCAS-CMS/cfdm/issues/155)
* Fixed bug in `cf.Field.get_domain` when there are climatological
  time axes (https://github.com/NCAS-CMS/cfdm/issues/159)

----
  
Version 1.9.0.0
---------------

**2021-09-21**

* Python 3.6 support removed
  (https://github.com/NCAS-CMS/cfdm/issues/139)
* Conversion of `cfdm.Domain` to a non-abstract that may be read from
  and written to a netCDF dataset
  (https://github.com/NCAS-CMS/cfdm/issues/111)
* New method: `cfdm.Domain.creation_commands`
* New method: `cfdm.Domain.climatological_time_axes`
* New method: `cfdm.AuxiliaryCoordinate.del_climatology`
* New method: `cfdm.AuxiliaryCoordinate.get_climatology`
* New method: `cfdm.AuxiliaryCoordinate.is_climatology`
* New method: `cfdm.AuxiliaryCoordinate.set_climatology`
* New method: `cfdm.DimensionCoordinate.del_climatology`
* New method: `cfdm.DimensionCoordinate.get_climatology`
* New method: `cfdm.DimensionCoordinate.is_climatology`
* New method: `cfdm.DimensionCoordinate.set_climatology`
* New function: `cfdm.unique_constructs`
* New function: `cfdm.example_fields`
* Construct access API changes from 1.8.9.0 applied to `Field.convert`
* Improved error message for invalid inputs to `Field.convert`
* Raise exception when attempting to write multiply defined coordinate
  reference parameters (https://github.com/NCAS-CMS/cfdm/issues/148)
* Interpret format specifiers for size 1 `cfdm.Data` arrays
  (https://github.com/NCAS-CMS/cfdm/issues/152)
* Fix file name expansions in `cfdm.write`
  (https://github.com/NCAS-CMS/cfdm/issues/157)
  
----

Version 1.8.9.0
---------------

**2021-05-25**

* Construct access API changes
  (https://github.com/NCAS-CMS/cfdm/issues/124,
  https://github.com/NCAS-CMS/cfdm/issues/130,
  https://github.com/NCAS-CMS/cfdm/issues/132,
  https://github.com/NCAS-CMS/cfdm/issues/137)
* Performance enhancements
  (https://github.com/NCAS-CMS/cfdm/issues/124,
  https://github.com/NCAS-CMS/cfdm/issues/130)
* New write mode ``mode='a'`` for appending to, rather than over-writing,
  a netCDF file on disk (https://github.com/NCAS-CMS/cfdm/issues/143)
* Better error message in the case of a `numpy.ma.core.MaskError` occurring
  upon reading of CDL files with only header or coordinate information
  (https://github.com/NCAS-CMS/cfdm/issues/128)
* Fix for zero-sized unlimited dimensions when read from a grouped
  netCDF file (https://github.com/NCAS-CMS/cfdm/issues/113)
* Fix bug causing occasional non-symmetric `equals` operations
  (https://github.com/NCAS-CMS/cfdm/issues/133)
* Changed dependency: ``cftime>=1.5.0``
* Changed dependency: ``netCDF4>=1.5.4``

----

Version 1.8.8.0
---------------

**2020-12-18**

* The setting of global constants can now be controlled by a context
  manager (https://github.com/NCAS-CMS/cfdm/issues/100)
* Fixed bug that caused a failure when writing a dataset that contains
  a scalar domain ancillary construct
  (https://github.com/NCAS-CMS/cfdm/issues/98)
* Changed dependency: ``cftime>=1.3.0``

----

Version 1.8.7.0
---------------

**2020-10-09**

* Python 3.5 support deprecated (3.5 was retired on 2020-09-13)
* New method: `cfdm.Field.creation_commands`
* New method: `cfdm.Data.creation_commands`
* New method: `cfdm.Field._docstring_special_substitutions`
* New method: `cfdm.Field._docstring_substitutions`
* New method: `cfdm.Field._docstring_package_depth`
* New method: `cfdm.Field._docstring_method_exclusions`
* New method: `cfdm.Data.filled`
* New keyword parameter to `cfdm.Field.set_data`: ``inplace``
* New keyword parameter to `cfdm.write`: ``coordinates``
  (https://github.com/NCAS-CMS/cfdm/issues/81)
* New class: `cfdm.core.DocstringRewriteMeta`
* Comprehensive documentation coverage of class methods.
* Improved documentation following JOSS review.
* Enabled "creation commands" methods
  (https://github.com/NCAS-CMS/cfdm/issues/53)
* Fixed bug that caused failures when reading or writing a dataset
  that contains multiple geometry containers
  (https://github.com/NCAS-CMS/cfdm/issues/65)
* Fixed bug that prevented the writing of multiple fields to netCDF when
  at least one dimension was shared between some of the fields.

----

Version 1.8.6.0
---------------

**2020-07-24**

* Removed Python 2.7 support
  (https://github.com/NCAS-CMS/cfdm/issues/55)
* Implemented the reading and writing of netCDF4 group hierarchies for
  CF-1.8 (https://github.com/NCAS-CMS/cfdm/issues/13)
* Renamed to lower-case (but otherwise identical) names all functions
  which get and set global constants: `cfdm.atol`, `cfdm.rtol`,
  `cfdm.log_level`. The old names e.g. `cfdm.ATOL` remain functional
  as aliases.
* New function: `cfdm.configuration`
* New method: `cfdm.Field.nc_variable_groups`
* New method: `cfdm.Field.nc_set_variable_groups`
* New method: `cfdm.Field.nc_clear_variable_groups`
* New method: `cfdm.Field.nc_group_attributes`
* New method: `cfdm.Field.nc_set_group_attribute`
* New method: `cfdm.Field.nc_set_group_attributes`
* New method: `cfdm.Field.nc_clear_group_attributes`
* New method: `cfdm.Field.nc_geometry_variable_groups`
* New method: `cfdm.Field.nc_set_geometry_variable_groups`
* New method: `cfdm.Field.nc_clear_geometry_variable_groups`
* New method: `cfdm.DomainAxis.nc_dimension_groups`
* New method: `cfdm.DomainAxis.nc_set_dimension_groups`
* New method: `cfdm.DomainAxis.nc_clear_dimension_groups`
* New method: `cfdm.AuxiliaryCoordinate.del_interior_ring`
* New keyword parameter to `cfdm.write`: ``group``
* Keyword parameter ``verbose`` to multiple methods now accepts named
  strings, not just the equivalent integer levels, to set verbosity.
* Added test to check that cell bounds have more dimensions than the
  data.
* Added test to check that dimension coordinate construct data is
  1-dimensional.
* Fixed bug in `cfdm.CompressedArray.to_memory`.
* Fixed bug that caused an error when a coordinate bounds variable is
  missing from a dataset (https://github.com/NCAS-CMS/cfdm/issues/63)
* New dependency: ``netcdf_flattener>=1.2.0``
* Changed dependency: ``cftime>=1.2.1``
* Removed dependency: ``future``

----

Version 1.8.5
-------------

**2020-06-10**

* Fixed bug that prevented the reading of certain netCDF files, such
  as those with at least one external variable.

----

Version 1.8.4
-------------

**2020-06-08**

* Added new example field ``7`` to `cfdm.example_field`.
* Enabled configuration of the extent and nature of informational and
  warning messages output by `cfdm` using a logging framework (see
  points below) (https://github.com/NCAS-CMS/cfdm/issues/31)
* New function `cfdm.LOG_LEVEL` to set the minimum log level for which
  messages are displayed globally, i.e. to change the project-wide
  verbosity (https://github.com/NCAS-CMS/cfdm/issues/35).
* Changed behaviour and default of `verbose` keyword argument when
  available to a function/method so it interfaces with the new logging
  functionality (https://github.com/NCAS-CMS/cfdm/issues/35).
* Changed dependency: ``cftime>=1.1.3``
* Fixed bug the wouldn't allow the reading of a netCDF file which
  specifies Conventions other than CF
  (https://github.com/NCAS-CMS/cfdm/issues/36).

----

Version 1.8.3
-------------

**2020-04-30**

* `cfdm.Field.apply_masking` now masks metadata constructs.
* New method: `cfdm.Field.get_filenames`
* New method: `cfdm.Data.get_filenames`
* New function: `cfdm.abspath`
* New keyword parameter to `cfdm.read`: ``warn_valid``
  (https://github.com/NCAS-CMS/cfdm/issues/30)
* New keyword parameter to `cfdm.write`: ``warn_valid``
  (https://github.com/NCAS-CMS/cfdm/issues/30)
  

----

Version 1.8.2
-------------

**2020-04-24**

* Added time coordinate bounds to the polygon geometry example field
  ``6`` returned by `cfdm.example_field`.
* New method: `cfdm.Field.apply_masking`
* New method: `cfdm.Data.apply_masking`
* New keyword parameter to `cfdm.read`: ``mask``
* New keyword parameter to `cfdm.Field.nc_global_attributes`:
  ``values``
* Fixed bug in `cfdm.write` that caused (what are effectively)
  string-valued scalar auxiliary coordinates to not be written to disk
  as such, or even an exception to be raised.
  
----

Version 1.8.1
-------------

**2020-04-16**

* Improved source code highlighting in links from the documentation
  (https://github.com/NCAS-CMS/cfdm/issues/21).
* Fixed bug that erroneously required netCDF geometry container
  variables to have a ``geometry_dimension`` netCDF attribute.

----

Version 1.8.0
-------------

**2020-03-23**

* First release for CF-1.8 (does not include netCDF hierarchical
  groups functionality).
* Implementation of simple geometries for CF-1.8
  (https://github.com/NCAS-CMS/cfdm/issues/11).
* Implementing of string data-types for CF-1.8
  (https://github.com/NCAS-CMS/cfdm/issues/12).
* New function: `cfdm.example_field`
  (https://github.com/NCAS-CMS/cfdm/issues/18)
* New attributes: `cfdm.Field.dtype`, `cfdm.Field.ndim`,
  `cfdm.Field.shape`, `cfdm.Field.size`
* New method: `cfdm.Data.any`
* New ``paths`` keyword parameter to `cfdm.environment`
* Changed dependency: ``netCDF4>=1.5.3``
* Changed dependency: ``cftime>=1.1.1``
* Fixed bug that prevented the writing of ``'NETCDF3_64BIT_OFFSET'``
  and ``'NETCDF3_64BIT_DATA'`` format files
  (https://github.com/NCAS-CMS/cfdm/issues/9).
* Fixed bug that caused a failure when a "_FillValue" or
  "missing_value" property is set and data type conversions are
  specified with the ``datatype`` keyword to `cfdm.write`
  (https://github.com/NCAS-CMS/cfdm/issues/16).
* Fixed bug whereby `cfdm.Field.has_construct` would try to delete the
  construct rather than check whether it existed.

----

Version 1.7.11
--------------

**2019-11-27**

* New methods: `cfdm.Field.compress`, `cfdm.Field.uncompress`
* New methods: `cfdm.Data.flatten`, `cfdm.Data.uncompress`
* New  ``dtype`` and ``mask`` keyword parameters to `cfdm.Data`
* Changed the default value of the ``ignore_compression`` parameter to
  `True`.

----

Version 1.7.10
--------------

**2019-11-14**

* New method: `cfdm.Field.nc_set_global_attributes`.
* Fixed bug relating to the reading of some CDL files
  (https://github.com/NCAS-CMS/cfdm/issues/5).
* Fixed bug relating numpy warning when printing a field with masked
  reference time values (https://github.com/NCAS-CMS/cfdm/issues/8).

----

Version 1.7.9
-------------

**2019-11-07**

* Fixed bug relating to setting of parameters on datum and coordinate
  conversion objects of coordinate conversion constructs
  (https://github.com/NCAS-CMS/cfdm/issues/6).

----

Version 1.7.8
-------------

**2019-10-04**

* During writing to netCDF files, ensured that _FillValue and
  missing_value have the same data type as the data.
* Fixed bug during construct equality testing that didn't recognise
  equal cell method constructs in transposed, but otherwise equal
  field constructs.
* Bounds netCDF dimension name is now saved, and can be set. The
  saved/set value is written out to disk.
* Now reads CDL files (https://github.com/NCAS-CMS/cfdm/issues/5)

----

Version 1.7.7
-------------

**2019-06-13**

* Don't set the fill mode for a `netCDF4.Dataset` open for writing to
  `off`, to prevent incorrect reading of some netCDF4 files
  (https://github.com/NCAS-CMS/cfdm/issues/4).
* Updated documentation
  
----

Version 1.7.6
-------------

**2019-06-05**

* Added attributes `_ATOL` and `_RTOL` to facilitate subclassing.
* Fixed bug in `cfdm.Field.convert`.
* Fixed bug in `cfdm.core.constructs.new_identifier`.
  
----

Version 1.7.5
-------------

**2019-05-15**

* New methods: `Datum.nc_has_variable`, `Datum.nc_get_variable`,
  `Datum.nc_has_variable`, `Datum.nc_set_variable`
  (https://github.com/NCAS-CMS/cfdm/issues/3).
  
----

Version 1.7.4
-------------

**2019-05-14**

* Changed behaviour of `cfdm.Constructs.filter_by_axis`.
* New methods: `cfdm.Data.has_units`, `cfdm.Data.has_calendar`,
  `cfdm.Data.has_fill_value`.
* New ``constructs`` keyword parameter to `Field.transpose`.
* Keyword parameter ``axes`` to `cfdm.Field.set_data` is now optional.
* Added the 'has_bounds' method to constructs that have data but can't
  have bounds.
* New methods: `cfdm.DomainAxis.nc_is_unlimited`,
  `cfdm.DomainAxis.nc_set_unlimited`.
* Made Data a virtual subclass of Array.   
* Deprecated methods: `cfdm.Field.nc_unlimited`,
  `cfdm.Field.nc_clear_unlimited`, `cfdm.Field.nc_clear_unlimited`.
* Fixed bug when writing new horizontal coordinate reference for the
  vertical datum.
* Fixed bug in `del_data` methods.
* Fixed bug with in-place operations.
* Fixed bug with position in some `insert_dimension` methods.
* Fixed bug that sometimes made duplicate netCDF dimensions when
  writing to a file.
* Added _shape keyword to `cfdm.Field.set_data_axes` to allow the data
  shape to be checked prior to insertion.
* Added the '_custom' attribute to facilitate subclassing.
* New class `cfdm.mixin.NetCDFUnlimitedDimension` replaces
  `cfdm.mixin.NetCDFUnlimitedDimensions`, which is deprecated.
* New method `cfdm.CFDMImplementation.nc_is_unlimited_axis` replaces
  `cfdm.CFDMImplementation.nc_get_unlimited_axes`, which is
  deprecated.
* New method `cfdm.CFDMImplementation.nc_set_unlimited_axis` replaces
  `cfdm.CFDMImplementation.nc_set_unlimited_dimensions`, which is
  deprecated.
  
----

Version 1.7.3
-------------

**2019-04-24**

* New method: `cfdm.Constructs.filter_by_size`.
* New method: `cfdm.Data.uncompress`.
* Changed the default behaviours of the
  `cfdm.Construct.filter_by_axis`, `cfdm.Construct.filter_by_size`,
  `cfdm.Construct.filter_by_naxes`,
  `cfdm.Construct.filter_by_property`,
  `cfdm.Construct.filter_by_ncvar`, `cfdm.Construct.filter_by_ncdim`,
  `cfdm.Construct.filter_by_method`,
  `cfdm.Construct.filter_by_measure` methods in the case when no
  arguments are provided: Now returns all possible constructs that
  *could* have the feature, with any values.
* Renamed the "underlying_array" methods to "source"
* Added _field_data_axes attribute to `Constructs` instances.
* Added _units and _fill_value arguments to get_data method.
* Moved contents of cfdm/read_write/constants.py to `NetCDFRead` and
  `NetCDFWrite`.
* Fixed bug in `cfdm.CoordinateReference.clear_coordinates`.
* Fixed bug in `cfdm.Field.convert` (which omitted domain ancillaries
  in the result).
* Added ``kwargs`` parameter to
  `cfdm.CFDMImplementation.initialise_Data`, to facilitate
  subclassing.
* Added `NetCDFRead._customize_read_vars` to facilitate subclassing.
* Added `NetCDFWrite._transform_strings` to facilitate subclassing.

----

Version 1.7.2
-------------

**2019-04-05**

* New ``mode`` parameter options to `cfdm.Constructs.filter_by_axis`:
  ``'exact'``, ``'subset'``, ``'superset'``.
* Enabled setting of HDF5 chunksizes.
* Fixed bug that caused coordinate bounds to be not sliced during
  subspacing (https://github.com/NCAS-CMS/cfdm/issues/1).

----

Version 1.7.1
-------------

**2019-04-02**

* New methods `cfdm.Constructs.clear_filters_applied`,
  `cfdm.Constructs.filter_by_naxes`.
* Changed behaviour of `cfdm.Constructs.unfilter` and
  `cfdm.Constructs.inverse_filters`: added depth keyword and changed
  default.

----

Version 1.7.0
-------------

**2019-04-02**

* First release for CF-1.7

----<|MERGE_RESOLUTION|>--- conflicted
+++ resolved
@@ -1,4 +1,3 @@
-<<<<<<< HEAD
 Version NEXTVERSION
 ----------------
 
@@ -18,17 +17,16 @@
 
 ----
 
-=======
 Version 1.11.2.1
 ----------------
 
 **2025-02-26**
 
-* Re-introduction of `cfdm.Data.datetime_as_array`
-
-----
-  
->>>>>>> ba576b58
+* Re-introduction of `cfdm.Data.datetime_as_string`
+  (https://github.com/NCAS-CMS/cfdm/pull/324)
+
+----
+  
 Version 1.11.2.0
 ----------------
 
