Version NEXTVERSION
----------------

**2025-??-??**

* Set new minimum version of `dask`: ``2025.2.0``
  (https://github.com/NCAS-CMS/cfdm/issues/321)
** Set new minimum version of `numpy`: ``2.0.0``
  (https://github.com/NCAS-CMS/cfdm/issues/318)
 Introduction of reading and writing of aggregation datasets (for
  CF-1.13) (https://github.com/NCAS-CMS/cfdm/issues/319)
* New dependency: ``udunits2>=2.2.28``
* Changed dependency: ``Python>=3.9.0``
* Changed dependency: ``numpy>=2.0.0``
<<<<<<< HEAD
* Changed dependency: ``dask>=2025.2.0``
=======
* Changed dependency: ``netCDF4>=1.7.2``
* Changed dependency: ``cftime>=1.6.4``
>>>>>>> 03f8298c

----

Version 1.11.2.0
----------------

**2025-01-28**

* Introduction of `dask` for all data manipulations
  (https://github.com/NCAS-CMS/cfdm/issues/317)
* Fix bug that returned incorrect results when an invalid identifer is
  provided to `cf.Field.cell_methods`
  (https://github.com/NCAS-CMS/cfdm/issues/299)
* Upgrades to allow cfdm to work with Python 3.12
  (https://github.com/NCAS-CMS/cfdm/issues/302)
* Extension to the HDF5 chunks API
  (https://github.com/NCAS-CMS/cfdm/issues/309)
* New function `cfdm.netcdf_flattener` that replaces the import of
  `netcdf_flattener` (https://github.com/NCAS-CMS/cfdm/issues/286)
* New function `cfdm.netcdf_indexer` that applies netCDF masking and
  unpacking to arbitrary arrays
  (https://github.com/NCAS-CMS/cfdm/issues/285)
* Allow access to netCDF-4 files in S3 object stores
  (https://github.com/NCAS-CMS/cfdm/issues/285)
* Allow a choice of netCDF engines
  (https://github.com/NCAS-CMS/cfdm/issues/285)
* Fix bug that caused `cfdm.write` to fail when a parametric Z
  dimension coordinate did not have a ``computed_standard_name``
  attribute (https://github.com/NCAS-CMS/cfdm/issues/303)
* Fix bug that caused `cfdm.read` to fail to read at all
  datasets including variables with badly-encoded UGRID meshes
  (https://github.com/NCAS-CMS/cfdm/issues/315)
* New class `cfdm.H5netcdfArray`
* New class `cfdm.NetCDF4Array`
* New dependency: ``h5netcdf>=1.3.0``
* New dependency: ``h5py>=3.12.1``
* New dependency: ``s3fs>=2024.6.0``
* New dependency: ``dask>=2024.6.0,<=2024.7.1``
* New dependency: ``uritools>=4.0.3``
* New dependency: ``cfunits>=3.3.7``
* New dependency: ``udunits2>=2.2.28``
* Removed dependency(now incorporated into `cfdm`): ``netcdf_flattener``

----

Version 1.11.1.0
----------------

**2024-03-01**

* New keyword parameter to `cfdm.Field.insert_dimension`:
  ``constructs`` (https://github.com/NCAS-CMS/cfdm/issues/287)
* New example field `11`: discrete sampling geometry trajectory
  features (https://github.com/NCAS-CMS/cfdm/issues/289)

----

Version 1.11.0.0
----------------

**2023-12-06**

* Python 3.7 support removed
  (https://github.com/NCAS-CMS/cfdm/issues/274)
* Implemented the reading and manipulation of UGRID mesh topologies
  for CF-1.11 (https://github.com/NCAS-CMS/cfdm/issues/270)
* New methods: `cfdm.Field.cell_connectivity`,
  `cfdm.Field.cell_connectivities`
* New methods: `cfdm.Field.domain_topology`,
  `cfdm.Field.domain_topologies`
* New methods: `cfdm.Field.del_mesh_id`, `cfdm.Field.get_mesh_id`,
  `cfdm.Field.has_mesh_id`, `cfdm.Field.set_mesh_id`,
* New attribute: `cfdm.Data.sparse_array`
* New dependency: ``scipy>=1.10.0``

----

Version 1.10.1.2
----------------

**2023-08-31**

* Fix bug that prevented "https://" netCDF files from being read
  (https://github.com/NCAS-CMS/cfdm/issues/268)

----

Version 1.10.1.1
----------------

**2023-07-21**

* Fix bug that caused very slow reads of datasets with compression by
  gathering or DSG ragged arrays
  (https://github.com/NCAS-CMS/cfdm/issues/260)
* Fix bug that prevented `cfdm.read` from accessing remote files in URL
  locations (https://github.com/NCAS-CMS/cfdm/issues/262)

----

Version 1.10.1.0
----------------

**2023-04-26**

* New method: `cfdm.Data.get_data`
* Changes to facilitate CFA-netCDF in cf-python
  (https://github.com/NCAS-CMS/cfdm/pull/255)
* `cfdm.read` now always returns unicode strings from netCDF files
  (https://github.com/NCAS-CMS/cfdm/issues/251)
* Fix bug in `cf.Data.second_element` for some data shapes
  (https://github.com/NCAS-CMS/cfdm/issues/249)
* Fix bug when writing to disk coordinates with a
  ``computed_standard_name`` (https://github.com/NCAS-CMS/cfdm/pull/254)

----

Version 1.10.0.3
----------------

**2023-03-10**

* New method: `cfdm.Field.del_properties`
  (https://github.com/NCAS-CMS/cfdm/issues/241)
* New keyword parameter to `cfdm.unique_constructs`:
  ``ignore_properties`` (https://github.com/NCAS-CMS/cfdm/issues/240)
* New keyword parameter to `cfdm.NetCDFArray`: ``missing_values``
  (https://github.com/NCAS-CMS/cfdm/issues/246)
* Fixed bug that caused `cf.write` to erroneously change external
  netCDF variable names (https://github.com/NCAS-CMS/cfdm/issues/244)

----

Version 1.10.0.2
----------------

**2023-01-26**

* New class: `cfdm.InterpolationSubarray`
  (https://github.com/NCAS-CMS/cfdm/issues/228)
* Relocate the call to `NetCDFRead._customize_read_vars` to earlier in
  `NetCDFRead.read` (https://github.com/NCAS-CMS/cfdm/issues/233)
* Fixed bug that caused incorrect formula terms in output netCDF files
  in some cases (https://github.com/NCAS-CMS/cfdm/issues/242)

----


Version 1.10.0.1
----------------

**2022-10-31**

* New method: `cfdm.Data.get_tie_point_indices`
* New method: `cfdm.Data.get_interpolation_parameters`
* New method: `cfdm.Data.get_dependent_tie_points`
* Record the names of files that contain the original data
  (https://github.com/NCAS-CMS/cfdm/issues/215)
* New method: `cfdm.Field.get_original_filenames`
* New method: `cfdm.Data.get_original_filenames`
* New keyword parameter to `cfdm.write`: ``omit_data``
  (https://github.com/NCAS-CMS/cfdm/issues/221)
* Fixed bug that caused incorrect data assignment with some multiple
  list indices (https://github.com/NCAS-CMS/cfdm/issues/217)
* Fixed bug that caused a failure when printing date-time data with
  the first element masked
  (https://github.com/NCAS-CMS/cfdm/issues/211)

----

Version 1.10.0.0
----------------

**2022-08-17**

* New method: `cfdm.Field.auxiliary_coordinate`
* New method: `cfdm.Field.cell_measure`
* New method: `cfdm.Field.cell_method`
* New method: `cfdm.Field.coordinate`
* New method: `cfdm.Field.coordinate_reference`
* New method: `cfdm.Field.dimension_coordinate`
* New method: `cfdm.Field.domain_ancillary`
* New method: `cfdm.Field.domain_axis`
* New method: `cfdm.Field.field_ancillary`
* New method: `cfdm.Field.indices`
* New attribute: `cfdm.Field.array`
* New attribute: `cfdm.Field.datetime_array`
* New construct retrieval API methods
  (https://github.com/NCAS-CMS/cfdm/issues/179)
* Implement (bar writing to netCDF files) lossy compression by
  coordinate subsampling (https://github.com/NCAS-CMS/cfdm/issues/167)

----
  
Version 1.9.0.4
---------------

**2022-07-18**

* Upgrade to allow cfdm to work with Python 3.10
  (https://github.com/NCAS-CMS/cfdm/issues/187)
* Fix bug that caused a hang when reading zero-length files
  (https://github.com/NCAS-CMS/cfdm/issues/190)
* Fix bug to prevent error when writing vlen strings to a netCDF file
  when compression has been set (for `netCDF4>=1.6.0`)
  (https://github.com/NCAS-CMS/cfdm/issues/199)
  
Version 1.9.0.3
---------------

**2022-03-10**

* Fixed bug that caused a failure from `cfdm.write` when writing
  identical (auxiliary) coordinates to different data variables in
  different groups (https://github.com/NCAS-CMS/cfdm/issues/177)
* Fixed bug that caused `cf.Domain.__str__` to fail when a dimension
  coordinate construct does not have data
  (https://github.com/NCAS-CMS/cfdm/issues/174)
* New dependency: ``packaging>=20.0``
* Changed dependency: ``cftime>=1.6.0``

----
  
Version 1.9.0.2
---------------

**2022-01-31**

* Fixed bug that caused a `cfdm.write` failure when a vertical
  coordinate reference construct has no coordinates
  (https://github.com/NCAS-CMS/cfdm/issues/164)
* Fixed bug that caused a failure when downstream `identities` methods
  return an `itertools.chain` object
  (https://github.com/NCAS-CMS/cfdm/issues/170)

----
  
Version 1.9.0.1
---------------

**2021-10-12**

* Fixed bug that prevented some geometry coordinates being written to
  netCDF CLASSIC files (https://github.com/NCAS-CMS/cfdm/issues/140)
* Fixed bug that a caused segmentation fault when appending a string
  data type to netCDF files
  (https://github.com/NCAS-CMS/cfdm/issues/155)
* Fixed bug in `cf.Field.get_domain` when there are climatological
  time axes (https://github.com/NCAS-CMS/cfdm/issues/159)

----
  
Version 1.9.0.0
---------------

**2021-09-21**

* Python 3.6 support removed
  (https://github.com/NCAS-CMS/cfdm/issues/139)
* Conversion of `cfdm.Domain` to a non-abstract that may be read from
  and written to a netCDF dataset
  (https://github.com/NCAS-CMS/cfdm/issues/111)
* New method: `cfdm.Domain.creation_commands`
* New method: `cfdm.Domain.climatological_time_axes`
* New method: `cfdm.AuxiliaryCoordinate.del_climatology`
* New method: `cfdm.AuxiliaryCoordinate.get_climatology`
* New method: `cfdm.AuxiliaryCoordinate.is_climatology`
* New method: `cfdm.AuxiliaryCoordinate.set_climatology`
* New method: `cfdm.DimensionCoordinate.del_climatology`
* New method: `cfdm.DimensionCoordinate.get_climatology`
* New method: `cfdm.DimensionCoordinate.is_climatology`
* New method: `cfdm.DimensionCoordinate.set_climatology`
* New function: `cfdm.unique_constructs`
* New function: `cfdm.example_fields`
* Construct access API changes from 1.8.9.0 applied to `Field.convert`
* Improved error message for invalid inputs to `Field.convert`
* Raise exception when attempting to write multiply defined coordinate
  reference parameters (https://github.com/NCAS-CMS/cfdm/issues/148)
* Interpret format specifiers for size 1 `cfdm.Data` arrays
  (https://github.com/NCAS-CMS/cfdm/issues/152)
* Fix file name expansions in `cfdm.write`
  (https://github.com/NCAS-CMS/cfdm/issues/157)
  
----

Version 1.8.9.0
---------------

**2021-05-25**

* Construct access API changes
  (https://github.com/NCAS-CMS/cfdm/issues/124,
  https://github.com/NCAS-CMS/cfdm/issues/130,
  https://github.com/NCAS-CMS/cfdm/issues/132,
  https://github.com/NCAS-CMS/cfdm/issues/137)
* Performance enhancements
  (https://github.com/NCAS-CMS/cfdm/issues/124,
  https://github.com/NCAS-CMS/cfdm/issues/130)
* New write mode ``mode='a'`` for appending to, rather than over-writing,
  a netCDF file on disk (https://github.com/NCAS-CMS/cfdm/issues/143)
* Better error message in the case of a `numpy.ma.core.MaskError` occurring
  upon reading of CDL files with only header or coordinate information
  (https://github.com/NCAS-CMS/cfdm/issues/128)
* Fix for zero-sized unlimited dimensions when read from a grouped
  netCDF file (https://github.com/NCAS-CMS/cfdm/issues/113)
* Fix bug causing occasional non-symmetric `equals` operations
  (https://github.com/NCAS-CMS/cfdm/issues/133)
* Changed dependency: ``cftime>=1.5.0``
* Changed dependency: ``netCDF4>=1.5.4``

----

Version 1.8.8.0
---------------

**2020-12-18**

* The setting of global constants can now be controlled by a context
  manager (https://github.com/NCAS-CMS/cfdm/issues/100)
* Fixed bug that caused a failure when writing a dataset that contains
  a scalar domain ancillary construct
  (https://github.com/NCAS-CMS/cfdm/issues/98)
* Changed dependency: ``cftime>=1.3.0``

----

Version 1.8.7.0
---------------

**2020-10-09**

* Python 3.5 support deprecated (3.5 was retired on 2020-09-13)
* New method: `cfdm.Field.creation_commands`
* New method: `cfdm.Data.creation_commands`
* New method: `cfdm.Field._docstring_special_substitutions`
* New method: `cfdm.Field._docstring_substitutions`
* New method: `cfdm.Field._docstring_package_depth`
* New method: `cfdm.Field._docstring_method_exclusions`
* New method: `cfdm.Data.filled`
* New keyword parameter to `cfdm.Field.set_data`: ``inplace``
* New keyword parameter to `cfdm.write`: ``coordinates``
  (https://github.com/NCAS-CMS/cfdm/issues/81)
* New class: `cfdm.core.DocstringRewriteMeta`
* Comprehensive documentation coverage of class methods.
* Improved documentation following JOSS review.
* Enabled "creation commands" methods
  (https://github.com/NCAS-CMS/cfdm/issues/53)
* Fixed bug that caused failures when reading or writing a dataset
  that contains multiple geometry containers
  (https://github.com/NCAS-CMS/cfdm/issues/65)
* Fixed bug that prevented the writing of multiple fields to netCDF when
  at least one dimension was shared between some of the fields.

----

Version 1.8.6.0
---------------

**2020-07-24**

* Removed Python 2.7 support
  (https://github.com/NCAS-CMS/cfdm/issues/55)
* Implemented the reading and writing of netCDF4 group hierarchies for
  CF-1.8 (https://github.com/NCAS-CMS/cfdm/issues/13)
* Renamed to lower-case (but otherwise identical) names all functions
  which get and set global constants: `cfdm.atol`, `cfdm.rtol`,
  `cfdm.log_level`. The old names e.g. `cfdm.ATOL` remain functional
  as aliases.
* New function: `cfdm.configuration`
* New method: `cfdm.Field.nc_variable_groups`
* New method: `cfdm.Field.nc_set_variable_groups`
* New method: `cfdm.Field.nc_clear_variable_groups`
* New method: `cfdm.Field.nc_group_attributes`
* New method: `cfdm.Field.nc_set_group_attribute`
* New method: `cfdm.Field.nc_set_group_attributes`
* New method: `cfdm.Field.nc_clear_group_attributes`
* New method: `cfdm.Field.nc_geometry_variable_groups`
* New method: `cfdm.Field.nc_set_geometry_variable_groups`
* New method: `cfdm.Field.nc_clear_geometry_variable_groups`
* New method: `cfdm.DomainAxis.nc_dimension_groups`
* New method: `cfdm.DomainAxis.nc_set_dimension_groups`
* New method: `cfdm.DomainAxis.nc_clear_dimension_groups`
* New method: `cfdm.AuxiliaryCoordinate.del_interior_ring`
* New keyword parameter to `cfdm.write`: ``group``
* Keyword parameter ``verbose`` to multiple methods now accepts named
  strings, not just the equivalent integer levels, to set verbosity.
* Added test to check that cell bounds have more dimensions than the
  data.
* Added test to check that dimension coordinate construct data is
  1-dimensional.
* Fixed bug in `cfdm.CompressedArray.to_memory`.
* Fixed bug that caused an error when a coordinate bounds variable is
  missing from a dataset (https://github.com/NCAS-CMS/cfdm/issues/63)
* New dependency: ``netcdf_flattener>=1.2.0``
* Changed dependency: ``cftime>=1.2.1``
* Removed dependency: ``future``

----

Version 1.8.5
-------------

**2020-06-10**

* Fixed bug that prevented the reading of certain netCDF files, such
  as those with at least one external variable.

----

Version 1.8.4
-------------

**2020-06-08**

* Added new example field ``7`` to `cfdm.example_field`.
* Enabled configuration of the extent and nature of informational and
  warning messages output by `cfdm` using a logging framework (see
  points below) (https://github.com/NCAS-CMS/cfdm/issues/31)
* New function `cfdm.LOG_LEVEL` to set the minimum log level for which
  messages are displayed globally, i.e. to change the project-wide
  verbosity (https://github.com/NCAS-CMS/cfdm/issues/35).
* Changed behaviour and default of `verbose` keyword argument when
  available to a function/method so it interfaces with the new logging
  functionality (https://github.com/NCAS-CMS/cfdm/issues/35).
* Changed dependency: ``cftime>=1.1.3``
* Fixed bug the wouldn't allow the reading of a netCDF file which
  specifies Conventions other than CF
  (https://github.com/NCAS-CMS/cfdm/issues/36).

----

Version 1.8.3
-------------

**2020-04-30**

* `cfdm.Field.apply_masking` now masks metadata constructs.
* New method: `cfdm.Field.get_filenames`
* New method: `cfdm.Data.get_filenames`
* New function: `cfdm.abspath`
* New keyword parameter to `cfdm.read`: ``warn_valid``
  (https://github.com/NCAS-CMS/cfdm/issues/30)
* New keyword parameter to `cfdm.write`: ``warn_valid``
  (https://github.com/NCAS-CMS/cfdm/issues/30)
  

----

Version 1.8.2
-------------

**2020-04-24**

* Added time coordinate bounds to the polygon geometry example field
  ``6`` returned by `cfdm.example_field`.
* New method: `cfdm.Field.apply_masking`
* New method: `cfdm.Data.apply_masking`
* New keyword parameter to `cfdm.read`: ``mask``
* New keyword parameter to `cfdm.Field.nc_global_attributes`:
  ``values``
* Fixed bug in `cfdm.write` that caused (what are effectively)
  string-valued scalar auxiliary coordinates to not be written to disk
  as such, or even an exception to be raised.
  
----

Version 1.8.1
-------------

**2020-04-16**

* Improved source code highlighting in links from the documentation
  (https://github.com/NCAS-CMS/cfdm/issues/21).
* Fixed bug that erroneously required netCDF geometry container
  variables to have a ``geometry_dimension`` netCDF attribute.

----

Version 1.8.0
-------------

**2020-03-23**

* First release for CF-1.8 (does not include netCDF hierarchical
  groups functionality).
* Implementation of simple geometries for CF-1.8
  (https://github.com/NCAS-CMS/cfdm/issues/11).
* Implementing of string data-types for CF-1.8
  (https://github.com/NCAS-CMS/cfdm/issues/12).
* New function: `cfdm.example_field`
  (https://github.com/NCAS-CMS/cfdm/issues/18)
* New attributes: `cfdm.Field.dtype`, `cfdm.Field.ndim`,
  `cfdm.Field.shape`, `cfdm.Field.size`
* New method: `cfdm.Data.any`
* New ``paths`` keyword parameter to `cfdm.environment`
* Changed dependency: ``netCDF4>=1.5.3``
* Changed dependency: ``cftime>=1.1.1``
* Fixed bug that prevented the writing of ``'NETCDF3_64BIT_OFFSET'``
  and ``'NETCDF3_64BIT_DATA'`` format files
  (https://github.com/NCAS-CMS/cfdm/issues/9).
* Fixed bug that caused a failure when a "_FillValue" or
  "missing_value" property is set and data type conversions are
  specified with the ``datatype`` keyword to `cfdm.write`
  (https://github.com/NCAS-CMS/cfdm/issues/16).
* Fixed bug whereby `cfdm.Field.has_construct` would try to delete the
  construct rather than check whether it existed.

----

Version 1.7.11
--------------

**2019-11-27**

* New methods: `cfdm.Field.compress`, `cfdm.Field.uncompress`
* New methods: `cfdm.Data.flatten`, `cfdm.Data.uncompress`
* New  ``dtype`` and ``mask`` keyword parameters to `cfdm.Data`
* Changed the default value of the ``ignore_compression`` parameter to
  `True`.

----

Version 1.7.10
--------------

**2019-11-14**

* New method: `cfdm.Field.nc_set_global_attributes`.
* Fixed bug relating to the reading of some CDL files
  (https://github.com/NCAS-CMS/cfdm/issues/5).
* Fixed bug relating numpy warning when printing a field with masked
  reference time values (https://github.com/NCAS-CMS/cfdm/issues/8).

----

Version 1.7.9
-------------

**2019-11-07**

* Fixed bug relating to setting of parameters on datum and coordinate
  conversion objects of coordinate conversion constructs
  (https://github.com/NCAS-CMS/cfdm/issues/6).

----

Version 1.7.8
-------------

**2019-10-04**

* During writing to netCDF files, ensured that _FillValue and
  missing_value have the same data type as the data.
* Fixed bug during construct equality testing that didn't recognise
  equal cell method constructs in transposed, but otherwise equal
  field constructs.
* Bounds netCDF dimension name is now saved, and can be set. The
  saved/set value is written out to disk.
* Now reads CDL files (https://github.com/NCAS-CMS/cfdm/issues/5)

----

Version 1.7.7
-------------

**2019-06-13**

* Don't set the fill mode for a `netCDF4.Dataset` open for writing to
  `off`, to prevent incorrect reading of some netCDF4 files
  (https://github.com/NCAS-CMS/cfdm/issues/4).
* Updated documentation
  
----

Version 1.7.6
-------------

**2019-06-05**

* Added attributes `_ATOL` and `_RTOL` to facilitate subclassing.
* Fixed bug in `cfdm.Field.convert`.
* Fixed bug in `cfdm.core.constructs.new_identifier`.
  
----

Version 1.7.5
-------------

**2019-05-15**

* New methods: `Datum.nc_has_variable`, `Datum.nc_get_variable`,
  `Datum.nc_has_variable`, `Datum.nc_set_variable`
  (https://github.com/NCAS-CMS/cfdm/issues/3).
  
----

Version 1.7.4
-------------

**2019-05-14**

* Changed behaviour of `cfdm.Constructs.filter_by_axis`.
* New methods: `cfdm.Data.has_units`, `cfdm.Data.has_calendar`,
  `cfdm.Data.has_fill_value`.
* New ``constructs`` keyword parameter to `Field.transpose`.
* Keyword parameter ``axes`` to `cfdm.Field.set_data` is now optional.
* Added the 'has_bounds' method to constructs that have data but can't
  have bounds.
* New methods: `cfdm.DomainAxis.nc_is_unlimited`,
  `cfdm.DomainAxis.nc_set_unlimited`.
* Made Data a virtual subclass of Array.   
* Deprecated methods: `cfdm.Field.nc_unlimited`,
  `cfdm.Field.nc_clear_unlimited`, `cfdm.Field.nc_clear_unlimited`.
* Fixed bug when writing new horizontal coordinate reference for the
  vertical datum.
* Fixed bug in `del_data` methods.
* Fixed bug with in-place operations.
* Fixed bug with position in some `insert_dimension` methods.
* Fixed bug that sometimes made duplicate netCDF dimensions when
  writing to a file.
* Added _shape keyword to `cfdm.Field.set_data_axes` to allow the data
  shape to be checked prior to insertion.
* Added the '_custom' attribute to facilitate subclassing.
* New class `cfdm.mixin.NetCDFUnlimitedDimension` replaces
  `cfdm.mixin.NetCDFUnlimitedDimensions`, which is deprecated.
* New method `cfdm.CFDMImplementation.nc_is_unlimited_axis` replaces
  `cfdm.CFDMImplementation.nc_get_unlimited_axes`, which is
  deprecated.
* New method `cfdm.CFDMImplementation.nc_set_unlimited_axis` replaces
  `cfdm.CFDMImplementation.nc_set_unlimited_dimensions`, which is
  deprecated.
  
----

Version 1.7.3
-------------

**2019-04-24**

* New method: `cfdm.Constructs.filter_by_size`.
* New method: `cfdm.Data.uncompress`.
* Changed the default behaviours of the
  `cfdm.Construct.filter_by_axis`, `cfdm.Construct.filter_by_size`,
  `cfdm.Construct.filter_by_naxes`,
  `cfdm.Construct.filter_by_property`,
  `cfdm.Construct.filter_by_ncvar`, `cfdm.Construct.filter_by_ncdim`,
  `cfdm.Construct.filter_by_method`,
  `cfdm.Construct.filter_by_measure` methods in the case when no
  arguments are provided: Now returns all possible constructs that
  *could* have the feature, with any values.
* Renamed the "underlying_array" methods to "source"
* Added _field_data_axes attribute to `Constructs` instances.
* Added _units and _fill_value arguments to get_data method.
* Moved contents of cfdm/read_write/constants.py to `NetCDFRead` and
  `NetCDFWrite`.
* Fixed bug in `cfdm.CoordinateReference.clear_coordinates`.
* Fixed bug in `cfdm.Field.convert` (which omitted domain ancillaries
  in the result).
* Added ``kwargs`` parameter to
  `cfdm.CFDMImplementation.initialise_Data`, to facilitate
  subclassing.
* Added `NetCDFRead._customize_read_vars` to facilitate subclassing.
* Added `NetCDFWrite._transform_strings` to facilitate subclassing.

----

Version 1.7.2
-------------

**2019-04-05**

* New ``mode`` parameter options to `cfdm.Constructs.filter_by_axis`:
  ``'exact'``, ``'subset'``, ``'superset'``.
* Enabled setting of HDF5 chunksizes.
* Fixed bug that caused coordinate bounds to be not sliced during
  subspacing (https://github.com/NCAS-CMS/cfdm/issues/1).

----

Version 1.7.1
-------------

**2019-04-02**

* New methods `cfdm.Constructs.clear_filters_applied`,
  `cfdm.Constructs.filter_by_naxes`.
* Changed behaviour of `cfdm.Constructs.unfilter` and
  `cfdm.Constructs.inverse_filters`: added depth keyword and changed
  default.

----

Version 1.7.0
-------------

**2019-04-02**

* First release for CF-1.7

----<|MERGE_RESOLUTION|>--- conflicted
+++ resolved
@@ -9,15 +9,11 @@
   (https://github.com/NCAS-CMS/cfdm/issues/318)
  Introduction of reading and writing of aggregation datasets (for
   CF-1.13) (https://github.com/NCAS-CMS/cfdm/issues/319)
-* New dependency: ``udunits2>=2.2.28``
 * Changed dependency: ``Python>=3.9.0``
 * Changed dependency: ``numpy>=2.0.0``
-<<<<<<< HEAD
-* Changed dependency: ``dask>=2025.2.0``
-=======
 * Changed dependency: ``netCDF4>=1.7.2``
 * Changed dependency: ``cftime>=1.6.4``
->>>>>>> 03f8298c
+* Changed dependency: ``dask>=2025.2.0``
 
 ----
 
