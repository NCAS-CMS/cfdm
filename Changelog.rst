Version NEXTVERSION
-------------------

**2024-12-??**

<<<<<<< HEAD
* Introduction of `dask` for all data manipulations
  https://github.com/NCAS-CMS/cf-python/pull/311)
=======
* Fix bug that returned incorrect results when an invalid identifer is
  provided to `cf.Field.cell_methods`
  (https://github.com/NCAS-CMS/cfdm/issues/299)
>>>>>>> e0436b0a
* Upgrades to allow cfdm to work with Python 3.12
  (https://github.com/NCAS-CMS/cfdm/issues/302)
* Extension to the HDF5 chunks API
  (https://github.com/NCAS-CMS/cfdm/issues/309)
* New function `cfdm.netcdf_flattener` that replaces the import of
  `netcdf_flattener` (https://github.com/NCAS-CMS/cfdm/issues/286)
* New function `cfdm.netcdf_indexer` that applies netCDF masking and
  unpacking to arbitrary arrays
  (https://github.com/NCAS-CMS/cfdm/issues/285)
* Allow access to netCDF-4 files in S3 object stores
  (https://github.com/NCAS-CMS/cfdm/issues/285)
* Allow a choice of netCDF engines
  (https://github.com/NCAS-CMS/cfdm/issues/285)
* Fix bug that caused `cfdm.write` to fail when a parametric Z
  dimension coordinate did not have a ``computed_standard_name``
  attribute (https://github.com/NCAS-CMS/cfdm/issues/303)
* New class `cfdm.H5netcdfArray`
* New class `cfdm.NetCDF4Array`
* New dependency: ``h5netcdf>=1.3.0``
* New dependency: ``h5py>=3.10.0``
* New dependency: ``s3fs>=2024.6.0``
* New dependency: ``dask>=2024.6.0``
* Removed dependency: ``netcdf_flattener``

----

Version 1.11.1.0
----------------

**2024-03-01**

* New keyword parameter to `cfdm.Field.insert_dimension`:
  ``constructs`` (https://github.com/NCAS-CMS/cfdm/issues/287)
* New example field `11`: discrete sampling geometry trajectory
  features (https://github.com/NCAS-CMS/cfdm/issues/289)

----

Version 1.11.0.0
----------------

**2023-12-06**

* Python 3.7 support removed
  (https://github.com/NCAS-CMS/cfdm/issues/274)
* Implemented the reading and manipulation of UGRID mesh topologies
  for CF-1.11 (https://github.com/NCAS-CMS/cfdm/issues/270)
* New methods: `cfdm.Field.cell_connectivity`,
  `cfdm.Field.cell_connectivities`
* New methods: `cfdm.Field.domain_topology`,
  `cfdm.Field.domain_topologies`
* New methods: `cfdm.Field.del_mesh_id`, `cfdm.Field.get_mesh_id`,
  `cfdm.Field.has_mesh_id`, `cfdm.Field.set_mesh_id`,
* New attribute: `cfdm.Data.sparse_array`
* New dependency: ``scipy>=1.10.0``

----

Version 1.10.1.2
----------------

**2023-08-31**

* Fix bug that prevented "https://" netCDF files from being read
  (https://github.com/NCAS-CMS/cfdm/issues/268)

----

Version 1.10.1.1
----------------

**2023-07-21**

* Fix bug that caused very slow reads of datasets with compression by
  gathering or DSG ragged arrays
  (https://github.com/NCAS-CMS/cfdm/issues/260)
* Fix bug that prevented `cfdm.read` from accessing remote files in URL
  locations (https://github.com/NCAS-CMS/cfdm/issues/262)

----

Version 1.10.1.0
----------------

**2023-04-26**

* New method: `cfdm.Data.get_data`
* Changes to facilitate CFA-netCDF in cf-python
  (https://github.com/NCAS-CMS/cfdm/pull/255)
* `cfdm.read` now always returns unicode strings from netCDF files
  (https://github.com/NCAS-CMS/cfdm/issues/251)
* Fix bug in `cf.Data.second_element` for some data shapes
  (https://github.com/NCAS-CMS/cfdm/issues/249)
* Fix bug when writing to disk coordinates with a
  ``computed_standard_name`` (https://github.com/NCAS-CMS/cfdm/pull/254)

----

Version 1.10.0.3
----------------

**2023-03-10**

* New method: `cfdm.Field.del_properties`
  (https://github.com/NCAS-CMS/cfdm/issues/241)
* New keyword parameter to `cfdm.unique_constructs`:
  ``ignore_properties`` (https://github.com/NCAS-CMS/cfdm/issues/240)
* New keyword parameter to `cfdm.NetCDFArray`: ``missing_values``
  (https://github.com/NCAS-CMS/cfdm/issues/246)
* Fixed bug that caused `cf.write` to erroneously change external
  netCDF variable names (https://github.com/NCAS-CMS/cfdm/issues/244)

----

Version 1.10.0.2
----------------

**2023-01-26**

* New class: `cfdm.InterpolationSubarray`
  (https://github.com/NCAS-CMS/cfdm/issues/228)
* Relocate the call to `NetCDFRead._customize_read_vars` to earlier in
  `NetCDFRead.read` (https://github.com/NCAS-CMS/cfdm/issues/233)
* Fixed bug that caused incorrect formula terms in output netCDF files
  in some cases (https://github.com/NCAS-CMS/cfdm/issues/242)

----


Version 1.10.0.1
----------------

**2022-10-31**

* New method: `cfdm.Data.get_tie_point_indices`
* New method: `cfdm.Data.get_interpolation_parameters`
* New method: `cfdm.Data.get_dependent_tie_points`
* Record the names of files that contain the original data
  (https://github.com/NCAS-CMS/cfdm/issues/215)
* New method: `cfdm.Field.get_original_filenames`
* New method: `cfdm.Data.get_original_filenames`
* New keyword parameter to `cfdm.write`: ``omit_data``
  (https://github.com/NCAS-CMS/cfdm/issues/221)
* Fixed bug that caused incorrect data assignment with some multiple
  list indices (https://github.com/NCAS-CMS/cfdm/issues/217)
* Fixed bug that caused a failure when printing date-time data with
  the first element masked
  (https://github.com/NCAS-CMS/cfdm/issues/211)

----

Version 1.10.0.0
----------------

**2022-08-17**

* New method: `cfdm.Field.auxiliary_coordinate`
* New method: `cfdm.Field.cell_measure`
* New method: `cfdm.Field.cell_method`
* New method: `cfdm.Field.coordinate`
* New method: `cfdm.Field.coordinate_reference`
* New method: `cfdm.Field.dimension_coordinate`
* New method: `cfdm.Field.domain_ancillary`
* New method: `cfdm.Field.domain_axis`
* New method: `cfdm.Field.field_ancillary`
* New method: `cfdm.Field.indices`
* New attribute: `cfdm.Field.array`
* New attribute: `cfdm.Field.datetime_array`
* New construct retrieval API methods
  (https://github.com/NCAS-CMS/cfdm/issues/179)
* Implement (bar writing to netCDF files) lossy compression by
  coordinate subsampling (https://github.com/NCAS-CMS/cfdm/issues/167)

----
  
Version 1.9.0.4
---------------

**2022-07-18**

* Upgrade to allow cfdm to work with Python 3.10
  (https://github.com/NCAS-CMS/cfdm/issues/187)
* Fix bug that caused a hang when reading zero-length files
  (https://github.com/NCAS-CMS/cfdm/issues/190)
* Fix bug to prevent error when writing vlen strings to a netCDF file
  when compression has been set (for `netCDF4>=1.6.0`)
  (https://github.com/NCAS-CMS/cfdm/issues/199)
  
Version 1.9.0.3
---------------

**2022-03-10**

* Fixed bug that caused a failure from `cfdm.write` when writing
  identical (auxiliary) coordinates to different data variables in
  different groups (https://github.com/NCAS-CMS/cfdm/issues/177)
* Fixed bug that caused `cf.Domain.__str__` to fail when a dimension
  coordinate construct does not have data
  (https://github.com/NCAS-CMS/cfdm/issues/174)
* New dependency: ``packaging>=20.0``
* Changed dependency: ``cftime>=1.6.0``

----
  
Version 1.9.0.2
---------------

**2022-01-31**

* Fixed bug that caused a `cfdm.write` failure when a vertical
  coordinate reference construct has no coordinates
  (https://github.com/NCAS-CMS/cfdm/issues/164)
* Fixed bug that caused a failure when downstream `identities` methods
  return an `itertools.chain` object
  (https://github.com/NCAS-CMS/cfdm/issues/170)

----
  
Version 1.9.0.1
---------------

**2021-10-12**

* Fixed bug that prevented some geometry coordinates being written to
  netCDF CLASSIC files (https://github.com/NCAS-CMS/cfdm/issues/140)
* Fixed bug that a caused segmentation fault when appending a string
  data type to netCDF files
  (https://github.com/NCAS-CMS/cfdm/issues/155)
* Fixed bug in `cf.Field.get_domain` when there are climatological
  time axes (https://github.com/NCAS-CMS/cfdm/issues/159)

----
  
Version 1.9.0.0
---------------

**2021-09-21**

* Python 3.6 support removed
  (https://github.com/NCAS-CMS/cfdm/issues/139)
* Conversion of `cfdm.Domain` to a non-abstract that may be read from
  and written to a netCDF dataset
  (https://github.com/NCAS-CMS/cfdm/issues/111)
* New method: `cfdm.Domain.creation_commands`
* New method: `cfdm.Domain.climatological_time_axes`
* New method: `cfdm.AuxiliaryCoordinate.del_climatology`
* New method: `cfdm.AuxiliaryCoordinate.get_climatology`
* New method: `cfdm.AuxiliaryCoordinate.is_climatology`
* New method: `cfdm.AuxiliaryCoordinate.set_climatology`
* New method: `cfdm.DimensionCoordinate.del_climatology`
* New method: `cfdm.DimensionCoordinate.get_climatology`
* New method: `cfdm.DimensionCoordinate.is_climatology`
* New method: `cfdm.DimensionCoordinate.set_climatology`
* New function: `cfdm.unique_constructs`
* New function: `cfdm.example_fields`
* Construct access API changes from 1.8.9.0 applied to `Field.convert`
* Improved error message for invalid inputs to `Field.convert`
* Raise exception when attempting to write multiply defined coordinate
  reference parameters (https://github.com/NCAS-CMS/cfdm/issues/148)
* Interpret format specifiers for size 1 `cfdm.Data` arrays
  (https://github.com/NCAS-CMS/cfdm/issues/152)
* Fix file name expansions in `cfdm.write`
  (https://github.com/NCAS-CMS/cfdm/issues/157)
  
----

Version 1.8.9.0
---------------

**2021-05-25**

* Construct access API changes
  (https://github.com/NCAS-CMS/cfdm/issues/124,
  https://github.com/NCAS-CMS/cfdm/issues/130,
  https://github.com/NCAS-CMS/cfdm/issues/132,
  https://github.com/NCAS-CMS/cfdm/issues/137)
* Performance enhancements
  (https://github.com/NCAS-CMS/cfdm/issues/124,
  https://github.com/NCAS-CMS/cfdm/issues/130)
* New write mode ``mode='a'`` for appending to, rather than over-writing,
  a netCDF file on disk (https://github.com/NCAS-CMS/cfdm/issues/143)
* Better error message in the case of a `numpy.ma.core.MaskError` occurring
  upon reading of CDL files with only header or coordinate information
  (https://github.com/NCAS-CMS/cfdm/issues/128)
* Fix for zero-sized unlimited dimensions when read from a grouped
  netCDF file (https://github.com/NCAS-CMS/cfdm/issues/113)
* Fix bug causing occasional non-symmetric `equals` operations
  (https://github.com/NCAS-CMS/cfdm/issues/133)
* Changed dependency: ``cftime>=1.5.0``
* Changed dependency: ``netCDF4>=1.5.4``

----

Version 1.8.8.0
---------------

**2020-12-18**

* The setting of global constants can now be controlled by a context
  manager (https://github.com/NCAS-CMS/cfdm/issues/100)
* Fixed bug that caused a failure when writing a dataset that contains
  a scalar domain ancillary construct
  (https://github.com/NCAS-CMS/cfdm/issues/98)
* Changed dependency: ``cftime>=1.3.0``

----

Version 1.8.7.0
---------------

**2020-10-09**

* Python 3.5 support deprecated (3.5 was retired on 2020-09-13)
* New method: `cfdm.Field.creation_commands`
* New method: `cfdm.Data.creation_commands`
* New method: `cfdm.Field._docstring_special_substitutions`
* New method: `cfdm.Field._docstring_substitutions`
* New method: `cfdm.Field._docstring_package_depth`
* New method: `cfdm.Field._docstring_method_exclusions`
* New method: `cfdm.Data.filled`
* New keyword parameter to `cfdm.Field.set_data`: ``inplace``
* New keyword parameter to `cfdm.write`: ``coordinates``
  (https://github.com/NCAS-CMS/cfdm/issues/81)
* New class: `cfdm.core.DocstringRewriteMeta`
* Comprehensive documentation coverage of class methods.
* Improved documentation following JOSS review.
* Enabled "creation commands" methods
  (https://github.com/NCAS-CMS/cfdm/issues/53)
* Fixed bug that caused failures when reading or writing a dataset
  that contains multiple geometry containers
  (https://github.com/NCAS-CMS/cfdm/issues/65)
* Fixed bug that prevented the writing of multiple fields to netCDF when
  at least one dimension was shared between some of the fields.

----

Version 1.8.6.0
---------------

**2020-07-24**

* Removed Python 2.7 support
  (https://github.com/NCAS-CMS/cfdm/issues/55)
* Implemented the reading and writing of netCDF4 group hierarchies for
  CF-1.8 (https://github.com/NCAS-CMS/cfdm/issues/13)
* Renamed to lower-case (but otherwise identical) names all functions
  which get and set global constants: `cfdm.atol`, `cfdm.rtol`,
  `cfdm.log_level`. The old names e.g. `cfdm.ATOL` remain functional
  as aliases.
* New function: `cfdm.configuration`
* New method: `cfdm.Field.nc_variable_groups`
* New method: `cfdm.Field.nc_set_variable_groups`
* New method: `cfdm.Field.nc_clear_variable_groups`
* New method: `cfdm.Field.nc_group_attributes`
* New method: `cfdm.Field.nc_set_group_attribute`
* New method: `cfdm.Field.nc_set_group_attributes`
* New method: `cfdm.Field.nc_clear_group_attributes`
* New method: `cfdm.Field.nc_geometry_variable_groups`
* New method: `cfdm.Field.nc_set_geometry_variable_groups`
* New method: `cfdm.Field.nc_clear_geometry_variable_groups`
* New method: `cfdm.DomainAxis.nc_dimension_groups`
* New method: `cfdm.DomainAxis.nc_set_dimension_groups`
* New method: `cfdm.DomainAxis.nc_clear_dimension_groups`
* New method: `cfdm.AuxiliaryCoordinate.del_interior_ring`
* New keyword parameter to `cfdm.write`: ``group``
* Keyword parameter ``verbose`` to multiple methods now accepts named
  strings, not just the equivalent integer levels, to set verbosity.
* Added test to check that cell bounds have more dimensions than the
  data.
* Added test to check that dimension coordinate construct data is
  1-dimensional.
* Fixed bug in `cfdm.CompressedArray.to_memory`.
* Fixed bug that caused an error when a coordinate bounds variable is
  missing from a dataset (https://github.com/NCAS-CMS/cfdm/issues/63)
* New dependency: ``netcdf_flattener>=1.2.0``
* Changed dependency: ``cftime>=1.2.1``
* Removed dependency: ``future``

----

Version 1.8.5
-------------

**2020-06-10**

* Fixed bug that prevented the reading of certain netCDF files, such
  as those with at least one external variable.

----

Version 1.8.4
-------------

**2020-06-08**

* Added new example field ``7`` to `cfdm.example_field`.
* Enabled configuration of the extent and nature of informational and
  warning messages output by `cfdm` using a logging framework (see
  points below) (https://github.com/NCAS-CMS/cfdm/issues/31)
* New function `cfdm.LOG_LEVEL` to set the minimum log level for which
  messages are displayed globally, i.e. to change the project-wide
  verbosity (https://github.com/NCAS-CMS/cfdm/issues/35).
* Changed behaviour and default of `verbose` keyword argument when
  available to a function/method so it interfaces with the new logging
  functionality (https://github.com/NCAS-CMS/cfdm/issues/35).
* Changed dependency: ``cftime>=1.1.3``
* Fixed bug the wouldn't allow the reading of a netCDF file which
  specifies Conventions other than CF
  (https://github.com/NCAS-CMS/cfdm/issues/36).

----

Version 1.8.3
-------------

**2020-04-30**

* `cfdm.Field.apply_masking` now masks metadata constructs.
* New method: `cfdm.Field.get_filenames`
* New method: `cfdm.Data.get_filenames`
* New function: `cfdm.abspath`
* New keyword parameter to `cfdm.read`: ``warn_valid``
  (https://github.com/NCAS-CMS/cfdm/issues/30)
* New keyword parameter to `cfdm.write`: ``warn_valid``
  (https://github.com/NCAS-CMS/cfdm/issues/30)
  

----

Version 1.8.2
-------------

**2020-04-24**

* Added time coordinate bounds to the polygon geometry example field
  ``6`` returned by `cfdm.example_field`.
* New method: `cfdm.Field.apply_masking`
* New method: `cfdm.Data.apply_masking`
* New keyword parameter to `cfdm.read`: ``mask``
* New keyword parameter to `cfdm.Field.nc_global_attributes`:
  ``values``
* Fixed bug in `cfdm.write` that caused (what are effectively)
  string-valued scalar auxiliary coordinates to not be written to disk
  as such, or even an exception to be raised.
  
----

Version 1.8.1
-------------

**2020-04-16**

* Improved source code highlighting in links from the documentation
  (https://github.com/NCAS-CMS/cfdm/issues/21).
* Fixed bug that erroneously required netCDF geometry container
  variables to have a ``geometry_dimension`` netCDF attribute.

----

Version 1.8.0
-------------

**2020-03-23**

* First release for CF-1.8 (does not include netCDF hierarchical
  groups functionality).
* Implementation of simple geometries for CF-1.8
  (https://github.com/NCAS-CMS/cfdm/issues/11).
* Implementing of string data-types for CF-1.8
  (https://github.com/NCAS-CMS/cfdm/issues/12).
* New function: `cfdm.example_field`
  (https://github.com/NCAS-CMS/cfdm/issues/18)
* New attributes: `cfdm.Field.dtype`, `cfdm.Field.ndim`,
  `cfdm.Field.shape`, `cfdm.Field.size`
* New method: `cfdm.Data.any`
* New ``paths`` keyword parameter to `cfdm.environment`
* Changed dependency: ``netCDF4>=1.5.3``
* Changed dependency: ``cftime>=1.1.1``
* Fixed bug that prevented the writing of ``'NETCDF3_64BIT_OFFSET'``
  and ``'NETCDF3_64BIT_DATA'`` format files
  (https://github.com/NCAS-CMS/cfdm/issues/9).
* Fixed bug that caused a failure when a "_FillValue" or
  "missing_value" property is set and data type conversions are
  specified with the ``datatype`` keyword to `cfdm.write`
  (https://github.com/NCAS-CMS/cfdm/issues/16).
* Fixed bug whereby `cfdm.Field.has_construct` would try to delete the
  construct rather than check whether it existed.

----

Version 1.7.11
--------------

**2019-11-27**

* New methods: `cfdm.Field.compress`, `cfdm.Field.uncompress`
* New methods: `cfdm.Data.flatten`, `cfdm.Data.uncompress`
* New  ``dtype`` and ``mask`` keyword parameters to `cfdm.Data`
* Changed the default value of the ``ignore_compression`` parameter to
  `True`.

----

Version 1.7.10
--------------

**2019-11-14**

* New method: `cfdm.Field.nc_set_global_attributes`.
* Fixed bug relating to the reading of some CDL files
  (https://github.com/NCAS-CMS/cfdm/issues/5).
* Fixed bug relating numpy warning when printing a field with masked
  reference time values (https://github.com/NCAS-CMS/cfdm/issues/8).

----

Version 1.7.9
-------------

**2019-11-07**

* Fixed bug relating to setting of parameters on datum and coordinate
  conversion objects of coordinate conversion constructs
  (https://github.com/NCAS-CMS/cfdm/issues/6).

----

Version 1.7.8
-------------

**2019-10-04**

* During writing to netCDF files, ensured that _FillValue and
  missing_value have the same data type as the data.
* Fixed bug during construct equality testing that didn't recognise
  equal cell method constructs in transposed, but otherwise equal
  field constructs.
* Bounds netCDF dimension name is now saved, and can be set. The
  saved/set value is written out to disk.
* Now reads CDL files (https://github.com/NCAS-CMS/cfdm/issues/5)

----

Version 1.7.7
-------------

**2019-06-13**

* Don't set the fill mode for a `netCDF4.Dataset` open for writing to
  `off`, to prevent incorrect reading of some netCDF4 files
  (https://github.com/NCAS-CMS/cfdm/issues/4).
* Updated documentation
  
----

Version 1.7.6
-------------

**2019-06-05**

* Added attributes `_ATOL` and `_RTOL` to facilitate subclassing.
* Fixed bug in `cfdm.Field.convert`.
* Fixed bug in `cfdm.core.constructs.new_identifier`.
  
----

Version 1.7.5
-------------

**2019-05-15**

* New methods: `Datum.nc_has_variable`, `Datum.nc_get_variable`,
  `Datum.nc_has_variable`, `Datum.nc_set_variable`
  (https://github.com/NCAS-CMS/cfdm/issues/3).
  
----

Version 1.7.4
-------------

**2019-05-14**

* Changed behaviour of `cfdm.Constructs.filter_by_axis`.
* New methods: `cfdm.Data.has_units`, `cfdm.Data.has_calendar`,
  `cfdm.Data.has_fill_value`.
* New ``constructs`` keyword parameter to `Field.transpose`.
* Keyword parameter ``axes`` to `cfdm.Field.set_data` is now optional.
* Added the 'has_bounds' method to constructs that have data but can't
  have bounds.
* New methods: `cfdm.DomainAxis.nc_is_unlimited`,
  `cfdm.DomainAxis.nc_set_unlimited`.
* Made Data a virtual subclass of Array.   
* Deprecated methods: `cfdm.Field.nc_unlimited`,
  `cfdm.Field.nc_clear_unlimited`, `cfdm.Field.nc_clear_unlimited`.
* Fixed bug when writing new horizontal coordinate reference for the
  vertical datum.
* Fixed bug in `del_data` methods.
* Fixed bug with in-place operations.
* Fixed bug with position in some `insert_dimension` methods.
* Fixed bug that sometimes made duplicate netCDF dimensions when
  writing to a file.
* Added _shape keyword to `cfdm.Field.set_data_axes` to allow the data
  shape to be checked prior to insertion.
* Added the '_custom' attribute to facilitate subclassing.
* New class `cfdm.mixin.NetCDFUnlimitedDimension` replaces
  `cfdm.mixin.NetCDFUnlimitedDimensions`, which is deprecated.
* New method `cfdm.CFDMImplementation.nc_is_unlimited_axis` replaces
  `cfdm.CFDMImplementation.nc_get_unlimited_axes`, which is
  deprecated.
* New method `cfdm.CFDMImplementation.nc_set_unlimited_axis` replaces
  `cfdm.CFDMImplementation.nc_set_unlimited_dimensions`, which is
  deprecated.
  
----

Version 1.7.3
-------------

**2019-04-24**

* New method: `cfdm.Constructs.filter_by_size`.
* New method: `cfdm.Data.uncompress`.
* Changed the default behaviours of the
  `cfdm.Construct.filter_by_axis`, `cfdm.Construct.filter_by_size`,
  `cfdm.Construct.filter_by_naxes`,
  `cfdm.Construct.filter_by_property`,
  `cfdm.Construct.filter_by_ncvar`, `cfdm.Construct.filter_by_ncdim`,
  `cfdm.Construct.filter_by_method`,
  `cfdm.Construct.filter_by_measure` methods in the case when no
  arguments are provided: Now returns all possible constructs that
  *could* have the feature, with any values.
* Renamed the "underlying_array" methods to "source"
* Added _field_data_axes attribute to `Constructs` instances.
* Added _units and _fill_value arguments to get_data method.
* Moved contents of cfdm/read_write/constants.py to `NetCDFRead` and
  `NetCDFWrite`.
* Fixed bug in `cfdm.CoordinateReference.clear_coordinates`.
* Fixed bug in `cfdm.Field.convert` (which omitted domain ancillaries
  in the result).
* Added ``kwargs`` parameter to
  `cfdm.CFDMImplementation.initialise_Data`, to facilitate
  subclassing.
* Added `NetCDFRead._customize_read_vars` to facilitate subclassing.
* Added `NetCDFWrite._transform_strings` to facilitate subclassing.

----

Version 1.7.2
-------------

**2019-04-05**

* New ``mode`` parameter options to `cfdm.Constructs.filter_by_axis`:
  ``'exact'``, ``'subset'``, ``'superset'``.
* Enabled setting of HDF5 chunksizes.
* Fixed bug that caused coordinate bounds to be not sliced during
  subspacing (https://github.com/NCAS-CMS/cfdm/issues/1).

----

Version 1.7.1
-------------

**2019-04-02**

* New methods `cfdm.Constructs.clear_filters_applied`,
  `cfdm.Constructs.filter_by_naxes`.
* Changed behaviour of `cfdm.Constructs.unfilter` and
  `cfdm.Constructs.inverse_filters`: added depth keyword and changed
  default.

----

Version 1.7.0
-------------

**2019-04-02**

* First release for CF-1.7

----<|MERGE_RESOLUTION|>--- conflicted
+++ resolved
@@ -3,14 +3,11 @@
 
 **2024-12-??**
 
-<<<<<<< HEAD
 * Introduction of `dask` for all data manipulations
   https://github.com/NCAS-CMS/cf-python/pull/311)
-=======
 * Fix bug that returned incorrect results when an invalid identifer is
   provided to `cf.Field.cell_methods`
   (https://github.com/NCAS-CMS/cfdm/issues/299)
->>>>>>> e0436b0a
 * Upgrades to allow cfdm to work with Python 3.12
   (https://github.com/NCAS-CMS/cfdm/issues/302)
 * Extension to the HDF5 chunks API
