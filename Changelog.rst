--- conflicted
+++ resolved
@@ -5,15 +5,12 @@
 
 * Upgrades to allow cfdm to work with Python 3.12
   (https://github.com/NCAS-CMS/cfdm/issues/302)
-<<<<<<< HEAD
 * Extension to the HDF5 chunks API
   (https://github.com/NCAS-CMS/cfdm/issues/???)
-* New dependency: ``dask>=2024.6.0``
-=======
 * Fix bug that caused `cfdm.write` to fail when a parametric Z
   dimension coordinate did not have a ``computed_standard_name``
   attribute (https://github.com/NCAS-CMS/cfdm/issues/303)
->>>>>>> 4106b448
+* New dependency: ``dask>=2024.6.0``
 
 ----
 
