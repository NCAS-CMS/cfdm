Version 1.12.3.1
----------------

<<<<<<< HEAD
**2025-??-??**

* Write Zarr v3 datasets with `cfdm.write`, and allow the reading of
  grouped Zarr v2 and v3 datasets with `cfdm.read`
  (https://github.com/NCAS-CMS/cfdm/issues/354)
* Read Zarr v2 and v3 datasets that contain a group hierarchy with
  `cfdm.read` (https://github.com/NCAS-CMS/cfdm/issues/355)
* New optional dependency: ``zarr>=3.1.2``
* Removed dependency (now optional): ``zarr>=3.0.8``

----
  
Version 1.12.3.1
----------------
 
**2025-10-??**
=======
**2025-10-15**
>>>>>>> f39f11f3

* Python 3.9 support removed
  (https://github.com/NCAS-CMS/cfdm/issues/353)
* When changing array data type, retain cached data elements cast to
  the new type (https://github.com/NCAS-CMS/cfdm/issues/358)
* Fix bug that prevented `cfdm.read` from reading a file with ``#``
  characters in its file name
  (https://github.com/NCAS-CMS/cfdm/issues/356)
* Changed dependency: ``Python>=3.10.0``

----

Version 1.12.3.0
----------------

**2025-08-18**


* Fix `cfdm.Data.reshape` when the underlying data originate on disk
  (https://github.com/NCAS-CMS/cfdm/issues/348)
* New keyword parameter to `cfdm.Field.dump`: ``data``
  (https://github.com/NCAS-CMS/cfdm/issues/345)
* New dependency: ``distributed>=2025.5.1``

----

Version 1.12.2.0
----------------

**2025-06-05**

* Implement lossy compression via quantization
  (https://github.com/NCAS-CMS/cfdm/issues/330)
* New quantization classes: `cfdm.Quantization`,
  `cfdm.mixin.QuantizationMixin`
  (https://github.com/NCAS-CMS/cfdm/issues/330)
* New quantization methods: `cfdm.Field.get_quantization`,
  `cfdm.Field.get_quantize_on_write`,
  `cfdm.Field.set_quantize_on_write`,
  `cfdm.Field.del_quantize_on_write`
  (https://github.com/NCAS-CMS/cfdm/issues/330)
* Improve performance in `cfdm.read` by caching any array values
  retrieved from disk (https://github.com/NCAS-CMS/cfdm/issues/313)
* New keyword parameter to `cfdm.write`: ``chunk_cache``
  (https://github.com/NCAS-CMS/cfdm/issues/328)
* Read Zarr v2 and v3 datasets with `cfdm.read`
  (https://github.com/NCAS-CMS/cfdm/issues/335)
* Read multiple datasets simultaneously with `cfdm.read`
  (https://github.com/NCAS-CMS/cfdm/issues/336)
* New keyword parameters to `cfdm.read`: ``recursive``,
  ``followlinks`` (https://github.com/NCAS-CMS/cfdm/issues/336)
* New keyword parameters to `cfdm.read`: ``cdl_string``
  (https://github.com/NCAS-CMS/cfdm/issues/337)
* Update CF aggregation keywords
  (https://github.com/NCAS-CMS/cfdm/issues/341)
* Set new minimum version of `dask`: ``2025.5.1``
  (https://github.com/NCAS-CMS/cfdm/issues/339)
* New dependency: ``zarr>=3.0.8``
* Changed dependency: ``dask>=2025.5.1``

----

Version 1.12.1.0
----------------

**2025-04-01**

* Set new method `cfdm.Array.astype`
  (https://github.com/NCAS-CMS/cfdm/issues/331)
* Set new maximum version of `dask`: ``2025.3.0``
  (https://github.com/NCAS-CMS/cfdm/issues/332)
* Changed dependency: ``dask>=2025.2.0,<=2025.3.0``

----

Version 1.12.0.0
----------------

**2025-03-18**

* Set new minimum version of `dask`: ``2025.2.0``
  (https://github.com/NCAS-CMS/cfdm/issues/321)
* Set new minimum version of `numpy`: ``2.0.0``
  (https://github.com/NCAS-CMS/cfdm/issues/318)
* Introduction of reading and writing of aggregation datasets (for
  CF-1.13) (https://github.com/NCAS-CMS/cfdm/issues/319)
* Changed dependency: ``Python>=3.9.0``
* Changed dependency: ``numpy>=2.0.0``
* Changed dependency: ``netCDF4>=1.7.2``
* Changed dependency: ``cftime>=1.6.4``
* Changed dependency: ``dask>=2025.2.0``

----

Version 1.11.2.1
----------------

**2025-02-26**

* Re-introduction of `cfdm.Data.datetime_as_string`
  (https://github.com/NCAS-CMS/cfdm/pull/324)

----
  
Version 1.11.2.0
----------------

**2025-01-28**

* Introduction of `dask` for all data manipulations
  (https://github.com/NCAS-CMS/cfdm/issues/317)
* Fix bug that returned incorrect results when an invalid identifier
  is provided to `cf.Field.cell_methods`
  (https://github.com/NCAS-CMS/cfdm/issues/299)
* Upgrades to allow cfdm to work with Python 3.12
  (https://github.com/NCAS-CMS/cfdm/issues/302)
* Extension to the HDF5 chunks API
  (https://github.com/NCAS-CMS/cfdm/issues/309)
* New function `cfdm.netcdf_flattener` that replaces the import of
  `netcdf_flattener` (https://github.com/NCAS-CMS/cfdm/issues/286)
* New function `cfdm.netcdf_indexer` that applies netCDF masking and
  unpacking to arbitrary arrays
  (https://github.com/NCAS-CMS/cfdm/issues/285)
* Allow access to netCDF-4 files in S3 object stores
  (https://github.com/NCAS-CMS/cfdm/issues/285)
* Allow a choice of netCDF engines
  (https://github.com/NCAS-CMS/cfdm/issues/285)
* Fix bug that caused `cfdm.write` to fail when a parametric Z
  dimension coordinate did not have a ``computed_standard_name``
  attribute (https://github.com/NCAS-CMS/cfdm/issues/303)
* Fix bug that caused `cfdm.read` to fail to read at all
  datasets including variables with badly-encoded UGRID meshes
  (https://github.com/NCAS-CMS/cfdm/issues/315)
* New class `cfdm.H5netcdfArray`
* New class `cfdm.NetCDF4Array`
* New dependency: ``h5netcdf>=1.3.0``
* New dependency: ``h5py>=3.12.1``
* New dependency: ``s3fs>=2024.6.0``
* New dependency: ``dask>=2024.6.0,<=2024.7.1``
* New dependency: ``uritools>=4.0.3``
* New dependency: ``cfunits>=3.3.7``
* New dependency: ``udunits2>=2.2.28``
* Removed dependency(now incorporated into `cfdm`): ``netcdf_flattener``

----

Version 1.11.1.0
----------------

**2024-03-01**

* New keyword parameter to `cfdm.Field.insert_dimension`:
  ``constructs`` (https://github.com/NCAS-CMS/cfdm/issues/287)
* New example field `11`: discrete sampling geometry trajectory
  features (https://github.com/NCAS-CMS/cfdm/issues/289)

----

Version 1.11.0.0
----------------

**2023-12-06**

* Python 3.7 support removed
  (https://github.com/NCAS-CMS/cfdm/issues/274)
* Implemented the reading and manipulation of UGRID mesh topologies
  for CF-1.11 (https://github.com/NCAS-CMS/cfdm/issues/270)
* New methods: `cfdm.Field.cell_connectivity`,
  `cfdm.Field.cell_connectivities`
* New methods: `cfdm.Field.domain_topology`,
  `cfdm.Field.domain_topologies`
* New methods: `cfdm.Field.del_mesh_id`, `cfdm.Field.get_mesh_id`,
  `cfdm.Field.has_mesh_id`, `cfdm.Field.set_mesh_id`,
* New attribute: `cfdm.Data.sparse_array`
* New dependency: ``scipy>=1.10.0``

----

Version 1.10.1.2
----------------

**2023-08-31**

* Fix bug that prevented "https://" netCDF files from being read
  (https://github.com/NCAS-CMS/cfdm/issues/268)

----

Version 1.10.1.1
----------------

**2023-07-21**

* Fix bug that caused very slow reads of datasets with compression by
  gathering or DSG ragged arrays
  (https://github.com/NCAS-CMS/cfdm/issues/260)
* Fix bug that prevented `cfdm.read` from accessing remote files in URL
  locations (https://github.com/NCAS-CMS/cfdm/issues/262)

----

Version 1.10.1.0
----------------

**2023-04-26**

* New method: `cfdm.Data.get_data`
* Changes to facilitate CFA-netCDF in cf-python
  (https://github.com/NCAS-CMS/cfdm/pull/255)
* `cfdm.read` now always returns unicode strings from netCDF files
  (https://github.com/NCAS-CMS/cfdm/issues/251)
* Fix bug in `cf.Data.second_element` for some data shapes
  (https://github.com/NCAS-CMS/cfdm/issues/249)
* Fix bug when writing to disk coordinates with a
  ``computed_standard_name`` (https://github.com/NCAS-CMS/cfdm/pull/254)

----

Version 1.10.0.3
----------------

**2023-03-10**

* New method: `cfdm.Field.del_properties`
  (https://github.com/NCAS-CMS/cfdm/issues/241)
* New keyword parameter to `cfdm.unique_constructs`:
  ``ignore_properties`` (https://github.com/NCAS-CMS/cfdm/issues/240)
* New keyword parameter to `cfdm.NetCDFArray`: ``missing_values``
  (https://github.com/NCAS-CMS/cfdm/issues/246)
* Fixed bug that caused `cf.write` to erroneously change external
  netCDF variable names (https://github.com/NCAS-CMS/cfdm/issues/244)

----

Version 1.10.0.2
----------------

**2023-01-26**

* New class: `cfdm.InterpolationSubarray`
  (https://github.com/NCAS-CMS/cfdm/issues/228)
* Relocate the call to `NetCDFRead._customize_read_vars` to earlier in
  `NetCDFRead.read` (https://github.com/NCAS-CMS/cfdm/issues/233)
* Fixed bug that caused incorrect formula terms in output netCDF files
  in some cases (https://github.com/NCAS-CMS/cfdm/issues/242)

----


Version 1.10.0.1
----------------

**2022-10-31**

* New method: `cfdm.Data.get_tie_point_indices`
* New method: `cfdm.Data.get_interpolation_parameters`
* New method: `cfdm.Data.get_dependent_tie_points`
* Record the names of files that contain the original data
  (https://github.com/NCAS-CMS/cfdm/issues/215)
* New method: `cfdm.Field.get_original_filenames`
* New method: `cfdm.Data.get_original_filenames`
* New keyword parameter to `cfdm.write`: ``omit_data``
  (https://github.com/NCAS-CMS/cfdm/issues/221)
* Fixed bug that caused incorrect data assignment with some multiple
  list indices (https://github.com/NCAS-CMS/cfdm/issues/217)
* Fixed bug that caused a failure when printing date-time data with
  the first element masked
  (https://github.com/NCAS-CMS/cfdm/issues/211)

----

Version 1.10.0.0
----------------

**2022-08-17**

* New method: `cfdm.Field.auxiliary_coordinate`
* New method: `cfdm.Field.cell_measure`
* New method: `cfdm.Field.cell_method`
* New method: `cfdm.Field.coordinate`
* New method: `cfdm.Field.coordinate_reference`
* New method: `cfdm.Field.dimension_coordinate`
* New method: `cfdm.Field.domain_ancillary`
* New method: `cfdm.Field.domain_axis`
* New method: `cfdm.Field.field_ancillary`
* New method: `cfdm.Field.indices`
* New attribute: `cfdm.Field.array`
* New attribute: `cfdm.Field.datetime_array`
* New construct retrieval API methods
  (https://github.com/NCAS-CMS/cfdm/issues/179)
* Implement (bar writing to netCDF files) lossy compression by
  coordinate subsampling (https://github.com/NCAS-CMS/cfdm/issues/167)

----
  
Version 1.9.0.4
---------------

**2022-07-18**

* Upgrade to allow cfdm to work with Python 3.10
  (https://github.com/NCAS-CMS/cfdm/issues/187)
* Fix bug that caused a hang when reading zero-length files
  (https://github.com/NCAS-CMS/cfdm/issues/190)
* Fix bug to prevent error when writing vlen strings to a netCDF file
  when compression has been set (for `netCDF4>=1.6.0`)
  (https://github.com/NCAS-CMS/cfdm/issues/199)
  
Version 1.9.0.3
---------------

**2022-03-10**

* Fixed bug that caused a failure from `cfdm.write` when writing
  identical (auxiliary) coordinates to different data variables in
  different groups (https://github.com/NCAS-CMS/cfdm/issues/177)
* Fixed bug that caused `cf.Domain.__str__` to fail when a dimension
  coordinate construct does not have data
  (https://github.com/NCAS-CMS/cfdm/issues/174)
* New dependency: ``packaging>=20.0``
* Changed dependency: ``cftime>=1.6.0``

----
  
Version 1.9.0.2
---------------

**2022-01-31**

* Fixed bug that caused a `cfdm.write` failure when a vertical
  coordinate reference construct has no coordinates
  (https://github.com/NCAS-CMS/cfdm/issues/164)
* Fixed bug that caused a failure when downstream `identities` methods
  return an `itertools.chain` object
  (https://github.com/NCAS-CMS/cfdm/issues/170)

----
  
Version 1.9.0.1
---------------

**2021-10-12**

* Fixed bug that prevented some geometry coordinates being written to
  netCDF CLASSIC files (https://github.com/NCAS-CMS/cfdm/issues/140)
* Fixed bug that a caused segmentation fault when appending a string
  data type to netCDF files
  (https://github.com/NCAS-CMS/cfdm/issues/155)
* Fixed bug in `cf.Field.get_domain` when there are climatological
  time axes (https://github.com/NCAS-CMS/cfdm/issues/159)

----
  
Version 1.9.0.0
---------------

**2021-09-21**

* Python 3.6 support removed
  (https://github.com/NCAS-CMS/cfdm/issues/139)
* Conversion of `cfdm.Domain` to a non-abstract that may be read from
  and written to a netCDF dataset
  (https://github.com/NCAS-CMS/cfdm/issues/111)
* New method: `cfdm.Domain.creation_commands`
* New method: `cfdm.Domain.climatological_time_axes`
* New method: `cfdm.AuxiliaryCoordinate.del_climatology`
* New method: `cfdm.AuxiliaryCoordinate.get_climatology`
* New method: `cfdm.AuxiliaryCoordinate.is_climatology`
* New method: `cfdm.AuxiliaryCoordinate.set_climatology`
* New method: `cfdm.DimensionCoordinate.del_climatology`
* New method: `cfdm.DimensionCoordinate.get_climatology`
* New method: `cfdm.DimensionCoordinate.is_climatology`
* New method: `cfdm.DimensionCoordinate.set_climatology`
* New function: `cfdm.unique_constructs`
* New function: `cfdm.example_fields`
* Construct access API changes from 1.8.9.0 applied to `Field.convert`
* Improved error message for invalid inputs to `Field.convert`
* Raise exception when attempting to write multiply defined coordinate
  reference parameters (https://github.com/NCAS-CMS/cfdm/issues/148)
* Interpret format specifiers for size 1 `cfdm.Data` arrays
  (https://github.com/NCAS-CMS/cfdm/issues/152)
* Fix file name expansions in `cfdm.write`
  (https://github.com/NCAS-CMS/cfdm/issues/157)
  
----

Version 1.8.9.0
---------------

**2021-05-25**

* Construct access API changes
  (https://github.com/NCAS-CMS/cfdm/issues/124,
  https://github.com/NCAS-CMS/cfdm/issues/130,
  https://github.com/NCAS-CMS/cfdm/issues/132,
  https://github.com/NCAS-CMS/cfdm/issues/137)
* Performance enhancements
  (https://github.com/NCAS-CMS/cfdm/issues/124,
  https://github.com/NCAS-CMS/cfdm/issues/130)
* New write mode ``mode='a'`` for appending to, rather than over-writing,
  a netCDF file on disk (https://github.com/NCAS-CMS/cfdm/issues/143)
* Better error message in the case of a `numpy.ma.core.MaskError` occurring
  upon reading of CDL files with only header or coordinate information
  (https://github.com/NCAS-CMS/cfdm/issues/128)
* Fix for zero-sized unlimited dimensions when read from a grouped
  netCDF file (https://github.com/NCAS-CMS/cfdm/issues/113)
* Fix bug causing occasional non-symmetric `equals` operations
  (https://github.com/NCAS-CMS/cfdm/issues/133)
* Changed dependency: ``cftime>=1.5.0``
* Changed dependency: ``netCDF4>=1.5.4``

----

Version 1.8.8.0
---------------

**2020-12-18**

* The setting of global constants can now be controlled by a context
  manager (https://github.com/NCAS-CMS/cfdm/issues/100)
* Fixed bug that caused a failure when writing a dataset that contains
  a scalar domain ancillary construct
  (https://github.com/NCAS-CMS/cfdm/issues/98)
* Changed dependency: ``cftime>=1.3.0``

----

Version 1.8.7.0
---------------

**2020-10-09**

* Python 3.5 support deprecated (3.5 was retired on 2020-09-13)
* New method: `cfdm.Field.creation_commands`
* New method: `cfdm.Data.creation_commands`
* New method: `cfdm.Field._docstring_special_substitutions`
* New method: `cfdm.Field._docstring_substitutions`
* New method: `cfdm.Field._docstring_package_depth`
* New method: `cfdm.Field._docstring_method_exclusions`
* New method: `cfdm.Data.filled`
* New keyword parameter to `cfdm.Field.set_data`: ``inplace``
* New keyword parameter to `cfdm.write`: ``coordinates``
  (https://github.com/NCAS-CMS/cfdm/issues/81)
* New class: `cfdm.core.DocstringRewriteMeta`
* Comprehensive documentation coverage of class methods.
* Improved documentation following JOSS review.
* Enabled "creation commands" methods
  (https://github.com/NCAS-CMS/cfdm/issues/53)
* Fixed bug that caused failures when reading or writing a dataset
  that contains multiple geometry containers
  (https://github.com/NCAS-CMS/cfdm/issues/65)
* Fixed bug that prevented the writing of multiple fields to netCDF when
  at least one dimension was shared between some of the fields.

----

Version 1.8.6.0
---------------

**2020-07-24**

* Removed Python 2.7 support
  (https://github.com/NCAS-CMS/cfdm/issues/55)
* Implemented the reading and writing of netCDF4 group hierarchies for
  CF-1.8 (https://github.com/NCAS-CMS/cfdm/issues/13)
* Renamed to lower-case (but otherwise identical) names all functions
  which get and set global constants: `cfdm.atol`, `cfdm.rtol`,
  `cfdm.log_level`. The old names e.g. `cfdm.ATOL` remain functional
  as aliases.
* New function: `cfdm.configuration`
* New method: `cfdm.Field.nc_variable_groups`
* New method: `cfdm.Field.nc_set_variable_groups`
* New method: `cfdm.Field.nc_clear_variable_groups`
* New method: `cfdm.Field.nc_group_attributes`
* New method: `cfdm.Field.nc_set_group_attribute`
* New method: `cfdm.Field.nc_set_group_attributes`
* New method: `cfdm.Field.nc_clear_group_attributes`
* New method: `cfdm.Field.nc_geometry_variable_groups`
* New method: `cfdm.Field.nc_set_geometry_variable_groups`
* New method: `cfdm.Field.nc_clear_geometry_variable_groups`
* New method: `cfdm.DomainAxis.nc_dimension_groups`
* New method: `cfdm.DomainAxis.nc_set_dimension_groups`
* New method: `cfdm.DomainAxis.nc_clear_dimension_groups`
* New method: `cfdm.AuxiliaryCoordinate.del_interior_ring`
* New keyword parameter to `cfdm.write`: ``group``
* Keyword parameter ``verbose`` to multiple methods now accepts named
  strings, not just the equivalent integer levels, to set verbosity.
* Added test to check that cell bounds have more dimensions than the
  data.
* Added test to check that dimension coordinate construct data is
  1-dimensional.
* Fixed bug in `cfdm.CompressedArray.to_memory`.
* Fixed bug that caused an error when a coordinate bounds variable is
  missing from a dataset (https://github.com/NCAS-CMS/cfdm/issues/63)
* New dependency: ``netcdf_flattener>=1.2.0``
* Changed dependency: ``cftime>=1.2.1``
* Removed dependency: ``future``

----

Version 1.8.5
-------------

**2020-06-10**

* Fixed bug that prevented the reading of certain netCDF files, such
  as those with at least one external variable.

----

Version 1.8.4
-------------

**2020-06-08**

* Added new example field ``7`` to `cfdm.example_field`.
* Enabled configuration of the extent and nature of informational and
  warning messages output by `cfdm` using a logging framework (see
  points below) (https://github.com/NCAS-CMS/cfdm/issues/31)
* New function `cfdm.LOG_LEVEL` to set the minimum log level for which
  messages are displayed globally, i.e. to change the project-wide
  verbosity (https://github.com/NCAS-CMS/cfdm/issues/35).
* Changed behaviour and default of `verbose` keyword argument when
  available to a function/method so it interfaces with the new logging
  functionality (https://github.com/NCAS-CMS/cfdm/issues/35).
* Changed dependency: ``cftime>=1.1.3``
* Fixed bug the wouldn't allow the reading of a netCDF file which
  specifies Conventions other than CF
  (https://github.com/NCAS-CMS/cfdm/issues/36).

----

Version 1.8.3
-------------

**2020-04-30**

* `cfdm.Field.apply_masking` now masks metadata constructs.
* New method: `cfdm.Field.get_filenames`
* New method: `cfdm.Data.get_filenames`
* New function: `cfdm.abspath`
* New keyword parameter to `cfdm.read`: ``warn_valid``
  (https://github.com/NCAS-CMS/cfdm/issues/30)
* New keyword parameter to `cfdm.write`: ``warn_valid``
  (https://github.com/NCAS-CMS/cfdm/issues/30)
  

----

Version 1.8.2
-------------

**2020-04-24**

* Added time coordinate bounds to the polygon geometry example field
  ``6`` returned by `cfdm.example_field`.
* New method: `cfdm.Field.apply_masking`
* New method: `cfdm.Data.apply_masking`
* New keyword parameter to `cfdm.read`: ``mask``
* New keyword parameter to `cfdm.Field.nc_global_attributes`:
  ``values``
* Fixed bug in `cfdm.write` that caused (what are effectively)
  string-valued scalar auxiliary coordinates to not be written to disk
  as such, or even an exception to be raised.
  
----

Version 1.8.1
-------------

**2020-04-16**

* Improved source code highlighting in links from the documentation
  (https://github.com/NCAS-CMS/cfdm/issues/21).
* Fixed bug that erroneously required netCDF geometry container
  variables to have a ``geometry_dimension`` netCDF attribute.

----

Version 1.8.0
-------------

**2020-03-23**

* First release for CF-1.8 (does not include netCDF hierarchical
  groups functionality).
* Implementation of simple geometries for CF-1.8
  (https://github.com/NCAS-CMS/cfdm/issues/11).
* Implementing of string data-types for CF-1.8
  (https://github.com/NCAS-CMS/cfdm/issues/12).
* New function: `cfdm.example_field`
  (https://github.com/NCAS-CMS/cfdm/issues/18)
* New attributes: `cfdm.Field.dtype`, `cfdm.Field.ndim`,
  `cfdm.Field.shape`, `cfdm.Field.size`
* New method: `cfdm.Data.any`
* New ``paths`` keyword parameter to `cfdm.environment`
* Changed dependency: ``netCDF4>=1.5.3``
* Changed dependency: ``cftime>=1.1.1``
* Fixed bug that prevented the writing of ``'NETCDF3_64BIT_OFFSET'``
  and ``'NETCDF3_64BIT_DATA'`` format files
  (https://github.com/NCAS-CMS/cfdm/issues/9).
* Fixed bug that caused a failure when a "_FillValue" or
  "missing_value" property is set and data type conversions are
  specified with the ``datatype`` keyword to `cfdm.write`
  (https://github.com/NCAS-CMS/cfdm/issues/16).
* Fixed bug whereby `cfdm.Field.has_construct` would try to delete the
  construct rather than check whether it existed.

----

Version 1.7.11
--------------

**2019-11-27**

* New methods: `cfdm.Field.compress`, `cfdm.Field.uncompress`
* New methods: `cfdm.Data.flatten`, `cfdm.Data.uncompress`
* New  ``dtype`` and ``mask`` keyword parameters to `cfdm.Data`
* Changed the default value of the ``ignore_compression`` parameter to
  `True`.

----

Version 1.7.10
--------------

**2019-11-14**

* New method: `cfdm.Field.nc_set_global_attributes`.
* Fixed bug relating to the reading of some CDL files
  (https://github.com/NCAS-CMS/cfdm/issues/5).
* Fixed bug relating numpy warning when printing a field with masked
  reference time values (https://github.com/NCAS-CMS/cfdm/issues/8).

----

Version 1.7.9
-------------

**2019-11-07**

* Fixed bug relating to setting of parameters on datum and coordinate
  conversion objects of coordinate conversion constructs
  (https://github.com/NCAS-CMS/cfdm/issues/6).

----

Version 1.7.8
-------------

**2019-10-04**

* During writing to netCDF files, ensured that _FillValue and
  missing_value have the same data type as the data.
* Fixed bug during construct equality testing that didn't recognise
  equal cell method constructs in transposed, but otherwise equal
  field constructs.
* Bounds netCDF dimension name is now saved, and can be set. The
  saved/set value is written out to disk.
* Now reads CDL files (https://github.com/NCAS-CMS/cfdm/issues/5)

----

Version 1.7.7
-------------

**2019-06-13**

* Don't set the fill mode for a `netCDF4.Dataset` open for writing to
  `off`, to prevent incorrect reading of some netCDF4 files
  (https://github.com/NCAS-CMS/cfdm/issues/4).
* Updated documentation
  
----

Version 1.7.6
-------------

**2019-06-05**

* Added attributes `_ATOL` and `_RTOL` to facilitate subclassing.
* Fixed bug in `cfdm.Field.convert`.
* Fixed bug in `cfdm.core.constructs.new_identifier`.
  
----

Version 1.7.5
-------------

**2019-05-15**

* New methods: `Datum.nc_has_variable`, `Datum.nc_get_variable`,
  `Datum.nc_has_variable`, `Datum.nc_set_variable`
  (https://github.com/NCAS-CMS/cfdm/issues/3).
  
----

Version 1.7.4
-------------

**2019-05-14**

* Changed behaviour of `cfdm.Constructs.filter_by_axis`.
* New methods: `cfdm.Data.has_units`, `cfdm.Data.has_calendar`,
  `cfdm.Data.has_fill_value`.
* New ``constructs`` keyword parameter to `Field.transpose`.
* Keyword parameter ``axes`` to `cfdm.Field.set_data` is now optional.
* Added the 'has_bounds' method to constructs that have data but can't
  have bounds.
* New methods: `cfdm.DomainAxis.nc_is_unlimited`,
  `cfdm.DomainAxis.nc_set_unlimited`.
* Made Data a virtual subclass of Array.   
* Deprecated methods: `cfdm.Field.nc_unlimited`,
  `cfdm.Field.nc_clear_unlimited`, `cfdm.Field.nc_clear_unlimited`.
* Fixed bug when writing new horizontal coordinate reference for the
  vertical datum.
* Fixed bug in `del_data` methods.
* Fixed bug with in-place operations.
* Fixed bug with position in some `insert_dimension` methods.
* Fixed bug that sometimes made duplicate netCDF dimensions when
  writing to a file.
* Added _shape keyword to `cfdm.Field.set_data_axes` to allow the data
  shape to be checked prior to insertion.
* Added the '_custom' attribute to facilitate subclassing.
* New class `cfdm.mixin.NetCDFUnlimitedDimension` replaces
  `cfdm.mixin.NetCDFUnlimitedDimensions`, which is deprecated.
* New method `cfdm.CFDMImplementation.nc_is_unlimited_axis` replaces
  `cfdm.CFDMImplementation.nc_get_unlimited_axes`, which is
  deprecated.
* New method `cfdm.CFDMImplementation.nc_set_unlimited_axis` replaces
  `cfdm.CFDMImplementation.nc_set_unlimited_dimensions`, which is
  deprecated.
  
----

Version 1.7.3
-------------

**2019-04-24**

* New method: `cfdm.Constructs.filter_by_size`.
* New method: `cfdm.Data.uncompress`.
* Changed the default behaviours of the
  `cfdm.Construct.filter_by_axis`, `cfdm.Construct.filter_by_size`,
  `cfdm.Construct.filter_by_naxes`,
  `cfdm.Construct.filter_by_property`,
  `cfdm.Construct.filter_by_ncvar`, `cfdm.Construct.filter_by_ncdim`,
  `cfdm.Construct.filter_by_method`,
  `cfdm.Construct.filter_by_measure` methods in the case when no
  arguments are provided: Now returns all possible constructs that
  *could* have the feature, with any values.
* Renamed the "underlying_array" methods to "source"
* Added _field_data_axes attribute to `Constructs` instances.
* Added _units and _fill_value arguments to get_data method.
* Moved contents of cfdm/read_write/constants.py to `NetCDFRead` and
  `NetCDFWrite`.
* Fixed bug in `cfdm.CoordinateReference.clear_coordinates`.
* Fixed bug in `cfdm.Field.convert` (which omitted domain ancillaries
  in the result).
* Added ``kwargs`` parameter to
  `cfdm.CFDMImplementation.initialise_Data`, to facilitate
  subclassing.
* Added `NetCDFRead._customize_read_vars` to facilitate subclassing.
* Added `NetCDFWrite._transform_strings` to facilitate subclassing.

----

Version 1.7.2
-------------

**2019-04-05**

* New ``mode`` parameter options to `cfdm.Constructs.filter_by_axis`:
  ``'exact'``, ``'subset'``, ``'superset'``.
* Enabled setting of HDF5 chunksizes.
* Fixed bug that caused coordinate bounds to be not sliced during
  subspacing (https://github.com/NCAS-CMS/cfdm/issues/1).

----

Version 1.7.1
-------------

**2019-04-02**

* New methods `cfdm.Constructs.clear_filters_applied`,
  `cfdm.Constructs.filter_by_naxes`.
* Changed behaviour of `cfdm.Constructs.unfilter` and
  `cfdm.Constructs.inverse_filters`: added depth keyword and changed
  default.

----

Version 1.7.0
-------------

**2019-04-02**

* First release for CF-1.7

----<|MERGE_RESOLUTION|>--- conflicted
+++ resolved
@@ -1,8 +1,7 @@
-Version 1.12.3.1
-----------------
-
-<<<<<<< HEAD
-**2025-??-??**
+Version NEXTVERSION
+----------------
+
+**2025-12-??**
 
 * Write Zarr v3 datasets with `cfdm.write`, and allow the reading of
   grouped Zarr v2 and v3 datasets with `cfdm.read`
@@ -16,11 +15,8 @@
   
 Version 1.12.3.1
 ----------------
- 
-**2025-10-??**
-=======
+
 **2025-10-15**
->>>>>>> f39f11f3
 
 * Python 3.9 support removed
   (https://github.com/NCAS-CMS/cfdm/issues/353)
