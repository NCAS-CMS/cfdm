"""Check the method-coverage of all classes listed in
docs/source/class.rst

All non-private methods of all such classes are checked for having an
entry in their corresponding class's file in docs/source/class/

For example, all cfdm.Field methods that do not start with an
underscore are checked for having an entry in
docs/source/class/cfdm.Field.rst

If being used on the cfdm library, the classes listed in
docs/source/class_core.rst are also checked.

Call as:

   $ python check_api_coverage.py <docs/source/ directory path>

"""
import os
import sys

import cfdm as package

if len(sys.argv) == 2:
    source = sys.argv[1]
else:
    raise ValueError(
        "Must provide the 'source' directory as the "
        "only positional argument"
    )


if not source.endswith("source"):
    raise ValueError(
        "Given directory {} does not end with 'source'".format(source)
    )

n_undocumented_methods = 0
n_missing_files = 0

for core in ("", "_core"):
    if core:
        if package.__name__ != "cfdm":
            # Only check core methods on cfdm package
            continue

        package = getattr(package, "core")

    with open(os.path.join(source, "class" + core + ".rst")) as f:
        api_contents = f.read()

    class_names = [
        i.split(".")[-1]
        for i in api_contents.split("\n")
        if package.__name__ + "." in i
    ]

    for class_name in class_names:
        klass = getattr(package, class_name)
        methods = [
            method for method in dir(klass) if not method.startswith("_")
        ]

        class_name = ".".join([package.__name__, class_name])

        rst_file = os.path.join(source, "class", class_name + ".rst")

        try:
            with open(rst_file) as f:
                rst_contents = f.read()

            for method in methods:
                method = ".".join([class_name, method])
                if method not in rst_contents:
                    n_undocumented_methods += 1
                    print(
<<<<<<< HEAD
                        f"Method {method} not in "
                        f"{os.path.join(source, 'class', rst_file)}"
                    )
        except FileNotFoundError:
            n_missing_files += 1
            print(f"File {rst_file} does not exist")
=======
                        "Method {} not in {}".format(
                            method, os.path.join(source, "class", rst_file)
                        )
                    )
        except FileNotFoundError:
            n_missing_files += 1
            print("File {} does not exist".format(rst_file))
>>>>>>> d37f380d
# --- End: for

# Raise an exception to ensure a non-zero shell return code
if n_undocumented_methods:
    print("Found undocumented method(s)")

if n_missing_files:
    print("Found missing .rst file(s)")

if n_undocumented_methods or n_missing_files:
    raise ValueError(
        "Found undocumented methods ({n_undocumented_methods}) "
        "or missing .rst files ({n_missing_files})"
    )

print("All non-private methods are documented")<|MERGE_RESOLUTION|>--- conflicted
+++ resolved
@@ -32,7 +32,7 @@
 
 if not source.endswith("source"):
     raise ValueError(
-        "Given directory {} does not end with 'source'".format(source)
+        f"Given directory {source} does not end with 'source'"
     )
 
 n_undocumented_methods = 0
@@ -74,22 +74,12 @@
                 if method not in rst_contents:
                     n_undocumented_methods += 1
                     print(
-<<<<<<< HEAD
                         f"Method {method} not in "
                         f"{os.path.join(source, 'class', rst_file)}"
                     )
         except FileNotFoundError:
             n_missing_files += 1
             print(f"File {rst_file} does not exist")
-=======
-                        "Method {} not in {}".format(
-                            method, os.path.join(source, "class", rst_file)
-                        )
-                    )
-        except FileNotFoundError:
-            n_missing_files += 1
-            print("File {} does not exist".format(rst_file))
->>>>>>> d37f380d
 # --- End: for
 
 # Raise an exception to ensure a non-zero shell return code
@@ -101,8 +91,8 @@
 
 if n_undocumented_methods or n_missing_files:
     raise ValueError(
-        "Found undocumented methods ({n_undocumented_methods}) "
-        "or missing .rst files ({n_missing_files})"
+        f"Found undocumented methods ({n_undocumented_methods}) "
+        f"or missing .rst files ({n_missing_files})"
     )
 
 print("All non-private methods are documented")